[profile.release]
panic = 'unwind'

[workspace]
members = [
  'node',
  'runtime/hydradx',
  'pallets/omnipool',
  'pallets/dca',
  'primitives',
  'utils/build-script-utils',
  'integration-tests',
  'pallets/circuit-breaker',
  'pallets/xcm-rate-limiter',
  'pallets/omnipool-liquidity-mining',
  'scraper',
  'traits',
  'pallets/relaychain-info',
  'pallets/route-executor',
  'pallets/transaction-multi-payment',
  'pallets/asset-registry',
  'runtime/adapters',
  'pallets/collator-rewards',
  'pallets/transaction-pause',
  'pallets/ema-oracle',
  'pallets/liquidity-mining',
  'pallets/currencies',
  'pallets/stableswap',
  'utils/test-utils',
  'pallets/dynamic-fees',
  'pallets/duster',
  'pallets/otc',
  'pallets/bonds',
  'pallets/lbp',
  'pallets/nft',
  'math',
  'pallets/staking',
  'pallets/democracy',
  'runtime/hydradx/src/evm/evm-utility/macro',
  'pallets/referrals',
  'pallets/evm-accounts',
  'pallets/dynamic-evm-fee',
<<<<<<< HEAD
  'runtime-mock'
=======
  'pallets/xyk-liquidity-mining',
  'precompiles/call-permit',
>>>>>>> 9ebafa46
]

resolver = "2"

[workspace.dependencies]
log = "0.4.20"
async-trait = "0.1"
futures = "0.3.25"
hex-literal = "0.4.1"
paste = "1.0.6"
slices = "0.2.0"
derive_more = "0.99"
affix = "0.1.2"
similar-asserts = "1.1.0"
impl-trait-for-tuples = "0.2.1"
environmental = {version = "1.1.2", default-features = false}
hex = {version = "0.4.3", default-features = false}
sha3 = {version = "0.10", default-features = false}
serde = {version = "1.0.101", default-features = false}
libsecp256k1 = {version = "0.7", default-features = false}
num_enum = {version = "0.5.3", default-features = false}
hydra-dx-math = { path = "math", default-features = false }
hydradx = { path = "node", default-features = false }
hydradx-traits = { path = "traits", default-features = false }
primitives = { path = "primitives", default-features = false }

hydradx-adapters = { path = "runtime/adapters", default-features = false }
hydradx-runtime = { path = "runtime/hydradx", default-features = false }

pallet-asset-registry = { path = "pallets/asset-registry", default-features = false }
pallet-circuit-breaker = { path = "pallets/circuit-breaker", default-features = false }
pallet-claims = { path = "pallets/claims", default-features = false }
pallet-collator-rewards = { path = "pallets/collator-rewards", default-features = false }
pallet-currencies = { path = "pallets/currencies", default-features = false }
pallet-dca = { path = "pallets/dca", default-features = false }
pallet-duster = { path = "pallets/duster", default-features = false }
pallet-dynamic-fees = { path = "pallets/dynamic-fees", default-features = false }
pallet-dynamic-evm-fee = { path = "pallets/dynamic-evm-fee", default-features = false }
pallet-ema-oracle = { path = "pallets/ema-oracle", default-features = false }
pallet-genesis-history = { path = "pallets/genesis-history", default-features = false }
pallet-liquidity-mining = { path = "pallets/liquidity-mining", default-features = false }
pallet-nft = { path = "pallets/nft", default-features = false }
pallet-omnipool = { path = "pallets/omnipool", default-features = false }
pallet-omnipool-liquidity-mining = { path = "pallets/omnipool-liquidity-mining", default-features = false }
pallet-otc = { path = "pallets/otc", default-features = false}
pallet-relaychain-info = { path = "pallets/relaychain-info", default-features = false }
pallet-route-executor = { path = "pallets/route-executor", default-features = false }
pallet-stableswap = { path = "pallets/stableswap", default-features = false }
pallet-transaction-multi-payment = { path = "pallets/transaction-multi-payment", default-features = false }
pallet-transaction-pause = { path = "pallets/transaction-pause", default-features = false }
pallet-staking = { path = "pallets/staking", default-features = false }
pallet-democracy= { path = "pallets/democracy", default-features = false }
pallet-xcm-rate-limiter = { path = "pallets/xcm-rate-limiter", default-features = false }
warehouse-liquidity-mining = { package = "pallet-liquidity-mining", path = "pallets/liquidity-mining", default-features = false }
pallet-bonds = { path = "pallets/bonds", default-features = false}
pallet-lbp = { path = "pallets/lbp", default-features = false}
pallet-xyk = { path = "pallets/xyk", default-features = false}
pallet-referrals = { path = "pallets/referrals", default-features = false}
pallet-evm-accounts = { path = "pallets/evm-accounts", default-features = false}
pallet-evm-accounts-rpc-runtime-api = { path = "pallets/evm-accounts/rpc/runtime-api", default-features = false}
pallet-xyk-liquidity-mining = { path = "pallets/xyk-liquidity-mining", default-features = false }

hydra-dx-build-script-utils = { path = "utils/build-script-utils", default-features = false }
scraper = { path = "scraper", default-features = false }
runtime-mock = { path = "runtime-mock", default-features = false }
test-utils = { path = "utils/test-utils", default-features = false }

integration-tests = { path = "integration-tests", default-features = false }

pallet-evm-precompile-call-permit = { path ="precompiles/call-permit", default-features = false }
precompile-utils = { path ="precompiles/utils", default-features = false }

# Codec
codec = { package = "parity-scale-codec", version = "3.4.0", default-features = false, features = ["derive"] }
scale-info = { version = "2.1.2", default-features = false, features = ["derive"] }
primitive-types = { version = "0.12.0", default-features = false }

# Frame
frame-benchmarking = { git = "https://github.com/paritytech/polkadot-sdk", rev = "c8d2251cafadc108ba2f1f8a3208dc547ff38901", default-features = false }
frame-benchmarking-cli = { git = "https://github.com/paritytech/polkadot-sdk", rev = "c8d2251cafadc108ba2f1f8a3208dc547ff38901", default-features = false }
frame-executive = { git = "https://github.com/paritytech/polkadot-sdk", rev = "c8d2251cafadc108ba2f1f8a3208dc547ff38901", default-features = false }
frame-remote-externalities = { git = "https://github.com/paritytech/polkadot-sdk", rev = "c8d2251cafadc108ba2f1f8a3208dc547ff38901", default-features = false }
frame-support = { git = "https://github.com/paritytech/polkadot-sdk", rev = "c8d2251cafadc108ba2f1f8a3208dc547ff38901", default-features = false, features = ["tuples-96"] }
frame-system = { git = "https://github.com/paritytech/polkadot-sdk", rev = "c8d2251cafadc108ba2f1f8a3208dc547ff38901", default-features = false }
frame-system-benchmarking = { git = "https://github.com/paritytech/polkadot-sdk", rev = "c8d2251cafadc108ba2f1f8a3208dc547ff38901", default-features = false }
frame-system-rpc-runtime-api = { git = "https://github.com/paritytech/polkadot-sdk", rev = "c8d2251cafadc108ba2f1f8a3208dc547ff38901", default-features = false }
frame-try-runtime = { git = "https://github.com/paritytech/polkadot-sdk", rev = "c8d2251cafadc108ba2f1f8a3208dc547ff38901", default-features = false }
sp-api = { git = "https://github.com/paritytech/polkadot-sdk", rev = "c8d2251cafadc108ba2f1f8a3208dc547ff38901", default-features = false }
sp-arithmetic = { git = "https://github.com/paritytech/polkadot-sdk", rev = "c8d2251cafadc108ba2f1f8a3208dc547ff38901", default-features = false }
sp-authority-discovery = { git = "https://github.com/paritytech/polkadot-sdk", rev = "c8d2251cafadc108ba2f1f8a3208dc547ff38901", default-features = false }
sp-block-builder = { git = "https://github.com/paritytech/polkadot-sdk", rev = "c8d2251cafadc108ba2f1f8a3208dc547ff38901", default-features = false }
sp-blockchain = { git = "https://github.com/paritytech/polkadot-sdk", rev = "c8d2251cafadc108ba2f1f8a3208dc547ff38901", default-features = false }
sp-consensus = { git = "https://github.com/paritytech/polkadot-sdk", rev = "c8d2251cafadc108ba2f1f8a3208dc547ff38901", default-features = false }
sp-consensus-aura = { git = "https://github.com/paritytech/polkadot-sdk", rev = "c8d2251cafadc108ba2f1f8a3208dc547ff38901", default-features = false }
sp-consensus-babe = { git = "https://github.com/paritytech/polkadot-sdk", rev = "c8d2251cafadc108ba2f1f8a3208dc547ff38901", default-features = false }
sp-core = { git = "https://github.com/paritytech/polkadot-sdk", rev = "c8d2251cafadc108ba2f1f8a3208dc547ff38901", default-features = false }
sp-externalities = { git = "https://github.com/paritytech/polkadot-sdk", rev = "c8d2251cafadc108ba2f1f8a3208dc547ff38901", default-features = false }
sp-inherents = { git = "https://github.com/paritytech/polkadot-sdk", rev = "c8d2251cafadc108ba2f1f8a3208dc547ff38901", default-features = false }
sp-io = { git = "https://github.com/paritytech/polkadot-sdk", rev = "c8d2251cafadc108ba2f1f8a3208dc547ff38901", default-features = false }
sp-keystore = { git = "https://github.com/paritytech/polkadot-sdk", rev = "c8d2251cafadc108ba2f1f8a3208dc547ff38901", default-features = false }
sp-npos-elections = { git = "https://github.com/paritytech/polkadot-sdk", rev = "c8d2251cafadc108ba2f1f8a3208dc547ff38901", default-features = false }
sp-offchain = { git = "https://github.com/paritytech/polkadot-sdk", rev = "c8d2251cafadc108ba2f1f8a3208dc547ff38901", default-features = false }
sc-offchain = { git = "https://github.com/paritytech/polkadot-sdk", rev = "c8d2251cafadc108ba2f1f8a3208dc547ff38901", default-features = false }
sp-rpc = { git = "https://github.com/paritytech/polkadot-sdk", rev = "c8d2251cafadc108ba2f1f8a3208dc547ff38901", default-features = false }
sp-runtime = { git = "https://github.com/paritytech/polkadot-sdk", rev = "c8d2251cafadc108ba2f1f8a3208dc547ff38901", default-features = false }
sp-session = { git = "https://github.com/paritytech/polkadot-sdk", rev = "c8d2251cafadc108ba2f1f8a3208dc547ff38901", default-features = false }
sp-staking = { git = "https://github.com/paritytech/polkadot-sdk", rev = "c8d2251cafadc108ba2f1f8a3208dc547ff38901", default-features = false }
sp-std = { git = "https://github.com/paritytech/polkadot-sdk", rev = "c8d2251cafadc108ba2f1f8a3208dc547ff38901", default-features = false }
sp-storage = { git = "https://github.com/paritytech/polkadot-sdk", rev = "c8d2251cafadc108ba2f1f8a3208dc547ff38901", default-features = false }
sp-state-machine = { git = "https://github.com/paritytech/polkadot-sdk", rev = "c8d2251cafadc108ba2f1f8a3208dc547ff38901", default-features = false }
sp-timestamp = { git = "https://github.com/paritytech/polkadot-sdk", rev = "c8d2251cafadc108ba2f1f8a3208dc547ff38901", default-features = false }
sp-tracing = { git = "https://github.com/paritytech/polkadot-sdk", rev = "c8d2251cafadc108ba2f1f8a3208dc547ff38901", default-features = false }
sp-transaction-pool = { git = "https://github.com/paritytech/polkadot-sdk", rev = "c8d2251cafadc108ba2f1f8a3208dc547ff38901", default-features = false }
sp-trie = { git = "https://github.com/paritytech/polkadot-sdk", rev = "c8d2251cafadc108ba2f1f8a3208dc547ff38901", default-features = false }
sp-version = { git = "https://github.com/paritytech/polkadot-sdk", rev = "c8d2251cafadc108ba2f1f8a3208dc547ff38901", default-features = false }
sc-basic-authorship = { git = "https://github.com/paritytech/polkadot-sdk", rev = "c8d2251cafadc108ba2f1f8a3208dc547ff38901", default-features = false }
sc-chain-spec = { git = "https://github.com/paritytech/polkadot-sdk", rev = "c8d2251cafadc108ba2f1f8a3208dc547ff38901", default-features = false }
sc-cli = { git = "https://github.com/paritytech/polkadot-sdk", rev = "c8d2251cafadc108ba2f1f8a3208dc547ff38901", default-features = false }
sc-client-api = { git = "https://github.com/paritytech/polkadot-sdk", rev = "c8d2251cafadc108ba2f1f8a3208dc547ff38901", default-features = false }
sc-client-db = { git = "https://github.com/paritytech/polkadot-sdk", rev = "c8d2251cafadc108ba2f1f8a3208dc547ff38901", default-features = false }
sc-consensus = { git = "https://github.com/paritytech/polkadot-sdk", rev = "c8d2251cafadc108ba2f1f8a3208dc547ff38901", default-features = false }
sc-consensus-aura = { git = "https://github.com/paritytech/polkadot-sdk", rev = "c8d2251cafadc108ba2f1f8a3208dc547ff38901", default-features = false }
sc-consensus-grandpa = { git = "https://github.com/paritytech/polkadot-sdk", rev = "c8d2251cafadc108ba2f1f8a3208dc547ff38901", default-features = false }
sc-executor = { git = "https://github.com/paritytech/polkadot-sdk", rev = "c8d2251cafadc108ba2f1f8a3208dc547ff38901", default-features = false }
sc-keystore = { git = "https://github.com/paritytech/polkadot-sdk", rev = "c8d2251cafadc108ba2f1f8a3208dc547ff38901", default-features = false }
sc-network = { git = "https://github.com/paritytech/polkadot-sdk", rev = "c8d2251cafadc108ba2f1f8a3208dc547ff38901", default-features = false }
sc-network-sync = { git = "https://github.com/paritytech/polkadot-sdk", rev = "c8d2251cafadc108ba2f1f8a3208dc547ff38901", default-features = false }
sc-network-common = { git = "https://github.com/paritytech/polkadot-sdk", rev = "c8d2251cafadc108ba2f1f8a3208dc547ff38901", default-features = false }
sc-rpc = { git = "https://github.com/paritytech/polkadot-sdk", rev = "c8d2251cafadc108ba2f1f8a3208dc547ff38901", default-features = false }
sc-rpc-api = { git = "https://github.com/paritytech/polkadot-sdk", rev = "c8d2251cafadc108ba2f1f8a3208dc547ff38901", default-features = false }
sc-service = { git = "https://github.com/paritytech/polkadot-sdk", rev = "c8d2251cafadc108ba2f1f8a3208dc547ff38901", default-features = false }
sc-telemetry = { git = "https://github.com/paritytech/polkadot-sdk", rev = "c8d2251cafadc108ba2f1f8a3208dc547ff38901", default-features = false }
sc-tracing = { git = "https://github.com/paritytech/polkadot-sdk", rev = "c8d2251cafadc108ba2f1f8a3208dc547ff38901", default-features = false }
sc-transaction-pool = { git = "https://github.com/paritytech/polkadot-sdk", rev = "c8d2251cafadc108ba2f1f8a3208dc547ff38901", default-features = false }
sc-transaction-pool-api = { git = "https://github.com/paritytech/polkadot-sdk", rev = "c8d2251cafadc108ba2f1f8a3208dc547ff38901", default-features = false }
sc-sysinfo = { git = "https://github.com/paritytech/polkadot-sdk", rev = "c8d2251cafadc108ba2f1f8a3208dc547ff38901", default-features = false }
sp-weights = { git = "https://github.com/paritytech/polkadot-sdk", rev = "c8d2251cafadc108ba2f1f8a3208dc547ff38901", default-features = false }

# Substrate Pallets
pallet-aura = { git = "https://github.com/paritytech/polkadot-sdk", rev = "c8d2251cafadc108ba2f1f8a3208dc547ff38901", default-features = false }
pallet-authorship = { git = "https://github.com/paritytech/polkadot-sdk", rev = "c8d2251cafadc108ba2f1f8a3208dc547ff38901", default-features = false }
pallet-balances = { git = "https://github.com/paritytech/polkadot-sdk", rev = "c8d2251cafadc108ba2f1f8a3208dc547ff38901", default-features = false }
pallet-bags-list = { git = "https://github.com/paritytech/polkadot-sdk", rev = "c8d2251cafadc108ba2f1f8a3208dc547ff38901", default-features = false }
pallet-collective = { git = "https://github.com/paritytech/polkadot-sdk", rev = "c8d2251cafadc108ba2f1f8a3208dc547ff38901", default-features = false }
pallet-elections-phragmen = { git = "https://github.com/paritytech/polkadot-sdk", rev = "c8d2251cafadc108ba2f1f8a3208dc547ff38901", default-features = false }
pallet-identity = { git = "https://github.com/paritytech/polkadot-sdk", rev = "c8d2251cafadc108ba2f1f8a3208dc547ff38901", default-features = false }
pallet-multisig = { git = "https://github.com/paritytech/polkadot-sdk", rev = "c8d2251cafadc108ba2f1f8a3208dc547ff38901", default-features = false }
pallet-preimage = { git = "https://github.com/paritytech/polkadot-sdk", rev = "c8d2251cafadc108ba2f1f8a3208dc547ff38901", default-features = false }
pallet-proxy = { git = "https://github.com/paritytech/polkadot-sdk", rev = "c8d2251cafadc108ba2f1f8a3208dc547ff38901", default-features = false }
pallet-scheduler = { git = "https://github.com/paritytech/polkadot-sdk", rev = "c8d2251cafadc108ba2f1f8a3208dc547ff38901", default-features = false }
pallet-session = { git = "https://github.com/paritytech/polkadot-sdk", rev = "c8d2251cafadc108ba2f1f8a3208dc547ff38901", default-features = false }
pallet-sudo = { git = "https://github.com/paritytech/polkadot-sdk", rev = "c8d2251cafadc108ba2f1f8a3208dc547ff38901", default-features = false }
pallet-state-trie-migration = { git = "https://github.com/paritytech/polkadot-sdk", rev = "c8d2251cafadc108ba2f1f8a3208dc547ff38901", default-features = false }
substrate-state-trie-migration-rpc = { git = "https://github.com/paritytech/polkadot-sdk", rev = "c8d2251cafadc108ba2f1f8a3208dc547ff38901" }
pallet-timestamp = { git = "https://github.com/paritytech/polkadot-sdk", rev = "c8d2251cafadc108ba2f1f8a3208dc547ff38901", default-features = false }
pallet-tips = { git = "https://github.com/paritytech/polkadot-sdk", rev = "c8d2251cafadc108ba2f1f8a3208dc547ff38901", default-features = false }
pallet-transaction-payment = { git = "https://github.com/paritytech/polkadot-sdk", rev = "c8d2251cafadc108ba2f1f8a3208dc547ff38901", default-features = false }
pallet-transaction-payment-rpc = { git = "https://github.com/paritytech/polkadot-sdk", rev = "c8d2251cafadc108ba2f1f8a3208dc547ff38901", default-features = false }
pallet-transaction-payment-rpc-runtime-api = { git = "https://github.com/paritytech/polkadot-sdk", rev = "c8d2251cafadc108ba2f1f8a3208dc547ff38901", default-features = false }
pallet-treasury = { git = "https://github.com/paritytech/polkadot-sdk", rev = "c8d2251cafadc108ba2f1f8a3208dc547ff38901", default-features = false }
pallet-uniques = { git = "https://github.com/paritytech/polkadot-sdk", rev = "c8d2251cafadc108ba2f1f8a3208dc547ff38901", default-features = false }
pallet-utility = { git = "https://github.com/paritytech/polkadot-sdk", rev = "c8d2251cafadc108ba2f1f8a3208dc547ff38901", default-features = false }
pallet-im-online = { git = "https://github.com/paritytech/polkadot-sdk", rev = "c8d2251cafadc108ba2f1f8a3208dc547ff38901", default-features = false }

substrate-build-script-utils = { git = "https://github.com/paritytech/polkadot-sdk", rev = "c8d2251cafadc108ba2f1f8a3208dc547ff38901", default-features = false }
substrate-frame-rpc-system = { git = "https://github.com/paritytech/polkadot-sdk", rev = "c8d2251cafadc108ba2f1f8a3208dc547ff38901", default-features = false }
substrate-prometheus-endpoint = { git = "https://github.com/paritytech/polkadot-sdk", rev = "c8d2251cafadc108ba2f1f8a3208dc547ff38901", default-features = false }
substrate-rpc-client = { git = "https://github.com/paritytech/polkadot-sdk", rev = "c8d2251cafadc108ba2f1f8a3208dc547ff38901", default-features = false }
substrate-wasm-builder = { git = "https://github.com/paritytech/polkadot-sdk", rev = "c8d2251cafadc108ba2f1f8a3208dc547ff38901", default-features = false }

#TODO: We use our custom ORML as it contains the fix of bug for reducible_balance check, for Preserve mode. Once the official ORML pushes a new version with the fix, we can use that again
# ORML dependencies
orml-benchmarking = { git = "https://github.com/galacticcouncil/open-runtime-module-library", rev = "f36a0abefd8e6b929bee3cc2420f7c4fbe459c99", default-features = false }
orml-currencies = { git = "https://github.com/galacticcouncil/open-runtime-module-library", rev = "f36a0abefd8e6b929bee3cc2420f7c4fbe459c99", default-features = false }
orml-tokens = { git = "https://github.com/galacticcouncil/open-runtime-module-library", rev = "f36a0abefd8e6b929bee3cc2420f7c4fbe459c99", default-features = false }
orml-traits = { git = "https://github.com/galacticcouncil/open-runtime-module-library", rev = "f36a0abefd8e6b929bee3cc2420f7c4fbe459c99", default-features = false }
orml-utilities = { git = "https://github.com/galacticcouncil/open-runtime-module-library", rev = "f36a0abefd8e6b929bee3cc2420f7c4fbe459c99", default-features = false }
orml-vesting = { git = "https://github.com/galacticcouncil/open-runtime-module-library", rev = "f36a0abefd8e6b929bee3cc2420f7c4fbe459c99", default-features = false }

# orml XCM support
orml-unknown-tokens = { git = "https://github.com/galacticcouncil/open-runtime-module-library", rev = "f36a0abefd8e6b929bee3cc2420f7c4fbe459c99", default-features = false }
orml-xcm = { git = "https://github.com/galacticcouncil/open-runtime-module-library", rev = "f36a0abefd8e6b929bee3cc2420f7c4fbe459c99", default-features = false }
orml-xcm-support = { git = "https://github.com/galacticcouncil/open-runtime-module-library", rev = "f36a0abefd8e6b929bee3cc2420f7c4fbe459c99", default-features = false }
orml-xtokens = { git = "https://github.com/galacticcouncil/open-runtime-module-library", rev = "f36a0abefd8e6b929bee3cc2420f7c4fbe459c99", default-features = false }

# Cumulus dependencies
cumulus-client-cli = { git = "https://github.com/paritytech/polkadot-sdk", rev = "c8d2251cafadc108ba2f1f8a3208dc547ff38901", default-features = false }
cumulus-client-collator = { git = "https://github.com/paritytech/polkadot-sdk", rev = "c8d2251cafadc108ba2f1f8a3208dc547ff38901", default-features = false }
cumulus-client-consensus-aura = { git = "https://github.com/paritytech/polkadot-sdk", rev = "c8d2251cafadc108ba2f1f8a3208dc547ff38901", default-features = false }
cumulus-client-consensus-common = { git = "https://github.com/paritytech/polkadot-sdk", rev = "c8d2251cafadc108ba2f1f8a3208dc547ff38901", default-features = false }
cumulus-client-consensus-proposer = { git = "https://github.com/paritytech/polkadot-sdk", rev = "c8d2251cafadc108ba2f1f8a3208dc547ff38901", default-features = false }
cumulus-client-network = { git = "https://github.com/paritytech/polkadot-sdk", rev = "c8d2251cafadc108ba2f1f8a3208dc547ff38901", default-features = false }
cumulus-client-service = { git = "https://github.com/paritytech/polkadot-sdk", rev = "c8d2251cafadc108ba2f1f8a3208dc547ff38901", default-features = false }
cumulus-pallet-aura-ext = { git = "https://github.com/paritytech/polkadot-sdk", rev = "c8d2251cafadc108ba2f1f8a3208dc547ff38901", default-features = false }
cumulus-pallet-dmp-queue = { git = "https://github.com/paritytech/polkadot-sdk", rev = "c8d2251cafadc108ba2f1f8a3208dc547ff38901", default-features = false }
cumulus-pallet-parachain-system = { git = "https://github.com/paritytech/polkadot-sdk", rev = "c8d2251cafadc108ba2f1f8a3208dc547ff38901", default-features = false }
cumulus-pallet-xcm = { git = "https://github.com/paritytech/polkadot-sdk", rev = "c8d2251cafadc108ba2f1f8a3208dc547ff38901", default-features = false }
cumulus-pallet-xcmp-queue = { git = "https://github.com/paritytech/polkadot-sdk", rev = "c8d2251cafadc108ba2f1f8a3208dc547ff38901", default-features = false }
cumulus-primitives-core = { git = "https://github.com/paritytech/polkadot-sdk", rev = "c8d2251cafadc108ba2f1f8a3208dc547ff38901", default-features = false }
cumulus-primitives-parachain-inherent = { git = "https://github.com/paritytech/polkadot-sdk", rev = "c8d2251cafadc108ba2f1f8a3208dc547ff38901", default-features = false }
cumulus-primitives-timestamp = { git = "https://github.com/paritytech/polkadot-sdk", rev = "c8d2251cafadc108ba2f1f8a3208dc547ff38901", default-features = false }
cumulus-primitives-utility = { git = "https://github.com/paritytech/polkadot-sdk", rev = "c8d2251cafadc108ba2f1f8a3208dc547ff38901", default-features = false }
cumulus-relay-chain-inprocess-interface = { git = "https://github.com/paritytech/polkadot-sdk", rev = "c8d2251cafadc108ba2f1f8a3208dc547ff38901", default-features = false }
cumulus-relay-chain-interface = { git = "https://github.com/paritytech/polkadot-sdk", rev = "c8d2251cafadc108ba2f1f8a3208dc547ff38901", default-features = false }
cumulus-relay-chain-minimal-node = { git = "https://github.com/paritytech/polkadot-sdk", rev = "c8d2251cafadc108ba2f1f8a3208dc547ff38901", default-features = false }
cumulus-test-relay-sproof-builder = { git = "https://github.com/paritytech/polkadot-sdk", rev = "c8d2251cafadc108ba2f1f8a3208dc547ff38901", default-features = false }
pallet-collator-selection = { git = "https://github.com/paritytech/polkadot-sdk", rev = "c8d2251cafadc108ba2f1f8a3208dc547ff38901", default-features = false }
parachain-info = { git = "https://github.com/paritytech/polkadot-sdk", rev = "c8d2251cafadc108ba2f1f8a3208dc547ff38901", default-features = false }
xcm-emulator = { git = "https://github.com/paritytech/polkadot-sdk", rev = "c8d2251cafadc108ba2f1f8a3208dc547ff38901", default-features = false }

# Frontier
fc-consensus = { git = "https://github.com/moonbeam-foundation/frontier", rev = "bf5885a982041cc744ecbb62a2afc13d56d464dc", default-features = false }
fc-db = { git = "https://github.com/moonbeam-foundation/frontier", rev = "bf5885a982041cc744ecbb62a2afc13d56d464dc", default-features = false }
fc-mapping-sync = { git = "https://github.com/moonbeam-foundation/frontier", rev = "bf5885a982041cc744ecbb62a2afc13d56d464dc", default-features = false }
fc-rpc = { git = "https://github.com/moonbeam-foundation/frontier", rev = "bf5885a982041cc744ecbb62a2afc13d56d464dc", default-features = false }
fc-rpc-core = { git = "https://github.com/moonbeam-foundation/frontier", rev = "bf5885a982041cc744ecbb62a2afc13d56d464dc", default-features = false }

fp-consensus = { git = "https://github.com/moonbeam-foundation/frontier", rev = "bf5885a982041cc744ecbb62a2afc13d56d464dc", default-features = false }
fp-evm = { git = "https://github.com/moonbeam-foundation/frontier", rev = "bf5885a982041cc744ecbb62a2afc13d56d464dc", default-features = false }
fp-rpc = { git = "https://github.com/moonbeam-foundation/frontier", rev = "bf5885a982041cc744ecbb62a2afc13d56d464dc", default-features = false }
fp-self-contained = { git = "https://github.com/moonbeam-foundation/frontier", rev = "bf5885a982041cc744ecbb62a2afc13d56d464dc", default-features = false }
fp-storage = { git = "https://github.com/moonbeam-foundation/frontier", rev = "bf5885a982041cc744ecbb62a2afc13d56d464dc", default-features = false }

pallet-ethereum = { git = "https://github.com/moonbeam-foundation/frontier", rev = "bf5885a982041cc744ecbb62a2afc13d56d464dc", default-features = false }
pallet-evm = { git = "https://github.com/moonbeam-foundation/frontier", rev = "bf5885a982041cc744ecbb62a2afc13d56d464dc", default-features = false }
pallet-evm-chain-id = { git = "https://github.com/moonbeam-foundation/frontier", rev = "bf5885a982041cc744ecbb62a2afc13d56d464dc", default-features = false }
pallet-evm-precompile-dispatch = { git = "https://github.com/moonbeam-foundation/frontier", rev = "bf5885a982041cc744ecbb62a2afc13d56d464dc", default-features = false }
pallet-evm-precompile-simple = { git = "https://github.com/moonbeam-foundation/frontier", rev = "bf5885a982041cc744ecbb62a2afc13d56d464dc", default-features = false }
pallet-evm-precompile-modexp = { git = "https://github.com/moonbeam-foundation/frontier", rev = "bf5885a982041cc744ecbb62a2afc13d56d464dc", default-features = false }
pallet-evm-precompile-bn128 = { git = "https://github.com/moonbeam-foundation/frontier", rev = "bf5885a982041cc744ecbb62a2afc13d56d464dc", default-features = false }
pallet-evm-precompile-blake2 = { git = "https://github.com/moonbeam-foundation/frontier", rev = "bf5885a982041cc744ecbb62a2afc13d56d464dc", default-features = false }
evm = { git = "https://github.com/moonbeam-foundation/evm", rev = "a33ac87ad7462b7e7029d12c385492b2a8311d1c", default-features = false }


# EVM from acala
module-evm-utility-macro = { path = "runtime/hydradx/src/evm/evm-utility/macro", default-features = false}

# Polkadot dependencies
pallet-xcm = { git = "https://github.com/paritytech/polkadot-sdk", rev = "c8d2251cafadc108ba2f1f8a3208dc547ff38901", default-features = false }
polkadot-cli = { git = "https://github.com/paritytech/polkadot-sdk", rev = "c8d2251cafadc108ba2f1f8a3208dc547ff38901" }
polkadot-core-primitives = { git = "https://github.com/paritytech/polkadot-sdk", rev = "c8d2251cafadc108ba2f1f8a3208dc547ff38901", default-features = false }
polkadot-parachain = { package = "polkadot-parachain-primitives", git = "https://github.com/paritytech/polkadot-sdk", rev = "c8d2251cafadc108ba2f1f8a3208dc547ff38901", default-features = false, features =  [
  "wasm-api",
]}
polkadot-primitives = { git = "https://github.com/paritytech/polkadot-sdk", rev = "c8d2251cafadc108ba2f1f8a3208dc547ff38901", default-features = false }
polkadot-runtime = { git = "https://github.com/paritytech/polkadot-sdk", rev = "c8d2251cafadc108ba2f1f8a3208dc547ff38901", default-features = false }
polkadot-runtime-parachains = { git = "https://github.com/paritytech/polkadot-sdk", rev = "c8d2251cafadc108ba2f1f8a3208dc547ff38901", default-features = false }
polkadot-service = { git = "https://github.com/paritytech/polkadot-sdk", rev = "c8d2251cafadc108ba2f1f8a3208dc547ff38901", default-features = false }
polkadot-xcm = { package = "staging-xcm", git = "https://github.com/paritytech/polkadot-sdk", rev = "c8d2251cafadc108ba2f1f8a3208dc547ff38901", default-features = false }
xcm = { package = "staging-xcm", git = "https://github.com/paritytech/polkadot-sdk", rev = "c8d2251cafadc108ba2f1f8a3208dc547ff38901", default-features = false }
xcm-builder = { package = "staging-xcm-builder", git = "https://github.com/paritytech/polkadot-sdk", rev = "c8d2251cafadc108ba2f1f8a3208dc547ff38901", default-features = false }
xcm-executor = { package = "staging-xcm-executor", git = "https://github.com/paritytech/polkadot-sdk", rev = "c8d2251cafadc108ba2f1f8a3208dc547ff38901", default-features = false }

kusama-runtime = { package = "staging-kusama-runtime", git = "https://github.com/paritytech/polkadot-sdk", rev = "c8d2251cafadc108ba2f1f8a3208dc547ff38901" }
polkadot-client = { git = "https://github.com/paritytech/polkadot-sdk", rev = "c8d2251cafadc108ba2f1f8a3208dc547ff38901" }
polkadot-node-core-pvf = { git = "https://github.com/paritytech/polkadot-sdk", rev = "c8d2251cafadc108ba2f1f8a3208dc547ff38901" }
polkadot-node-network-protocol = { git = "https://github.com/paritytech/polkadot-sdk", rev = "c8d2251cafadc108ba2f1f8a3208dc547ff38901" }
polkadot-node-primitives = { git = "https://github.com/paritytech/polkadot-sdk", rev = "c8d2251cafadc108ba2f1f8a3208dc547ff38901" }
polkadot-node-subsystem = { git = "https://github.com/paritytech/polkadot-sdk", rev = "c8d2251cafadc108ba2f1f8a3208dc547ff38901" }
polkadot-node-subsystem-util = { git = "https://github.com/paritytech/polkadot-sdk", rev = "c8d2251cafadc108ba2f1f8a3208dc547ff38901" }
polkadot-overseer = { git = "https://github.com/paritytech/polkadot-sdk", rev = "c8d2251cafadc108ba2f1f8a3208dc547ff38901" }
polkadot-runtime-common = { git = "https://github.com/paritytech/polkadot-sdk", rev = "c8d2251cafadc108ba2f1f8a3208dc547ff38901" }
polkadot-statement-table = { git = "https://github.com/paritytech/polkadot-sdk", rev = "c8d2251cafadc108ba2f1f8a3208dc547ff38901" }
rococo-runtime = { git = "https://github.com/paritytech/polkadot-sdk", rev = "c8d2251cafadc108ba2f1f8a3208dc547ff38901" }
westend-runtime = { git = "https://github.com/paritytech/polkadot-sdk", rev = "c8d2251cafadc108ba2f1f8a3208dc547ff38901" }

cumulus-client-pov-recovery = { git = "https://github.com/paritytech/polkadot-sdk", rev = "c8d2251cafadc108ba2f1f8a3208dc547ff38901" }
cumulus-pallet-parachain-system-proc-macro = { git = "https://github.com/paritytech/polkadot-sdk", rev = "c8d2251cafadc108ba2f1f8a3208dc547ff38901" }
cumulus-relay-chain-rpc-interface = { git = "https://github.com/paritytech/polkadot-sdk", rev = "c8d2251cafadc108ba2f1f8a3208dc547ff38901" }

[patch."https://github.com/paritytech/polkadot-sdk"]
frame-benchmarking = { git = "https://github.com/galacticcouncil/polkadot-sdk", rev = "062d92eae0f3bb9908faf2d4e241eef17368b9d3" }
frame-benchmarking-cli = { git = "https://github.com/galacticcouncil/polkadot-sdk", rev = "062d92eae0f3bb9908faf2d4e241eef17368b9d3" }
frame-executive = { git = "https://github.com/galacticcouncil/polkadot-sdk", rev = "062d92eae0f3bb9908faf2d4e241eef17368b9d3" }
frame-remote-externalities = { git = "https://github.com/galacticcouncil/polkadot-sdk", rev = "062d92eae0f3bb9908faf2d4e241eef17368b9d3" }
frame-support = { git = "https://github.com/galacticcouncil/polkadot-sdk", rev = "062d92eae0f3bb9908faf2d4e241eef17368b9d3" }
frame-system = { git = "https://github.com/galacticcouncil/polkadot-sdk", rev = "062d92eae0f3bb9908faf2d4e241eef17368b9d3" }
frame-system-benchmarking = { git = "https://github.com/galacticcouncil/polkadot-sdk", rev = "062d92eae0f3bb9908faf2d4e241eef17368b9d3" }
frame-system-rpc-runtime-api = { git = "https://github.com/galacticcouncil/polkadot-sdk", rev = "062d92eae0f3bb9908faf2d4e241eef17368b9d3" }
frame-try-runtime = { git = "https://github.com/galacticcouncil/polkadot-sdk", rev = "062d92eae0f3bb9908faf2d4e241eef17368b9d3" }
sp-api = { git = "https://github.com/galacticcouncil/polkadot-sdk", rev = "062d92eae0f3bb9908faf2d4e241eef17368b9d3" }
sp-arithmetic = { git = "https://github.com/galacticcouncil/polkadot-sdk", rev = "062d92eae0f3bb9908faf2d4e241eef17368b9d3" }
sp-authority-discovery = { git = "https://github.com/galacticcouncil/polkadot-sdk", rev = "062d92eae0f3bb9908faf2d4e241eef17368b9d3" }
sp-block-builder = { git = "https://github.com/galacticcouncil/polkadot-sdk", rev = "062d92eae0f3bb9908faf2d4e241eef17368b9d3" }
sp-blockchain = { git = "https://github.com/galacticcouncil/polkadot-sdk", rev = "062d92eae0f3bb9908faf2d4e241eef17368b9d3" }
sp-consensus = { git = "https://github.com/galacticcouncil/polkadot-sdk", rev = "062d92eae0f3bb9908faf2d4e241eef17368b9d3" }
sp-consensus-aura = { git = "https://github.com/galacticcouncil/polkadot-sdk", rev = "062d92eae0f3bb9908faf2d4e241eef17368b9d3" }
sp-consensus-babe = { git = "https://github.com/galacticcouncil/polkadot-sdk", rev = "062d92eae0f3bb9908faf2d4e241eef17368b9d3" }
sp-core = { git = "https://github.com/galacticcouncil/polkadot-sdk", rev = "062d92eae0f3bb9908faf2d4e241eef17368b9d3" }
sp-externalities = { git = "https://github.com/galacticcouncil/polkadot-sdk", rev = "062d92eae0f3bb9908faf2d4e241eef17368b9d3" }
sp-inherents = { git = "https://github.com/galacticcouncil/polkadot-sdk", rev = "062d92eae0f3bb9908faf2d4e241eef17368b9d3" }
sp-io = { git = "https://github.com/galacticcouncil/polkadot-sdk", rev = "062d92eae0f3bb9908faf2d4e241eef17368b9d3" }
sp-keystore = { git = "https://github.com/galacticcouncil/polkadot-sdk", rev = "062d92eae0f3bb9908faf2d4e241eef17368b9d3" }
sp-npos-elections = { git = "https://github.com/galacticcouncil/polkadot-sdk", rev = "062d92eae0f3bb9908faf2d4e241eef17368b9d3" }
sp-offchain = { git = "https://github.com/galacticcouncil/polkadot-sdk", rev = "062d92eae0f3bb9908faf2d4e241eef17368b9d3" }
sc-offchain = { git = "https://github.com/galacticcouncil/polkadot-sdk", rev = "062d92eae0f3bb9908faf2d4e241eef17368b9d3" }
sp-rpc = { git = "https://github.com/galacticcouncil/polkadot-sdk", rev = "062d92eae0f3bb9908faf2d4e241eef17368b9d3" }
sp-runtime = { git = "https://github.com/galacticcouncil/polkadot-sdk", rev = "062d92eae0f3bb9908faf2d4e241eef17368b9d3" }
sp-runtime-interface = { git = "https://github.com/galacticcouncil/polkadot-sdk", rev = "062d92eae0f3bb9908faf2d4e241eef17368b9d3" }
sp-runtime-interface-proc-macro = { git = "https://github.com/galacticcouncil/polkadot-sdk", rev = "062d92eae0f3bb9908faf2d4e241eef17368b9d3" }
sp-wasm-interface = { git = "https://github.com/galacticcouncil/polkadot-sdk", rev = "062d92eae0f3bb9908faf2d4e241eef17368b9d3" }
sp-session = { git = "https://github.com/galacticcouncil/polkadot-sdk", rev = "062d92eae0f3bb9908faf2d4e241eef17368b9d3" }
sp-staking = { git = "https://github.com/galacticcouncil/polkadot-sdk", rev = "062d92eae0f3bb9908faf2d4e241eef17368b9d3" }
sp-std = { git = "https://github.com/galacticcouncil/polkadot-sdk", rev = "062d92eae0f3bb9908faf2d4e241eef17368b9d3" }
sp-storage = { git = "https://github.com/galacticcouncil/polkadot-sdk", rev = "062d92eae0f3bb9908faf2d4e241eef17368b9d3" }
sp-timestamp = { git = "https://github.com/galacticcouncil/polkadot-sdk", rev = "062d92eae0f3bb9908faf2d4e241eef17368b9d3" }
sp-tracing = { git = "https://github.com/galacticcouncil/polkadot-sdk", rev = "062d92eae0f3bb9908faf2d4e241eef17368b9d3" }
sp-transaction-pool = { git = "https://github.com/galacticcouncil/polkadot-sdk", rev = "062d92eae0f3bb9908faf2d4e241eef17368b9d3" }
sp-trie = { git = "https://github.com/galacticcouncil/polkadot-sdk", rev = "062d92eae0f3bb9908faf2d4e241eef17368b9d3" }
sp-version = { git = "https://github.com/galacticcouncil/polkadot-sdk", rev = "062d92eae0f3bb9908faf2d4e241eef17368b9d3" }
sc-basic-authorship = { git = "https://github.com/galacticcouncil/polkadot-sdk", rev = "062d92eae0f3bb9908faf2d4e241eef17368b9d3" }
sc-chain-spec = { git = "https://github.com/galacticcouncil/polkadot-sdk", rev = "062d92eae0f3bb9908faf2d4e241eef17368b9d3" }
sc-cli = { git = "https://github.com/galacticcouncil/polkadot-sdk", rev = "062d92eae0f3bb9908faf2d4e241eef17368b9d3" }
sc-client-api = { git = "https://github.com/galacticcouncil/polkadot-sdk", rev = "062d92eae0f3bb9908faf2d4e241eef17368b9d3" }
sc-client-db = { git = "https://github.com/galacticcouncil/polkadot-sdk", rev = "062d92eae0f3bb9908faf2d4e241eef17368b9d3" }
sc-consensus = { git = "https://github.com/galacticcouncil/polkadot-sdk", rev = "062d92eae0f3bb9908faf2d4e241eef17368b9d3" }
sc-consensus-aura = { git = "https://github.com/galacticcouncil/polkadot-sdk", rev = "062d92eae0f3bb9908faf2d4e241eef17368b9d3" }
sc-consensus-grandpa = { git = "https://github.com/galacticcouncil/polkadot-sdk", rev = "062d92eae0f3bb9908faf2d4e241eef17368b9d3" }
sc-executor = { git = "https://github.com/galacticcouncil/polkadot-sdk", rev = "062d92eae0f3bb9908faf2d4e241eef17368b9d3" }
sc-keystore = { git = "https://github.com/galacticcouncil/polkadot-sdk", rev = "062d92eae0f3bb9908faf2d4e241eef17368b9d3" }
sc-network = { git = "https://github.com/galacticcouncil/polkadot-sdk", rev = "062d92eae0f3bb9908faf2d4e241eef17368b9d3" }
sc-network-sync = { git = "https://github.com/galacticcouncil/polkadot-sdk", rev = "062d92eae0f3bb9908faf2d4e241eef17368b9d3" }
sc-network-common = { git = "https://github.com/galacticcouncil/polkadot-sdk", rev = "062d92eae0f3bb9908faf2d4e241eef17368b9d3" }
sc-rpc = { git = "https://github.com/galacticcouncil/polkadot-sdk", rev = "062d92eae0f3bb9908faf2d4e241eef17368b9d3" }
sc-rpc-api = { git = "https://github.com/galacticcouncil/polkadot-sdk", rev = "062d92eae0f3bb9908faf2d4e241eef17368b9d3" }
sc-service = { git = "https://github.com/galacticcouncil/polkadot-sdk", rev = "062d92eae0f3bb9908faf2d4e241eef17368b9d3" }
sc-telemetry = { git = "https://github.com/galacticcouncil/polkadot-sdk", rev = "062d92eae0f3bb9908faf2d4e241eef17368b9d3" }
sc-tracing = { git = "https://github.com/galacticcouncil/polkadot-sdk", rev = "062d92eae0f3bb9908faf2d4e241eef17368b9d3" }
sc-transaction-pool = { git = "https://github.com/galacticcouncil/polkadot-sdk", rev = "062d92eae0f3bb9908faf2d4e241eef17368b9d3" }
sc-transaction-pool-api = { git = "https://github.com/galacticcouncil/polkadot-sdk", rev = "062d92eae0f3bb9908faf2d4e241eef17368b9d3" }
sc-sysinfo = { git = "https://github.com/galacticcouncil/polkadot-sdk", rev = "062d92eae0f3bb9908faf2d4e241eef17368b9d3" }

# Substrate Pallets
pallet-aura = { git = "https://github.com/galacticcouncil/polkadot-sdk", rev = "062d92eae0f3bb9908faf2d4e241eef17368b9d3" }
pallet-authorship = { git = "https://github.com/galacticcouncil/polkadot-sdk", rev = "062d92eae0f3bb9908faf2d4e241eef17368b9d3" }
pallet-bags-list = { git = "https://github.com/galacticcouncil/polkadot-sdk", rev = "062d92eae0f3bb9908faf2d4e241eef17368b9d3" }
pallet-balances = { git = "https://github.com/galacticcouncil/polkadot-sdk", rev = "062d92eae0f3bb9908faf2d4e241eef17368b9d3" }
pallet-collective = { git = "https://github.com/galacticcouncil/polkadot-sdk", rev = "062d92eae0f3bb9908faf2d4e241eef17368b9d3" }
pallet-elections-phragmen = { git = "https://github.com/galacticcouncil/polkadot-sdk", rev = "062d92eae0f3bb9908faf2d4e241eef17368b9d3" }
pallet-identity = { git = "https://github.com/galacticcouncil/polkadot-sdk", rev = "062d92eae0f3bb9908faf2d4e241eef17368b9d3" }
pallet-multisig = { git = "https://github.com/galacticcouncil/polkadot-sdk", rev = "062d92eae0f3bb9908faf2d4e241eef17368b9d3" }
pallet-preimage = { git = "https://github.com/galacticcouncil/polkadot-sdk", rev = "062d92eae0f3bb9908faf2d4e241eef17368b9d3" }
pallet-proxy = { git = "https://github.com/galacticcouncil/polkadot-sdk", rev = "062d92eae0f3bb9908faf2d4e241eef17368b9d3" }
pallet-scheduler = { git = "https://github.com/galacticcouncil/polkadot-sdk", rev = "062d92eae0f3bb9908faf2d4e241eef17368b9d3" }
pallet-session = { git = "https://github.com/galacticcouncil/polkadot-sdk", rev = "062d92eae0f3bb9908faf2d4e241eef17368b9d3" }
pallet-state-trie-migration = { git = "https://github.com/galacticcouncil/polkadot-sdk", rev = "062d92eae0f3bb9908faf2d4e241eef17368b9d3" }
substrate-state-trie-migration-rpc = { git = "https://github.com/galacticcouncil/polkadot-sdk", rev = "062d92eae0f3bb9908faf2d4e241eef17368b9d3" }
pallet-sudo = { git = "https://github.com/galacticcouncil/polkadot-sdk", rev = "062d92eae0f3bb9908faf2d4e241eef17368b9d3" }
pallet-timestamp = { git = "https://github.com/galacticcouncil/polkadot-sdk", rev = "062d92eae0f3bb9908faf2d4e241eef17368b9d3" }
pallet-tips = { git = "https://github.com/galacticcouncil/polkadot-sdk", rev = "062d92eae0f3bb9908faf2d4e241eef17368b9d3" }
pallet-transaction-payment = { git = "https://github.com/galacticcouncil/polkadot-sdk", rev = "062d92eae0f3bb9908faf2d4e241eef17368b9d3" }
pallet-transaction-payment-rpc = { git = "https://github.com/galacticcouncil/polkadot-sdk", rev = "062d92eae0f3bb9908faf2d4e241eef17368b9d3" }
pallet-transaction-payment-rpc-runtime-api = { git = "https://github.com/galacticcouncil/polkadot-sdk", rev = "062d92eae0f3bb9908faf2d4e241eef17368b9d3" }
pallet-treasury = { git = "https://github.com/galacticcouncil/polkadot-sdk", rev = "062d92eae0f3bb9908faf2d4e241eef17368b9d3" }
pallet-uniques = { git = "https://github.com/galacticcouncil/polkadot-sdk", rev = "062d92eae0f3bb9908faf2d4e241eef17368b9d3" }
pallet-utility = { git = "https://github.com/galacticcouncil/polkadot-sdk", rev = "062d92eae0f3bb9908faf2d4e241eef17368b9d3" }
pallet-im-online = { git = "https://github.com/galacticcouncil/polkadot-sdk", rev = "062d92eae0f3bb9908faf2d4e241eef17368b9d3" }

substrate-build-script-utils = { git = "https://github.com/galacticcouncil/polkadot-sdk", rev = "062d92eae0f3bb9908faf2d4e241eef17368b9d3" }
substrate-frame-rpc-system = { git = "https://github.com/galacticcouncil/polkadot-sdk", rev = "062d92eae0f3bb9908faf2d4e241eef17368b9d3" }
substrate-prometheus-endpoint = { git = "https://github.com/galacticcouncil/polkadot-sdk", rev = "062d92eae0f3bb9908faf2d4e241eef17368b9d3" }
substrate-rpc-client = { git = "https://github.com/galacticcouncil/polkadot-sdk", rev = "062d92eae0f3bb9908faf2d4e241eef17368b9d3" }
substrate-wasm-builder = { git = "https://github.com/galacticcouncil/polkadot-sdk", rev = "062d92eae0f3bb9908faf2d4e241eef17368b9d3" }

# Cumulus dependencies
cumulus-client-cli = { git = "https://github.com/galacticcouncil/polkadot-sdk", rev = "062d92eae0f3bb9908faf2d4e241eef17368b9d3" }
cumulus-client-collator = { git = "https://github.com/galacticcouncil/polkadot-sdk", rev = "062d92eae0f3bb9908faf2d4e241eef17368b9d3" }
cumulus-client-consensus-aura = { git = "https://github.com/galacticcouncil/polkadot-sdk", rev = "062d92eae0f3bb9908faf2d4e241eef17368b9d3" }
cumulus-client-consensus-common = { git = "https://github.com/galacticcouncil/polkadot-sdk", rev = "062d92eae0f3bb9908faf2d4e241eef17368b9d3" }
cumulus-client-consensus-proposer = { git = "https://github.com/galacticcouncil/polkadot-sdk", rev = "062d92eae0f3bb9908faf2d4e241eef17368b9d3" }
cumulus-client-network = { git = "https://github.com/galacticcouncil/polkadot-sdk", rev = "062d92eae0f3bb9908faf2d4e241eef17368b9d3" }
cumulus-client-service = { git = "https://github.com/galacticcouncil/polkadot-sdk", rev = "062d92eae0f3bb9908faf2d4e241eef17368b9d3" }
cumulus-pallet-aura-ext = { git = "https://github.com/galacticcouncil/polkadot-sdk", rev = "062d92eae0f3bb9908faf2d4e241eef17368b9d3" }
cumulus-pallet-dmp-queue = { git = "https://github.com/galacticcouncil/polkadot-sdk", rev = "062d92eae0f3bb9908faf2d4e241eef17368b9d3" }
cumulus-pallet-parachain-system = { git = "https://github.com/galacticcouncil/polkadot-sdk", rev = "062d92eae0f3bb9908faf2d4e241eef17368b9d3" }
cumulus-pallet-xcm = { git = "https://github.com/galacticcouncil/polkadot-sdk", rev = "062d92eae0f3bb9908faf2d4e241eef17368b9d3" }
cumulus-pallet-xcmp-queue = { git = "https://github.com/galacticcouncil/polkadot-sdk", rev = "062d92eae0f3bb9908faf2d4e241eef17368b9d3" }
cumulus-primitives-core = { git = "https://github.com/galacticcouncil/polkadot-sdk", rev = "062d92eae0f3bb9908faf2d4e241eef17368b9d3" }
cumulus-primitives-parachain-inherent = { git = "https://github.com/galacticcouncil/polkadot-sdk", rev = "062d92eae0f3bb9908faf2d4e241eef17368b9d3" }
cumulus-primitives-timestamp = { git = "https://github.com/galacticcouncil/polkadot-sdk", rev = "062d92eae0f3bb9908faf2d4e241eef17368b9d3" }
cumulus-primitives-utility = { git = "https://github.com/galacticcouncil/polkadot-sdk", rev = "062d92eae0f3bb9908faf2d4e241eef17368b9d3" }
cumulus-relay-chain-inprocess-interface = { git = "https://github.com/galacticcouncil/polkadot-sdk", rev = "062d92eae0f3bb9908faf2d4e241eef17368b9d3" }
cumulus-relay-chain-interface = { git = "https://github.com/galacticcouncil/polkadot-sdk", rev = "062d92eae0f3bb9908faf2d4e241eef17368b9d3" }
cumulus-relay-chain-minimal-node = { git = "https://github.com/galacticcouncil/polkadot-sdk", rev = "062d92eae0f3bb9908faf2d4e241eef17368b9d3" }
cumulus-test-relay-sproof-builder = { git = "https://github.com/galacticcouncil/polkadot-sdk", rev = "062d92eae0f3bb9908faf2d4e241eef17368b9d3" }
pallet-collator-selection = { git = "https://github.com/galacticcouncil/polkadot-sdk", rev = "062d92eae0f3bb9908faf2d4e241eef17368b9d3" }
parachain-info = { git = "https://github.com/galacticcouncil/polkadot-sdk", rev = "062d92eae0f3bb9908faf2d4e241eef17368b9d3" }
xcm-emulator = { git = "https://github.com/galacticcouncil/polkadot-sdk", rev = "062d92eae0f3bb9908faf2d4e241eef17368b9d3" }

# Polkadot dependencies
pallet-xcm = { git = "https://github.com/galacticcouncil/polkadot-sdk", rev = "062d92eae0f3bb9908faf2d4e241eef17368b9d3" }
polkadot-cli = { git = "https://github.com/galacticcouncil/polkadot-sdk", rev = "062d92eae0f3bb9908faf2d4e241eef17368b9d3" }
polkadot-core-primitives = { git = "https://github.com/galacticcouncil/polkadot-sdk", rev = "062d92eae0f3bb9908faf2d4e241eef17368b9d3" }
polkadot-parachain = { package = "polkadot-parachain-primitives", git = "https://github.com/galacticcouncil/polkadot-sdk", rev = "062d92eae0f3bb9908faf2d4e241eef17368b9d3"}
polkadot-primitives = { git = "https://github.com/galacticcouncil/polkadot-sdk", rev = "062d92eae0f3bb9908faf2d4e241eef17368b9d3" }
polkadot-runtime = { git = "https://github.com/galacticcouncil/polkadot-sdk", rev = "062d92eae0f3bb9908faf2d4e241eef17368b9d3" }
polkadot-runtime-parachains = { git = "https://github.com/galacticcouncil/polkadot-sdk", rev = "062d92eae0f3bb9908faf2d4e241eef17368b9d3" }
polkadot-service = { git = "https://github.com/galacticcouncil/polkadot-sdk", rev = "062d92eae0f3bb9908faf2d4e241eef17368b9d3" }
xcm = { package = "staging-xcm", git = "https://github.com/galacticcouncil/polkadot-sdk", rev = "062d92eae0f3bb9908faf2d4e241eef17368b9d3" }
xcm-builder = { package = "staging-xcm-builder", git = "https://github.com/galacticcouncil/polkadot-sdk", rev = "062d92eae0f3bb9908faf2d4e241eef17368b9d3" }
xcm-executor = { package = "staging-xcm-executor", git = "https://github.com/galacticcouncil/polkadot-sdk", rev = "062d92eae0f3bb9908faf2d4e241eef17368b9d3"  }

kusama-runtime = { package = "staging-kusama-runtime", git = "https://github.com/galacticcouncil/polkadot-sdk", rev = "062d92eae0f3bb9908faf2d4e241eef17368b9d3" }
polkadot-node-core-pvf = { git = "https://github.com/galacticcouncil/polkadot-sdk", rev = "062d92eae0f3bb9908faf2d4e241eef17368b9d3" }
polkadot-node-network-protocol = { git = "https://github.com/galacticcouncil/polkadot-sdk", rev = "062d92eae0f3bb9908faf2d4e241eef17368b9d3" }
polkadot-node-primitives = { git = "https://github.com/galacticcouncil/polkadot-sdk", rev = "062d92eae0f3bb9908faf2d4e241eef17368b9d3" }
polkadot-node-subsystem = { git = "https://github.com/galacticcouncil/polkadot-sdk", rev = "062d92eae0f3bb9908faf2d4e241eef17368b9d3" }
polkadot-node-subsystem-util = { git = "https://github.com/galacticcouncil/polkadot-sdk", rev = "062d92eae0f3bb9908faf2d4e241eef17368b9d3" }
polkadot-overseer = { git = "https://github.com/galacticcouncil/polkadot-sdk", rev = "062d92eae0f3bb9908faf2d4e241eef17368b9d3" }
polkadot-runtime-common = { git = "https://github.com/galacticcouncil/polkadot-sdk", rev = "062d92eae0f3bb9908faf2d4e241eef17368b9d3" }
polkadot-statement-table = { git = "https://github.com/galacticcouncil/polkadot-sdk", rev = "062d92eae0f3bb9908faf2d4e241eef17368b9d3" }
rococo-runtime = { git = "https://github.com/galacticcouncil/polkadot-sdk", rev = "062d92eae0f3bb9908faf2d4e241eef17368b9d3" }
westend-runtime = { git = "https://github.com/galacticcouncil/polkadot-sdk", rev = "062d92eae0f3bb9908faf2d4e241eef17368b9d3" }

cumulus-client-pov-recovery = { git = "https://github.com/galacticcouncil/polkadot-sdk", rev = "062d92eae0f3bb9908faf2d4e241eef17368b9d3" }
cumulus-pallet-parachain-system-proc-macro = { git = "https://github.com/galacticcouncil/polkadot-sdk", rev = "062d92eae0f3bb9908faf2d4e241eef17368b9d3" }
cumulus-relay-chain-rpc-interface = { git = "https://github.com/galacticcouncil/polkadot-sdk", rev = "062d92eae0f3bb9908faf2d4e241eef17368b9d3" }

[patch."https://github.com/moonbeam-foundation/polkadot-sdk"]
frame-benchmarking = { git = "https://github.com/galacticcouncil/polkadot-sdk", rev = "062d92eae0f3bb9908faf2d4e241eef17368b9d3" }
frame-benchmarking-cli = { git = "https://github.com/galacticcouncil/polkadot-sdk", rev = "062d92eae0f3bb9908faf2d4e241eef17368b9d3" }
frame-executive = { git = "https://github.com/galacticcouncil/polkadot-sdk", rev = "062d92eae0f3bb9908faf2d4e241eef17368b9d3" }
frame-remote-externalities = { git = "https://github.com/galacticcouncil/polkadot-sdk", rev = "062d92eae0f3bb9908faf2d4e241eef17368b9d3" }
frame-support = { git = "https://github.com/galacticcouncil/polkadot-sdk", rev = "062d92eae0f3bb9908faf2d4e241eef17368b9d3" }
frame-system = { git = "https://github.com/galacticcouncil/polkadot-sdk", rev = "062d92eae0f3bb9908faf2d4e241eef17368b9d3" }
frame-system-benchmarking = { git = "https://github.com/galacticcouncil/polkadot-sdk", rev = "062d92eae0f3bb9908faf2d4e241eef17368b9d3" }
frame-system-rpc-runtime-api = { git = "https://github.com/galacticcouncil/polkadot-sdk", rev = "062d92eae0f3bb9908faf2d4e241eef17368b9d3" }
frame-try-runtime = { git = "https://github.com/galacticcouncil/polkadot-sdk", rev = "062d92eae0f3bb9908faf2d4e241eef17368b9d3" }
sp-api = { git = "https://github.com/galacticcouncil/polkadot-sdk", rev = "062d92eae0f3bb9908faf2d4e241eef17368b9d3" }
sp-arithmetic = { git = "https://github.com/galacticcouncil/polkadot-sdk", rev = "062d92eae0f3bb9908faf2d4e241eef17368b9d3" }
sp-authority-discovery = { git = "https://github.com/galacticcouncil/polkadot-sdk", rev = "062d92eae0f3bb9908faf2d4e241eef17368b9d3" }
sp-block-builder = { git = "https://github.com/galacticcouncil/polkadot-sdk", rev = "062d92eae0f3bb9908faf2d4e241eef17368b9d3" }
sp-blockchain = { git = "https://github.com/galacticcouncil/polkadot-sdk", rev = "062d92eae0f3bb9908faf2d4e241eef17368b9d3" }
sp-consensus = { git = "https://github.com/galacticcouncil/polkadot-sdk", rev = "062d92eae0f3bb9908faf2d4e241eef17368b9d3" }
sp-consensus-aura = { git = "https://github.com/galacticcouncil/polkadot-sdk", rev = "062d92eae0f3bb9908faf2d4e241eef17368b9d3" }
sp-consensus-babe = { git = "https://github.com/galacticcouncil/polkadot-sdk", rev = "062d92eae0f3bb9908faf2d4e241eef17368b9d3" }
sp-core = { git = "https://github.com/galacticcouncil/polkadot-sdk", rev = "062d92eae0f3bb9908faf2d4e241eef17368b9d3" }
sp-externalities = { git = "https://github.com/galacticcouncil/polkadot-sdk", rev = "062d92eae0f3bb9908faf2d4e241eef17368b9d3" }
sp-inherents = { git = "https://github.com/galacticcouncil/polkadot-sdk", rev = "062d92eae0f3bb9908faf2d4e241eef17368b9d3" }
sp-io = { git = "https://github.com/galacticcouncil/polkadot-sdk", rev = "062d92eae0f3bb9908faf2d4e241eef17368b9d3" }
sp-keystore = { git = "https://github.com/galacticcouncil/polkadot-sdk", rev = "062d92eae0f3bb9908faf2d4e241eef17368b9d3" }
sp-npos-elections = { git = "https://github.com/galacticcouncil/polkadot-sdk", rev = "062d92eae0f3bb9908faf2d4e241eef17368b9d3" }
sp-offchain = { git = "https://github.com/galacticcouncil/polkadot-sdk", rev = "062d92eae0f3bb9908faf2d4e241eef17368b9d3" }
sc-offchain = { git = "https://github.com/galacticcouncil/polkadot-sdk", rev = "062d92eae0f3bb9908faf2d4e241eef17368b9d3" }
sp-rpc = { git = "https://github.com/galacticcouncil/polkadot-sdk", rev = "062d92eae0f3bb9908faf2d4e241eef17368b9d3" }
sp-runtime = { git = "https://github.com/galacticcouncil/polkadot-sdk", rev = "062d92eae0f3bb9908faf2d4e241eef17368b9d3" }
sp-runtime-interface = { git = "https://github.com/galacticcouncil/polkadot-sdk", rev = "062d92eae0f3bb9908faf2d4e241eef17368b9d3" }
sp-runtime-interface-proc-macro = { git = "https://github.com/galacticcouncil/polkadot-sdk", rev = "062d92eae0f3bb9908faf2d4e241eef17368b9d3" }
sp-wasm-interface = { git = "https://github.com/galacticcouncil/polkadot-sdk", rev = "062d92eae0f3bb9908faf2d4e241eef17368b9d3" }
sp-panic-handler = { git = "https://github.com/galacticcouncil/polkadot-sdk", rev = "062d92eae0f3bb9908faf2d4e241eef17368b9d3" }
sp-database = { git = "https://github.com/galacticcouncil/polkadot-sdk", rev = "062d92eae0f3bb9908faf2d4e241eef17368b9d3" }
sp-session = { git = "https://github.com/galacticcouncil/polkadot-sdk", rev = "062d92eae0f3bb9908faf2d4e241eef17368b9d3" }
sp-staking = { git = "https://github.com/galacticcouncil/polkadot-sdk", rev = "062d92eae0f3bb9908faf2d4e241eef17368b9d3" }
sp-std = { git = "https://github.com/galacticcouncil/polkadot-sdk", rev = "062d92eae0f3bb9908faf2d4e241eef17368b9d3" }
sp-storage = { git = "https://github.com/galacticcouncil/polkadot-sdk", rev = "062d92eae0f3bb9908faf2d4e241eef17368b9d3" }
sp-timestamp = { git = "https://github.com/galacticcouncil/polkadot-sdk", rev = "062d92eae0f3bb9908faf2d4e241eef17368b9d3" }
sp-tracing = { git = "https://github.com/galacticcouncil/polkadot-sdk", rev = "062d92eae0f3bb9908faf2d4e241eef17368b9d3" }
sp-transaction-pool = { git = "https://github.com/galacticcouncil/polkadot-sdk", rev = "062d92eae0f3bb9908faf2d4e241eef17368b9d3" }
sp-trie = { git = "https://github.com/galacticcouncil/polkadot-sdk", rev = "062d92eae0f3bb9908faf2d4e241eef17368b9d3" }
sp-version = { git = "https://github.com/galacticcouncil/polkadot-sdk", rev = "062d92eae0f3bb9908faf2d4e241eef17368b9d3" }
sc-basic-authorship = { git = "https://github.com/galacticcouncil/polkadot-sdk", rev = "062d92eae0f3bb9908faf2d4e241eef17368b9d3" }
sc-chain-spec = { git = "https://github.com/galacticcouncil/polkadot-sdk", rev = "062d92eae0f3bb9908faf2d4e241eef17368b9d3" }
sc-cli = { git = "https://github.com/galacticcouncil/polkadot-sdk", rev = "062d92eae0f3bb9908faf2d4e241eef17368b9d3" }
sc-client-api = { git = "https://github.com/galacticcouncil/polkadot-sdk", rev = "062d92eae0f3bb9908faf2d4e241eef17368b9d3" }
sc-client-db = { git = "https://github.com/galacticcouncil/polkadot-sdk", rev = "062d92eae0f3bb9908faf2d4e241eef17368b9d3" }
sc-consensus = { git = "https://github.com/galacticcouncil/polkadot-sdk", rev = "062d92eae0f3bb9908faf2d4e241eef17368b9d3" }
sc-consensus-aura = { git = "https://github.com/galacticcouncil/polkadot-sdk", rev = "062d92eae0f3bb9908faf2d4e241eef17368b9d3" }
sc-consensus-grandpa = { git = "https://github.com/galacticcouncil/polkadot-sdk", rev = "062d92eae0f3bb9908faf2d4e241eef17368b9d3" }
sc-executor = { git = "https://github.com/galacticcouncil/polkadot-sdk", rev = "062d92eae0f3bb9908faf2d4e241eef17368b9d3" }
sc-keystore = { git = "https://github.com/galacticcouncil/polkadot-sdk", rev = "062d92eae0f3bb9908faf2d4e241eef17368b9d3" }
sc-network = { git = "https://github.com/galacticcouncil/polkadot-sdk", rev = "062d92eae0f3bb9908faf2d4e241eef17368b9d3" }
sc-network-sync = { git = "https://github.com/galacticcouncil/polkadot-sdk", rev = "062d92eae0f3bb9908faf2d4e241eef17368b9d3" }
sc-network-common = { git = "https://github.com/galacticcouncil/polkadot-sdk", rev = "062d92eae0f3bb9908faf2d4e241eef17368b9d3" }
sc-rpc = { git = "https://github.com/galacticcouncil/polkadot-sdk", rev = "062d92eae0f3bb9908faf2d4e241eef17368b9d3" }
sc-rpc-api = { git = "https://github.com/galacticcouncil/polkadot-sdk", rev = "062d92eae0f3bb9908faf2d4e241eef17368b9d3" }
sc-service = { git = "https://github.com/galacticcouncil/polkadot-sdk", rev = "062d92eae0f3bb9908faf2d4e241eef17368b9d3" }
sc-telemetry = { git = "https://github.com/galacticcouncil/polkadot-sdk", rev = "062d92eae0f3bb9908faf2d4e241eef17368b9d3" }
sc-tracing = { git = "https://github.com/galacticcouncil/polkadot-sdk", rev = "062d92eae0f3bb9908faf2d4e241eef17368b9d3" }
sc-transaction-pool = { git = "https://github.com/galacticcouncil/polkadot-sdk", rev = "062d92eae0f3bb9908faf2d4e241eef17368b9d3" }
sc-transaction-pool-api = { git = "https://github.com/galacticcouncil/polkadot-sdk", rev = "062d92eae0f3bb9908faf2d4e241eef17368b9d3" }
sc-sysinfo = { git = "https://github.com/galacticcouncil/polkadot-sdk", rev = "062d92eae0f3bb9908faf2d4e241eef17368b9d3" }
sc-utils = { git = "https://github.com/galacticcouncil/polkadot-sdk", rev = "062d92eae0f3bb9908faf2d4e241eef17368b9d3" }
sp-state-machine = { git = "https://github.com/galacticcouncil/polkadot-sdk", rev = "062d92eae0f3bb9908faf2d4e241eef17368b9d3" }

# Substrate Pallets
pallet-aura = { git = "https://github.com/galacticcouncil/polkadot-sdk", rev = "062d92eae0f3bb9908faf2d4e241eef17368b9d3" }
pallet-authorship = { git = "https://github.com/galacticcouncil/polkadot-sdk", rev = "062d92eae0f3bb9908faf2d4e241eef17368b9d3" }
pallet-balances = { git = "https://github.com/galacticcouncil/polkadot-sdk", rev = "062d92eae0f3bb9908faf2d4e241eef17368b9d3" }
pallet-collective = { git = "https://github.com/galacticcouncil/polkadot-sdk", rev = "062d92eae0f3bb9908faf2d4e241eef17368b9d3" }
pallet-elections-phragmen = { git = "https://github.com/galacticcouncil/polkadot-sdk", rev = "062d92eae0f3bb9908faf2d4e241eef17368b9d3" }
pallet-identity = { git = "https://github.com/galacticcouncil/polkadot-sdk", rev = "062d92eae0f3bb9908faf2d4e241eef17368b9d3" }
pallet-multisig = { git = "https://github.com/galacticcouncil/polkadot-sdk", rev = "062d92eae0f3bb9908faf2d4e241eef17368b9d3" }
pallet-preimage = { git = "https://github.com/galacticcouncil/polkadot-sdk", rev = "062d92eae0f3bb9908faf2d4e241eef17368b9d3" }
pallet-proxy = { git = "https://github.com/galacticcouncil/polkadot-sdk", rev = "062d92eae0f3bb9908faf2d4e241eef17368b9d3" }
pallet-scheduler = { git = "https://github.com/galacticcouncil/polkadot-sdk", rev = "062d92eae0f3bb9908faf2d4e241eef17368b9d3" }
pallet-session = { git = "https://github.com/galacticcouncil/polkadot-sdk", rev = "062d92eae0f3bb9908faf2d4e241eef17368b9d3" }
pallet-sudo = { git = "https://github.com/galacticcouncil/polkadot-sdk", rev = "062d92eae0f3bb9908faf2d4e241eef17368b9d3" }
pallet-timestamp = { git = "https://github.com/galacticcouncil/polkadot-sdk", rev = "062d92eae0f3bb9908faf2d4e241eef17368b9d3" }
pallet-tips = { git = "https://github.com/galacticcouncil/polkadot-sdk", rev = "062d92eae0f3bb9908faf2d4e241eef17368b9d3" }
pallet-transaction-payment = { git = "https://github.com/galacticcouncil/polkadot-sdk", rev = "062d92eae0f3bb9908faf2d4e241eef17368b9d3" }
pallet-transaction-payment-rpc = { git = "https://github.com/galacticcouncil/polkadot-sdk", rev = "062d92eae0f3bb9908faf2d4e241eef17368b9d3" }
pallet-transaction-payment-rpc-runtime-api = { git = "https://github.com/galacticcouncil/polkadot-sdk", rev = "062d92eae0f3bb9908faf2d4e241eef17368b9d3" }
pallet-treasury = { git = "https://github.com/galacticcouncil/polkadot-sdk", rev = "062d92eae0f3bb9908faf2d4e241eef17368b9d3" }
pallet-uniques = { git = "https://github.com/galacticcouncil/polkadot-sdk", rev = "062d92eae0f3bb9908faf2d4e241eef17368b9d3" }
pallet-utility = { git = "https://github.com/galacticcouncil/polkadot-sdk", rev = "062d92eae0f3bb9908faf2d4e241eef17368b9d3" }
pallet-im-online = { git = "https://github.com/galacticcouncil/polkadot-sdk", rev = "062d92eae0f3bb9908faf2d4e241eef17368b9d3" }

substrate-build-script-utils = { git = "https://github.com/galacticcouncil/polkadot-sdk", rev = "062d92eae0f3bb9908faf2d4e241eef17368b9d3" }
substrate-frame-rpc-system = { git = "https://github.com/galacticcouncil/polkadot-sdk", rev = "062d92eae0f3bb9908faf2d4e241eef17368b9d3" }
substrate-prometheus-endpoint = { git = "https://github.com/galacticcouncil/polkadot-sdk", rev = "062d92eae0f3bb9908faf2d4e241eef17368b9d3" }
substrate-rpc-client = { git = "https://github.com/galacticcouncil/polkadot-sdk", rev = "062d92eae0f3bb9908faf2d4e241eef17368b9d3" }
substrate-wasm-builder = { git = "https://github.com/galacticcouncil/polkadot-sdk", rev = "062d92eae0f3bb9908faf2d4e241eef17368b9d3" }

# Cumulus dependencies
cumulus-client-cli = { git = "https://github.com/galacticcouncil/polkadot-sdk", rev = "062d92eae0f3bb9908faf2d4e241eef17368b9d3" }
cumulus-client-collator = { git = "https://github.com/galacticcouncil/polkadot-sdk", rev = "062d92eae0f3bb9908faf2d4e241eef17368b9d3" }
cumulus-client-consensus-aura = { git = "https://github.com/galacticcouncil/polkadot-sdk", rev = "062d92eae0f3bb9908faf2d4e241eef17368b9d3" }
cumulus-client-consensus-common = { git = "https://github.com/galacticcouncil/polkadot-sdk", rev = "062d92eae0f3bb9908faf2d4e241eef17368b9d3" }
cumulus-client-consensus-proposer = { git = "https://github.com/galacticcouncil/polkadot-sdk", rev = "062d92eae0f3bb9908faf2d4e241eef17368b9d3" }
cumulus-client-network = { git = "https://github.com/galacticcouncil/polkadot-sdk", rev = "062d92eae0f3bb9908faf2d4e241eef17368b9d3" }
cumulus-client-service = { git = "https://github.com/galacticcouncil/polkadot-sdk", rev = "062d92eae0f3bb9908faf2d4e241eef17368b9d3" }
cumulus-pallet-aura-ext = { git = "https://github.com/galacticcouncil/polkadot-sdk", rev = "062d92eae0f3bb9908faf2d4e241eef17368b9d3" }
cumulus-pallet-dmp-queue = { git = "https://github.com/galacticcouncil/polkadot-sdk", rev = "062d92eae0f3bb9908faf2d4e241eef17368b9d3" }
cumulus-pallet-parachain-system = { git = "https://github.com/galacticcouncil/polkadot-sdk", rev = "062d92eae0f3bb9908faf2d4e241eef17368b9d3" }
cumulus-pallet-xcm = { git = "https://github.com/galacticcouncil/polkadot-sdk", rev = "062d92eae0f3bb9908faf2d4e241eef17368b9d3" }
cumulus-pallet-xcmp-queue = { git = "https://github.com/galacticcouncil/polkadot-sdk", rev = "062d92eae0f3bb9908faf2d4e241eef17368b9d3" }
cumulus-primitives-core = { git = "https://github.com/galacticcouncil/polkadot-sdk", rev = "062d92eae0f3bb9908faf2d4e241eef17368b9d3" }
cumulus-primitives-parachain-inherent = { git = "https://github.com/galacticcouncil/polkadot-sdk", rev = "062d92eae0f3bb9908faf2d4e241eef17368b9d3" }
cumulus-primitives-timestamp = { git = "https://github.com/galacticcouncil/polkadot-sdk", rev = "062d92eae0f3bb9908faf2d4e241eef17368b9d3" }
cumulus-primitives-utility = { git = "https://github.com/galacticcouncil/polkadot-sdk", rev = "062d92eae0f3bb9908faf2d4e241eef17368b9d3" }
cumulus-relay-chain-inprocess-interface = { git = "https://github.com/galacticcouncil/polkadot-sdk", rev = "062d92eae0f3bb9908faf2d4e241eef17368b9d3" }
cumulus-relay-chain-interface = { git = "https://github.com/galacticcouncil/polkadot-sdk", rev = "062d92eae0f3bb9908faf2d4e241eef17368b9d3" }
cumulus-relay-chain-minimal-node = { git = "https://github.com/galacticcouncil/polkadot-sdk", rev = "062d92eae0f3bb9908faf2d4e241eef17368b9d3" }
cumulus-test-relay-sproof-builder = { git = "https://github.com/galacticcouncil/polkadot-sdk", rev = "062d92eae0f3bb9908faf2d4e241eef17368b9d3" }
pallet-collator-selection = { git = "https://github.com/galacticcouncil/polkadot-sdk", rev = "062d92eae0f3bb9908faf2d4e241eef17368b9d3" }
parachain-info = { git = "https://github.com/galacticcouncil/polkadot-sdk", rev = "062d92eae0f3bb9908faf2d4e241eef17368b9d3" }
xcm-emulator = { git = "https://github.com/galacticcouncil/polkadot-sdk", rev = "062d92eae0f3bb9908faf2d4e241eef17368b9d3" }

# Polkadot dependencies
pallet-xcm = { git = "https://github.com/galacticcouncil/polkadot-sdk", rev = "062d92eae0f3bb9908faf2d4e241eef17368b9d3" }
polkadot-cli = { git = "https://github.com/galacticcouncil/polkadot-sdk", rev = "062d92eae0f3bb9908faf2d4e241eef17368b9d3" }
polkadot-core-primitives = { git = "https://github.com/galacticcouncil/polkadot-sdk", rev = "062d92eae0f3bb9908faf2d4e241eef17368b9d3" }
polkadot-parachain = { package = "polkadot-parachain-primitives", git = "https://github.com/galacticcouncil/polkadot-sdk", rev = "062d92eae0f3bb9908faf2d4e241eef17368b9d3"}
polkadot-primitives = { git = "https://github.com/galacticcouncil/polkadot-sdk", rev = "062d92eae0f3bb9908faf2d4e241eef17368b9d3" }
polkadot-runtime = { git = "https://github.com/galacticcouncil/polkadot-sdk", rev = "062d92eae0f3bb9908faf2d4e241eef17368b9d3" }
polkadot-runtime-parachains = { git = "https://github.com/galacticcouncil/polkadot-sdk", rev = "062d92eae0f3bb9908faf2d4e241eef17368b9d3" }
polkadot-service = { git = "https://github.com/galacticcouncil/polkadot-sdk", rev = "062d92eae0f3bb9908faf2d4e241eef17368b9d3" }
xcm = { package = "staging-xcm", git = "https://github.com/galacticcouncil/polkadot-sdk", rev = "062d92eae0f3bb9908faf2d4e241eef17368b9d3" }
xcm-builder = { package = "staging-xcm-builder", git = "https://github.com/galacticcouncil/polkadot-sdk", rev = "062d92eae0f3bb9908faf2d4e241eef17368b9d3" }
xcm-executor = { package = "staging-xcm-executor", git = "https://github.com/galacticcouncil/polkadot-sdk", rev = "062d92eae0f3bb9908faf2d4e241eef17368b9d3"  }

kusama-runtime = { package = "staging-kusama-runtime", git = "https://github.com/galacticcouncil/polkadot-sdk", rev = "062d92eae0f3bb9908faf2d4e241eef17368b9d3" }
polkadot-node-core-pvf = { git = "https://github.com/galacticcouncil/polkadot-sdk", rev = "062d92eae0f3bb9908faf2d4e241eef17368b9d3" }
polkadot-node-network-protocol = { git = "https://github.com/galacticcouncil/polkadot-sdk", rev = "062d92eae0f3bb9908faf2d4e241eef17368b9d3" }
polkadot-node-primitives = { git = "https://github.com/galacticcouncil/polkadot-sdk", rev = "062d92eae0f3bb9908faf2d4e241eef17368b9d3" }
polkadot-node-subsystem = { git = "https://github.com/galacticcouncil/polkadot-sdk", rev = "062d92eae0f3bb9908faf2d4e241eef17368b9d3" }
polkadot-node-subsystem-util = { git = "https://github.com/galacticcouncil/polkadot-sdk", rev = "062d92eae0f3bb9908faf2d4e241eef17368b9d3" }
polkadot-overseer = { git = "https://github.com/galacticcouncil/polkadot-sdk", rev = "062d92eae0f3bb9908faf2d4e241eef17368b9d3" }
polkadot-runtime-common = { git = "https://github.com/galacticcouncil/polkadot-sdk", rev = "062d92eae0f3bb9908faf2d4e241eef17368b9d3" }
polkadot-statement-table = { git = "https://github.com/galacticcouncil/polkadot-sdk", rev = "062d92eae0f3bb9908faf2d4e241eef17368b9d3" }
rococo-runtime = { git = "https://github.com/galacticcouncil/polkadot-sdk", rev = "062d92eae0f3bb9908faf2d4e241eef17368b9d3" }
westend-runtime = { git = "https://github.com/galacticcouncil/polkadot-sdk", rev = "062d92eae0f3bb9908faf2d4e241eef17368b9d3" }

cumulus-client-pov-recovery = { git = "https://github.com/galacticcouncil/polkadot-sdk", rev = "062d92eae0f3bb9908faf2d4e241eef17368b9d3" }
cumulus-pallet-parachain-system-proc-macro = { git = "https://github.com/galacticcouncil/polkadot-sdk", rev = "062d92eae0f3bb9908faf2d4e241eef17368b9d3" }
cumulus-relay-chain-rpc-interface = { git = "https://github.com/galacticcouncil/polkadot-sdk", rev = "062d92eae0f3bb9908faf2d4e241eef17368b9d3" }<|MERGE_RESOLUTION|>--- conflicted
+++ resolved
@@ -40,12 +40,9 @@
   'pallets/referrals',
   'pallets/evm-accounts',
   'pallets/dynamic-evm-fee',
-<<<<<<< HEAD
-  'runtime-mock'
-=======
   'pallets/xyk-liquidity-mining',
   'precompiles/call-permit',
->>>>>>> 9ebafa46
+  'runtime-mock'
 ]
 
 resolver = "2"
