--- conflicted
+++ resolved
@@ -3,7 +3,6 @@
 
 [workspace]
 members = [
-<<<<<<< HEAD
   'node',
   'runtime/hydradx',
   'pallets/omnipool',
@@ -42,52 +41,10 @@
   'pallets/evm-accounts',
   'pallets/dynamic-evm-fee',
   'pallets/xyk-liquidity-mining',
-  'pallets/amm-support',
   'precompiles/call-permit',
-  'runtime-mock'
-=======
-    'node',
-    'runtime/hydradx',
-    'pallets/omnipool',
-    'pallets/dca',
-    'primitives',
-    'utils/build-script-utils',
-    'integration-tests',
-    'pallets/circuit-breaker',
-    'pallets/omnipool-liquidity-mining',
-    'scraper',
-    'traits',
-    'pallets/relaychain-info',
-    'pallets/route-executor',
-    'pallets/transaction-multi-payment',
-    'pallets/asset-registry',
-    'runtime/adapters',
-    'pallets/collator-rewards',
-    'pallets/transaction-pause',
-    'pallets/ema-oracle',
-    'pallets/liquidity-mining',
-    'pallets/currencies',
+  'runtime-mock',
     'pallets/currencies/rpc/runtime-api',
-    'pallets/stableswap',
-    'utils/test-utils',
-    'pallets/dynamic-fees',
-    'pallets/duster',
-    'pallets/otc',
-    'pallets/otc-settlements',
-    'pallets/bonds',
-    'pallets/lbp',
-    'pallets/nft',
-    'math',
-    'pallets/staking',
-    'pallets/democracy',
-    'runtime/hydradx/src/evm/evm-utility/macro',
-    'pallets/referrals',
-    'pallets/evm-accounts',
-    'pallets/dynamic-evm-fee',
-    'pallets/xyk-liquidity-mining',
-    'precompiles/call-permit',
-    'runtime-mock'
->>>>>>> 5d4121cb
+    'pallets/amm-support',
 ]
 
 resolver = "2"
@@ -180,16 +137,6 @@
 pallet-staking = { path = "pallets/staking", default-features = false }
 pallet-democracy = { path = "pallets/democracy", default-features = false }
 warehouse-liquidity-mining = { package = "pallet-liquidity-mining", path = "pallets/liquidity-mining", default-features = false }
-<<<<<<< HEAD
-pallet-bonds = { path = "pallets/bonds", default-features = false}
-pallet-lbp = { path = "pallets/lbp", default-features = false}
-pallet-xyk = { path = "pallets/xyk", default-features = false}
-pallet-xyk-liquidity-mining = { path = "pallets/xyk-liquidity-mining", default-features = false}
-pallet-referrals = { path = "pallets/referrals", default-features = false}
-pallet-evm-accounts = { path = "pallets/evm-accounts", default-features = false}
-pallet-evm-accounts-rpc-runtime-api = { path = "pallets/evm-accounts/rpc/runtime-api", default-features = false}
-pallet-amm-support = { path = "pallets/amm-support", default-features = false}
-=======
 pallet-bonds = { path = "pallets/bonds", default-features = false }
 pallet-lbp = { path = "pallets/lbp", default-features = false }
 pallet-xyk = { path = "pallets/xyk", default-features = false }
@@ -197,7 +144,7 @@
 pallet-referrals = { path = "pallets/referrals", default-features = false }
 pallet-evm-accounts = { path = "pallets/evm-accounts", default-features = false }
 pallet-evm-accounts-rpc-runtime-api = { path = "pallets/evm-accounts/rpc/runtime-api", default-features = false }
->>>>>>> 5d4121cb
+pallet-amm-support = { path = "pallets/amm-support", default-features = false}
 
 hydra-dx-build-script-utils = { path = "utils/build-script-utils", default-features = false }
 scraper = { path = "scraper", default-features = false }
