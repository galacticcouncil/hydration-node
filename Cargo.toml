--- conflicted
+++ resolved
@@ -105,12 +105,9 @@
   'pallets/asset-registry',
   'pallets/exchange',
   'pallets/transaction-multi-payment',
-<<<<<<< HEAD
-  'pallets/price-fetch',
-=======
   'pallets/genesis-history',
   'pallets/xyk',
->>>>>>> d1298bd4
+  'pallets/price-fetch',
   'primitives',
   'runtime',
   'utils/build-script-utils'
