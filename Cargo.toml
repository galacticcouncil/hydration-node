[patch.crates-io]
frame-benchmarking = { git = 'https://github.com/paritytech/substrate', branch = 'master' }
frame-benchmarking-cli = { git = 'https://github.com/paritytech/substrate', branch = 'master' }
frame-executive = { git = 'https://github.com/paritytech/substrate', branch = 'master' }
frame-support = { git = 'https://github.com/paritytech/substrate', branch = 'master' }
frame-system = { git = 'https://github.com/paritytech/substrate', branch = 'master' }
frame-system-benchmarking = { git = 'https://github.com/paritytech/substrate', branch = 'master' }
frame-system-rpc-runtime-api = { git = 'https://github.com/paritytech/substrate', branch = 'master' }
pallet-authorship = { git = 'https://github.com/paritytech/substrate', branch = 'master' }
pallet-aura = { git = 'https://github.com/paritytech/substrate', branch = 'master' }
pallet-balances = { git = 'https://github.com/paritytech/substrate', branch = 'master' }
pallet-grandpa = { git = 'https://github.com/paritytech/substrate', branch = 'master' }
pallet-randomness-collective-flip = { git = 'https://github.com/paritytech/substrate', branch = 'master' }
pallet-session = { git = 'https://github.com/paritytech/substrate', branch = 'master' }
pallet-sudo = { git = 'https://github.com/paritytech/substrate', branch = 'master' }
pallet-timestamp = { git = 'https://github.com/paritytech/substrate', branch = 'master' }
pallet-transaction-payment-rpc = { git = 'https://github.com/paritytech/substrate', branch = 'master' }
pallet-transaction-payment-rpc-runtime-api = { git = 'https://github.com/paritytech/substrate', branch = 'master' }
sc-basic-authorship = { git = 'https://github.com/paritytech/substrate', branch = 'master' }
sc-chain-spec = { git = 'https://github.com/paritytech/substrate', branch = 'master' }
sc-cli = { git = 'https://github.com/paritytech/substrate', branch = 'master' }
sc-client-api = { git = 'https://github.com/paritytech/substrate', branch = 'master' }
sc-client-db = { git = 'https://github.com/paritytech/substrate', branch = 'master' }
sc-consensus = { git = 'https://github.com/paritytech/substrate', branch = 'master' }
sc-consensus-aura = { git = 'https://github.com/paritytech/substrate', branch = 'master' }
sc-consensus-epochs = { git = 'https://github.com/paritytech/substrate', branch = 'master' }
sc-executor = { git = 'https://github.com/paritytech/substrate', branch = 'master' }
sc-finality-grandpa = { git = 'https://github.com/paritytech/substrate', branch = 'master' }
sc-informant = { git = 'https://github.com/paritytech/substrate', branch = 'master' }
sc-keystore = { git = 'https://github.com/paritytech/substrate', branch = 'master' }
sc-network = { git = 'https://github.com/paritytech/substrate', branch = 'master' }
sc-offchain = { git = 'https://github.com/paritytech/substrate', branch = 'master' }
sc-rpc = { git = 'https://github.com/paritytech/substrate', branch = 'master' }
sc-rpc-api = { git = 'https://github.com/paritytech/substrate', branch = 'master' }
sc-service = { git = 'https://github.com/paritytech/substrate', branch = 'master' }
sc-telemetry = { git = 'https://github.com/paritytech/substrate', branch = 'master' }
sc-transaction-pool = { git = 'https://github.com/paritytech/substrate', branch = 'master' }
sc-tracing = { git = 'https://github.com/paritytech/substrate', branch = 'master' }
sp-api = { git = 'https://github.com/paritytech/substrate', branch = 'master' }
sp-application-crypto = { git = 'https://github.com/paritytech/substrate', branch = 'master' }
sp-arithmetic = { git = 'https://github.com/paritytech/substrate', branch = 'master' }
sp-block-builder = { git = 'https://github.com/paritytech/substrate', branch = 'master' }
sp-blockchain = { git = 'https://github.com/paritytech/substrate', branch = 'master' }
sp-consensus = { git = 'https://github.com/paritytech/substrate', branch = 'master' }
sp-consensus-aura = { git = 'https://github.com/paritytech/substrate', branch = 'master' }
sp-core = { git = 'https://github.com/paritytech/substrate', branch = 'master' }
sp-externalities = { git = 'https://github.com/paritytech/substrate', branch = 'master' }
sp-finality-grandpa = { git = 'https://github.com/paritytech/substrate', branch = 'master' }
sp-inherents = { git = 'https://github.com/paritytech/substrate', branch = 'master' }
sp-io = { git = 'https://github.com/paritytech/substrate', branch = 'master' }
sp-offchain = { git = 'https://github.com/paritytech/substrate', branch = 'master' }
sp-rpc = { git = 'https://github.com/paritytech/substrate', branch = 'master' }
sp-runtime = { git = 'https://github.com/paritytech/substrate', branch = 'master' }
sp-runtime-interface = { git = 'https://github.com/paritytech/substrate', branch = 'master' }
sp-session = { git = 'https://github.com/paritytech/substrate', branch = 'master' }
sp-std = { git = 'https://github.com/paritytech/substrate', branch = 'master' }
sp-staking = { git = 'https://github.com/paritytech/substrate', branch = 'master' }
sp-storage = { git = 'https://github.com/paritytech/substrate', branch = 'master' }
sp-state-machine = { git = 'https://github.com/paritytech/substrate', branch = 'master' }
sp-timestamp = { git = 'https://github.com/paritytech/substrate', branch = 'master' }
sp-tracing = { git = 'https://github.com/paritytech/substrate', branch = 'master' }
sp-transaction-pool = { git = 'https://github.com/paritytech/substrate', branch = 'master' }
sp-trie = { git = 'https://github.com/paritytech/substrate', branch = 'master' }
sp-version = { git = 'https://github.com/paritytech/substrate', branch = 'master' }
substrate-frame-rpc-system = { git = 'https://github.com/paritytech/substrate', branch = 'master' }

pallet-transaction-payment = { git = 'https://github.com/paritytech/substrate', branch = 'master' }

# ORML dependencies
orml-currencies = { git = 'https://github.com/open-web3-stack/open-runtime-module-library', branch = 'master' }
orml-tokens = { git = 'https://github.com/open-web3-stack/open-runtime-module-library', branch = 'master' }
orml-traits = { git = 'https://github.com/open-web3-stack/open-runtime-module-library', branch = 'master' }

<<<<<<< HEAD
# Polkadot dependencies
polkadot-primitives = { git = "https://github.com/paritytech/polkadot", branch = 'master' }
polkadot-service = { git = "https://github.com/paritytech/polkadot", branch = 'master' }
polkadot-cli = { git = "https://github.com/paritytech/polkadot", branch = 'master' }
polkadot-test-service = { git = "https://github.com/paritytech/polkadot", branch = 'master' }
polkadot-parachain = { git = "https://github.com/paritytech/polkadot", branch = 'master' }
polkadot-runtime-common = { git = 'https://github.com/paritytech/polkadot', branch = 'master' }
polkadot-test-runtime = { git = 'https://github.com/paritytech/polkadot', branch = 'master' }
polkadot-test-client = { git = 'https://github.com/paritytech/polkadot', branch = 'master' }
=======
librocksdb-sys = { git = "https://github.com/hdevalence/rust-rocksdb", branch = "master" }
>>>>>>> b8bf3fdd

[profile.release]
panic = 'unwind'

[workspace]
members = [
  # 'pallets/proposal', Update this
  'node',
  'pallets/amm',
  'pallets/asset-registry',
  'pallets/exchange',
  'pallets/transaction-multi-payment',
  'primitives',
  'runtime',
]<|MERGE_RESOLUTION|>--- conflicted
+++ resolved
@@ -71,7 +71,6 @@
 orml-tokens = { git = 'https://github.com/open-web3-stack/open-runtime-module-library', branch = 'master' }
 orml-traits = { git = 'https://github.com/open-web3-stack/open-runtime-module-library', branch = 'master' }
 
-<<<<<<< HEAD
 # Polkadot dependencies
 polkadot-primitives = { git = "https://github.com/paritytech/polkadot", branch = 'master' }
 polkadot-service = { git = "https://github.com/paritytech/polkadot", branch = 'master' }
@@ -81,9 +80,8 @@
 polkadot-runtime-common = { git = 'https://github.com/paritytech/polkadot', branch = 'master' }
 polkadot-test-runtime = { git = 'https://github.com/paritytech/polkadot', branch = 'master' }
 polkadot-test-client = { git = 'https://github.com/paritytech/polkadot', branch = 'master' }
-=======
+
 librocksdb-sys = { git = "https://github.com/hdevalence/rust-rocksdb", branch = "master" }
->>>>>>> b8bf3fdd
 
 [profile.release]
 panic = 'unwind'
