--- conflicted
+++ resolved
@@ -101,35 +101,13 @@
 			0 => {
 				// HSM arbitrage action
 				// We only allow the HSM account to use the flash loan for arbitrage opportunities.
-<<<<<<< HEAD
 				Self::ensure_allowed_initiator(initiator.0, pallet_hsm::Pallet::<Runtime>::account_id())?;
-				// Get the arb data
-				// Next bytes are the collateral asset id and pool id.
-				let collateral_asset_id: u32 = reader.read()?;
-				let pool_id: u32 = reader.read()?;
 
 				if let Err(r) = pallet_hsm::Pallet::<Runtime>::execute_arbitrage_with_flash_loan(
-=======
-				let hsm_account = pallet_hsm::Pallet::<Runtime>::account_id();
-				let allowed_initiator = <Runtime as pallet_hsm::Config>::EvmAccounts::evm_address(&hsm_account);
-				if initiator.0 != allowed_initiator {
-					log::error!(target: "flash", "Caller is not the HSM account: {:?}", caller);
-					return Err(PrecompileFailure::Revert {
-						exit_status: ExitRevert::Reverted,
-						output: vec![],
-					});
-				}
-				let r = pallet_hsm::Pallet::<Runtime>::execute_arbitrage_with_flash_loan(
->>>>>>> 492c2cc7
 					this,
 					amount.as_u128(),
-<<<<<<< HEAD
+					reader.read_till_end()?,
 				) {
-=======
-					reader.read_till_end()?,
-				);
-				if r.is_err() {
->>>>>>> 492c2cc7
 					log::error!(target: "flash", "execute_arbitrage_with_flash_loan failed: {:?}", r);
 					return Err(PrecompileFailure::Revert {
 						exit_status: ExitRevert::Reverted,
@@ -137,8 +115,8 @@
 					});
 				}
 
-				// Approve the transfer of the loan
-				Self::approve(token.0, this, caller, amount)?;
+				// Approve the loan repayment
+				Self::approve(token.0, this, caller, amount + fee)?;
 
 				Ok(SUCCESS.into())
 			}
@@ -195,7 +173,8 @@
 						output: vec![],
 					});
 				}
-				Self::approve(token.0, this, caller, amount)?;
+				// Approve the loan repayment
+				Self::approve(token.0, this, caller, amount + fee)?;
 				Ok(SUCCESS.into())
 			}
 			_ => {
@@ -209,7 +188,6 @@
 	}
 
 	fn approve(token: EvmAddress, from: EvmAddress, to: EvmAddress, amount: U256) -> Result<(), PrecompileFailure> {
-		// Approve the transfer of the loan
 		let cc = CallContext::new_call(token, from);
 		let mut data = Into::<u32>::into(Function::Approve).to_be_bytes().to_vec();
 		data.extend_from_slice(H256::from(to).as_bytes());
