[package]
name = "hydradx-traits"
<<<<<<< HEAD
version = "3.1.2"
=======
version = "3.2.0"
>>>>>>> 8abf856a
description = "Shared traits"
authors = ["GalacticCouncil"]
edition = "2021"
license = "Apache 2.0"
repository = "https://github.com/galacticcouncil/warehouse/tree/master/traits"

[dependencies]
codec = { default-features = false, features = ["derive"], package = "parity-scale-codec", version = "3.4.0" }
scale-info = { version = "2.1.2", default-features = false, features = ["derive"] }
serde = { features = ["derive"], default-features = false, version = "1.0.137" }
impl-trait-for-tuples = "0.2.2"
sp-arithmetic = { workspace = true }

# Substrate dependencies
frame-support = { workspace = true }
sp-std = { workspace = true }

[features]
default = ["std"]
std = [
    "serde/std",
    "codec/std",
    "frame-support/std",
    "sp-std/std",
]<|MERGE_RESOLUTION|>--- conflicted
+++ resolved
@@ -1,10 +1,6 @@
 [package]
 name = "hydradx-traits"
-<<<<<<< HEAD
-version = "3.1.2"
-=======
-version = "3.2.0"
->>>>>>> 8abf856a
+version = "3.2.1"
 description = "Shared traits"
 authors = ["GalacticCouncil"]
 edition = "2021"
