use super::*;

use hex_literal::hex;
use sc_telemetry::TelemetryEndpoints;

// The URL for the telemetry server.
const _TELEMETRY_URLS: [&str; 2] = [
	"wss://telemetry.polkadot.io/submit/",
	"wss://telemetry.hydradx.io:9000/submit/",
];

pub fn parachain_config() -> Result<ChainSpec, String> {
	ChainSpec::from_json_bytes(&include_bytes!("../../res/rococo.json")[..])
}

pub fn _parachain_config_rococo() -> Result<ChainSpec, String> {
	let wasm_binary = WASM_BINARY.ok_or("Development wasm binary not available".to_string())?;

	let mut properties = Map::new();
	properties.insert("tokenDecimals".into(), TOKEN_DECIMALS.into());
	properties.insert("tokenSymbol".into(), TOKEN_SYMBOL.into());

<<<<<<< HEAD
	Ok(ChainSpec::from_genesis(
		// Name
		"Hydration testnet",
		// ID
		"hydra_rococo",
		ChainType::Live,
		move || {
			parachain_genesis(
				wasm_binary,
				// Sudo account
				// Galactic Council
				// 7JcAAB6cXQxVQyVLksPUdthJwcoEGm8SW9hsNgdP6hjme5J1
				hex!["2cb1a0ef4ce819893905e3a6a8e46b652c43aee6c154921220902cabfdcfdd07"].into(),
				// initial authorities & invulnerable collators
=======
	let genesis_json = parachain_genesis(
		// Sudo account
		// Galactic Council
		// 7JcAAB6cXQxVQyVLksPUdthJwcoEGm8SW9hsNgdP6hjme5J1
		hex!["2cb1a0ef4ce819893905e3a6a8e46b652c43aee6c154921220902cabfdcfdd07"].into(),
		// initial authorities & invulnerable collators
		(
			vec![
>>>>>>> 975196bb
				(
					// 5DvFqJq182asuR9EKoBBJBGEnZwpMHvuBrYpiMdr4hS8B6Eh
					hex!["5206e6a18c96bab98f459ab636226481699220cf94346d766cd1142557a2fc66"].into(),
					hex!["5206e6a18c96bab98f459ab636226481699220cf94346d766cd1142557a2fc66"].unchecked_into(),
				),
				(
					// 5Fbc5bQp1bHfNpx8yuTshYK1pNhBbajZyaosRNvuyM3KRiMz
					hex!["9c45dc3b15cd55531cad1e4c21cacb47611be54e3da6bf5be451f5e578a68344"].into(),
					hex!["9c45dc3b15cd55531cad1e4c21cacb47611be54e3da6bf5be451f5e578a68344"].unchecked_into(),
				),
				(
					// 5CAP1unPwP9RnvNcJn7YSZy1A8Snv5fGebuWMU99vpaJcfjh
					hex!["04540c9406af2f5bf34f948dd1c7f029892247c2e1472b7cd51c188e4e0c2f2b"].into(),
					hex!["04540c9406af2f5bf34f948dd1c7f029892247c2e1472b7cd51c188e4e0c2f2b"].unchecked_into(),
				),
				(
					// 5GrzdLdMFuV6ZvWQjYUhVEpZQFoSxkLboKY3xeEdEjNUPoH7
					hex!["d43ead05edb218c199fc0dfe36ec9389f509d8447e43109e1cb04305de4f9359"].into(),
					hex!["d43ead05edb218c199fc0dfe36ec9389f509d8447e43109e1cb04305de4f9359"].unchecked_into(),
				),
				(
					// 5G9gRv1GE8HPsjXnNm8By2SWuasTan5gU2AZm8pundyduHTM
					hex!["b4bc5b99d9207ab2aadd222581809b53372e7e17c4eaa88742f3501f3044bf27"].into(),
					hex!["b4bc5b99d9207ab2aadd222581809b53372e7e17c4eaa88742f3501f3044bf27"].unchecked_into(),
				),
			],
			10_000 * UNITS,
		),
		// Pre-funded accounts
		vec![(
			// Galactic Council
			// 7JcAAB6cXQxVQyVLksPUdthJwcoEGm8SW9hsNgdP6hjme5J1
			hex!["2cb1a0ef4ce819893905e3a6a8e46b652c43aee6c154921220902cabfdcfdd07"].into(),
			1_500_000_000,
		)],
		// council members
		// GC - same as sudo
		vec![hex!["2cb1a0ef4ce819893905e3a6a8e46b652c43aee6c154921220902cabfdcfdd07"].into()],
		// technical committee
		// GC - same as sudo
		vec![hex!["2cb1a0ef4ce819893905e3a6a8e46b652c43aee6c154921220902cabfdcfdd07"].into()],
		// vestings
		vec![],
		// registered_assets
		vec![],
		// accepted_assets
		vec![],
		// token balances
		vec![],
		// claims data
		Default::default(),
		// elections
		vec![(
			hex!["2cb1a0ef4ce819893905e3a6a8e46b652c43aee6c154921220902cabfdcfdd07"].into(),
			1_200_000_000 * UNITS,
		)],
		// parachain ID
		PARA_ID.into(),
		// duster
		DusterConfig {
			// treasury
			account_blacklist: vec![hex!["6d6f646c70792f74727372790000000000000000000000000000000000000000"].into()],
			reward_account: Some(hex!["6d6f646c70792f74727372790000000000000000000000000000000000000000"].into()),
			dust_account: Some(hex!["6d6f646c70792f74727372790000000000000000000000000000000000000000"].into()),
		},
	);

	let chain_spec = ChainSpec::builder(
		wasm_binary,
		Extensions {
			relay_chain: "rococo".into(),
			para_id: PARA_ID,
			evm_since: 1,
		},
	)
	.with_name("HydraDX testnet")
	.with_id("hydra_rococo")
	.with_chain_type(ChainType::Live)
	.with_boot_nodes(vec![
		"/dns/rococo-hydradx-p2p01.hydration.dev/tcp/30333/p2p/12D3KooWCtBQpwnWV7yMaEyBRkcAcAej78Q2uZawk5RcDrYktVQS"
			.parse()
			.unwrap(),
		"/dns/rococo-hydradx-p2p02.hydration.dev/tcp/30333/p2p/12D3KooWLfojmwK6cAFDhzewCjUsyzYAKrpL4Ze42D1bLo8gvS4j"
			.parse()
			.unwrap(),
		"/dns/rococo-hydradx-p2p03.hydration.dev/tcp/30333/p2p/12D3KooWEuEVHGrntL4Anje1k9z85V7thwhgPd9WnX4EJP5i13Xc"
			.parse()
			.unwrap(),
	])
	.with_telemetry_endpoints(
		TelemetryEndpoints::new(vec![
			(_TELEMETRY_URLS[0].to_string(), 0),
			(_TELEMETRY_URLS[1].to_string(), 0),
		])
		.expect("Telemetry url is valid"),
	)
	.with_properties(properties)
	.with_protocol_id(PROTOCOL_ID)
	.with_genesis_config_patch(genesis_json)
	.build();

	Ok(chain_spec)
}<|MERGE_RESOLUTION|>--- conflicted
+++ resolved
@@ -20,22 +20,6 @@
 	properties.insert("tokenDecimals".into(), TOKEN_DECIMALS.into());
 	properties.insert("tokenSymbol".into(), TOKEN_SYMBOL.into());
 
-<<<<<<< HEAD
-	Ok(ChainSpec::from_genesis(
-		// Name
-		"Hydration testnet",
-		// ID
-		"hydra_rococo",
-		ChainType::Live,
-		move || {
-			parachain_genesis(
-				wasm_binary,
-				// Sudo account
-				// Galactic Council
-				// 7JcAAB6cXQxVQyVLksPUdthJwcoEGm8SW9hsNgdP6hjme5J1
-				hex!["2cb1a0ef4ce819893905e3a6a8e46b652c43aee6c154921220902cabfdcfdd07"].into(),
-				// initial authorities & invulnerable collators
-=======
 	let genesis_json = parachain_genesis(
 		// Sudo account
 		// Galactic Council
@@ -44,7 +28,6 @@
 		// initial authorities & invulnerable collators
 		(
 			vec![
->>>>>>> 975196bb
 				(
 					// 5DvFqJq182asuR9EKoBBJBGEnZwpMHvuBrYpiMdr4hS8B6Eh
 					hex!["5206e6a18c96bab98f459ab636226481699220cf94346d766cd1142557a2fc66"].into(),
@@ -120,7 +103,7 @@
 			evm_since: 1,
 		},
 	)
-	.with_name("HydraDX testnet")
+	.with_name("Hydration testnet")
 	.with_id("hydra_rococo")
 	.with_chain_type(ChainType::Live)
 	.with_boot_nodes(vec![
