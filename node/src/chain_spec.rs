#![allow(clippy::or_fun_call)]

use common_runtime::{AccountId, Balance, Perbill, Signature, CORE_ASSET_ID, HDX};
use hydra_dx_runtime::{
<<<<<<< HEAD
	AssetRegistryConfig, AuthorityDiscoveryConfig, BabeConfig, BalancesConfig, ClaimsConfig, CouncilConfig,
	ElectionsConfig, FaucetConfig, GenesisConfig, GenesisHistoryConfig, GrandpaConfig, ImOnlineConfig, SessionConfig, StakerStatus,
	StakingConfig, SudoConfig, SystemConfig, TechnicalCommitteeConfig, TokensConfig, WASM_BINARY,
	opaque::SessionKeys,
	pallet_claims::EthereumAddress
=======
	AccountId, AssetRegistryConfig, AuthorityDiscoveryConfig, BabeConfig, BalancesConfig, ClaimsConfig, CouncilConfig,
	ElectionsConfig, FaucetConfig, GenesisConfig, GenesisHistoryConfig, GrandpaConfig, ImOnlineConfig,
	MultiTransactionPaymentConfig, Perbill, SessionConfig, Signature, StakerStatus, StakingConfig, SudoConfig,
	SystemConfig, TechnicalCommitteeConfig, TokensConfig, CORE_ASSET_ID, WASM_BINARY,
>>>>>>> ffada760
};
use pallet_staking::Forcing;
use sc_service::ChainType;
use sc_telemetry::TelemetryEndpoints;
use serde_json::map::Map;
use sp_core::{crypto::UncheckedInto, sr25519, Pair, Public};
use sp_finality_grandpa::AuthorityId as GrandpaId;
use sp_runtime::traits::{IdentifyAccount, Verify};

use hex_literal::hex;
use hydra_dx_runtime::pallet_genesis_history::Chain;
use pallet_im_online::sr25519::AuthorityId as ImOnlineId;
use sp_authority_discovery::AuthorityId as AuthorityDiscoveryId;
use sp_consensus_babe::AuthorityId as BabeId;

// The URL for the telemetry server.
const TELEMETRY_URLS: [&str; 2] = [
	"wss://telemetry.polkadot.io/submit/",
	"wss://telemetry.hydradx.io:9000/submit/",
];
/// Specialized `ChainSpec`. This is a specialization of the general Substrate ChainSpec type.
pub type ChainSpec = sc_service::GenericChainSpec<GenesisConfig>;

/// Generate a crypto pair from seed.
pub fn get_from_seed<TPublic: Public>(seed: &str) -> <TPublic::Pair as Pair>::Public {
	TPublic::Pair::from_string(&format!("//{}", seed), None)
		.expect("static values are valid; qed")
		.public()
}

type AccountPublic = <Signature as Verify>::Signer;

/// Generate an account ID from seed.
pub fn get_account_id_from_seed<TPublic: Public>(seed: &str) -> AccountId
where
	AccountPublic: From<<TPublic::Pair as Pair>::Public>,
{
	AccountPublic::from(get_from_seed::<TPublic>(seed)).into_account()
}

/// Helper function to generate stash, controller and session key from seed
pub fn authority_keys_from_seed(
	seed: &str,
) -> (
	AccountId,
	AccountId,
	GrandpaId,
	BabeId,
	ImOnlineId,
	AuthorityDiscoveryId,
) {
	(
		get_account_id_from_seed::<sr25519::Public>(&format!("{}//stash", seed)),
		get_account_id_from_seed::<sr25519::Public>(seed),
		get_from_seed::<GrandpaId>(seed),
		get_from_seed::<BabeId>(seed),
		get_from_seed::<ImOnlineId>(seed),
		get_from_seed::<AuthorityDiscoveryId>(seed),
	)
}

fn session_keys(
	grandpa: GrandpaId,
	babe: BabeId,
	im_online: ImOnlineId,
	authority_discovery: AuthorityDiscoveryId,
) -> SessionKeys {
	SessionKeys {
		grandpa,
		babe,
		im_online,
		authority_discovery,
	}
}

const STASH: Balance = 100 * HDX;
const DEFAULT_PROTOCOL_ID: &str = "hdx";

pub fn development_config() -> Result<ChainSpec, String> {
	let wasm_binary = WASM_BINARY.ok_or("Development wasm binary not available".to_string())?;
	let mut properties = Map::new();
	properties.insert("tokenDecimals".into(), 12.into());
	properties.insert("tokenSymbol".into(), "HDX".into());
	properties.insert("ss58Format".into(), 63.into());

	Ok(ChainSpec::from_genesis(
		// Name
		"HydraDX Development chain",
		// ID
		"dev",
		ChainType::Development,
		move || {
			testnet_genesis(
				wasm_binary,
				// Initial PoA authorities
				vec![authority_keys_from_seed("Alice")],
				// Sudo account
				get_account_id_from_seed::<sr25519::Public>("Alice"),
				// Pre-funded accounts
				vec![
					get_account_id_from_seed::<sr25519::Public>("Alice"),
					get_account_id_from_seed::<sr25519::Public>("Bob"),
					get_account_id_from_seed::<sr25519::Public>("Alice//stash"),
					get_account_id_from_seed::<sr25519::Public>("Bob//stash"),
					// Treasury
					hex!["6d6f646c70792f74727372790000000000000000000000000000000000000000"].into(),
				],
				true,
			)
		},
		// Bootnodes
		vec![],
		// Telemetry
		None,
		// Protocol ID
		Some(DEFAULT_PROTOCOL_ID),
		// Properties
		Some(properties),
		// Extensions
		None,
	))
}

pub fn lerna_config() -> Result<ChainSpec, String> {
	ChainSpec::from_json_bytes(&include_bytes!("../res/lerna.json")[..])
}

pub fn lerna_staging_config() -> Result<ChainSpec, String> {
	let wasm_binary = WASM_BINARY.ok_or("Stakenet wasm binary not available".to_string())?;
	let mut properties = Map::new();
	properties.insert("tokenDecimals".into(), 12.into());
	properties.insert("tokenSymbol".into(), "HDX".into());
	properties.insert("ss58Format".into(), 63.into());

	Ok(ChainSpec::from_genesis(
		// Name
		"HydraDX Snakenet Gen2",
		// ID
		"lerna",
		ChainType::Live,
		move || {
			lerna_genesis(
				wasm_binary,
				vec![
					(
						//5DvaWvPYpPo6aMKBZhCTtCmfbZntA9y5tmsMvVg5sD75aPRQ
						hex!["5245cb1e9e810f66940ec82a23a485491347bdbdc2726f3e2d40d9650cbc4103"].into(),
						//5DvaWvPYpPo6aMKBZhCTtCmfbZntA9y5tmsMvVg5sD75aPRQ
						hex!["5245cb1e9e810f66940ec82a23a485491347bdbdc2726f3e2d40d9650cbc4103"].into(),
						//5DdKFiVQx8R7cNW5FckvftE7NfQCPW1GF9p8FUKnB3o6AvMu
						hex!["451b3e9b67ffea5e90b61e23396451a336e1449620bba3e13fbb96e187007c1a"].unchecked_into(),
						//5GTyALyDv9EFARPWrotf8yBJ3F3zSyk8NtUqcrtiBDVkbFLb
						hex!["c2af193a251dee1765136b0ae47647c110ac1225b23a157d6ef6629b1c93fe39"].unchecked_into(),
						//5GTyALyDv9EFARPWrotf8yBJ3F3zSyk8NtUqcrtiBDVkbFLb
						hex!["c2af193a251dee1765136b0ae47647c110ac1225b23a157d6ef6629b1c93fe39"].unchecked_into(),
						//5GTyALyDv9EFARPWrotf8yBJ3F3zSyk8NtUqcrtiBDVkbFLb
						hex!["c2af193a251dee1765136b0ae47647c110ac1225b23a157d6ef6629b1c93fe39"].unchecked_into(),
					),
					(
						//5GNR5oNz2ouy3vpKvfb79u9yZ5WW1fpX9aS9vMHbqcuhUkDC
						hex!["be72e2daa41acfd97eed4c09a086dc84b99df8e8ddddb67e90b71c36e4826378"].into(),
						//5GNR5oNz2ouy3vpKvfb79u9yZ5WW1fpX9aS9vMHbqcuhUkDC
						hex!["be72e2daa41acfd97eed4c09a086dc84b99df8e8ddddb67e90b71c36e4826378"].into(),
						//5HWDxcXHPxSowKDXSSKLEkUxXymXw2FA9zKyAwYw7nJ8KpYL
						hex!["f0a3a2eab48b0e51e8d89732d15da0164eb36951c4db3bd33879b0b343619ba7"].unchecked_into(),
						//5Fgn5eu1dhHemGLbHRgFuhdjjTHPuGt6UbLmwd2bi7JonwAG
						hex!["a037c0f83b7ebea2179165f987c6094d5b39e7addc1d2e09edf4a5fa6ebcac32"].unchecked_into(),
						//5Fgn5eu1dhHemGLbHRgFuhdjjTHPuGt6UbLmwd2bi7JonwAG
						hex!["a037c0f83b7ebea2179165f987c6094d5b39e7addc1d2e09edf4a5fa6ebcac32"].unchecked_into(),
						//5Fgn5eu1dhHemGLbHRgFuhdjjTHPuGt6UbLmwd2bi7JonwAG
						hex!["a037c0f83b7ebea2179165f987c6094d5b39e7addc1d2e09edf4a5fa6ebcac32"].unchecked_into(),
					),
					(
						//5Hiqm2wJATfFWdq9oDzQXBA7LhPbBNPRz4axdg4APjcRhUdQ
						hex!["fa431893b2d8196ab179793714d653ce840fcac1847c1cb32522496989c0e556"].into(),
						//5Hiqm2wJATfFWdq9oDzQXBA7LhPbBNPRz4axdg4APjcRhUdQ
						hex!["fa431893b2d8196ab179793714d653ce840fcac1847c1cb32522496989c0e556"].into(),
						//5H1TccKGpCsVM4STCELgHQAq5cMXXXBRSnJETy7hiZAUGZav
						hex!["dab37ca3624720b03aa2fdf4f2b436041ff151f0e3975f7b9c79e52030ae781e"].unchecked_into(),
						//5HGxatQ8j4HtoDiwUvT8gL3HMrXBwP4dMBQQPaYpvR6W2Ztc
						hex!["7a256c0498e35373006232ae18e18ec44c80c9d73aed563100fc8b7e0cf99001"].unchecked_into(),
						//5HGxatQ8j4HtoDiwUvT8gL3HMrXBwP4dMBQQPaYpvR6W2Ztc
						hex!["7a256c0498e35373006232ae18e18ec44c80c9d73aed563100fc8b7e0cf99001"].unchecked_into(),
						//5HGxatQ8j4HtoDiwUvT8gL3HMrXBwP4dMBQQPaYpvR6W2Ztc
						hex!["7a256c0498e35373006232ae18e18ec44c80c9d73aed563100fc8b7e0cf99001"].unchecked_into(),
					),
				],
				// Sudo account
				hex!["0abad795adcb5dee45d29528005b1f78d55fc170844babde88df84016c6cd14d"].into(),
				// Pre-funded accounts
				vec![],
				true,
			)
		},
		// Bootnodes TODO: BOOT NODES
		vec![
			"/dns/p2p-01.snakenet.hydradx.io/tcp/40444/p2p/12D3KooWAJ8t7rsWvV7d1CRCT7afwtmBQBrRT7mMNDVCWK7n9CrD"
				.parse()
				.unwrap(),
			"/dns/p2p-02.snakenet.hydradx.io/tcp/40444/p2p/12D3KooWErP8DjDoVFjsCCzvD9mFZBA6Y1VKMEBNH8vKCWDZDHz5"
				.parse()
				.unwrap(),
			"/dns/p2p-03.snakenet.hydradx.io/tcp/40444/p2p/12D3KooWH9rsDFq3wo13eKR5PWCvEDieK8uUKd1C1dLQNNxeU5AU"
				.parse()
				.unwrap(),
		],
		// Telemetry
		Some(
			TelemetryEndpoints::new(vec![
				(TELEMETRY_URLS[0].to_string(), 0),
				(TELEMETRY_URLS[1].to_string(), 0),
			])
			.expect("Telemetry url is valid"),
		),
		// Protocol ID
		Some(DEFAULT_PROTOCOL_ID),
		// Properties
		Some(properties),
		// Extensions
		None,
	))
}

pub fn local_testnet_config() -> Result<ChainSpec, String> {
	let wasm_binary = WASM_BINARY.ok_or("Development wasm binary not available".to_string())?;

	let mut properties = Map::new();
	properties.insert("tokenDecimals".into(), 12.into());
	properties.insert("tokenSymbol".into(), "HDX".into());
	properties.insert("ss58Format".into(), 63.into());

	Ok(ChainSpec::from_genesis(
		// Name
		"HydraDX Local Testnet",
		// ID
		"local_testnet",
		ChainType::Local,
		move || {
			testnet_genesis(
				wasm_binary,
				// Initial PoA authorities
				vec![authority_keys_from_seed("Alice"), authority_keys_from_seed("Bob")],
				// Sudo account
				get_account_id_from_seed::<sr25519::Public>("Alice"),
				// Pre-funded accounts
				vec![
					get_account_id_from_seed::<sr25519::Public>("Alice"),
					get_account_id_from_seed::<sr25519::Public>("Bob"),
					get_account_id_from_seed::<sr25519::Public>("Charlie"),
					get_account_id_from_seed::<sr25519::Public>("Dave"),
					get_account_id_from_seed::<sr25519::Public>("Eve"),
					get_account_id_from_seed::<sr25519::Public>("Ferdie"),
					get_account_id_from_seed::<sr25519::Public>("Alice//stash"),
					get_account_id_from_seed::<sr25519::Public>("Bob//stash"),
					get_account_id_from_seed::<sr25519::Public>("Charlie//stash"),
					get_account_id_from_seed::<sr25519::Public>("Dave//stash"),
					get_account_id_from_seed::<sr25519::Public>("Eve//stash"),
					get_account_id_from_seed::<sr25519::Public>("Ferdie//stash"),
					// Treasury
					hex!["6d6f646c70792f74727372790000000000000000000000000000000000000000"].into(),
				],
				true,
			)
		},
		// Bootnodes
		vec![],
		// Telemetry
		None,
		// Protocol ID
		Some(DEFAULT_PROTOCOL_ID),
		// Properties
		Some(properties),
		// Extensions
		None,
	))
}

/// Configure initial storage state for FRAME modules.
fn testnet_genesis(
	wasm_binary: &[u8],
	initial_authorities: Vec<(
		AccountId,
		AccountId,
		GrandpaId,
		BabeId,
		ImOnlineId,
		AuthorityDiscoveryId,
	)>,
	root_key: AccountId,
	endowed_accounts: Vec<AccountId>,
	_enable_println: bool,
) -> GenesisConfig {
	GenesisConfig {
		frame_system: SystemConfig {
			// Add Wasm runtime to storage.
			code: wasm_binary.to_vec(),
			changes_trie_config: Default::default(),
		},
		pallet_balances: BalancesConfig {
			// Configure endowed accounts with initial balance of 1_000_000.
			balances: endowed_accounts
				.iter()
				.cloned()
				.map(|k| (k, 1_000_000u128 * HDX))
				.collect(),
		},
		pallet_grandpa: Default::default(),
		pallet_sudo: SudoConfig {
			// Assign network admin rights.
			key: root_key.clone(),
		},
		pallet_asset_registry: AssetRegistryConfig {
			core_asset_id: CORE_ASSET_ID,
			asset_ids: vec![
				(b"tKSM".to_vec(), 1),
				(b"tDOT".to_vec(), 2),
				(b"tETH".to_vec(), 3),
				(b"tACA".to_vec(), 4),
				(b"tEDG".to_vec(), 5),
				(b"tUSD".to_vec(), 6),
				(b"tPLM".to_vec(), 7),
				(b"tFIS".to_vec(), 8),
				(b"tPHA".to_vec(), 9),
				(b"tUSDT".to_vec(), 10),
			],
			next_asset_id: 11,
		},
		pallet_transaction_multi_payment: MultiTransactionPaymentConfig {
			currencies: vec![],
			authorities: vec![],
			fallback_account: root_key,
		},
		orml_tokens: TokensConfig {
			endowed_accounts: endowed_accounts
				.iter()
				.flat_map(|x| {
					vec![
						(x.clone(), 1, 100_000u128 * HDX),
						(x.clone(), 2, 100_000u128 * HDX),
						(x.clone(), 3, 100_000u128 * HDX),
					]
				})
				.collect(),
		},
		pallet_faucet: FaucetConfig {
			rampage: true,
			mint_limit: 5,
			mintable_currencies: vec![0, 1, 2],
		},
		pallet_babe: BabeConfig {
			authorities: vec![],
			epoch_config: Some(hydra_dx_runtime::BABE_GENESIS_EPOCH_CONFIG),
		},
		pallet_authority_discovery: AuthorityDiscoveryConfig { keys: vec![] },
		pallet_im_online: Default::default(),
		pallet_treasury: Default::default(),
		pallet_session: SessionConfig {
			keys: initial_authorities
				.iter()
				.map(|x| {
					(
						x.0.clone(),
						x.0.clone(),
						session_keys(x.2.clone(), x.3.clone(), x.4.clone(), x.5.clone()),
					)
				})
				.collect::<Vec<_>>(),
		},
		pallet_staking: StakingConfig {
			validator_count: initial_authorities.len() as u32 * 2,
			minimum_validator_count: initial_authorities.len() as u32,
			stakers: initial_authorities
				.iter()
				.map(|x| (x.0.clone(), x.1.clone(), STASH, StakerStatus::Validator))
				.collect(),
			invulnerables: initial_authorities.iter().map(|x| x.0.clone()).collect(),
			force_era: Forcing::ForceNone,
			slash_reward_fraction: Perbill::from_percent(10),
			..Default::default()
		},
		pallet_elections_phragmen: ElectionsConfig {
			members: vec![(get_account_id_from_seed::<sr25519::Public>("Alice"), STASH / 2)],
		},
		pallet_collective_Instance1: CouncilConfig {
			members: vec![get_account_id_from_seed::<sr25519::Public>("Alice")],
			phantom: Default::default(),
		},
		pallet_collective_Instance2: TechnicalCommitteeConfig {
			members: vec![
				get_account_id_from_seed::<sr25519::Public>("Alice"),
				get_account_id_from_seed::<sr25519::Public>("Bob"),
				get_account_id_from_seed::<sr25519::Public>("Eve"),
			],
			phantom: Default::default(),
		},
		pallet_claims: ClaimsConfig {
			claims: create_testnet_claims(),
		},
		pallet_genesis_history: GenesisHistoryConfig::default(),
	}
}

fn lerna_genesis(
	wasm_binary: &[u8],
	initial_authorities: Vec<(
		AccountId,
		AccountId,
		GrandpaId,
		BabeId,
		ImOnlineId,
		AuthorityDiscoveryId,
	)>,
	root_key: AccountId,
	endowed_accounts: Vec<AccountId>,
	_enable_println: bool,
) -> GenesisConfig {
	GenesisConfig {
		frame_system: SystemConfig {
			// Add Wasm runtime to storage.
			code: wasm_binary.to_vec(),
			changes_trie_config: Default::default(),
		},
		pallet_balances: BalancesConfig {
			// Intergalactic initial supply
			balances: vec![
				(
					// Intergalactic HDX Tokens 15%
					hex!["0abad795adcb5dee45d29528005b1f78d55fc170844babde88df84016c6cd14d"].into(),
					(1_500_000_000u128 * HDX) - (3 * STASH),
				),
				(
					// Treasury for rewards 3%
					hex!["84d0959b84b3b12013430ea136b0c26e83412ea3bc46a8620abb8c8db7e53d0c"].into(),
					300_000_000 * HDX,
				),
				(
					// Intergalactic Validator01
					hex!["5245cb1e9e810f66940ec82a23a485491347bdbdc2726f3e2d40d9650cbc4103"].into(),
					STASH,
				),
				(
					// Intergalactic Validator02
					hex!["be72e2daa41acfd97eed4c09a086dc84b99df8e8ddddb67e90b71c36e4826378"].into(),
					STASH,
				),
				(
					// Intergalactic Validator03
					hex!["fa431893b2d8196ab179793714d653ce840fcac1847c1cb32522496989c0e556"].into(),
					STASH,
				),
				(
					// Unsold tokens treasury
					hex!["6d6f646c70792f74727372790000000000000000000000000000000000000000"].into(),
					56873469471297884942_u128,
				),
			],
		},
		pallet_grandpa: GrandpaConfig { authorities: vec![] },
		pallet_sudo: SudoConfig {
			// Assign network admin rights.
			key: root_key,
		},
		pallet_asset_registry: AssetRegistryConfig {
			core_asset_id: CORE_ASSET_ID,
			asset_ids: vec![],
			next_asset_id: 1,
		},
		pallet_transaction_multi_payment: MultiTransactionPaymentConfig {
			currencies: vec![],
			authorities: vec![],
			fallback_account: hex!["6d6f646c70792f74727372790000000000000000000000000000000000000000"].into(),
		},
		orml_tokens: TokensConfig {
			endowed_accounts: endowed_accounts.iter().flat_map(|_x| vec![]).collect(),
		},
		pallet_faucet: FaucetConfig {
			rampage: false,
			mint_limit: 5,
			mintable_currencies: vec![],
		},
		pallet_babe: BabeConfig {
			authorities: vec![],
			epoch_config: Some(hydra_dx_runtime::BABE_GENESIS_EPOCH_CONFIG),
		},
		pallet_authority_discovery: AuthorityDiscoveryConfig { keys: vec![] },
		pallet_im_online: ImOnlineConfig { keys: vec![] },
		pallet_treasury: Default::default(),
		pallet_session: SessionConfig {
			keys: initial_authorities
				.iter()
				.map(|x| {
					(
						x.0.clone(),
						x.0.clone(),
						session_keys(x.2.clone(), x.3.clone(), x.4.clone(), x.5.clone()),
					)
				})
				.collect::<Vec<_>>(),
		},
		pallet_staking: StakingConfig {
			validator_count: 3,
			minimum_validator_count: 3,
			stakers: initial_authorities
				.iter()
				.map(|x| (x.0.clone(), x.1.clone(), STASH, StakerStatus::Validator))
				.collect(),
			invulnerables: initial_authorities.iter().map(|x| x.0.clone()).collect(),
			force_era: Forcing::ForceNone,
			slash_reward_fraction: Perbill::from_percent(10),
			..Default::default()
		},
		pallet_elections_phragmen: ElectionsConfig {
			// Intergalactic elections
			members: vec![(
				hex!["0abad795adcb5dee45d29528005b1f78d55fc170844babde88df84016c6cd14d"].into(),
				STASH,
			)],
		},
		pallet_collective_Instance1: CouncilConfig {
			// Intergalactic council member
			members: vec![hex!["0abad795adcb5dee45d29528005b1f78d55fc170844babde88df84016c6cd14d"].into()],
			phantom: Default::default(),
		},
		pallet_collective_Instance2: TechnicalCommitteeConfig {
			members: vec![
				hex!["d6cf8789dce651cb54a4036406f4aa0c771914d345c004ad0567b814c71fb637"].into(),
				hex!["bc96ec00952efa8f0e3e08b36bf5096bcb877acac536e478aecb72868db5db02"].into(),
				hex!["2875dd47bc1bcb70e23de79e7538c312be12c716033bbae425130e46f5f2b35e"].into(),
				hex!["644643bf953233d08c4c9bae0acd49f3baa7658d9b342b7e6879bb149ee6e44c"].into(),
				hex!["ccdb435892c9883656d0398b2b67023ba1e11bda0c7f213f70fdac54c6abab3f"].into(),
				hex!["f461c5ae6e80bf4af5b84452789c17b0b0a095a2d77c2a407978147de2d5b572"].into(),
			],
			phantom: Default::default(),
		},
		pallet_claims: ClaimsConfig { claims: vec![] },
		pallet_genesis_history: GenesisHistoryConfig {
			previous_chain: Chain {
				genesis_hash: hex!["0ed32bfcab4a83517fac88f2aa7cbc2f88d3ab93be9a12b6188a036bf8a943c2"]
					.to_vec()
					.into(),
				last_block_hash: hex!["f3c43294255f2d0cd8b3bc8787d18cc2adcec581f74d23df15ca75b8b77cd507"]
					.to_vec()
					.into(),
			},
		},
	}
}

fn create_testnet_claims() -> Vec<(EthereumAddress, Balance)> {
	let mut claims = Vec::<(EthereumAddress, Balance)>::new();

	// Alice's claim
	// Signature: 0xbcae7d4f96f71cf974c173ae936a1a79083af7f76232efbf8a568b7f990eceed73c2465bba769de959b7f6ac5690162b61eb90949901464d0fa158a83022a0741c
	// Message: "I hereby claim all my HDX tokens to wallet:d43593c715fdd31c61141abd04a99fd6822c8558854ccde39a5684e7a56da27d"
	let claim_address_1 = (
		// Test seed: "image stomach entry drink rice hen abstract moment nature broken gadget flash"
		// private key (m/44'/60'/0'/0/0) : 0xdd75dd5f4a9e964d1c4cc929768947859a98ae2c08100744878a4b6b6d853cc0
		EthereumAddress(hex!["8202C0aF5962B750123CE1A9B12e1C30A4973557"]),
		HDX / 1_000,
	);

	// Bob's claim
	// Signature: 0x60f3d2541b0ff09982f70844a7f645f4681cbbad2f138fee18404c932bd02cb738d577d53ce94cf067bae87a0b6fa1ec532ceea78d71f4e81a9c27193649c6291b
	// Message: "I hereby claim all my HDX tokens to wallet:8eaf04151687736326c9fea17e25fc5287613693c912909cb226aa4794f26a48"
	let claim_address_2 = (
		// Test seed: "image stomach entry drink rice hen abstract moment nature broken gadget flash"
		// private key (m/44'/60'/0'/0/1) : 0x9b5ef380c0a59008df32ba71ab3c7645950f986fc3f43fd4f9dffc8b2b4e7a5d
		EthereumAddress(hex!["8aF7764663644989671A71Abe9738a3cF295f384"]),
		HDX,
	);

	// Charlie's claim
	// Signature: 0x52485aece74eb503fb998f0ca08bcc283fa731613db213af4e7fe153faed3de97ea0873d3889622b41d2d989a9e2a0bef160cff1ba8845875d4bc15431136a811c
	// Message: "I hereby claim all my HDX tokens to wallet:90b5ab205c6974c9ea841be688864633dc9ca8a357843eeacf2314649965fe22"
	let claim_address_3 = (
		// Test seed: "image stomach entry drink rice hen abstract moment nature broken gadget flash"
		// private key (m/44'/60'/0'/0/2) : 0x653a29ac0c93de0e9f7d7ea2d60338e68f407b18d16d6ff84db996076424f8fa
		EthereumAddress(hex!["C19A2970A13ac19898c47d59Cbd0278D428EBC7c"]),
		1_000 * HDX,
	);

	claims.push(claim_address_1);
	claims.push(claim_address_2);
	claims.push(claim_address_3);
	claims
}

pub mod testing_node {
	use super::*;
	use testing_hydra_dx_runtime as testing_runtime;

	/// Specialized `ChainSpec`. This is a specialization of the general Substrate ChainSpec type.
	pub type ChainSpec = sc_service::GenericChainSpec<testing_runtime::GenesisConfig>;

	fn testing_session_keys(
		grandpa: GrandpaId,
		babe: BabeId,
		im_online: ImOnlineId,
		authority_discovery: AuthorityDiscoveryId,
	) -> testing_runtime::opaque::SessionKeys {
		testing_runtime::opaque::SessionKeys {
			grandpa,
			babe,
			im_online,
			authority_discovery,
		}
	}

	pub fn development_config() -> Result<ChainSpec, String> {
		let wasm_binary = testing_runtime::WASM_BINARY.ok_or("Testing and development wasm binary not available".to_string())?;
		let mut properties = Map::new();
		properties.insert("tokenDecimals".into(), 12.into());
		properties.insert("tokenSymbol".into(), "HDX".into());
		properties.insert("ss58Format".into(), 63.into());

		Ok(ChainSpec::from_genesis(
			// Config names for the testing runtime have to start with `Testing` string literal
			// because ChainSpecs are used to identify runtimes.
			// Name
			"Testing HydraDX Development chain",
			// ID
			"dev",
			ChainType::Development,
			move || {
				testnet_genesis(
					wasm_binary,
					// Initial PoA authorities
					vec![authority_keys_from_seed("Alice")],
					// Sudo account
					get_account_id_from_seed::<sr25519::Public>("Alice"),
					// Pre-funded accounts
					vec![
						get_account_id_from_seed::<sr25519::Public>("Alice"),
						get_account_id_from_seed::<sr25519::Public>("Bob"),
						get_account_id_from_seed::<sr25519::Public>("Alice//stash"),
						get_account_id_from_seed::<sr25519::Public>("Bob//stash"),
					],
					true,
				)
			},
			// Bootnodes
			vec![],
			// Telemetry
			None,
			// Protocol ID
			Some(DEFAULT_PROTOCOL_ID),
			// Properties
			Some(properties),
			// Extensions
			None,
		))
	}

	pub fn local_testnet_config() -> Result<ChainSpec, String> {
	let wasm_binary = testing_runtime::WASM_BINARY.ok_or("Development wasm binary not available".to_string())?;

	let mut properties = Map::new();
	properties.insert("tokenDecimals".into(), 12.into());
	properties.insert("tokenSymbol".into(), "HDX".into());
	properties.insert("ss58Format".into(), 63.into());

	Ok(ChainSpec::from_genesis(
		// Config names for the testing runtime have to start with `Testing` string literal
		// because ChainSpecs are used to identify runtimes.
		// Name
		"Testing HydraDX Local Testnet",
		// ID
		"local_testnet",
		ChainType::Local,
		move || {
			testnet_genesis(
				wasm_binary,
				// Initial PoA authorities
				vec![authority_keys_from_seed("Alice"), authority_keys_from_seed("Bob")],
				// Sudo account
				get_account_id_from_seed::<sr25519::Public>("Alice"),
				// Pre-funded accounts
				vec![
					get_account_id_from_seed::<sr25519::Public>("Alice"),
					get_account_id_from_seed::<sr25519::Public>("Bob"),
					get_account_id_from_seed::<sr25519::Public>("Charlie"),
					get_account_id_from_seed::<sr25519::Public>("Dave"),
					get_account_id_from_seed::<sr25519::Public>("Eve"),
					get_account_id_from_seed::<sr25519::Public>("Ferdie"),
					get_account_id_from_seed::<sr25519::Public>("Alice//stash"),
					get_account_id_from_seed::<sr25519::Public>("Bob//stash"),
					get_account_id_from_seed::<sr25519::Public>("Charlie//stash"),
					get_account_id_from_seed::<sr25519::Public>("Dave//stash"),
					get_account_id_from_seed::<sr25519::Public>("Eve//stash"),
					get_account_id_from_seed::<sr25519::Public>("Ferdie//stash"),
					// Treasury
					hex!["6d6f646c70792f74727372790000000000000000000000000000000000000000"].into(),
				],
				true,
			)
		},
		// Bootnodes
		vec![],
		// Telemetry
		None,
		// Protocol ID
		Some(DEFAULT_PROTOCOL_ID),
		// Properties
		Some(properties),
		// Extensions
		None,
	))
}

	fn testnet_genesis(
		wasm_binary: &[u8],
		initial_authorities: Vec<(
			AccountId,
			AccountId,
			GrandpaId,
			BabeId,
			ImOnlineId,
			AuthorityDiscoveryId,
		)>,
		root_key: AccountId,
		endowed_accounts: Vec<AccountId>,
		_enable_println: bool,
	) -> testing_runtime::GenesisConfig {
		testing_runtime::GenesisConfig {
			frame_system: testing_runtime::SystemConfig {
				// Add Wasm runtime to storage.
				code: wasm_binary.to_vec(),
				changes_trie_config: Default::default(),
			},
			pallet_balances: testing_runtime::BalancesConfig {
				// Configure endowed accounts with initial balance of 1_000_000.
				balances: endowed_accounts
					.iter()
					.cloned()
					.map(|k| (k, 1_000_000u128 * HDX))
					.collect(),
			},
			pallet_grandpa: testing_runtime::GrandpaConfig { authorities: vec![] },
			pallet_sudo: testing_runtime::SudoConfig {
				// Assign network admin rights.
				key: root_key,
			},
			pallet_asset_registry: testing_runtime::AssetRegistryConfig {
				core_asset_id: CORE_ASSET_ID,
				asset_ids: vec![
					(b"tDAI".to_vec(), 1),
					(b"tKSM".to_vec(), 2),
					(b"tDOT".to_vec(), 3),
					(b"tETH".to_vec(), 4),
					(b"tACA".to_vec(), 5),
					(b"tEDG".to_vec(), 6),
					(b"tUSD".to_vec(), 7),
					(b"tPLM".to_vec(), 8),
					(b"tFIS".to_vec(), 9),
					(b"tPHA".to_vec(), 10),
					(b"tUSDT".to_vec(), 11),
				],
				next_asset_id: 12,
			},
			orml_tokens: testing_runtime::TokensConfig {
				endowed_accounts: endowed_accounts
					.iter()
					.flat_map(|x| {
						vec![
							(x.clone(), 1, 100_000u128 * HDX),
							(x.clone(), 2, 100_000u128 * HDX),
							(x.clone(), 3, 100_000u128 * HDX),
						]
					})
					.collect(),
			},
			pallet_faucet: testing_runtime::FaucetConfig {
				rampage: true,
				mint_limit: 5,
				mintable_currencies: vec![0, 1, 2],
			},
			pallet_babe: testing_runtime::BabeConfig {
				authorities: vec![],
				epoch_config: Some(hydra_dx_runtime::BABE_GENESIS_EPOCH_CONFIG),
			},
			pallet_authority_discovery: testing_runtime::AuthorityDiscoveryConfig { keys: vec![] },
			pallet_im_online: testing_runtime::ImOnlineConfig { keys: vec![] },
			pallet_treasury: Default::default(),
			pallet_session: testing_runtime::SessionConfig {
				keys: initial_authorities
					.iter()
					.map(|x| {
						(
							x.0.clone(),
							x.0.clone(),
							testing_session_keys(x.2.clone(), x.3.clone(), x.4.clone(), x.5.clone()),
						)
					})
					.collect::<Vec<_>>(),
			},
			pallet_staking: testing_runtime::StakingConfig {
				validator_count: initial_authorities.len() as u32 * 2,
				minimum_validator_count: initial_authorities.len() as u32,
				stakers: initial_authorities
					.iter()
					.map(|x| (x.0.clone(), x.1.clone(), STASH, StakerStatus::Validator))
					.collect(),
				invulnerables: initial_authorities.iter().map(|x| x.0.clone()).collect(),
				force_era: Forcing::ForceNone,
				slash_reward_fraction: Perbill::from_percent(10),
				..Default::default()
			},
			pallet_elections_phragmen: testing_runtime::ElectionsConfig {
			members: vec![(get_account_id_from_seed::<sr25519::Public>("Alice"), STASH / 2)],
		},
		pallet_collective_Instance1: testing_runtime::CouncilConfig {
			members: vec![get_account_id_from_seed::<sr25519::Public>("Alice")],
			phantom: Default::default(),
		},
		pallet_collective_Instance2: testing_runtime::TechnicalCommitteeConfig {
			members: vec![
				get_account_id_from_seed::<sr25519::Public>("Alice"),
				get_account_id_from_seed::<sr25519::Public>("Bob"),
				get_account_id_from_seed::<sr25519::Public>("Eve"),
			],
			phantom: Default::default(),
		},
		pallet_claims: testing_runtime::ClaimsConfig {
			claims: create_testnet_claims(),
		},
		pallet_genesis_history: testing_runtime::GenesisHistoryConfig::default(),
		}
	}
}<|MERGE_RESOLUTION|>--- conflicted
+++ resolved
@@ -2,18 +2,11 @@
 
 use common_runtime::{AccountId, Balance, Perbill, Signature, CORE_ASSET_ID, HDX};
 use hydra_dx_runtime::{
-<<<<<<< HEAD
 	AssetRegistryConfig, AuthorityDiscoveryConfig, BabeConfig, BalancesConfig, ClaimsConfig, CouncilConfig,
 	ElectionsConfig, FaucetConfig, GenesisConfig, GenesisHistoryConfig, GrandpaConfig, ImOnlineConfig, SessionConfig, StakerStatus,
-	StakingConfig, SudoConfig, SystemConfig, TechnicalCommitteeConfig, TokensConfig, WASM_BINARY,
+	StakingConfig, SudoConfig, SystemConfig, TechnicalCommitteeConfig, TokensConfig, WASM_BINARY, MultiTransactionPaymentConfig,
 	opaque::SessionKeys,
-	pallet_claims::EthereumAddress
-=======
-	AccountId, AssetRegistryConfig, AuthorityDiscoveryConfig, BabeConfig, BalancesConfig, ClaimsConfig, CouncilConfig,
-	ElectionsConfig, FaucetConfig, GenesisConfig, GenesisHistoryConfig, GrandpaConfig, ImOnlineConfig,
-	MultiTransactionPaymentConfig, Perbill, SessionConfig, Signature, StakerStatus, StakingConfig, SudoConfig,
-	SystemConfig, TechnicalCommitteeConfig, TokensConfig, CORE_ASSET_ID, WASM_BINARY,
->>>>>>> ffada760
+	pallet_claims::EthereumAddress,
 };
 use pallet_staking::Forcing;
 use sc_service::ChainType;
@@ -754,24 +747,28 @@
 			pallet_grandpa: testing_runtime::GrandpaConfig { authorities: vec![] },
 			pallet_sudo: testing_runtime::SudoConfig {
 				// Assign network admin rights.
-				key: root_key,
+				key: root_key.clone(),
 			},
 			pallet_asset_registry: testing_runtime::AssetRegistryConfig {
 				core_asset_id: CORE_ASSET_ID,
 				asset_ids: vec![
-					(b"tDAI".to_vec(), 1),
-					(b"tKSM".to_vec(), 2),
-					(b"tDOT".to_vec(), 3),
-					(b"tETH".to_vec(), 4),
-					(b"tACA".to_vec(), 5),
-					(b"tEDG".to_vec(), 6),
-					(b"tUSD".to_vec(), 7),
-					(b"tPLM".to_vec(), 8),
-					(b"tFIS".to_vec(), 9),
-					(b"tPHA".to_vec(), 10),
-					(b"tUSDT".to_vec(), 11),
+					(b"tKSM".to_vec(), 1),
+					(b"tDOT".to_vec(), 2),
+					(b"tETH".to_vec(), 3),
+					(b"tACA".to_vec(), 4),
+					(b"tEDG".to_vec(), 5),
+					(b"tUSD".to_vec(), 6),
+					(b"tPLM".to_vec(), 7),
+					(b"tFIS".to_vec(), 8),
+					(b"tPHA".to_vec(), 9),
+					(b"tUSDT".to_vec(), 10),
 				],
-				next_asset_id: 12,
+				next_asset_id: 11,
+			},
+			pallet_transaction_multi_payment: testing_runtime::MultiTransactionPaymentConfig {
+				currencies: vec![],
+				authorities: vec![],
+				fallback_account: root_key,
 			},
 			orml_tokens: testing_runtime::TokensConfig {
 				endowed_accounts: endowed_accounts
