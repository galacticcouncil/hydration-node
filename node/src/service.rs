// This file is part of HydraDX-node.

// Copyright (C) 2020-2021  Intergalactic, Limited (GIB).
// SPDX-License-Identifier: Apache-2.0

// Licensed under the Apache License, Version 2.0 (the "License");
// you may not use this file except in compliance with the License.
// You may obtain a copy of the License at
//
//     http://www.apache.org/licenses/LICENSE-2.0
//
// Unless required by applicable law or agreed to in writing, software
// distributed under the License is distributed on an "AS IS" BASIS,
// WITHOUT WARRANTIES OR CONDITIONS OF ANY KIND, either express or implied.
// See the License for the specific language governing permissions and
// limitations under the License.

//! Service and ServiceFactory implementation. Specialized wrapper over substrate service.

#![allow(clippy::all)]

use hydradx_runtime::{
	apis::RuntimeApi,
	opaque::{Block, Hash},
};
use std::{sync::Arc, time::Duration};

use cumulus_client_cli::CollatorOptions;
use cumulus_client_collator::service::CollatorService;
use cumulus_client_consensus_common::ParachainBlockImport as TParachainBlockImport;
use cumulus_client_consensus_proposer::Proposer;
use cumulus_client_service::{
	build_network, build_relay_chain_interface, prepare_node_config, start_relay_chain_tasks, BuildNetworkParams,
	CollatorSybilResistance, DARecoveryProfile, StartRelayChainTasksParams,
};
use cumulus_primitives_core::{relay_chain::CollatorPair, ParaId};
use cumulus_relay_chain_interface::{OverseerHandle, RelayChainInterface};

use fc_db::kv::Backend as FrontierBackend;
use fc_rpc_core::types::{FeeHistoryCache, FilterPool};
use sc_client_api::Backend;
use sc_consensus::ImportQueue;
use sc_executor::{HeapAllocStrategy, WasmExecutor, DEFAULT_HEAP_ALLOC_STRATEGY};
use sc_network::NetworkBlock;
use sc_network_sync::SyncingService;
use sc_service::{Configuration, PartialComponents, TFullBackend, TFullClient, TaskManager};
use sc_telemetry::{Telemetry, TelemetryHandle, TelemetryWorker, TelemetryWorkerHandle};
use sc_transaction_pool_api::OffchainTransactionPoolFactory;
use sp_keystore::KeystorePtr;
use std::{collections::BTreeMap, sync::Mutex};
use substrate_prometheus_endpoint::Registry;

pub(crate) mod evm;
use crate::{chain_spec, rpc};

type ParachainClient = TFullClient<
	Block,
	RuntimeApi,
	WasmExecutor<(
<<<<<<< HEAD
		sp_io::SubstrateHostFunctions,
=======
		cumulus_client_service::ParachainHostFunctions,
>>>>>>> 79f3c667
		frame_benchmarking::benchmarking::HostFunctions,
	)>,
>;

type ParachainBackend = TFullBackend<Block>;

type ParachainBlockImport = TParachainBlockImport<Block, Arc<ParachainClient>, ParachainBackend>;

/// Starts a `ServiceBuilder` for a full service.
///
/// Use this macro if you don't actually need the full service, but just the builder in order to
/// be able to perform chain operations.
pub fn new_partial(
	config: &Configuration,
) -> Result<
	PartialComponents<
		ParachainClient,
		ParachainBackend,
		(),
		sc_consensus::DefaultImportQueue<Block>,
		sc_transaction_pool::FullPool<Block, ParachainClient>,
		(
			evm::BlockImport<Block, ParachainBlockImport, ParachainClient>,
			Option<Telemetry>,
			Option<TelemetryWorkerHandle>,
			Arc<FrontierBackend<Block, ParachainClient>>,
			FilterPool,
			FeeHistoryCache,
		),
	>,
	sc_service::Error,
> {
	let telemetry = config
		.telemetry_endpoints
		.clone()
		.filter(|x| !x.is_empty())
		.map(|endpoints| -> Result<_, sc_telemetry::Error> {
			let worker = TelemetryWorker::new(16)?;
			let telemetry = worker.handle().new_telemetry(endpoints);
			Ok((worker, telemetry))
		})
		.transpose()?;

	let heap_pages = config
		.default_heap_pages
		.map_or(DEFAULT_HEAP_ALLOC_STRATEGY, |h| HeapAllocStrategy::Static {
			extra_pages: h as _,
		});

	let executor = WasmExecutor::builder()
		.with_execution_method(config.wasm_method)
		.with_onchain_heap_alloc_strategy(heap_pages)
		.with_offchain_heap_alloc_strategy(heap_pages)
		.with_max_runtime_instances(config.max_runtime_instances)
		.with_runtime_cache_size(config.runtime_cache_size)
		.build();

<<<<<<< HEAD
	let (client, backend, keystore_container, task_manager) = sc_service::new_full_parts::<Block, RuntimeApi, _>(
=======
	let (client, backend, keystore_container, task_manager) = sc_service::new_full_parts_record_import::<Block, RuntimeApi, _>(
>>>>>>> 79f3c667
		config,
		telemetry.as_ref().map(|(_, telemetry)| telemetry.handle()),
		executor,
		true,
	)?;

	let client = Arc::new(client);

	let telemetry_worker_handle = telemetry.as_ref().map(|(worker, _)| worker.handle());

	let telemetry = telemetry.map(|(worker, telemetry)| {
		task_manager.spawn_handle().spawn("telemetry", None, worker.run());
		telemetry
	});

	let transaction_pool = sc_transaction_pool::BasicPool::new_full(
		config.transaction_pool.clone(),
		config.role.is_authority().into(),
		config.prometheus_registry(),
		task_manager.spawn_essential_handle(),
		client.clone(),
	);

	let frontier_backend = Arc::new(FrontierBackend::open(
		Arc::clone(&client),
		&config.database,
		&evm::db_config_dir(config),
	)?);

	let evm_since = chain_spec::Extensions::try_get(&config.chain_spec)
		.map(|e| e.evm_since)
		.unwrap_or(1);
	let block_import = evm::BlockImport::new(
		ParachainBlockImport::new(client.clone(), backend.clone()),
		client.clone(),
		frontier_backend.clone(),
		evm_since,
	);

	let import_queue = build_import_queue(
		client.clone(),
		block_import.clone(),
		config,
		telemetry.as_ref().map(|telemetry| telemetry.handle()),
		&task_manager,
	)?;

	let filter_pool: FilterPool = Arc::new(Mutex::new(BTreeMap::new()));
	let fee_history_cache: FeeHistoryCache = Arc::new(Mutex::new(BTreeMap::new()));

	Ok(PartialComponents {
		backend,
		client,
		import_queue,
		keystore_container,
		task_manager,
		transaction_pool,
		select_chain: (),
		other: (
			block_import,
			telemetry,
			telemetry_worker_handle,
			frontier_backend,
			filter_pool,
			fee_history_cache,
		),
	})
}

/// Start a node with the given parachain `Configuration` and relay chain `Configuration`.
///
/// This is the actual implementation that is abstract over the executor and the runtime api.
#[sc_tracing::logging::prefix_logs_with("Parachain")]
async fn start_node_impl(
	parachain_config: Configuration,
	polkadot_config: Configuration,
	ethereum_config: evm::EthereumConfig,
	collator_options: CollatorOptions,
	para_id: ParaId,
) -> sc_service::error::Result<(TaskManager, Arc<ParachainClient>)> {
	let parachain_config = prepare_node_config(parachain_config);

	let params = new_partial(&parachain_config)?;
	let (block_import, mut telemetry, telemetry_worker_handle, frontier_backend, filter_pool, fee_history_cache) =
		params.other;
	let net_config = sc_network::config::FullNetworkConfiguration::<_, _, sc_network::NetworkWorker<Block, Hash>>::new(
		&parachain_config.network,
	);

	let client = params.client.clone();
	let backend = params.backend.clone();
	let mut task_manager = params.task_manager;

	let (relay_chain_interface, collator_key) = build_relay_chain_interface(
		polkadot_config,
		&parachain_config,
		telemetry_worker_handle,
		&mut task_manager,
		collator_options.clone(),
		None,
	)
	.await
	.map_err(|e| sc_service::Error::Application(Box::new(e) as Box<_>))?;

	let validator = parachain_config.role.is_authority();
	let prometheus_registry = parachain_config.prometheus_registry().cloned();
	let transaction_pool = params.transaction_pool.clone();
	let import_queue_service = params.import_queue.service();

	let (network, system_rpc_tx, tx_handler_controller, start_network, sync_service) =
		build_network(BuildNetworkParams {
			parachain_config: &parachain_config,
			client: client.clone(),
			transaction_pool: transaction_pool.clone(),
			para_id,
			spawn_handle: task_manager.spawn_handle(),
			relay_chain_interface: relay_chain_interface.clone(),
			import_queue: params.import_queue,
			net_config,
			sybil_resistance_level: CollatorSybilResistance::Resistant, // because of Aura
		})
		.await?;

	if parachain_config.offchain_worker.enabled {
		use futures::FutureExt;

		task_manager.spawn_handle().spawn(
			"offchain-workers-runner",
			"offchain-work",
			sc_offchain::OffchainWorkers::new(sc_offchain::OffchainWorkerOptions {
				runtime_api_provider: client.clone(),
				keystore: Some(params.keystore_container.keystore()),
				offchain_db: backend.offchain_storage(),
				transaction_pool: Some(OffchainTransactionPoolFactory::new(transaction_pool.clone())),
				network_provider: Arc::new(network.clone()),
				is_validator: parachain_config.role.is_authority(),
				enable_http_requests: false,
				custom_extensions: move |_| vec![],
			})
			.run(client.clone(), task_manager.spawn_handle())
			.boxed(),
		);
	}

	let overrides = Arc::new(crate::rpc::StorageOverrideHandler::new(client.clone()));
	let block_data_cache = Arc::new(fc_rpc::EthBlockDataCacheTask::new(
		task_manager.spawn_handle(),
		overrides.clone(),
		ethereum_config.eth_log_block_cache,
		ethereum_config.eth_statuses_cache,
		prometheus_registry.clone(),
	));

	// Sinks for pubsub notifications.
	// Everytime a new subscription is created, a new mpsc channel is added to the sink pool.
	// The MappingSyncWorker sends through the channel on block import and the subscription emits a
	// notification to the subscriber on receiving a message through this channel.
	// This way we avoid race conditions when using native substrate block import notification
	// stream.
	let pubsub_notification_sinks: fc_mapping_sync::EthereumBlockNotificationSinks<
		fc_mapping_sync::EthereumBlockNotification<Block>,
	> = Default::default();
	let pubsub_notification_sinks = Arc::new(pubsub_notification_sinks);

	let rpc_builder = {
		let client = client.clone();
		let is_authority = parachain_config.role.is_authority();
		let transaction_pool = transaction_pool.clone();
		let network = network.clone();
		let sync = sync_service.clone();
		let frontier_backend = frontier_backend.clone();
		let fee_history_cache = fee_history_cache.clone();
		let filter_pool = filter_pool.clone();
		let overrides = overrides.clone();
		let pubsub_notification_sinks = pubsub_notification_sinks.clone();
		let backend = backend.clone();

		Box::new(move |deny_unsafe, subscription_task_executor| {
			let deps = crate::rpc::FullDeps {
				client: client.clone(),
				pool: transaction_pool.clone(),
				deny_unsafe,
				backend: backend.clone(),
			};

			let module = rpc::create_full(deps)?;
			let eth_deps = rpc::Deps {
				client: client.clone(),
				pool: transaction_pool.clone(),
				graph: transaction_pool.pool().clone(),
				converter: Some(hydradx_runtime::TransactionConverter),
				is_authority,
				enable_dev_signer: ethereum_config.enable_dev_signer,
				network: network.clone(),
				sync: sync.clone(),
				frontier_backend: frontier_backend.clone(),
				overrides: overrides.clone(),
				block_data_cache: block_data_cache.clone(),
				filter_pool: filter_pool.clone(),
				max_past_logs: ethereum_config.max_past_logs,
				fee_history_cache: fee_history_cache.clone(),
				fee_history_cache_limit: ethereum_config.fee_history_limit,
				execute_gas_limit_multiplier: ethereum_config.execute_gas_limit_multiplier,
			};
			rpc::create(
				module,
				eth_deps,
				subscription_task_executor,
				pubsub_notification_sinks.clone(),
			)
			.map_err(Into::into)
		})
	};

	sc_service::spawn_tasks(sc_service::SpawnTasksParams {
		rpc_builder,
		client: client.clone(),
		transaction_pool: transaction_pool.clone(),
		task_manager: &mut task_manager,
		config: parachain_config,
		keystore: params.keystore_container.keystore(),
		backend: backend.clone(),
		network: network.clone(),
		sync_service: sync_service.clone(),
		system_rpc_tx,
		tx_handler_controller,
		telemetry: telemetry.as_mut(),
	})?;

	evm::spawn_frontier_tasks(
		&task_manager,
		client.clone(),
		backend.clone(),
		frontier_backend.clone(),
		filter_pool.clone(),
		overrides,
		fee_history_cache.clone(),
		ethereum_config.fee_history_limit,
		sync_service.clone(),
		pubsub_notification_sinks,
	);

	let announce_block = {
		let sync_service = sync_service.clone();
		Arc::new(move |hash, data| sync_service.announce_block(hash, data))
	};

	let relay_chain_slot_duration = Duration::from_secs(6);

	let overseer_handle = relay_chain_interface
		.overseer_handle()
		.map_err(|e| sc_service::Error::Application(Box::new(e)))?;

	start_relay_chain_tasks(StartRelayChainTasksParams {
		client: client.clone(),
		announce_block: announce_block.clone(),
		para_id,
		relay_chain_interface: relay_chain_interface.clone(),
		task_manager: &mut task_manager,
		da_recovery_profile: if validator {
			DARecoveryProfile::Collator
		} else {
			DARecoveryProfile::FullNode
		},
		import_queue: import_queue_service,
		relay_chain_slot_duration,
		recovery_handle: Box::new(overseer_handle.clone()),
		sync_service: sync_service.clone(),
	})?;

	if validator {
		start_consensus(
			client.clone(),
			block_import,
			prometheus_registry.as_ref(),
			telemetry.as_ref().map(|t| t.handle()),
			&task_manager,
			relay_chain_interface.clone(),
			transaction_pool,
			sync_service.clone(),
			params.keystore_container.keystore(),
			relay_chain_slot_duration,
			para_id,
			collator_key.expect("Command line arguments do not allow this. qed"),
			overseer_handle,
			announce_block,
		)?;
	}

	start_network.start_network();

	Ok((task_manager, client))
}

/// Build the import queue for the parachain runtime.
fn build_import_queue(
	client: Arc<ParachainClient>,
	block_import: evm::BlockImport<Block, ParachainBlockImport, ParachainClient>,
	config: &Configuration,
	telemetry: Option<TelemetryHandle>,
	task_manager: &TaskManager,
) -> Result<sc_consensus::DefaultImportQueue<Block>, sc_service::Error> {
	Ok(
		cumulus_client_consensus_aura::equivocation_import_queue::fully_verifying_import_queue::<
			sp_consensus_aura::sr25519::AuthorityPair,
			_,
			_,
			_,
			_,
		>(
			client,
			block_import,
			move |_, _| async move {
				let timestamp = sp_timestamp::InherentDataProvider::from_system_time();
				Ok(timestamp)
			},
			&task_manager.spawn_essential_handle(),
			config.prometheus_registry(),
			telemetry,
		),
	)
}

fn start_consensus(
	client: Arc<ParachainClient>,
	block_import: evm::BlockImport<Block, ParachainBlockImport, ParachainClient>,
	prometheus_registry: Option<&Registry>,
	telemetry: Option<TelemetryHandle>,
	task_manager: &TaskManager,
	relay_chain_interface: Arc<dyn RelayChainInterface>,
	transaction_pool: Arc<sc_transaction_pool::FullPool<Block, ParachainClient>>,
	sync_oracle: Arc<SyncingService<Block>>,
	keystore: KeystorePtr,
	relay_chain_slot_duration: Duration,
	para_id: ParaId,
	collator_key: CollatorPair,
	overseer_handle: OverseerHandle,
	announce_block: Arc<dyn Fn(Hash, Option<Vec<u8>>) + Send + Sync>,
) -> Result<(), sc_service::Error> {
	use cumulus_client_consensus_aura::collators::basic::{self as basic_aura, Params as BasicAuraParams};

	// NOTE: because we use Aura here explicitly, we can use `CollatorSybilResistance::Resistant`
	// when starting the network.

	let proposer_factory = sc_basic_authorship::ProposerFactory::with_proof_recording(
		task_manager.spawn_handle(),
		client.clone(),
		transaction_pool,
		prometheus_registry,
		telemetry.clone(),
	);

	let proposer = Proposer::new(proposer_factory);

	let collator_service = CollatorService::new(
		client.clone(),
		Arc::new(task_manager.spawn_handle()),
		announce_block,
		client.clone(),
	);

	let params = BasicAuraParams {
		create_inherent_data_providers: move |_, ()| async move { Ok(()) },
		block_import,
		para_client: client,
		relay_client: relay_chain_interface,
		sync_oracle,
		keystore,
		collator_key,
		para_id,
		overseer_handle,
		relay_chain_slot_duration,
		proposer,
		collator_service,
		// Very limited proposal time.
		authoring_duration: Duration::from_millis(500),
		collation_request_receiver: None,
	};

	let fut = basic_aura::run::<Block, sp_consensus_aura::sr25519::AuthorityPair, _, _, _, _, _, _, _>(params);
	task_manager.spawn_essential_handle().spawn("aura", None, fut);

	Ok(())
}

/// Start a parachain node.
pub async fn start_node(
	parachain_config: Configuration,
	polkadot_config: Configuration,
	ethereum_config: evm::EthereumConfig,
	collator_options: CollatorOptions,
	para_id: ParaId,
) -> sc_service::error::Result<(TaskManager, Arc<ParachainClient>)> {
	start_node_impl(
		parachain_config,
		polkadot_config,
		ethereum_config,
		collator_options,
		para_id,
	)
	.await
}<|MERGE_RESOLUTION|>--- conflicted
+++ resolved
@@ -57,11 +57,7 @@
 	Block,
 	RuntimeApi,
 	WasmExecutor<(
-<<<<<<< HEAD
-		sp_io::SubstrateHostFunctions,
-=======
 		cumulus_client_service::ParachainHostFunctions,
->>>>>>> 79f3c667
 		frame_benchmarking::benchmarking::HostFunctions,
 	)>,
 >;
@@ -119,11 +115,7 @@
 		.with_runtime_cache_size(config.runtime_cache_size)
 		.build();
 
-<<<<<<< HEAD
-	let (client, backend, keystore_container, task_manager) = sc_service::new_full_parts::<Block, RuntimeApi, _>(
-=======
 	let (client, backend, keystore_container, task_manager) = sc_service::new_full_parts_record_import::<Block, RuntimeApi, _>(
->>>>>>> 79f3c667
 		config,
 		telemetry.as_ref().map(|(_, telemetry)| telemetry.handle()),
 		executor,
