--- conflicted
+++ resolved
@@ -19,32 +19,16 @@
 //                                          you may not use this file except in compliance with the License.
 //                                          http://www.apache.org/licenses/LICENSE-2.0
 
-<<<<<<< HEAD
 use std::{collections::BTreeMap, path::PathBuf, sync::Arc, time::Duration};
-=======
-use std::marker::PhantomData;
-use std::{
-	collections::{BTreeMap, HashMap},
-	path::PathBuf,
-	sync::Arc,
-	time::Duration,
-};
->>>>>>> 31a793a9
 
 use crate::service::{
 	rpc::{RuntimeApiStorageOverride, SchemaV1Override, SchemaV2Override, SchemaV3Override, StorageOverride},
 	ParachainClient,
 };
 use cumulus_client_consensus_common::ParachainBlockImportMarker;
-<<<<<<< HEAD
-use fc_consensus::FrontierBlockImport;
+use fc_consensus::Error;
 use fc_db::kv::Backend as FrontierBackend;
 use fc_mapping_sync::{kv::MappingSyncWorker, SyncStrategy};
-=======
-use fc_consensus::Error;
-use fc_db::Backend as FrontierBackend;
-use fc_mapping_sync::{MappingSyncWorker, SyncStrategy};
->>>>>>> 31a793a9
 use fc_rpc::{EthTask, OverrideHandle};
 use fc_rpc_core::types::{FeeHistoryCache, FeeHistoryCacheLimit, FilterPool};
 use fp_consensus::ensure_log;
@@ -61,7 +45,7 @@
 use sp_blockchain::{Error as BlockchainError, HeaderBackend, HeaderMetadata};
 use sp_consensus::Error as ConsensusError;
 use sp_core::H256;
-use sp_runtime::traits::{BlakeTwo256, Block as BlockT, Header as HeaderT};
+use sp_runtime::traits::{BlakeTwo256, Block as BlockT, Header as HeaderT, PhantomData};
 
 /// The ethereum-compatibility configuration used to run a node.
 #[derive(Clone, Copy, Debug, clap::Parser)]
@@ -91,22 +75,27 @@
 	pub eth_statuses_cache: usize,
 }
 
-<<<<<<< HEAD
-pub struct BlockImport<B: BlockT, I: BlockImportT<B>, C>(FrontierBlockImport<B, I, C>);
-=======
-pub type Hash = sp_core::H256;
 type BlockNumberOf<B> = <<B as BlockT>::Header as HeaderT>::Number;
 
-#[allow(dead_code)]
-#[derive(Clone)]
 pub struct BlockImport<B: BlockT, I: BlockImportT<B>, C> {
 	inner: I,
 	client: Arc<C>,
-	backend: Arc<fc_db::Backend<B>>,
+	backend: Arc<fc_db::kv::Backend<B>>,
 	evm_since: BlockNumberOf<B>,
 	_marker: PhantomData<B>,
 }
->>>>>>> 31a793a9
+
+impl<Block: BlockT, I: Clone + BlockImportT<Block>, C> Clone for BlockImport<Block, I, C> {
+	fn clone(&self) -> Self {
+		BlockImport {
+			inner: self.inner.clone(),
+			client: self.client.clone(),
+			backend: self.backend.clone(),
+			evm_since: self.evm_since.clone(),
+			_marker: PhantomData,
+		}
+	}
+}
 
 impl<B, I, C> BlockImport<B, I, C>
 where
@@ -117,17 +106,7 @@
 	C::Api: EthereumRuntimeRPCApi<B>,
 	C::Api: BlockBuilderApi<B>,
 {
-<<<<<<< HEAD
-	pub fn new(inner: I, client: Arc<C>) -> Self {
-		Self(FrontierBlockImport::new(inner, client))
-	}
-}
-
-impl<B: BlockT, I: BlockImportT<B> + Clone, C> Clone for BlockImport<B, I, C> {
-	fn clone(&self) -> Self {
-		BlockImport(self.0.clone())
-=======
-	pub fn new(inner: I, client: Arc<C>, backend: Arc<fc_db::Backend<B>>, evm_since: BlockNumberOf<B>) -> Self {
+	pub fn new(inner: I, client: Arc<C>, backend: Arc<fc_db::kv::Backend<B>>, evm_since: BlockNumberOf<B>) -> Self {
 		Self {
 			inner,
 			client,
@@ -135,7 +114,6 @@
 			evm_since,
 			_marker: PhantomData,
 		}
->>>>>>> 31a793a9
 	}
 }
 
@@ -143,12 +121,8 @@
 impl<B, I, C> BlockImportT<B> for BlockImport<B, I, C>
 where
 	B: BlockT,
-<<<<<<< HEAD
+	<B::Header as HeaderT>::Number: PartialOrd,
 	I: BlockImportT<B> + Send + Sync,
-=======
-	<B::Header as HeaderT>::Number: PartialOrd,
-	I: BlockImportT<B, Transaction = sp_api::TransactionFor<C, B>> + Send + Sync,
->>>>>>> 31a793a9
 	I::Error: Into<ConsensusError>,
 	C: ProvideRuntimeApi<B> + Send + Sync + HeaderBackend<B> + AuxStore + BlockOf,
 	C::Api: EthereumRuntimeRPCApi<B>,
@@ -160,20 +134,11 @@
 		self.inner.check_block(block).await.map_err(Into::into)
 	}
 
-<<<<<<< HEAD
 	async fn import_block(&mut self, block: BlockImportParams<B>) -> Result<ImportResult, Self::Error> {
-		self.0.import_block(block).await
-=======
-	async fn import_block(
-		&mut self,
-		block: BlockImportParams<B, Self::Transaction>,
-		new_cache: HashMap<CacheKeyId, Vec<u8>>,
-	) -> Result<ImportResult, Self::Error> {
 		if *block.header.number() >= self.evm_since {
 			ensure_log(block.header.digest()).map_err(Error::from)?;
 		}
-		self.inner.import_block(block, new_cache).await.map_err(Into::into)
->>>>>>> 31a793a9
+		self.inner.import_block(block).await.map_err(Into::into)
 	}
 }
 
