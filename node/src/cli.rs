--- conflicted
+++ resolved
@@ -1,10 +1,5 @@
-<<<<<<< HEAD
-#![allow(clippy::upper_case_acronyms)]
-
-=======
 use crate::chain_spec;
 use std::path::PathBuf;
->>>>>>> d69b4c27
 use std::{fmt, str::FromStr};
 use structopt::StructOpt;
 
@@ -149,8 +144,6 @@
 	#[structopt(name = "benchmark", about = "Benchmark runtime pallets.")]
 	Benchmark(frame_benchmarking_cli::BenchmarkCmd),
 
-<<<<<<< HEAD
-=======
 	/// Export the genesis state of the parachain.
 	#[structopt(name = "export-genesis-state")]
 	ExportGenesisState(ExportGenesisStateCommand),
@@ -159,7 +152,6 @@
 	#[structopt(name = "export-genesis-wasm")]
 	ExportGenesisWasm(ExportGenesisWasmCommand),
 
->>>>>>> d69b4c27
 	/// Try some command against runtime state.
 	#[cfg(feature = "try-runtime")]
 	TryRuntime(try_runtime_cli::TryRuntimeCmd),
@@ -167,8 +159,6 @@
 	/// Try some command against runtime state. Note: `try-runtime` feature must be enabled.
 	#[cfg(not(feature = "try-runtime"))]
 	TryRuntime,
-<<<<<<< HEAD
-=======
 }
 
 /// Command for exporting the genesis state of the parachain
@@ -213,5 +203,4 @@
 	/// Specify the runtime used by the node.
 	#[structopt(default_value, long, possible_values = &RuntimeInstance::variants(), case_insensitive = true)]
 	pub runtime: RuntimeInstance,
->>>>>>> d69b4c27
 }