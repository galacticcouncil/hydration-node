--- conflicted
+++ resolved
@@ -6,20 +6,18 @@
 use frame_support::{dispatch::GetDispatchInfo, BoundedVec, __private::sp_tracing::tracing};
 use futures::StreamExt;
 use hex_literal::hex;
-use hydradx_runtime::{evm::precompiles::erc20_mapping::Erc20MappingApi, OriginCaller, RuntimeCall, RuntimeEvent};
+use hydradx_runtime::{
+	evm::{precompiles::erc20_mapping::Erc20MappingApi},
+	OriginCaller, RuntimeCall, RuntimeEvent,
+};
 use hyper::{body::Body, Client, StatusCode};
 use hyperv14 as hyper;
 pub use liquidation_worker_support::*;
 use pallet_currencies_rpc_runtime_api::CurrenciesApi;
 use pallet_ethereum::Transaction;
 use polkadot_primitives::EncodeAs;
-<<<<<<< HEAD
-use primitives::{AccountId, BlockNumber, EvmAddress};
-use sc_client_api::{Backend, BlockchainEvents, StorageProvider};
-=======
-use primitives::AccountId;
+use primitives::{AccountId, EvmAddress};
 use sc_client_api::{Backend, BlockchainEvents, StorageKey, StorageProvider};
->>>>>>> 27eb5028
 use sc_service::SpawnTaskHandle;
 use sc_transaction_pool_api::{InPoolTransaction, TransactionPool};
 use sp_api::{ApiError, ApiExt, ProvideRuntimeApi};
@@ -119,9 +117,9 @@
 where
 	Block: BlockT,
 	C: EthereumRuntimeRPCApi<Block>
-		+ Erc20MappingApi<Block>
-		+ DryRunApi<Block, RuntimeCall, RuntimeEvent, OriginCaller>
-		+ CurrenciesApi<Block, AssetId, AccountId, Balance>,
+	+ Erc20MappingApi<Block>
+	+ DryRunApi<Block, RuntimeCall, RuntimeEvent, OriginCaller>
+	+ CurrenciesApi<Block, AssetId, AccountId, Balance>,
 {
 	fn current_timestamp(&self, hash: Block::Hash) -> Option<u64> {
 		let block = self.0.current_block(hash).ok()??;
@@ -162,13 +160,8 @@
 		hash: Block::Hash,
 		origin: OriginCaller,
 		call: RuntimeCall,
-<<<<<<< HEAD
-	) -> Result<Result<CallDryRunEffects<RuntimeEvent>, XcmDryRunApiError>, sp_api::ApiError> {
-		self.0.dry_run_call(hash, origin, call, 4)
-=======
 	) -> Result<Result<CallDryRunEffects<RuntimeEvent>, xcm_runtime_apis::dry_run::Error>, ApiError> {
-		self.0.dry_run_call(hash, origin, call)
->>>>>>> 27eb5028
+		self.0.dry_run_call(hash, origin, call, 5)
 	}
 
 	fn minimum_balance(&self, hash: Block::Hash, asset_id: AssetId) -> Result<Balance, ApiError> {
@@ -236,9 +229,9 @@
 	B: BlockT,
 	C: ProvideRuntimeApi<B>,
 	C::Api: EthereumRuntimeRPCApi<B>
-		+ Erc20MappingApi<B>
-		+ DryRunApi<B, RuntimeCall, RuntimeEvent, OriginCaller>
-		+ CurrenciesApi<B, AssetId, AccountId, Balance>,
+	+ Erc20MappingApi<B>
+	+ DryRunApi<B, RuntimeCall, RuntimeEvent, OriginCaller>
+	+ CurrenciesApi<B, AssetId, AccountId, Balance>,
 	C: BlockchainEvents<B> + 'static,
 	C: HeaderBackend<B> + StorageProvider<B, BE>,
 	BE: Backend<B> + 'static,
@@ -257,23 +250,9 @@
 	) {
 		tracing::info!("liquidation-worker: starting");
 
-<<<<<<< HEAD
-		// initialize the client once and reuse it.
-		let https = hyper_rustls::HttpsConnectorBuilder::new()
-			.with_webpki_roots()
-			.https_or_http()
-			.enable_http1()
-			.build();
-		let http_client: HttpClient = Arc::new(Client::builder().build(https));
-
-		// Fetch and sort the data with borrowers info.
-		let Some(borrowers_data) = Self::fetch_borrowers_data(http_client.clone()).await else {
-			tracing::error!(target: LOG_TARGET, "fetch_borrowers_data failed");
-=======
 		let runtime_api = client.runtime_api();
 		let mut current_hash = client.info().best_hash;
 		let Ok(Some(header)) = client.header(current_hash) else {
->>>>>>> 27eb5028
 			return;
 		};
 
@@ -393,26 +372,12 @@
 					};
 
 					let opaque_tx_encoded = pool_tx.data().encode();
-					let tx = hydradx_runtime::UncheckedExtrinsic::decode(&mut &*opaque_tx_encoded);
-
-<<<<<<< HEAD
-		let Some(pool_tx) = transaction_pool.clone().ready_transaction(&notification) else {
-			tracing::info!(target: LOG_TARGET, "ready_transaction failed");
-			return Err(());
-		};
-		let opaque_tx_encoded = pool_tx.data().encode();
-		let tx = hydradx_runtime::HydraUncheckedExtrinsic::decode(&mut &*opaque_tx_encoded);
-
-		let Ok(transaction) = tx else {
-			tracing::info!(target: LOG_TARGET, "transaction decoding failed");
-			return Err(());
-		};
-=======
+					let tx = hydradx_runtime::HydraUncheckedExtrinsic::decode(&mut &*opaque_tx_encoded);
+
 					let Ok(transaction) = tx else {
 						tracing::error!(target: LOG_TARGET, "liquidation-worker: transaction decoding failed");
 						continue
 					};
->>>>>>> 27eb5028
 
 					if let Some(TransactionType::OracleUpdate(oracle_data)) = Self::get_transaction_type(
 						transaction.0,
@@ -456,36 +421,12 @@
 	/// Parse a new DIA oracle update transaction and return the list of oracle updates.
 	/// Updates of assets that are not used by the MM are omitted from the returned list.
 	fn process_new_oracle_update(
-<<<<<<< HEAD
-		transaction: Transaction,
-		client: Arc<C>,
-		spawner: SpawnTaskHandle,
-		header: B::Header,
-		current_block_hash: B::Hash,
-		borrowers: Arc<std::sync::Mutex<Vec<(H160, U256)>>>,
-		tx_waitlist: Arc<std::sync::Mutex<Vec<([u8; 8], <<B as BlockT>::Header as Header>::Number)>>>,
-		transaction_pool: Arc<P>,
-		config: LiquidationWorkerConfig,
-	) {
-		let Some(oracle_data) = parse_oracle_transaction(&transaction) else {
-			tracing::info!(target: LOG_TARGET, "parse_oracle_transaction failed");
-			return;
-		};
-
-		let runtime_api = client.runtime_api();
-
-		let Some(current_evm_timestamp) = ApiProvider::<&C::Api>(runtime_api.deref()).current_timestamp(header.hash())
-		else {
-			tracing::info!(target: LOG_TARGET, "fetch_current_evm_block_timestamp failed");
-			return;
-=======
 		transaction: &ethereum::TransactionV2,
 		reserves: &HashMap<AssetAddress, AssetSymbol>,
 	) -> Option<Vec<(AssetAddress, Option<Price>)>> {
 		let Some(oracle_data) = parse_oracle_transaction(transaction) else {
 			tracing::error!(target: LOG_TARGET, "liquidation-worker: parse_oracle_transaction failed");
 			return None;
->>>>>>> 27eb5028
 		};
 
 		// One DIA oracle update transaction can update the price of multiple assets.
@@ -494,7 +435,7 @@
 			.iter()
 			.filter_map(
 				|OracleUpdataData {
-				     base_asset_name, price, ..
+					 base_asset_name, price, ..
 				 }| {
 					if let Ok(base_asset_str) = String::from_utf8(base_asset_name.to_ascii_lowercase()) {
 						let asset_reserves: Vec<(&AssetAddress, &AssetSymbol)> = reserves
@@ -1084,7 +1025,7 @@
 	/// Fetch the preprocessed data used to evaluate possible candidates for liquidation.
 	async fn fetch_borrowers_data(url: String) -> Option<BorrowersData<AccountId>> {
 		let https = hyper_rustls::HttpsConnectorBuilder::new()
-			.with_native_roots()
+			.with_webpki_roots()
 			.https_or_http()
 			.enable_http1()
 			.enable_http2()
@@ -1178,42 +1119,7 @@
 		None
 	}
 
-<<<<<<< HEAD
-	/// Check if the provided transaction is money market borrow.
-	/// All Ethereum transaction types are supported.
-	fn is_borrow_transaction(
-		extrinsic: sp_runtime::generic::UncheckedExtrinsic<
-			hydradx_runtime::Address,
-			RuntimeCall,
-			hydradx_runtime::Signature,
-			hydradx_runtime::SignedExtra,
-		>,
-	) -> Option<H160> {
-		if let RuntimeCall::Ethereum(pallet_ethereum::Call::transact { transaction }) = extrinsic.function.clone() {
-			let action = match transaction {
-				Transaction::Legacy(legacy_transaction) => legacy_transaction.action,
-				Transaction::EIP2930(eip2930_transaction) => eip2930_transaction.action,
-				Transaction::EIP1559(eip1559_transaction) => eip1559_transaction.action,
-				Transaction::EIP7702(eip7702_transaction) => eip7702_transaction.destination,
-			};
-
-			// check if the transaction is MM borrow
-			if let pallet_ethereum::TransactionAction::Call(call_address) = action {
-				if call_address == BORROW_CALL_ADDRESS {
-					if let Some(Ok(borrower)) = extrinsic.function.check_self_contained() {
-						return Some(borrower);
-					};
-				};
-			};
-		};
-
-		None
-	}
-
-	/// Adds a new borrower to the borrowers list.
-=======
 	/// Adds a new borrower to the borrower list.
->>>>>>> 27eb5028
 	/// If the borrower is already in the list, invalidates the HF by setting it to 0 so the HF will be recalculated.
 	/// We don't try to liquidate on new borrows.
 	fn add_new_borrowers(new_borrowers: Vec<UserAddress>, borrowers: &mut Vec<Borrower>) -> Result<(), ()> {
@@ -1286,7 +1192,7 @@
 			],
 			&transaction_input[4..], // first 4 bytes are function selector
 		)
-		.ok()?;
+			.ok()?;
 
 		dia_oracle_data.push((
 			decoded[0].clone().into_string()?,
@@ -1301,7 +1207,7 @@
 			],
 			&transaction_input[4..], // first 4 bytes are function selector
 		)
-		.ok()?;
+			.ok()?;
 
 		if decoded.len() == 2 {
 			for (asset_str, price_and_timestamp) in sp_std::iter::zip(
@@ -1448,13 +1354,13 @@
 				0000000000000000000000000000000000000000000000000000000000000008\
 				744254432f555344000000000000000000000000000000000000000000000000"
 			)
-			.encode_as(),
+				.encode_as(),
 			signature: ethereum::legacy::TransactionSignature::new(
 				444480,
 				H256::from_slice(hex!("6fd26272de1d95aea3df6d0a5eb554bb6a16bf2bff563e2216661f1a49ed3f8a").as_slice()),
 				H256::from_slice(hex!("4bf0c9b80cc75a3860f0ae2fcddc9154366ddb010e6d70b236312299862e525c").as_slice()),
 			)
-			.unwrap(),
+				.unwrap(),
 		})
 	}
 
@@ -1485,13 +1391,13 @@
                 00000000000000000000000029b5c33700000000000000000000000067acbce5\
                 000000000000000000000005939a32ea00000000000000000000000067acbce5"
 			)
-			.encode_as(),
+				.encode_as(),
 			signature: ethereum::legacy::TransactionSignature::new(
 				444480,
 				H256::from_slice(hex!("6fd26272de1d95aea3df6d0a5eb554bb6a16bf2bff563e2216661f1a49ed3f8a").as_slice()),
 				H256::from_slice(hex!("4bf0c9b80cc75a3860f0ae2fcddc9154366ddb010e6d70b236312299862e525c").as_slice()),
 			)
-			.unwrap(),
+				.unwrap(),
 		})
 	}
 
