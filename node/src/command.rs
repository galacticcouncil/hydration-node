// This file is part of Substrate.

// Copyright (C) 2017-2020 Parity Technologies (UK) Ltd.
// SPDX-License-Identifier: Apache-2.0

// Licensed under the Apache License, Version 2.0 (the "License");
// you may not use this file except in compliance with the License.
// You may obtain a copy of the License at
//
// 	http://www.apache.org/licenses/LICENSE-2.0
//
// Unless required by applicable law or agreed to in writing, software
// distributed under the License is distributed on an "AS IS" BASIS,
// WITHOUT WARRANTIES OR CONDITIONS OF ANY KIND, either express or implied.
// See the License for the specific language governing permissions and
// limitations under the License.

use crate::chain_spec;
use crate::cli::{Cli, RelayChainCli, Subcommand};
use crate::service::new_partial;

use codec::Encode;
use cumulus_client_service::storage_proof_size::HostFunctions as ReclaimHostFunctions;
use cumulus_primitives_core::ParaId;
use frame_benchmarking_cli::{BenchmarkCmd, SUBSTRATE_REFERENCE_HARDWARE};
use hydradx_runtime::Block;
use log::info;
use sc_cli::{
	ChainSpec, CliConfiguration, DefaultConfigurationValues, ImportParams, KeystoreParams, NetworkParams, Result,
	RuntimeVersion, SharedParams, SubstrateCli,
};
<<<<<<< HEAD
use sc_executor::sp_wasm_interface::ExtendedHostFunctions;
=======
>>>>>>> 79f3c667
use sc_service::config::{BasePath, PrometheusConfig};
use sp_core::hexdisplay::HexDisplay;
use sp_runtime::{
	traits::{AccountIdConversion, Block as BlockT, Hash as HashT, Header as HeaderT, Zero},
	StateVersion,
};
use std::io::Write;

fn load_spec(id: &str) -> std::result::Result<Box<dyn sc_service::ChainSpec>, String> {
	Ok(match id {
		"" => Box::new(chain_spec::hydradx::parachain_config()?),
		"local" | "dev" => Box::new(chain_spec::local::parachain_config()?),
		"staging" => Box::new(chain_spec::staging::parachain_config()?),
		"rococo" => Box::new(chain_spec::rococo::parachain_config()?),
		"moonbase" => Box::new(chain_spec::moonbase::parachain_config()?),
		path => Box::new(chain_spec::ChainSpec::from_json_file(std::path::PathBuf::from(path))?),
	})
}

impl SubstrateCli for Cli {
	fn impl_name() -> String {
		"Hydration".into()
	}

	fn impl_version() -> String {
		env!("SUBSTRATE_CLI_IMPL_VERSION").into()
	}

	fn description() -> String {
		env!("CARGO_PKG_DESCRIPTION").into()
	}

	fn author() -> String {
		env!("CARGO_PKG_AUTHORS").into()
	}

	fn support_url() -> String {
		"https://github.com/galacticcouncil/HydraDX-node/issues".into()
	}

	fn copyright_start_year() -> i32 {
		2020
	}

	fn load_spec(&self, id: &str) -> std::result::Result<Box<dyn sc_service::ChainSpec>, String> {
		let id = if id.is_empty() { "hydradx" } else { id };

		Ok(match id {
			"hydradx" => Box::new(chain_spec::hydradx::parachain_config()?),
			"local" | "dev" => Box::new(chain_spec::local::parachain_config()?),
			"staging" => Box::new(chain_spec::staging::parachain_config()?),
			"rococo" => Box::new(chain_spec::rococo::parachain_config()?),
			"moonbase" => Box::new(chain_spec::moonbase::parachain_config()?),
			path => Box::new(chain_spec::ChainSpec::from_json_file(std::path::PathBuf::from(path))?),
		})
	}
}

impl SubstrateCli for RelayChainCli {
	fn impl_name() -> String {
		"Hydration".into()
	}

	fn impl_version() -> String {
		env!("SUBSTRATE_CLI_IMPL_VERSION").into()
	}

	fn description() -> String {
		env!("CARGO_PKG_DESCRIPTION").into()
	}

	fn author() -> String {
		env!("CARGO_PKG_AUTHORS").into()
	}

	fn support_url() -> String {
		"https://github.com/galacticcouncil/HydraDX-node/issues".into()
	}

	fn copyright_start_year() -> i32 {
		2020
	}

	fn load_spec(&self, id: &str) -> std::result::Result<Box<dyn sc_service::ChainSpec>, String> {
		polkadot_cli::Cli::from_iter([RelayChainCli::executable_name()].iter()).load_spec(id)
	}
}

#[allow(clippy::borrowed_box)]
fn extract_genesis_wasm(chain_spec: &Box<dyn sc_service::ChainSpec>) -> Result<Vec<u8>> {
	let mut storage = chain_spec.build_storage()?;

	storage
		.top
		.remove(sp_core::storage::well_known_keys::CODE)
		.ok_or_else(|| "Could not find wasm file in genesis state!".into())
}

/// Parse and run command line arguments
pub fn run() -> sc_cli::Result<()> {
	let cli = Cli::from_args();

	match &cli.subcommand {
		Some(Subcommand::BuildSpec(cmd)) => {
			let runner = cli.create_runner(cmd)?;
			runner.sync_run(|config| cmd.run(config.chain_spec, config.network))
		}
		Some(Subcommand::CheckBlock(cmd)) => {
			let runner = cli.create_runner(cmd)?;
			runner.async_run(|config| {
				let partials = new_partial(&config)?;
				Ok((cmd.run(partials.client, partials.import_queue), partials.task_manager))
			})
		}
		Some(Subcommand::ExportBlocks(cmd)) => {
			let runner = cli.create_runner(cmd)?;
			runner.async_run(|config| {
				let partials = new_partial(&config)?;
				Ok((cmd.run(partials.client, config.database), partials.task_manager))
			})
		}
		Some(Subcommand::ExportState(cmd)) => {
			let runner = cli.create_runner(cmd)?;
			runner.async_run(|config| {
				let partials = new_partial(&config)?;
				Ok((cmd.run(partials.client, config.chain_spec), partials.task_manager))
			})
		}
		Some(Subcommand::ImportBlocks(cmd)) => {
			let runner = cli.create_runner(cmd)?;
			runner.async_run(|config| {
				let partials = new_partial(&config)?;
				Ok((cmd.run(partials.client, partials.import_queue), partials.task_manager))
			})
		}
		Some(Subcommand::PurgeChain(cmd)) => {
			let runner = cli.create_runner(cmd)?;
			runner.sync_run(|config| {
				let polkadot_cli = RelayChainCli::new(
					&config,
					[RelayChainCli::executable_name()]
						.iter()
						.chain(cli.relaychain_args.iter()),
				);

				let polkadot_config =
					SubstrateCli::create_configuration(&polkadot_cli, &polkadot_cli, config.tokio_handle.clone())
						.map_err(|err| format!("Relay chain argument error: {err}"))?;

				cmd.run(config, polkadot_config)
			})
		}
		Some(Subcommand::Revert(cmd)) => {
			let runner = cli.create_runner(cmd)?;
			runner.async_run(|config| {
				let partials = new_partial(&config)?;
				Ok((cmd.run(partials.client, partials.backend, None), partials.task_manager))
			})
		}
		Some(Subcommand::Benchmark(cmd)) => {
			let runner = cli.create_runner(cmd)?;

			match cmd {
				BenchmarkCmd::Pallet(cmd) => {
					if cfg!(feature = "runtime-benchmarks") {
<<<<<<< HEAD
						runner.sync_run(|config| {
							cmd.run::<Block, ExtendedHostFunctions<
								sp_io::SubstrateHostFunctions,
								frame_benchmarking::benchmarking::HostFunctions,
							>>(config)
						})
=======
						runner.sync_run(|config| cmd.run_with_spec::<sp_runtime::traits::HashingFor<Block>, ReclaimHostFunctions>(Some(config.chain_spec)))
>>>>>>> 79f3c667
					} else {
						Err("Benchmarking wasn't enabled when building the node. \
			   You can enable it with `--features runtime-benchmarks`."
							.into())
					}
				}
				BenchmarkCmd::Block(cmd) => runner.sync_run(|config| {
					let partials = crate::service::new_partial(&config)?;
					cmd.run(partials.client)
				}),
				#[cfg(not(feature = "runtime-benchmarks"))]
				BenchmarkCmd::Storage(_) => Err("Storage benchmarking can be enabled with `--features runtime-benchmarks`.".into()),
				#[cfg(feature = "runtime-benchmarks")]
				BenchmarkCmd::Storage(cmd) => runner.sync_run(|config| {
					let partials = new_partial(&config)?;
					let db = partials.backend.expose_db();
					let storage = partials.backend.expose_storage();

					cmd.run(config, partials.client, db, storage)
				}),
				BenchmarkCmd::Overhead(_) | BenchmarkCmd::Extrinsic(_) => {
					Err("Unsupported benchmarking command".into())
				}
				BenchmarkCmd::Machine(cmd) => {
					runner.sync_run(|config| cmd.run(&config, SUBSTRATE_REFERENCE_HARDWARE.clone()))
				}
			}
		}
		Some(Subcommand::ExportGenesisHead(params)) => {
			let mut builder = sc_cli::LoggerBuilder::new("");
			builder.with_profiling(sc_tracing::TracingReceiver::Log, "");
			let _ = builder.init();

			let spec = load_spec(&params.shared_params.chain.clone().unwrap_or_default())?;
			let state_version = Cli::runtime_version().state_version();

			let block: Block = generate_genesis_block(&*spec, state_version)?;
			let raw_header = block.header().encode();
			let output_buf = if params.raw {
				raw_header
			} else {
				format!("0x{:?}", HexDisplay::from(&block.header().encode())).into_bytes()
			};

			if let Some(output) = &params.output {
				std::fs::write(output, output_buf)?;
			} else {
				std::io::stdout().write_all(&output_buf)?;
			}

			Ok(())
		}
		Some(Subcommand::ExportGenesisWasm(params)) => {
			let mut builder = sc_cli::LoggerBuilder::new("");
			builder.with_profiling(sc_tracing::TracingReceiver::Log, "");
			let _ = builder.init();

			let raw_wasm_blob =
				extract_genesis_wasm(&load_spec(&params.shared_params.chain.clone().unwrap_or_default())?)?;
			let output_buf = if params.raw {
				raw_wasm_blob
			} else {
				format!("0x{:?}", HexDisplay::from(&raw_wasm_blob)).into_bytes()
			};

			if let Some(output) = &params.output {
				std::fs::write(output, output_buf)?;
			} else {
				std::io::stdout().write_all(&output_buf)?;
			}

			Ok(())
		}
		Some(Subcommand::TryRuntime) => Err("The `try-runtime` subcommand has been migrated to a standalone CLI (https://github.com/paritytech/try-runtime-cli). It is no longer being maintained here and will be removed entirely some time after January 2024. Please remove this subcommand from your runtime and use the standalone CLI.".into()),
		None => {
			let runner = cli.create_runner(&cli.run.base.normalize())?;

			runner.run_node_until_exit(|config| async move {
				if cfg!(feature = "runtime-benchmarks") && config.role.is_authority() {
					return Err("It is not allowed to run a collator node with the benchmarking runtime.".into());
				};

				let polkadot_cli = RelayChainCli::new(
					&config,
					[RelayChainCli::executable_name()]
						.iter()
						.chain(cli.relaychain_args.iter()),
				);

				let para_id = chain_spec::Extensions::try_get(&config.chain_spec)
					.map(|e| e.para_id)
					.expect("Could not find parachain ID in chain-spec.");

				let id = ParaId::from(para_id);

				let parachain_account =
					AccountIdConversion::<polkadot_primitives::v7::AccountId>::into_account_truncating(&id);

				let state_version = Cli::runtime_version().state_version();

				let block: Block =
					generate_genesis_block(&*config.chain_spec, state_version).map_err(|e| format!("{e:?}"))?;
				let genesis_state = format!("0x{:?}", HexDisplay::from(&block.header().encode()));

				let task_executor = config.tokio_handle.clone();
				let polkadot_config = SubstrateCli::create_configuration(&polkadot_cli, &polkadot_cli, task_executor)
					.map_err(|err| format!("Relay chain argument error: {err}"))?;

				let collator_options = cli.run.base.collator_options();

				info!("Parachain id: {:?}", para_id);
				info!("Parachain Account: {}", parachain_account);
				info!("Parachain genesis state: {}", genesis_state);
				info!(
					"Is collating: {}",
					if config.role.is_authority() { "yes" } else { "no" }
				);

				crate::service::start_node(config, polkadot_config, cli.ethereum_config, collator_options, id)
					.await
					.map(|r| r.0)
					.map_err(Into::into)
			})
		}
	}
}

impl DefaultConfigurationValues for RelayChainCli {
	fn p2p_listen_port() -> u16 {
		30334
	}

	fn rpc_listen_port() -> u16 {
		9945
	}

	fn prometheus_listen_port() -> u16 {
		9616
	}
}

impl CliConfiguration<Self> for RelayChainCli {
	fn shared_params(&self) -> &SharedParams {
		self.base.base.shared_params()
	}

	fn import_params(&self) -> Option<&ImportParams> {
		self.base.base.import_params()
	}

	fn network_params(&self) -> Option<&NetworkParams> {
		self.base.base.network_params()
	}

	fn keystore_params(&self) -> Option<&KeystoreParams> {
		self.base.base.keystore_params()
	}

	fn base_path(&self) -> Result<Option<BasePath>> {
		Ok(self
			.shared_params()
			.base_path()?
			.or_else(|| self.base_path.clone().map(Into::into)))
	}

	fn prometheus_config(
		&self,
		default_listen_port: u16,
		chain_spec: &Box<dyn ChainSpec>,
	) -> Result<Option<PrometheusConfig>> {
		self.base.base.prometheus_config(default_listen_port, chain_spec)
	}

	fn init<F>(
		&self,
		_support_url: &String,
		_impl_version: &String,
		_logger_hook: F,
		_config: &sc_service::Configuration,
	) -> Result<()>
	where
		F: FnOnce(&mut sc_cli::LoggerBuilder, &sc_service::Configuration),
	{
		unreachable!("PolkadotCli is never initialized; qed");
	}

	fn chain_id(&self, is_dev: bool) -> Result<String> {
		let chain_id = self.base.base.chain_id(is_dev)?;

		Ok(if chain_id.is_empty() {
			self.chain_id.clone().unwrap_or_default()
		} else {
			chain_id
		})
	}

	fn role(&self, is_dev: bool) -> Result<sc_service::Role> {
		self.base.base.role(is_dev)
	}

	fn transaction_pool(&self, is_dev: bool) -> Result<sc_service::config::TransactionPoolOptions> {
		self.base.base.transaction_pool(is_dev)
	}

	fn rpc_methods(&self) -> Result<sc_service::config::RpcMethods> {
		self.base.base.rpc_methods()
	}

	fn rpc_cors(&self, is_dev: bool) -> Result<Option<Vec<String>>> {
		self.base.base.rpc_cors(is_dev)
	}

	fn default_heap_pages(&self) -> Result<Option<u64>> {
		self.base.base.default_heap_pages()
	}

	fn force_authoring(&self) -> Result<bool> {
		self.base.base.force_authoring()
	}

	fn disable_grandpa(&self) -> Result<bool> {
		self.base.base.disable_grandpa()
	}

	fn max_runtime_instances(&self) -> Result<Option<usize>> {
		self.base.base.max_runtime_instances()
	}

	fn announce_block(&self) -> Result<bool> {
		self.base.base.announce_block()
	}

	fn telemetry_endpoints(&self, chain_spec: &Box<dyn ChainSpec>) -> Result<Option<sc_telemetry::TelemetryEndpoints>> {
		self.base.base.telemetry_endpoints(chain_spec)
	}
}

impl Cli {
	fn runtime_version() -> &'static RuntimeVersion {
		&hydradx_runtime::VERSION
	}
}

/// Generate the genesis block from a given ChainSpec.
pub fn generate_genesis_block<Block: BlockT>(
	chain_spec: &dyn ChainSpec,
	genesis_state_version: StateVersion,
) -> std::result::Result<Block, String> {
	let storage = chain_spec.build_storage()?;

	let child_roots = storage.children_default.iter().map(|(sk, child_content)| {
		let state_root = <<<Block as BlockT>::Header as HeaderT>::Hashing as HashT>::trie_root(
			child_content.data.clone().into_iter().collect(),
			genesis_state_version,
		);
		(sk.clone(), state_root.encode())
	});
	let state_root = <<<Block as BlockT>::Header as HeaderT>::Hashing as HashT>::trie_root(
		storage.top.clone().into_iter().chain(child_roots).collect(),
		genesis_state_version,
	);

	let extrinsics_root =
		<<<Block as BlockT>::Header as HeaderT>::Hashing as HashT>::trie_root(Vec::new(), genesis_state_version);

	Ok(Block::new(
		<<Block as BlockT>::Header as HeaderT>::new(
			Zero::zero(),
			extrinsics_root,
			state_root,
			Default::default(),
			Default::default(),
		),
		Default::default(),
	))
}<|MERGE_RESOLUTION|>--- conflicted
+++ resolved
@@ -29,10 +29,6 @@
 	ChainSpec, CliConfiguration, DefaultConfigurationValues, ImportParams, KeystoreParams, NetworkParams, Result,
 	RuntimeVersion, SharedParams, SubstrateCli,
 };
-<<<<<<< HEAD
-use sc_executor::sp_wasm_interface::ExtendedHostFunctions;
-=======
->>>>>>> 79f3c667
 use sc_service::config::{BasePath, PrometheusConfig};
 use sp_core::hexdisplay::HexDisplay;
 use sp_runtime::{
@@ -198,16 +194,7 @@
 			match cmd {
 				BenchmarkCmd::Pallet(cmd) => {
 					if cfg!(feature = "runtime-benchmarks") {
-<<<<<<< HEAD
-						runner.sync_run(|config| {
-							cmd.run::<Block, ExtendedHostFunctions<
-								sp_io::SubstrateHostFunctions,
-								frame_benchmarking::benchmarking::HostFunctions,
-							>>(config)
-						})
-=======
 						runner.sync_run(|config| cmd.run_with_spec::<sp_runtime::traits::HashingFor<Block>, ReclaimHostFunctions>(Some(config.chain_spec)))
->>>>>>> 79f3c667
 					} else {
 						Err("Benchmarking wasn't enabled when building the node. \
 			   You can enable it with `--features runtime-benchmarks`."
