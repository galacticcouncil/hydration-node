--- conflicted
+++ resolved
@@ -1,10 +1,6 @@
 [package]
 name = "hydradx"
-<<<<<<< HEAD
-version = "14.6.2"
-=======
-version = "14.7.0"
->>>>>>> 3bb2daef
+version = "14.7.1"
 description = "Hydration node"
 authors = ["GalacticCouncil"]
 edition = "2021"
