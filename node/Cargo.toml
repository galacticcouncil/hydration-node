[package]
name = "hydradx"
<<<<<<< HEAD
version = "14.2.0"
=======
version = "14.2.1"
>>>>>>> d2377839
description = "Hydration node"
authors = ["GalacticCouncil"]
edition = "2021"
license = "Apache 2.0"
repository = "https://github.com/galacticcouncil/HydraDX-node"
build = "build.rs"

[[bin]]
name = "hydradx"

[package.metadata.docs.rs]
targets = ["x86_64-unknown-linux-gnu"]

[build-dependencies]
hydra-dx-build-script-utils = { workspace = true }

[dependencies]
codec = { workspace = true }
hex-literal = { workspace = true }
hex = { workspace = true }
jsonrpsee = { workspace = true }
log = { workspace = true }
serde = { workspace = true }
serde_json = { workspace = true }
clap = { workspace = true }
futures = { workspace = true }
async-trait = { workspace = true }
hyperv14 = { package = "hyper", features = ["http2", "stream"], version = "0.14.29", default-features = true }
hyper-rustls = { version = "0.24.2", features = ["http2"], default-features = false }
tokio = { workspace = true, default-features = true }
threadpool = { version = "1.7" }
num_cpus = { version = "1.13.1" }
parking_lot = { version = "0.12.1", default-features = false }

# local dependencies
hydradx-runtime = { workspace = true, features = ["std"] }
hydradx-traits = { workspace = true, default-features = false }
primitives = { workspace = true }
pallet-transaction-payment = { workspace = true }
pallet-claims = { workspace = true }
pallet-ethereum = { workspace = true }
ethereum = { workspace = true }
pallet-liquidation = { workspace = true }
liquidation-worker-support = { workspace = true }
ethabi = { workspace = true }

# Substrate dependencies
frame-benchmarking = { workspace = true }
frame-benchmarking-cli = { workspace = true, optional = true }
pallet-transaction-payment-rpc = { workspace = true }
sc-basic-authorship = { workspace = true }
sc-chain-spec = { workspace = true }
sc-cli = { workspace = true }
sc-client-api = { workspace = true }
sc-consensus = { workspace = true }
sc-executor = { workspace = true }
sc-rpc = { workspace = true }
sc-service = { workspace = true }
sc-tracing = { workspace = true }
sc-telemetry = { workspace = true }
sc-transaction-pool = { workspace = true }
sc-transaction-pool-api = { workspace = true }
sp-api = { workspace = true }
sp-std = { workspace = true }
sp-block-builder = { workspace = true }
sp-blockchain = { workspace = true }
sp-consensus = { workspace = true }
sp-consensus-aura = { workspace = true }
sp-core = { workspace = true }
sp-runtime = { workspace = true }
sp-timestamp = { workspace = true }
sp-arithmetic = { workspace = true }
substrate-frame-rpc-system = { workspace = true }
sc-network = { workspace = true }
sc-network-sync = { workspace = true }
sp-keystore = { workspace = true }
sp-offchain = { workspace = true }
sc-offchain = { workspace = true }
substrate-prometheus-endpoint = { workspace = true }
substrate-state-trie-migration-rpc = { workspace = true }
xcm-runtime-apis = { workspace = true }

# Cumulus dependencies
cumulus-client-cli = { workspace = true }
cumulus-client-collator = { workspace = true }
cumulus-client-consensus-aura = { workspace = true }
cumulus-client-consensus-common = { workspace = true }
cumulus-client-consensus-proposer = { workspace = true }
cumulus-client-service = { workspace = true }
cumulus-primitives-core = { workspace = true }
cumulus-primitives-parachain-inherent = { workspace = true }
cumulus-relay-chain-interface = { workspace = true }
cumulus-test-relay-sproof-builder = { workspace = true }

# Polkadot dependencies
polkadot-cli = { workspace = true }
polkadot-primitives = { workspace = true }
polkadot-service = { workspace = true }

frame-support = { workspace = true }

# Frontier
fc-consensus = { workspace = true }
fc-db = { workspace = true, features = ["default"] }
fc-mapping-sync = { workspace = true }
fc-rpc = { workspace = true }
fc-rpc-core = { workspace = true }
fp-rpc = { workspace = true }
fp-consensus = { workspace = true }
fp-self-contained = { workspace = true }
fp-evm = { workspace = true }

[features]
default = [
    "frame-benchmarking-cli",
]
runtime-benchmarks = [
    "hydradx-runtime/runtime-benchmarks",
    "frame-benchmarking-cli",
    "polkadot-service/runtime-benchmarks",
    "polkadot-cli/runtime-benchmarks",
]
try-runtime = [
    "hydradx-runtime/try-runtime",
]<|MERGE_RESOLUTION|>--- conflicted
+++ resolved
@@ -1,10 +1,6 @@
 [package]
 name = "hydradx"
-<<<<<<< HEAD
-version = "14.2.0"
-=======
-version = "14.2.1"
->>>>>>> d2377839
+version = "14.3.0"
 description = "Hydration node"
 authors = ["GalacticCouncil"]
 edition = "2021"
