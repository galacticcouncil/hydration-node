--- conflicted
+++ resolved
@@ -1,10 +1,6 @@
 [package]
 name = "hydradx"
-<<<<<<< HEAD
-version = "9.0.0"
-=======
-version = "9.0.1"
->>>>>>> 3f0c098e
+version = "10.0.0"
 description = "HydraDX node"
 authors = ["GalacticCouncil"]
 edition = "2021"
@@ -32,16 +28,9 @@
 futures = "0.3.21"
 
 # local dependencies
-<<<<<<< HEAD
-common-runtime = { path = "../runtime/common" }
-hydradx-runtime = { path = "../runtime/hydradx" }
-primitives = { path = "../primitives" }
-=======
 common-runtime = { workspace = true }
 hydradx-runtime = { workspace = true }
-testing-hydradx-runtime = { workspace = true }
 primitives = { workspace = true }
->>>>>>> 3f0c098e
 
 # Substrate dependencies
 frame-benchmarking = { workspace = true }
