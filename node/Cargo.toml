--- conflicted
+++ resolved
@@ -1,10 +1,6 @@
 [package]
 name = "hydradx"
-<<<<<<< HEAD
-version = "14.1.2"
-=======
-version = "14.2.0"
->>>>>>> 7624c71b
+version = "14.2.1"
 description = "Hydration node"
 authors = ["GalacticCouncil"]
 edition = "2021"
