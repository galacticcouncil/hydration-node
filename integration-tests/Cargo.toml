[package]
name = "runtime-integration-tests"
version = "1.7.19"
description = "Integration tests"
authors = ["GalacticCouncil"]
edition = "2021"
homepage = "https://github.com/galacticcouncil/HydraDX-node"
license = "Apache 2.0"
repository = "https://github.com/galacticcouncil/HydraDX-node"

[dependencies]
frame-remote-externalities = { workspace = true }
tokio = { version = "1", features = ["macros", "rt-multi-thread"] }
scraper = { workspace = true }
primitives = { workspace = true }
hydradx-runtime = { workspace = true }
hydradx-adapters = { workspace = true }
pallet-omnipool = { workspace = true }
pallet-circuit-breaker = { workspace = true }
pallet-omnipool-liquidity-mining = { workspace = true }

# Warehouse dependencies
pallet-asset-registry = { workspace = true }
hydradx-traits = { workspace = true }
pallet-transaction-multi-payment = { workspace = true }
pallet-currencies = { workspace = true }
pallet-duster = { workspace = true }
pallet-ema-oracle = { workspace = true }
warehouse-liquidity-mining = { workspace = true }
pallet-otc = { workspace = true }
pallet-relaychain-info = { workspace = true }
pallet-route-executor = { workspace = true}
pallet-dca = { workspace = true}
pallet-dynamic-fees = { workspace = true }

pallet-treasury = { workspace = true }
pallet-democracy = { workspace = true }
pallet-scheduler = { workspace = true }
pallet-elections-phragmen = { workspace = true }
pallet-tips = { workspace = true }

# collator support
pallet-collator-selection = { workspace = true }
pallet-authorship = { workspace = true }

# ORML dependencies
orml-tokens = { workspace = true }
orml-traits = { workspace = true }
orml-vesting = { workspace = true }
orml-xcm = { workspace = true }

# orml XCM support
orml-xtokens = { workspace = true }
orml-xcm-support = { workspace = true }
orml-unknown-tokens = { workspace = true }

# Cumulus dependencies
cumulus-pallet-aura-ext = { workspace = true }
cumulus-pallet-parachain-system = { workspace = true }
cumulus-pallet-xcm = { workspace = true }
cumulus-pallet-xcmp-queue = { workspace = true }
cumulus-pallet-dmp-queue = { workspace = true }
cumulus-primitives-core = { workspace = true }
cumulus-primitives-utility = { workspace = true }
cumulus-primitives-parachain-inherent = { workspace = true }
cumulus-primitives-timestamp = { workspace = true }
parachain-info = { workspace = true }
cumulus-test-relay-sproof-builder = { workspace = true }

# Polkadot dependencies
polkadot-parachain = { workspace = true, features = ["wasm-api"] }
xcm-builder = { workspace = true }
pallet-xcm = { workspace = true }
xcm-executor = { workspace = true }
polkadot-xcm = { workspace = true }

# Substrate dependencies
frame-benchmarking = { workspace = true, optional = true }
frame-executive = { workspace = true }
frame-support = { workspace = true }
frame-system = { workspace = true }
frame-system-benchmarking = { workspace = true, optional = true }
frame-system-rpc-runtime-api = { workspace = true }
pallet-aura = { workspace = true }
pallet-balances = { workspace = true }
pallet-collective = { workspace = true }
pallet-session = { workspace = true }
pallet-sudo = { workspace = true }
pallet-timestamp = { workspace = true }
pallet-transaction-payment = { workspace = true }
pallet-transaction-payment-rpc-runtime-api = { workspace = true }
pallet-utility = { workspace = true }
pallet-uniques = { workspace = true }
sp-api = { workspace = true }
sp-block-builder = { workspace = true }
sp-consensus-aura = { workspace = true }
sp-core = { workspace = true }
sp-inherents = { workspace = true }
sp-externalities = { workspace = true }
sp-offchain = { workspace = true }
sp-runtime = { workspace = true }
sp-session = { workspace = true }
sp-std = { workspace = true }
sp-transaction-pool = { workspace = true }
sp-version = { workspace = true }
sp-staking = { workspace = true }
sp-trie = { workspace = true }
sp-io = { workspace = true }

polkadot-primitives = { workspace = true }
polkadot-runtime-parachains = { workspace = true }
polkadot-runtime = { workspace = true }

[dev-dependencies]
hex-literal = "0.4.1"
pretty_assertions = "1.2.1"
pallet-relaychain-info = { workspace = true }
xcm-emulator = { git = "https://github.com/shaunxw/xcm-simulator", rev = "754f3b90ecc65af735a6c9a2e1792c5253926ff6" }

[features]
default = ["std"]
std = [
    "frame-executive/std",
    "frame-support/std",
    "frame-system/std",
    "frame-system-rpc-runtime-api/std",
    "orml-tokens/std",
    "orml-traits/std",
    "orml-vesting/std",
    "orml-xtokens/std",
    "orml-xcm-support/std",
    "orml-unknown-tokens/std",
    "cumulus-pallet-parachain-system/std",
    "cumulus-pallet-aura-ext/std",
    "cumulus-pallet-xcm/std",
    "cumulus-pallet-xcmp-queue/std",
    "cumulus-primitives-core/std",
    "cumulus-primitives-parachain-inherent/std",
    "polkadot-xcm/std",
    "xcm-builder/std",
    "xcm-executor/std",
    "pallet-xcm/std",
    "parachain-info/std",
    "pallet-asset-registry/std",
    "pallet-aura/std",
    "pallet-balances/std",
    "pallet-elections-phragmen/std",
    "pallet-session/std",
    "pallet-sudo/std",
    "pallet-timestamp/std",
    "pallet-transaction-payment/std",
    "pallet-transaction-multi-payment/std",
    "pallet-transaction-payment-rpc-runtime-api/std",
    "pallet-utility/std",
    "pallet-currencies/std",
    "sp-api/std",
    "sp-block-builder/std",
    "sp-consensus-aura/std",
    "sp-core/std",
    "sp-io/std",
    "sp-inherents/std",
    "sp-externalities/std",
    "sp-offchain/std",
    "sp-runtime/std",
    "sp-session/std",
    "sp-std/std",
    "sp-trie/std",
    "sp-transaction-pool/std",
    "sp-version/std",
    "pallet-treasury/std",
    "pallet-collective/std",
    "pallet-democracy/std",
    "pallet-scheduler/std",
    "pallet-tips/std",
    "pallet-collator-selection/std",
    "pallet-authorship/std",
    "hydradx-traits/std",
    "pallet-relaychain-info/std",
    "polkadot-runtime/std",
    "hydradx-runtime/std",
<<<<<<< HEAD
    "common-runtime/std",
=======
>>>>>>> ed714e50
]<|MERGE_RESOLUTION|>--- conflicted
+++ resolved
@@ -178,8 +178,4 @@
     "pallet-relaychain-info/std",
     "polkadot-runtime/std",
     "hydradx-runtime/std",
-<<<<<<< HEAD
-    "common-runtime/std",
-=======
->>>>>>> ed714e50
 ]