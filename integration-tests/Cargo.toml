[package]
name = "runtime-integration-tests"
version = "1.17.2"
description = "Integration tests"
authors = ["GalacticCouncil"]
edition = "2021"
homepage = "https://github.com/galacticcouncil/HydraDX-node"
license = "Apache 2.0"
repository = "https://github.com/galacticcouncil/HydraDX-node"

[dependencies]
frame-remote-externalities = { workspace = true }
tokio = { version = "1", features = ["macros", "rt-multi-thread"] }
scraper = { workspace = true }
primitives = { workspace = true }
hydradx-runtime = { workspace = true }
hydradx-adapters = { workspace = true }
pallet-omnipool = { workspace = true }
pallet-circuit-breaker = { workspace = true }
pallet-omnipool-liquidity-mining = { workspace = true }
pallet-bonds = { workspace = true }
pallet-stableswap = { workspace = true }
pallet-referrals = { workspace = true }

# Warehouse dependencies
pallet-asset-registry = { workspace = true }
hydradx-traits = { workspace = true }
pallet-transaction-multi-payment = { workspace = true, features = ["evm"] }
pallet-currencies = { workspace = true }
pallet-duster = { workspace = true }
pallet-ema-oracle = { workspace = true }
warehouse-liquidity-mining = { workspace = true }
pallet-otc = { workspace = true }
pallet-relaychain-info = { workspace = true }
pallet-route-executor = { workspace = true}
pallet-dca = { workspace = true}
pallet-dynamic-fees = { workspace = true }
pallet-dynamic-evm-fee = { workspace = true }
pallet-staking = { workspace = true}
pallet-lbp = { workspace = true}
pallet-xyk = { workspace = true}

pallet-treasury = { workspace = true }
pallet-democracy = { workspace = true }
pallet-scheduler = { workspace = true }
pallet-elections-phragmen = { workspace = true }
pallet-tips = { workspace = true }

# collator support
pallet-collator-selection = { workspace = true }
pallet-authorship = { workspace = true }

# ORML dependencies
orml-tokens = { workspace = true }
orml-traits = { workspace = true }
orml-vesting = { workspace = true }
orml-xcm = { workspace = true }

# orml XCM support
orml-xtokens = { workspace = true }
orml-xcm-support = { workspace = true }
orml-unknown-tokens = { workspace = true }

# Evm
pallet-evm = { workspace = true }
fp-evm = { workspace = true }
# Cumulus dependencies
cumulus-pallet-aura-ext = { workspace = true }
cumulus-pallet-parachain-system = { workspace = true }
cumulus-pallet-xcm = { workspace = true }
cumulus-pallet-xcmp-queue = { workspace = true }
cumulus-pallet-dmp-queue = { workspace = true }
cumulus-primitives-core = { workspace = true }
cumulus-primitives-utility = { workspace = true }
cumulus-primitives-parachain-inherent = { workspace = true }
cumulus-primitives-timestamp = { workspace = true }
parachain-info = { workspace = true }
cumulus-test-relay-sproof-builder = { workspace = true }

# Polkadot dependencies
polkadot-parachain = { workspace = true, features = ["wasm-api"] }
xcm-builder = { workspace = true }
pallet-xcm = { workspace = true }
xcm-executor = { workspace = true }
polkadot-xcm = { workspace = true }

# Substrate dependencies
frame-benchmarking = { workspace = true, optional = true }
frame-executive = { workspace = true }
frame-support = { workspace = true }
frame-system = { workspace = true }
frame-system-benchmarking = { workspace = true, optional = true }
frame-system-rpc-runtime-api = { workspace = true }
pallet-aura = { workspace = true }
pallet-balances = { workspace = true }
pallet-collective = { workspace = true }
pallet-session = { workspace = true }
pallet-timestamp = { workspace = true }
pallet-transaction-payment = { workspace = true }
pallet-transaction-payment-rpc-runtime-api = { workspace = true }
pallet-utility = { workspace = true }
pallet-uniques = { workspace = true }
pallet-im-online = { workspace = true }
sp-api = { workspace = true }
sp-block-builder = { workspace = true }
sp-consensus-aura = { workspace = true }
sp-core = { workspace = true }
sp-inherents = { workspace = true }
sp-externalities = { workspace = true }
sp-offchain = { workspace = true }
sp-runtime = { workspace = true }
sp-session = { workspace = true }
sp-std = { workspace = true }
sp-transaction-pool = { workspace = true }
sp-version = { workspace = true }
sp-staking = { workspace = true }
sp-trie = { workspace = true }
sp-io = { workspace = true }
sp-consensus-babe = { workspace = true }
sp-authority-discovery = { workspace = true }
sc-consensus-grandpa = { workspace = true }

polkadot-primitives = { workspace = true }
polkadot-service = { workspace = true, features = ["full-node"] }
polkadot-runtime-parachains = { workspace = true }
polkadot-runtime = { workspace = true }

[dev-dependencies]
hex-literal = "0.4.1"
pretty_assertions = "1.2.1"
pallet-relaychain-info = { workspace = true }
xcm-emulator = { workspace = true }
test-utils = { workspace = true }
[features]
default = ["std"]
std = [
    "frame-executive/std",
    "frame-support/std",
    "frame-system/std",
    "frame-system-rpc-runtime-api/std",
    "orml-tokens/std",
    "orml-traits/std",
    "orml-vesting/std",
    "orml-xtokens/std",
    "orml-xcm-support/std",
    "orml-unknown-tokens/std",
    "cumulus-pallet-parachain-system/std",
    "cumulus-pallet-aura-ext/std",
    "cumulus-pallet-xcm/std",
    "cumulus-pallet-xcmp-queue/std",
    "cumulus-primitives-core/std",
    "cumulus-primitives-parachain-inherent/std",
    "polkadot-xcm/std",
    "xcm-builder/std",
    "xcm-executor/std",
    "pallet-xcm/std",
    "parachain-info/std",
    "pallet-asset-registry/std",
    "pallet-aura/std",
    "pallet-balances/std",
    "pallet-elections-phragmen/std",
    "pallet-session/std",
    "pallet-timestamp/std",
    "pallet-transaction-payment/std",
    "pallet-transaction-multi-payment/std",
    "pallet-transaction-payment-rpc-runtime-api/std",
    "pallet-utility/std",
    "pallet-im-online/std",
    "pallet-currencies/std",
    "sp-api/std",
    "sp-authority-discovery/std",
    "sp-block-builder/std",
    "sp-consensus-aura/std",
    "sp-consensus-babe/std",
    "sp-core/std",
    "sp-io/std",
    "sp-inherents/std",
    "sp-externalities/std",
    "sp-offchain/std",
    "sp-runtime/std",
    "sp-session/std",
    "sp-std/std",
    "sp-trie/std",
    "sp-transaction-pool/std",
    "sp-version/std",
    "pallet-treasury/std",
    "pallet-collective/std",
    "pallet-democracy/std",
    "pallet-scheduler/std",
    "pallet-tips/std",
    "pallet-collator-selection/std",
    "pallet-authorship/std",
    "hydradx-traits/std",
    "pallet-relaychain-info/std",
    "polkadot-runtime/std",
    "hydradx-runtime/std",
    "pallet-staking/std",
    "scraper/std",
<<<<<<< HEAD
    "pallet-dynamic-evm-fee/std"
=======
>>>>>>> d35ad7dd
]

# we don't include integration tests when benchmarking feature is enabled
runtime-benchmarks = [
    "hydradx-runtime/runtime-benchmarks",
    "polkadot-runtime/runtime-benchmarks",
]
try-runtime = [
    "polkadot-runtime/try-runtime",
]<|MERGE_RESOLUTION|>--- conflicted
+++ resolved
@@ -196,10 +196,7 @@
     "hydradx-runtime/std",
     "pallet-staking/std",
     "scraper/std",
-<<<<<<< HEAD
     "pallet-dynamic-evm-fee/std"
-=======
->>>>>>> d35ad7dd
 ]
 
 # we don't include integration tests when benchmarking feature is enabled
