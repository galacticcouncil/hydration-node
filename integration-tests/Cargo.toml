--- conflicted
+++ resolved
@@ -1,10 +1,6 @@
 [package]
 name = "runtime-integration-tests"
-<<<<<<< HEAD
-version = "1.50.1"
-=======
 version = "1.52.3"
->>>>>>> f1163a9c
 description = "Integration tests"
 authors = ["GalacticCouncil"]
 edition = "2021"
