--- conflicted
+++ resolved
@@ -1,10 +1,6 @@
 [package]
 name = "runtime-integration-tests"
-<<<<<<< HEAD
-version = "1.16.0"
-=======
-version = "1.16.1"
->>>>>>> 60de95b3
+version = "1.17.0"
 description = "Integration tests"
 authors = ["GalacticCouncil"]
 edition = "2021"
@@ -169,8 +165,10 @@
     "pallet-utility/std",
     "pallet-currencies/std",
     "sp-api/std",
+    "sp-authority-discovery/std",
     "sp-block-builder/std",
     "sp-consensus-aura/std",
+    "sp-consensus-babe/std",
     "sp-core/std",
     "sp-io/std",
     "sp-inherents/std",
