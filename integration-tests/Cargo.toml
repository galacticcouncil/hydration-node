--- conflicted
+++ resolved
@@ -18,11 +18,8 @@
 pallet-omnipool = { workspace = true }
 pallet-circuit-breaker = { workspace = true }
 pallet-omnipool-liquidity-mining = { workspace = true }
-<<<<<<< HEAD
+pallet-bonds = { workspace = true }
 pallet-stableswap = { workspace = true }
-=======
-pallet-bonds = { workspace = true }
->>>>>>> 07156fc6
 
 # Warehouse dependencies
 pallet-asset-registry = { workspace = true }
