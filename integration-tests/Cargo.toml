--- conflicted
+++ resolved
@@ -1,10 +1,6 @@
 [package]
 name = "runtime-integration-tests"
-<<<<<<< HEAD
-version = "1.57.0"
-=======
-version = "1.57.1"
->>>>>>> dadf616e
+version = "1.57.2"
 description = "Integration tests"
 authors = ["GalacticCouncil"]
 edition = "2021"
