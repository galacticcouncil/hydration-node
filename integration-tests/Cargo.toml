[package]
name = "runtime-integration-tests"
version = "1.7.10"
description = "Integration tests"
authors = ["GalacticCouncil"]
edition = "2021"
homepage = "https://github.com/galacticcouncil/HydraDX-node"
license = "Apache 2.0"
repository = "https://github.com/galacticcouncil/HydraDX-node"

[dependencies]
frame-remote-externalities = { workspace = true }
tokio = { version = "1", features = ["macros", "rt-multi-thread"] }
scraper = { workspace = true }
primitives = { workspace = true }
hydradx-runtime = { workspace = true }
common-runtime = { workspace = true }
pallet-omnipool = { workspace = true }
pallet-circuit-breaker = { workspace = true }
pallet-omnipool-liquidity-mining = { workspace = true }

# Warehouse dependencies
pallet-asset-registry = { workspace = true }
hydradx-traits = { workspace = true }
pallet-transaction-multi-payment = { workspace = true }
pallet-currencies = { workspace = true }
pallet-duster = { workspace = true }
pallet-ema-oracle = { workspace = true }
warehouse-liquidity-mining = { workspace = true }
pallet-otc = { workspace = true }
pallet-relaychain-info = { workspace = true }
pallet-route-executor = { workspace = true}
pallet-dca = { workspace = true}

<<<<<<< HEAD
pallet-asset-registry = { git = "https://github.com/galacticcouncil/warehouse", rev = "070a34512258c7dad2e5edd7fd9830a06060c9b6", default-features = false }
hydradx-traits = { git = "https://github.com/galacticcouncil/warehouse", rev = "070a34512258c7dad2e5edd7fd9830a06060c9b6", default-features = false }
pallet-transaction-multi-payment = { git = "https://github.com/galacticcouncil/warehouse", rev = "070a34512258c7dad2e5edd7fd9830a06060c9b6", default-features = false}
pallet-currencies = { git = "https://github.com/galacticcouncil/warehouse",rev = "070a34512258c7dad2e5edd7fd9830a06060c9b6", default-features = false}
pallet-duster = { git = "https://github.com/galacticcouncil/warehouse",rev = "070a34512258c7dad2e5edd7fd9830a06060c9b6", default-features = false}
pallet-ema-oracle = { git = "https://github.com/galacticcouncil/warehouse",rev = "070a34512258c7dad2e5edd7fd9830a06060c9b6", default-features = false}
warehouse-liquidity-mining = { package="pallet-liquidity-mining", git = "https://github.com/galacticcouncil/warehouse", rev = "070a34512258c7dad2e5edd7fd9830a06060c9b6", default-features = false }
pallet-otc = { git = "https://github.com/galacticcouncil/warehouse", rev = "070a34512258c7dad2e5edd7fd9830a06060c9b6", default-features = false}
pallet-dynamic-fees = { git = "https://github.com/galacticcouncil/warehouse", rev = "070a34512258c7dad2e5edd7fd9830a06060c9b6", default-features = false}

pallet-treasury = { git = "https://github.com/paritytech/substrate", branch = "polkadot-v0.9.29", default-features = false }
pallet-democracy = { git = "https://github.com/paritytech/substrate", branch = "polkadot-v0.9.29", default-features = false }
pallet-scheduler = { git = "https://github.com/paritytech/substrate", branch = "polkadot-v0.9.29", default-features = false }
pallet-elections-phragmen = { git = "https://github.com/paritytech/substrate", branch = "polkadot-v0.9.29", default-features = false }
pallet-tips = { git = "https://github.com/paritytech/substrate", branch = "polkadot-v0.9.29", default-features = false }
=======
pallet-treasury = { workspace = true }
pallet-democracy = { workspace = true }
pallet-scheduler = { workspace = true }
pallet-elections-phragmen = { workspace = true }
pallet-tips = { workspace = true }
>>>>>>> f8b82422

# collator support
pallet-collator-selection = { workspace = true }
pallet-authorship = { workspace = true }

# ORML dependencies
orml-tokens = { workspace = true }
orml-traits = { workspace = true }
orml-vesting = { workspace = true }
orml-xcm = { workspace = true }

# orml XCM support
orml-xtokens = { workspace = true }
orml-xcm-support = { workspace = true }
orml-unknown-tokens = { workspace = true }

# Cumulus dependencies
cumulus-pallet-aura-ext = { workspace = true }
cumulus-pallet-parachain-system = { workspace = true }
cumulus-pallet-xcm = { workspace = true }
cumulus-pallet-xcmp-queue = { workspace = true }
cumulus-pallet-dmp-queue = { workspace = true }
cumulus-primitives-core = { workspace = true }
cumulus-primitives-utility = { workspace = true }
cumulus-primitives-parachain-inherent = { workspace = true }
cumulus-primitives-timestamp = { workspace = true }
parachain-info = { workspace = true }
cumulus-test-relay-sproof-builder = { workspace = true }

# Polkadot dependencies
polkadot-parachain = { workspace = true, features = ["wasm-api"] }
xcm-builder = { workspace = true }
pallet-xcm = { workspace = true }
xcm-executor = { workspace = true }
polkadot-xcm = { workspace = true }

# Substrate dependencies
frame-benchmarking = { workspace = true, optional = true }
frame-executive = { workspace = true }
frame-support = { workspace = true }
frame-system = { workspace = true }
frame-system-benchmarking = { workspace = true, optional = true }
frame-system-rpc-runtime-api = { workspace = true }
pallet-aura = { workspace = true }
pallet-balances = { workspace = true }
pallet-collective = { workspace = true }
pallet-session = { workspace = true }
pallet-sudo = { workspace = true }
pallet-timestamp = { workspace = true }
pallet-transaction-payment = { workspace = true }
pallet-transaction-payment-rpc-runtime-api = { workspace = true }
pallet-utility = { workspace = true }
pallet-uniques = { workspace = true }
sp-api = { workspace = true }
sp-block-builder = { workspace = true }
sp-consensus-aura = { workspace = true }
sp-core = { workspace = true }
sp-inherents = { workspace = true }
sp-externalities = { workspace = true }
sp-offchain = { workspace = true }
sp-runtime = { workspace = true }
sp-session = { workspace = true }
sp-std = { workspace = true }
sp-transaction-pool = { workspace = true }
sp-version = { workspace = true }
sp-staking = { workspace = true }
sp-trie = { workspace = true }
sp-io = { workspace = true }

polkadot-primitives = { workspace = true }
polkadot-runtime-parachains = { workspace = true }
polkadot-runtime = { workspace = true }

[dev-dependencies]
hex-literal = "0.4.1"
pretty_assertions = "1.2.1"
<<<<<<< HEAD
pallet-relaychain-info = { git = "https://github.com/galacticcouncil/warehouse", rev = "070a34512258c7dad2e5edd7fd9830a06060c9b6" }
xcm-emulator = { git = "https://github.com/shaunxw/xcm-simulator", rev = "0460d04c798028e7bef82c907082e11753ed173b" }
=======
pallet-relaychain-info = { workspace = true }
xcm-emulator = { git = "https://github.com/shaunxw/xcm-simulator", rev = "754f3b90ecc65af735a6c9a2e1792c5253926ff6" }
>>>>>>> f8b82422

[features]
default = ["std"]
std = [
    "frame-executive/std",
    "frame-support/std",
    "frame-system/std",
    "frame-system-rpc-runtime-api/std",
    "orml-tokens/std",
    "orml-traits/std",
    "orml-vesting/std",
    "orml-xtokens/std",
    "orml-xcm-support/std",
    "orml-unknown-tokens/std",
    "cumulus-pallet-parachain-system/std",
    "cumulus-pallet-aura-ext/std",
    "cumulus-pallet-xcm/std",
    "cumulus-pallet-xcmp-queue/std",
    "cumulus-primitives-core/std",
    "cumulus-primitives-parachain-inherent/std",
    "polkadot-xcm/std",
    "xcm-builder/std",
    "xcm-executor/std",
    "pallet-xcm/std",
    "parachain-info/std",
    "pallet-asset-registry/std",
    "pallet-aura/std",
    "pallet-balances/std",
    "pallet-elections-phragmen/std",
    "pallet-session/std",
    "pallet-sudo/std",
    "pallet-timestamp/std",
    "pallet-transaction-payment/std",
    "pallet-transaction-multi-payment/std",
    "pallet-transaction-payment-rpc-runtime-api/std",
    "pallet-utility/std",
    "pallet-currencies/std",
    "sp-api/std",
    "sp-block-builder/std",
    "sp-consensus-aura/std",
    "sp-core/std",
    "sp-io/std",
    "sp-inherents/std",
    "sp-externalities/std",
    "sp-offchain/std",
    "sp-runtime/std",
    "sp-session/std",
    "sp-std/std",
    "sp-trie/std",
    "sp-transaction-pool/std",
    "sp-version/std",
    "pallet-treasury/std",
    "pallet-collective/std",
    "pallet-democracy/std",
    "pallet-scheduler/std",
    "pallet-tips/std",
    "pallet-collator-selection/std",
    "pallet-authorship/std",
    "hydradx-traits/std",
<<<<<<< HEAD
    "pallet-dynamic-fees/std",
=======
    "pallet-relaychain-info/std",
    "common-runtime/std",
    "polkadot-runtime/std",
    "hydradx-runtime/std",
>>>>>>> f8b82422
]<|MERGE_RESOLUTION|>--- conflicted
+++ resolved
@@ -32,29 +32,11 @@
 pallet-route-executor = { workspace = true}
 pallet-dca = { workspace = true}
 
-<<<<<<< HEAD
-pallet-asset-registry = { git = "https://github.com/galacticcouncil/warehouse", rev = "070a34512258c7dad2e5edd7fd9830a06060c9b6", default-features = false }
-hydradx-traits = { git = "https://github.com/galacticcouncil/warehouse", rev = "070a34512258c7dad2e5edd7fd9830a06060c9b6", default-features = false }
-pallet-transaction-multi-payment = { git = "https://github.com/galacticcouncil/warehouse", rev = "070a34512258c7dad2e5edd7fd9830a06060c9b6", default-features = false}
-pallet-currencies = { git = "https://github.com/galacticcouncil/warehouse",rev = "070a34512258c7dad2e5edd7fd9830a06060c9b6", default-features = false}
-pallet-duster = { git = "https://github.com/galacticcouncil/warehouse",rev = "070a34512258c7dad2e5edd7fd9830a06060c9b6", default-features = false}
-pallet-ema-oracle = { git = "https://github.com/galacticcouncil/warehouse",rev = "070a34512258c7dad2e5edd7fd9830a06060c9b6", default-features = false}
-warehouse-liquidity-mining = { package="pallet-liquidity-mining", git = "https://github.com/galacticcouncil/warehouse", rev = "070a34512258c7dad2e5edd7fd9830a06060c9b6", default-features = false }
-pallet-otc = { git = "https://github.com/galacticcouncil/warehouse", rev = "070a34512258c7dad2e5edd7fd9830a06060c9b6", default-features = false}
-pallet-dynamic-fees = { git = "https://github.com/galacticcouncil/warehouse", rev = "070a34512258c7dad2e5edd7fd9830a06060c9b6", default-features = false}
-
-pallet-treasury = { git = "https://github.com/paritytech/substrate", branch = "polkadot-v0.9.29", default-features = false }
-pallet-democracy = { git = "https://github.com/paritytech/substrate", branch = "polkadot-v0.9.29", default-features = false }
-pallet-scheduler = { git = "https://github.com/paritytech/substrate", branch = "polkadot-v0.9.29", default-features = false }
-pallet-elections-phragmen = { git = "https://github.com/paritytech/substrate", branch = "polkadot-v0.9.29", default-features = false }
-pallet-tips = { git = "https://github.com/paritytech/substrate", branch = "polkadot-v0.9.29", default-features = false }
-=======
 pallet-treasury = { workspace = true }
 pallet-democracy = { workspace = true }
 pallet-scheduler = { workspace = true }
 pallet-elections-phragmen = { workspace = true }
 pallet-tips = { workspace = true }
->>>>>>> f8b82422
 
 # collator support
 pallet-collator-selection = { workspace = true }
@@ -131,13 +113,8 @@
 [dev-dependencies]
 hex-literal = "0.4.1"
 pretty_assertions = "1.2.1"
-<<<<<<< HEAD
-pallet-relaychain-info = { git = "https://github.com/galacticcouncil/warehouse", rev = "070a34512258c7dad2e5edd7fd9830a06060c9b6" }
-xcm-emulator = { git = "https://github.com/shaunxw/xcm-simulator", rev = "0460d04c798028e7bef82c907082e11753ed173b" }
-=======
 pallet-relaychain-info = { workspace = true }
 xcm-emulator = { git = "https://github.com/shaunxw/xcm-simulator", rev = "754f3b90ecc65af735a6c9a2e1792c5253926ff6" }
->>>>>>> f8b82422
 
 [features]
 default = ["std"]
@@ -197,12 +174,8 @@
     "pallet-collator-selection/std",
     "pallet-authorship/std",
     "hydradx-traits/std",
-<<<<<<< HEAD
-    "pallet-dynamic-fees/std",
-=======
     "pallet-relaychain-info/std",
     "common-runtime/std",
     "polkadot-runtime/std",
     "hydradx-runtime/std",
->>>>>>> f8b82422
 ]