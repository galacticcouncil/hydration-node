--- conflicted
+++ resolved
@@ -1,10 +1,6 @@
 [package]
 name = "runtime-integration-tests"
-<<<<<<< HEAD
-version = "1.11.1"
-=======
-version = "1.12.0"
->>>>>>> 1de25855
+version = "1.12.1"
 description = "Integration tests"
 authors = ["GalacticCouncil"]
 edition = "2021"
