[package]
name = "runtime-integration-tests"
<<<<<<< HEAD
version = "1.53.2"
=======
version = "1.53.3"
>>>>>>> f503f18a
description = "Integration tests"
authors = ["GalacticCouncil"]
edition = "2021"
homepage = "https://github.com/galacticcouncil/HydraDX-node"
license = "Apache 2.0"
repository = "https://github.com/galacticcouncil/HydraDX-node"

[dependencies]
codec = { workspace = true, features = ["derive", "max-encoded-len"] }
hex-literal = { workspace = true }
frame-remote-externalities = { workspace = true }
tokio = { workspace = true }
scraper = { workspace = true }
primitives = { workspace = true }
hydradx-runtime = { workspace = true }
hydradx-adapters = { workspace = true }
pallet-omnipool = { workspace = true }
pallet-circuit-breaker = { workspace = true }
pallet-omnipool-liquidity-mining = { workspace = true }
pallet-bonds = { workspace = true }
pallet-stableswap = { workspace = true }
pallet-referrals = { workspace = true }
pallet-asset-registry = { workspace = true }
hydradx-traits = { workspace = true }
hydra-dx-math = { workspace = true }
pallet-transaction-multi-payment = { workspace = true, features = ["evm"] }
pallet-currencies = { workspace = true }
pallet-currencies-rpc-runtime-api = { workspace = true }
pallet-ema-oracle = { workspace = true }
warehouse-liquidity-mining = { workspace = true }
pallet-otc = { workspace = true }
pallet-relaychain-info = { workspace = true }
pallet-route-executor = { workspace = true }
pallet-dca = { workspace = true }
pallet-dynamic-fees = { workspace = true }
pallet-dynamic-evm-fee = { workspace = true }
pallet-staking = { workspace = true }
pallet-lbp = { workspace = true }
pallet-xyk = { workspace = true }
pallet-evm-accounts = { workspace = true }
pallet-xyk-liquidity-mining = { workspace = true }
pallet-transaction-pause = { workspace = true }
pallet-liquidation = { workspace = true }
liquidation-worker-support = { workspace = true }
pallet-broadcast = { workspace = true }
pallet-duster = { workspace = true }

pallet-treasury = { workspace = true }
pallet-scheduler = { workspace = true }
pallet-referenda = { workspace = true }
pallet-conviction-voting = { workspace = true }
pallet-dispatcher = { workspace = true }
pallet-hsm = { workspace = true }

# collator support
pallet-collator-selection = { workspace = true }
pallet-authorship = { workspace = true }

# ORML dependencies
orml-tokens = { workspace = true }
orml-traits = { workspace = true }
orml-vesting = { workspace = true }
orml-xcm = { workspace = true }

# orml XCM support
orml-xtokens = { workspace = true }
orml-xcm-support = { workspace = true }
orml-unknown-tokens = { workspace = true }

precompile-utils = { workspace = true }
pallet-evm-precompile-call-permit = { workspace = true }

# Evm
pallet-evm = { workspace = true }
fp-evm = { workspace = true }
fp-rpc = { workspace = true }
# Cumulus dependencies
cumulus-pallet-aura-ext = { workspace = true }
cumulus-pallet-parachain-system = { workspace = true }
cumulus-pallet-xcm = { workspace = true }
cumulus-pallet-xcmp-queue = { workspace = true }
cumulus-primitives-core = { workspace = true }
cumulus-primitives-parachain-inherent = { workspace = true }
staging-parachain-info = { workspace = true }
cumulus-test-relay-sproof-builder = { workspace = true }

# Polkadot dependencies
polkadot-parachain = { workspace = true, features = ["wasm-api"] }
xcm-builder = { workspace = true }
pallet-xcm = { workspace = true }
xcm-executor = { workspace = true }
polkadot-xcm = { workspace = true }
xcm-runtime-apis = { workspace = true }

# Substrate dependencies
frame-executive = { workspace = true }
frame-support = { workspace = true }
frame-system = { workspace = true }
frame-system-rpc-runtime-api = { workspace = true }
pallet-aura = { workspace = true }
pallet-balances = { workspace = true }
pallet-collective = { workspace = true }
pallet-session = { workspace = true }
pallet-timestamp = { workspace = true }
pallet-transaction-payment = { workspace = true }
pallet-transaction-payment-rpc-runtime-api = { workspace = true }
pallet-utility = { workspace = true }
pallet-uniques = { workspace = true }
pallet-im-online = { workspace = true }
sp-api = { workspace = true }
sp-block-builder = { workspace = true }
sp-consensus-aura = { workspace = true }
sp-core = { workspace = true }
sp-inherents = { workspace = true }
sp-externalities = { workspace = true }
sp-offchain = { workspace = true }
sp-runtime = { workspace = true }
sp-session = { workspace = true }
sp-std = { workspace = true }
sp-transaction-pool = { workspace = true }
sp-version = { workspace = true }
sp-trie = { workspace = true }
sp-io = { workspace = true }
sp-consensus = { workspace = true }
sp-consensus-babe = { workspace = true }
sp-consensus-beefy = { workspace = true }
sp-authority-discovery = { workspace = true }
sc-consensus-grandpa = { workspace = true }

polkadot-primitives = { workspace = true }
polkadot-runtime-parachains = { workspace = true }
rococo-runtime = { workspace = true }
ethereum = { workspace = true }
pallet-ethereum = { workspace = true }
fp-self-contained = { workspace = true }
module-evm-utility-macro = { workspace = true }
num_enum = { workspace = true }

ethabi = { workspace = true }
serde_json = { workspace = true }
hex = { workspace = true }

[dev-dependencies]
pretty_assertions = { workspace = true }
pallet-relaychain-info = { workspace = true }
xcm-emulator = { workspace = true }
proptest = { workspace = true }
test-utils = { workspace = true }
libsecp256k1 = { workspace = true }


[features]
default = ["std"]
std = [
    "codec/std",
    "frame-executive/std",
    "frame-support/std",
    "frame-system/std",
    "frame-system-rpc-runtime-api/std",
    "orml-tokens/std",
    "orml-traits/std",
    "orml-vesting/std",
    "orml-xtokens/std",
    "orml-xcm-support/std",
    "orml-unknown-tokens/std",
    "cumulus-pallet-parachain-system/std",
    "cumulus-pallet-aura-ext/std",
    "cumulus-pallet-xcm/std",
    "cumulus-pallet-xcmp-queue/std",
    "cumulus-primitives-core/std",
    "cumulus-primitives-parachain-inherent/std",
    "polkadot-xcm/std",
    "xcm-builder/std",
    "xcm-executor/std",
    "pallet-xcm/std",
    "staging-parachain-info/std",
    "pallet-asset-registry/std",
    "pallet-aura/std",
    "pallet-balances/std",
    "pallet-session/std",
    "pallet-timestamp/std",
    "pallet-transaction-payment/std",
    "pallet-transaction-multi-payment/std",
    "pallet-transaction-payment-rpc-runtime-api/std",
    "pallet-utility/std",
    "pallet-im-online/std",
    "pallet-currencies/std",
    "pallet-currencies-rpc-runtime-api/std",
    "sp-api/std",
    "sp-authority-discovery/std",
    "sp-block-builder/std",
    "sp-consensus-aura/std",
    "sp-consensus-babe/std",
    "sp-consensus-beefy/std",
    "sp-core/std",
    "sp-io/std",
    "sp-inherents/std",
    "sp-externalities/std",
    "sp-offchain/std",
    "sp-runtime/std",
    "sp-session/std",
    "sp-std/std",
    "sp-trie/std",
    "sp-transaction-pool/std",
    "sp-version/std",
    "pallet-treasury/std",
    "pallet-collective/std",
    "pallet-scheduler/std",
    "pallet-collator-selection/std",
    "pallet-authorship/std",
    "hydradx-traits/std",
    "pallet-relaychain-info/std",
    "hydradx-runtime/std",
    "rococo-runtime/std",
    "pallet-staking/std",
    "scraper/std",
    "pallet-dynamic-evm-fee/std",
    "precompile-utils/std",
    "pallet-transaction-pause/std",
    "pallet-liquidation/std",
    "pallet-broadcast/std",
    "pallet-dispatcher/std",
    "pallet-hsm/std",
    "ethereum/std",
    "pallet-ethereum/std",
    "fp-self-contained/std",
]

# we don't include integration tests when benchmarking feature is enabled
runtime-benchmarks = [
    "hydradx-runtime/runtime-benchmarks",
    "rococo-runtime/runtime-benchmarks",
]
try-runtime = [
]<|MERGE_RESOLUTION|>--- conflicted
+++ resolved
@@ -1,10 +1,6 @@
 [package]
 name = "runtime-integration-tests"
-<<<<<<< HEAD
-version = "1.53.2"
-=======
-version = "1.53.3"
->>>>>>> f503f18a
+version = "1.54.0"
 description = "Integration tests"
 authors = ["GalacticCouncil"]
 edition = "2021"
