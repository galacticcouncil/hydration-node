[package]
name = "runtime-integration-tests"
<<<<<<< HEAD
version = "1.18.2"
=======
version = "1.19.0"
>>>>>>> dd578de2
description = "Integration tests"
authors = ["GalacticCouncil"]
edition = "2021"
homepage = "https://github.com/galacticcouncil/HydraDX-node"
license = "Apache 2.0"
repository = "https://github.com/galacticcouncil/HydraDX-node"

[dependencies]
hex-literal = { workspace = true }
frame-remote-externalities = { workspace = true }
tokio = { version = "1", features = ["macros", "rt-multi-thread"] }
scraper = { workspace = true }
primitives = { workspace = true }
hydradx-runtime = { workspace = true }
hydradx-adapters = { workspace = true }
pallet-omnipool = { workspace = true }
pallet-circuit-breaker = { workspace = true }
pallet-omnipool-liquidity-mining = { workspace = true }
pallet-bonds = { workspace = true }
pallet-stableswap = { workspace = true }
pallet-referrals = { workspace = true }
pallet-asset-registry = { workspace = true }
hydradx-traits = { workspace = true }
pallet-transaction-multi-payment = { workspace = true, features = ["evm"] }
pallet-currencies = { workspace = true }
pallet-duster = { workspace = true }
pallet-ema-oracle = { workspace = true }
warehouse-liquidity-mining = { workspace = true }
pallet-otc = { workspace = true }
pallet-relaychain-info = { workspace = true }
pallet-route-executor = { workspace = true}
pallet-dca = { workspace = true}
pallet-dynamic-fees = { workspace = true }
pallet-staking = { workspace = true}
pallet-lbp = { workspace = true}
pallet-xyk = { workspace = true}
pallet-evm-accounts = { workspace = true}

pallet-treasury = { workspace = true }
pallet-democracy = { workspace = true }
pallet-scheduler = { workspace = true }
pallet-elections-phragmen = { workspace = true }
pallet-tips = { workspace = true }

# collator support
pallet-collator-selection = { workspace = true }
pallet-authorship = { workspace = true }

# ORML dependencies
orml-tokens = { workspace = true }
orml-traits = { workspace = true }
orml-vesting = { workspace = true }
orml-xcm = { workspace = true }

# orml XCM support
orml-xtokens = { workspace = true }
orml-xcm-support = { workspace = true }
orml-unknown-tokens = { workspace = true }

# Evm
pallet-evm = { workspace = true }
fp-evm = { workspace = true }
fp-rpc = { workspace = true }
# Cumulus dependencies
cumulus-pallet-aura-ext = { workspace = true }
cumulus-pallet-parachain-system = { workspace = true }
cumulus-pallet-xcm = { workspace = true }
cumulus-pallet-xcmp-queue = { workspace = true }
cumulus-pallet-dmp-queue = { workspace = true }
cumulus-primitives-core = { workspace = true }
cumulus-primitives-utility = { workspace = true }
cumulus-primitives-parachain-inherent = { workspace = true }
cumulus-primitives-timestamp = { workspace = true }
parachain-info = { workspace = true }
cumulus-test-relay-sproof-builder = { workspace = true }

# Polkadot dependencies
polkadot-parachain = { workspace = true, features = ["wasm-api"] }
xcm-builder = { workspace = true }
pallet-xcm = { workspace = true }
xcm-executor = { workspace = true }
polkadot-xcm = { workspace = true }

# Substrate dependencies
frame-benchmarking = { workspace = true, optional = true }
frame-executive = { workspace = true }
frame-support = { workspace = true }
frame-system = { workspace = true }
frame-system-benchmarking = { workspace = true, optional = true }
frame-system-rpc-runtime-api = { workspace = true }
pallet-aura = { workspace = true }
pallet-balances = { workspace = true }
pallet-collective = { workspace = true }
pallet-session = { workspace = true }
pallet-timestamp = { workspace = true }
pallet-transaction-payment = { workspace = true }
pallet-transaction-payment-rpc-runtime-api = { workspace = true }
pallet-utility = { workspace = true }
pallet-uniques = { workspace = true }
pallet-im-online = { workspace = true }
sp-api = { workspace = true }
sp-block-builder = { workspace = true }
sp-consensus-aura = { workspace = true }
sp-core = { workspace = true }
sp-inherents = { workspace = true }
sp-externalities = { workspace = true }
sp-offchain = { workspace = true }
sp-runtime = { workspace = true }
sp-session = { workspace = true }
sp-std = { workspace = true }
sp-transaction-pool = { workspace = true }
sp-version = { workspace = true }
sp-staking = { workspace = true }
sp-trie = { workspace = true }
sp-io = { workspace = true }
sp-consensus-babe = { workspace = true }
sp-authority-discovery = { workspace = true }
sc-consensus-grandpa = { workspace = true }

polkadot-primitives = { workspace = true }
polkadot-service = { workspace = true, features = ["full-node"] }
polkadot-runtime-parachains = { workspace = true }
polkadot-runtime = { workspace = true }

[dev-dependencies]
pretty_assertions = "1.2.1"
xcm-emulator = { workspace = true }

[features]
default = ["std"]
std = [
    "frame-executive/std",
    "frame-support/std",
    "frame-system/std",
    "frame-system-rpc-runtime-api/std",
    "orml-tokens/std",
    "orml-traits/std",
    "orml-vesting/std",
    "orml-xtokens/std",
    "orml-xcm-support/std",
    "orml-unknown-tokens/std",
    "cumulus-pallet-parachain-system/std",
    "cumulus-pallet-aura-ext/std",
    "cumulus-pallet-xcm/std",
    "cumulus-pallet-xcmp-queue/std",
    "cumulus-primitives-core/std",
    "cumulus-primitives-parachain-inherent/std",
    "polkadot-xcm/std",
    "xcm-builder/std",
    "xcm-executor/std",
    "pallet-xcm/std",
    "parachain-info/std",
    "pallet-asset-registry/std",
    "pallet-aura/std",
    "pallet-balances/std",
    "pallet-elections-phragmen/std",
    "pallet-session/std",
    "pallet-timestamp/std",
    "pallet-transaction-payment/std",
    "pallet-transaction-multi-payment/std",
    "pallet-transaction-payment-rpc-runtime-api/std",
    "pallet-utility/std",
    "pallet-im-online/std",
    "pallet-currencies/std",
    "sp-api/std",
    "sp-authority-discovery/std",
    "sp-block-builder/std",
    "sp-consensus-aura/std",
    "sp-consensus-babe/std",
    "sp-core/std",
    "sp-io/std",
    "sp-inherents/std",
    "sp-externalities/std",
    "sp-offchain/std",
    "sp-runtime/std",
    "sp-session/std",
    "sp-std/std",
    "sp-trie/std",
    "sp-transaction-pool/std",
    "sp-version/std",
    "pallet-treasury/std",
    "pallet-collective/std",
    "pallet-democracy/std",
    "pallet-scheduler/std",
    "pallet-tips/std",
    "pallet-collator-selection/std",
    "pallet-authorship/std",
    "hydradx-traits/std",
    "pallet-relaychain-info/std",
    "polkadot-runtime/std",
    "hydradx-runtime/std",
    "pallet-staking/std",
    "scraper/std",
]

# we don't include integration tests when benchmarking feature is enabled
runtime-benchmarks = [
    "hydradx-runtime/runtime-benchmarks",
    "polkadot-runtime/runtime-benchmarks",
]
try-runtime = [
    "polkadot-runtime/try-runtime",
]<|MERGE_RESOLUTION|>--- conflicted
+++ resolved
@@ -1,10 +1,6 @@
 [package]
 name = "runtime-integration-tests"
-<<<<<<< HEAD
-version = "1.18.2"
-=======
-version = "1.19.0"
->>>>>>> dd578de2
+version = "1.19.1"
 description = "Integration tests"
 authors = ["GalacticCouncil"]
 edition = "2021"
