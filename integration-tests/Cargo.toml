[package]
name = "runtime-integration-tests"
version = "1.29.0"
description = "Integration tests"
authors = ["GalacticCouncil"]
edition = "2021"
homepage = "https://github.com/galacticcouncil/HydraDX-node"
license = "Apache 2.0"
repository = "https://github.com/galacticcouncil/HydraDX-node"

[dependencies]
rand = { version = "0.8.5", default-features = false }
hex-literal = { workspace = true }
frame-remote-externalities = { workspace = true }
tokio = { workspace = true }
scraper = { workspace = true }
primitives = { workspace = true }
hydradx-runtime = { workspace = true }
hydradx-adapters = { workspace = true }
pallet-omnipool = { workspace = true }
pallet-circuit-breaker = { workspace = true }
pallet-omnipool-liquidity-mining = { workspace = true }
pallet-bonds = { workspace = true }
pallet-stableswap = { workspace = true }
pallet-referrals = { workspace = true }
pallet-asset-registry = { workspace = true }
hydradx-traits = { workspace = true }
hydra-dx-math = { workspace = true }
pallet-transaction-multi-payment = { workspace = true, features = ["evm"] }
pallet-currencies = { workspace = true }
pallet-duster = { workspace = true }
pallet-ema-oracle = { workspace = true }
warehouse-liquidity-mining = { workspace = true }
pallet-otc = { workspace = true }
pallet-otc-settlements = { workspace = true }
pallet-relaychain-info = { workspace = true }
pallet-route-executor = { workspace = true }
pallet-dca = { workspace = true }
pallet-dynamic-fees = { workspace = true }
pallet-dynamic-evm-fee = { workspace = true }
pallet-staking = { workspace = true }
pallet-lbp = { workspace = true }
pallet-xyk = { workspace = true }
pallet-evm-accounts = { workspace = true }
pallet-xyk-liquidity-mining = { workspace = true }
pallet-transaction-pause = { workspace = true }
pallet-liquidation = { workspace = true }
<<<<<<< HEAD
pallet-ice = { workspace = true}
hydration-solver = { workspace = true }
=======
pallet-broadcast = { workspace = true }
>>>>>>> 7d14d58f

pallet-treasury = { workspace = true }
pallet-democracy = { workspace = true }
pallet-scheduler = { workspace = true }
pallet-elections-phragmen = { workspace = true }
pallet-tips = { workspace = true }
pallet-referenda = { workspace = true }
pallet-conviction-voting = { workspace = true }

# collator support
pallet-collator-selection = { workspace = true }
pallet-authorship = { workspace = true }

# ORML dependencies
orml-tokens = { workspace = true }
orml-traits = { workspace = true }
orml-vesting = { workspace = true }
orml-xcm = { workspace = true }

# orml XCM support
orml-xtokens = { workspace = true }
orml-xcm-support = { workspace = true }
orml-unknown-tokens = { workspace = true }

precompile-utils = { workspace = true }
pallet-evm-precompile-call-permit = { workspace = true }

# Evm
pallet-evm = { workspace = true }
fp-evm = { workspace = true }
fp-rpc = { workspace = true }
# Cumulus dependencies
cumulus-pallet-aura-ext = { workspace = true }
cumulus-pallet-parachain-system = { workspace = true }
cumulus-pallet-xcm = { workspace = true }
cumulus-pallet-xcmp-queue = { workspace = true }
cumulus-primitives-core = { workspace = true }
cumulus-primitives-utility = { workspace = true }
cumulus-primitives-parachain-inherent = { workspace = true }
cumulus-primitives-timestamp = { workspace = true }
staging-parachain-info = { workspace = true }
cumulus-test-relay-sproof-builder = { workspace = true }

# Polkadot dependencies
polkadot-parachain = { workspace = true, features = ["wasm-api"] }
xcm-builder = { workspace = true }
pallet-xcm = { workspace = true }
xcm-executor = { workspace = true }
polkadot-xcm = { workspace = true }

# Substrate dependencies
frame-benchmarking = { workspace = true, optional = true }
frame-executive = { workspace = true }
frame-support = { workspace = true }
frame-system = { workspace = true }
frame-system-benchmarking = { workspace = true, optional = true }
frame-system-rpc-runtime-api = { workspace = true }
pallet-aura = { workspace = true }
pallet-balances = { workspace = true }
pallet-collective = { workspace = true }
pallet-session = { workspace = true }
pallet-timestamp = { workspace = true }
pallet-transaction-payment = { workspace = true }
pallet-transaction-payment-rpc-runtime-api = { workspace = true }
pallet-utility = { workspace = true }
pallet-uniques = { workspace = true }
pallet-im-online = { workspace = true }
sp-api = { workspace = true }
sp-block-builder = { workspace = true }
sp-consensus-aura = { workspace = true }
sp-core = { workspace = true }
sp-inherents = { workspace = true }
sp-externalities = { workspace = true }
sp-offchain = { workspace = true }
sp-runtime = { workspace = true }
sp-session = { workspace = true }
sp-std = { workspace = true }
sp-transaction-pool = { workspace = true }
sp-version = { workspace = true }
sp-staking = { workspace = true }
sp-trie = { workspace = true }
sp-io = { workspace = true }
sp-consensus-babe = { workspace = true }
sp-consensus-beefy = { workspace = true }
sp-authority-discovery = { workspace = true }
sc-consensus-grandpa = { workspace = true }

polkadot-primitives = { workspace = true }
polkadot-service = { workspace = true, features = ["full-node"] }
polkadot-runtime-parachains = { workspace = true }
rococo-runtime = { workspace = true }
module-evm-utility-macro = { workspace = true }
num_enum = { workspace = true }

ethabi = { workspace = true }
serde_json = { workspace = true }
hex = { workspace = true }

[dev-dependencies]
pretty_assertions = { workspace = true }
pallet-relaychain-info = { workspace = true }
xcm-emulator = { workspace = true }
test-utils = { workspace = true }
libsecp256k1 = { workspace = true }
proptest = "1.5.0"
serde = {workspace = true}


[features]
default = ["std"]
std = [
    "frame-executive/std",
    "frame-support/std",
    "frame-system/std",
    "frame-system-rpc-runtime-api/std",
    "orml-tokens/std",
    "orml-traits/std",
    "orml-vesting/std",
    "orml-xtokens/std",
    "orml-xcm-support/std",
    "orml-unknown-tokens/std",
    "cumulus-pallet-parachain-system/std",
    "cumulus-pallet-aura-ext/std",
    "cumulus-pallet-xcm/std",
    "cumulus-pallet-xcmp-queue/std",
    "cumulus-primitives-core/std",
    "cumulus-primitives-parachain-inherent/std",
    "polkadot-xcm/std",
    "xcm-builder/std",
    "xcm-executor/std",
    "pallet-xcm/std",
    "staging-parachain-info/std",
    "pallet-asset-registry/std",
    "pallet-aura/std",
    "pallet-balances/std",
    "pallet-elections-phragmen/std",
    "pallet-session/std",
    "pallet-timestamp/std",
    "pallet-transaction-payment/std",
    "pallet-transaction-multi-payment/std",
    "pallet-transaction-payment-rpc-runtime-api/std",
    "pallet-utility/std",
    "pallet-im-online/std",
    "pallet-currencies/std",
    "sp-api/std",
    "sp-authority-discovery/std",
    "sp-block-builder/std",
    "sp-consensus-aura/std",
    "sp-consensus-babe/std",
    "sp-consensus-beefy/std",
    "sp-core/std",
    "sp-io/std",
    "sp-inherents/std",
    "sp-externalities/std",
    "sp-offchain/std",
    "sp-runtime/std",
    "sp-session/std",
    "sp-std/std",
    "sp-trie/std",
    "sp-transaction-pool/std",
    "sp-version/std",
    "pallet-treasury/std",
    "pallet-collective/std",
    "pallet-democracy/std",
    "pallet-scheduler/std",
    "pallet-tips/std",
    "pallet-collator-selection/std",
    "pallet-authorship/std",
    "hydradx-traits/std",
    "pallet-relaychain-info/std",
    "hydradx-runtime/std",
    "rococo-runtime/std",
    "pallet-staking/std",
    "scraper/std",
    "pallet-dynamic-evm-fee/std",
    "precompile-utils/std",
    "pallet-transaction-pause/std",
    "pallet-liquidation/std",
    "pallet-broadcast/std",
    "pallet-ice/std",
]

# we don't include integration tests when benchmarking feature is enabled
runtime-benchmarks = [
    "hydradx-runtime/runtime-benchmarks",
    "rococo-runtime/runtime-benchmarks",
]
try-runtime = [
]<|MERGE_RESOLUTION|>--- conflicted
+++ resolved
@@ -45,12 +45,9 @@
 pallet-xyk-liquidity-mining = { workspace = true }
 pallet-transaction-pause = { workspace = true }
 pallet-liquidation = { workspace = true }
-<<<<<<< HEAD
+pallet-broadcast = { workspace = true }
 pallet-ice = { workspace = true}
 hydration-solver = { workspace = true }
-=======
-pallet-broadcast = { workspace = true }
->>>>>>> 7d14d58f
 
 pallet-treasury = { workspace = true }
 pallet-democracy = { workspace = true }
