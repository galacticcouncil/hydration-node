[package]
name = "runtime-integration-tests"
<<<<<<< HEAD
version = "1.42.2"
=======
version = "1.47.0"
>>>>>>> d2377839
description = "Integration tests"
authors = ["GalacticCouncil"]
edition = "2021"
homepage = "https://github.com/galacticcouncil/HydraDX-node"
license = "Apache 2.0"
repository = "https://github.com/galacticcouncil/HydraDX-node"

[dependencies]
<<<<<<< HEAD
xcm-runtime-apis = { workspace = true }
=======
codec = { workspace = true, features = ["derive", "max-encoded-len"] }
scale-info = { workspace = true }
>>>>>>> d2377839
hex-literal = { workspace = true }
frame-remote-externalities = { workspace = true }
tokio = { workspace = true }
scraper = { workspace = true }
primitives = { workspace = true }
hydradx-runtime = { workspace = true }
hydradx-adapters = { workspace = true }
pallet-omnipool = { workspace = true }
pallet-circuit-breaker = { workspace = true }
pallet-omnipool-liquidity-mining = { workspace = true }
pallet-bonds = { workspace = true }
pallet-stableswap = { workspace = true }
pallet-referrals = { workspace = true }
pallet-asset-registry = { workspace = true }
hydradx-traits = { workspace = true }
hydra-dx-math = { workspace = true }
pallet-transaction-multi-payment = { workspace = true, features = ["evm"] }
pallet-currencies = { workspace = true }
pallet-ema-oracle = { workspace = true }
warehouse-liquidity-mining = { workspace = true }
pallet-otc = { workspace = true }
pallet-relaychain-info = { workspace = true }
pallet-route-executor = { workspace = true }
pallet-dca = { workspace = true }
pallet-dynamic-fees = { workspace = true }
pallet-dynamic-evm-fee = { workspace = true }
pallet-staking = { workspace = true }
pallet-lbp = { workspace = true }
pallet-xyk = { workspace = true }
pallet-evm-accounts = { workspace = true }
pallet-xyk-liquidity-mining = { workspace = true }
pallet-transaction-pause = { workspace = true }
pallet-liquidation = { workspace = true }
liquidation-worker-support = { workspace = true }
pallet-broadcast = { workspace = true }

pallet-treasury = { workspace = true }
pallet-scheduler = { workspace = true }
pallet-referenda = { workspace = true }
pallet-conviction-voting = { workspace = true }
pallet-dispatcher = { workspace = true }

# collator support
pallet-collator-selection = { workspace = true }
pallet-authorship = { workspace = true }

# ORML dependencies
orml-tokens = { workspace = true }
orml-traits = { workspace = true }
orml-vesting = { workspace = true }
orml-xcm = { workspace = true }

# orml XCM support
orml-xtokens = { workspace = true }
orml-xcm-support = { workspace = true }
orml-unknown-tokens = { workspace = true }

precompile-utils = { workspace = true }
pallet-evm-precompile-call-permit = { workspace = true }

# Evm
pallet-evm = { workspace = true }
fp-evm = { workspace = true }
fp-rpc = { workspace = true }
# Cumulus dependencies
cumulus-pallet-aura-ext = { workspace = true }
cumulus-pallet-parachain-system = { workspace = true }
cumulus-pallet-xcm = { workspace = true }
cumulus-pallet-xcmp-queue = { workspace = true }
cumulus-primitives-core = { workspace = true }
cumulus-primitives-parachain-inherent = { workspace = true }
staging-parachain-info = { workspace = true }
cumulus-test-relay-sproof-builder = { workspace = true }

# Polkadot dependencies
polkadot-parachain = { workspace = true, features = ["wasm-api"] }
xcm-builder = { workspace = true }
pallet-xcm = { workspace = true }
xcm-executor = { workspace = true }
polkadot-xcm = { workspace = true }

# Substrate dependencies
frame-executive = { workspace = true }
frame-support = { workspace = true }
frame-system = { workspace = true }
frame-system-rpc-runtime-api = { workspace = true }
pallet-aura = { workspace = true }
pallet-balances = { workspace = true }
pallet-collective = { workspace = true }
pallet-session = { workspace = true }
pallet-timestamp = { workspace = true }
pallet-transaction-payment = { workspace = true }
pallet-transaction-payment-rpc-runtime-api = { workspace = true }
pallet-utility = { workspace = true }
pallet-uniques = { workspace = true }
pallet-im-online = { workspace = true }
sp-api = { workspace = true }
sp-block-builder = { workspace = true }
sp-consensus-aura = { workspace = true }
sp-core = { workspace = true }
sp-inherents = { workspace = true }
sp-externalities = { workspace = true }
sp-offchain = { workspace = true }
sp-runtime = { workspace = true }
sp-session = { workspace = true }
sp-std = { workspace = true }
sp-transaction-pool = { workspace = true }
sp-version = { workspace = true }
sp-trie = { workspace = true }
sp-io = { workspace = true }
sp-consensus = { workspace = true }
sp-consensus-babe = { workspace = true }
sp-consensus-beefy = { workspace = true }
sp-authority-discovery = { workspace = true }
sc-consensus-grandpa = { workspace = true }

polkadot-primitives = { workspace = true }
polkadot-runtime-parachains = { workspace = true }
rococo-runtime = { workspace = true }
ethereum = { workspace = true }
pallet-ethereum = { workspace = true }
fp-self-contained = { workspace = true }
module-evm-utility-macro = { workspace = true }
num_enum = { workspace = true }

ethabi = { workspace = true }
serde_json = { workspace = true }
hex = { workspace = true }

[dev-dependencies]
pretty_assertions = { workspace = true }
pallet-relaychain-info = { workspace = true }
xcm-emulator = { workspace = true }
proptest = { workspace = true }
test-utils = { workspace = true }
libsecp256k1 = { workspace = true }


[features]
default = ["std"]
std = [
    "codec/std",
    "frame-executive/std",
    "frame-support/std",
    "frame-system/std",
    "frame-system-rpc-runtime-api/std",
    "orml-tokens/std",
    "orml-traits/std",
    "orml-vesting/std",
    "orml-xtokens/std",
    "orml-xcm-support/std",
    "orml-unknown-tokens/std",
    "cumulus-pallet-parachain-system/std",
    "cumulus-pallet-aura-ext/std",
    "cumulus-pallet-xcm/std",
    "cumulus-pallet-xcmp-queue/std",
    "cumulus-primitives-core/std",
    "cumulus-primitives-parachain-inherent/std",
    "polkadot-xcm/std",
    "xcm-builder/std",
    "xcm-executor/std",
    "pallet-xcm/std",
    "staging-parachain-info/std",
    "pallet-asset-registry/std",
    "pallet-aura/std",
    "pallet-balances/std",
    "pallet-session/std",
    "pallet-timestamp/std",
    "pallet-transaction-payment/std",
    "pallet-transaction-multi-payment/std",
    "pallet-transaction-payment-rpc-runtime-api/std",
    "pallet-utility/std",
    "pallet-im-online/std",
    "pallet-currencies/std",
    "sp-api/std",
    "sp-authority-discovery/std",
    "sp-block-builder/std",
    "sp-consensus-aura/std",
    "sp-consensus-babe/std",
    "sp-consensus-beefy/std",
    "sp-core/std",
    "sp-io/std",
    "sp-inherents/std",
    "sp-externalities/std",
    "sp-offchain/std",
    "sp-runtime/std",
    "sp-session/std",
    "sp-std/std",
    "sp-trie/std",
    "sp-transaction-pool/std",
    "sp-version/std",
    "pallet-treasury/std",
    "pallet-collective/std",
    "pallet-scheduler/std",
    "pallet-collator-selection/std",
    "pallet-authorship/std",
    "hydradx-traits/std",
    "pallet-relaychain-info/std",
    "hydradx-runtime/std",
    "rococo-runtime/std",
    "pallet-staking/std",
    "scraper/std",
    "pallet-dynamic-evm-fee/std",
    "precompile-utils/std",
    "pallet-transaction-pause/std",
    "pallet-liquidation/std",
    "pallet-broadcast/std",
    "pallet-dispatcher/std",
    "ethereum/std",
    "pallet-ethereum/std",
    "fp-self-contained/std",
]

# we don't include integration tests when benchmarking feature is enabled
runtime-benchmarks = [
    "hydradx-runtime/runtime-benchmarks",
    "rococo-runtime/runtime-benchmarks",
]
try-runtime = [
]<|MERGE_RESOLUTION|>--- conflicted
+++ resolved
@@ -1,10 +1,6 @@
 [package]
 name = "runtime-integration-tests"
-<<<<<<< HEAD
-version = "1.42.2"
-=======
-version = "1.47.0"
->>>>>>> d2377839
+version = "1.48.0"
 description = "Integration tests"
 authors = ["GalacticCouncil"]
 edition = "2021"
@@ -13,12 +9,9 @@
 repository = "https://github.com/galacticcouncil/HydraDX-node"
 
 [dependencies]
-<<<<<<< HEAD
 xcm-runtime-apis = { workspace = true }
-=======
 codec = { workspace = true, features = ["derive", "max-encoded-len"] }
 scale-info = { workspace = true }
->>>>>>> d2377839
 hex-literal = { workspace = true }
 frame-remote-externalities = { workspace = true }
 tokio = { workspace = true }
