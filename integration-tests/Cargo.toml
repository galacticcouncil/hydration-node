--- conflicted
+++ resolved
@@ -1,10 +1,6 @@
 [package]
 name = "runtime-integration-tests"
-<<<<<<< HEAD
-version = "1.53.1"
-=======
 version = "1.57.1"
->>>>>>> 3bb2daef
 description = "Integration tests"
 authors = ["GalacticCouncil"]
 edition = "2021"
@@ -15,11 +11,8 @@
 [dependencies]
 codec = { workspace = true, features = ["derive", "max-encoded-len"] }
 hex-literal = { workspace = true }
-<<<<<<< HEAD
+num-traits = { workspace = true }
 frame-metadata-hash-extension = { workspace = true }
-=======
-num-traits = { workspace = true }
->>>>>>> 3bb2daef
 frame-remote-externalities = { workspace = true }
 tokio = { workspace = true }
 scraper = { workspace = true }
