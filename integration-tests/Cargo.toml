[package]
name = "runtime-integration-tests"
<<<<<<< HEAD
version = "1.38.8"
=======
version = "1.39.0"
>>>>>>> c88d4b2c
description = "Integration tests"
authors = ["GalacticCouncil"]
edition = "2021"
homepage = "https://github.com/galacticcouncil/HydraDX-node"
license = "Apache 2.0"
repository = "https://github.com/galacticcouncil/HydraDX-node"

[dependencies]
hex-literal = { workspace = true }
frame-remote-externalities = { workspace = true }
tokio = { workspace = true }
scraper = { workspace = true }
primitives = { workspace = true }
hydradx-runtime = { workspace = true }
hydradx-adapters = { workspace = true }
pallet-omnipool = { workspace = true }
pallet-circuit-breaker = { workspace = true }
pallet-omnipool-liquidity-mining = { workspace = true }
pallet-bonds = { workspace = true }
pallet-stableswap = { workspace = true }
pallet-referrals = { workspace = true }
pallet-asset-registry = { workspace = true }
hydradx-traits = { workspace = true }
hydra-dx-math = { workspace = true }
pallet-transaction-multi-payment = { workspace = true, features = ["evm"] }
pallet-currencies = { workspace = true }
pallet-ema-oracle = { workspace = true }
warehouse-liquidity-mining = { workspace = true }
pallet-otc = { workspace = true }
pallet-relaychain-info = { workspace = true }
pallet-route-executor = { workspace = true }
pallet-dca = { workspace = true }
pallet-dynamic-fees = { workspace = true }
pallet-dynamic-evm-fee = { workspace = true }
pallet-staking = { workspace = true }
pallet-lbp = { workspace = true }
pallet-xyk = { workspace = true }
pallet-evm-accounts = { workspace = true }
pallet-xyk-liquidity-mining = { workspace = true }
pallet-transaction-pause = { workspace = true }
pallet-liquidation = { workspace = true }
pallet-broadcast = { workspace = true }

pallet-treasury = { workspace = true }
pallet-democracy = { workspace = true }
pallet-scheduler = { workspace = true }
pallet-elections-phragmen = { workspace = true }
pallet-tips = { workspace = true }
pallet-referenda = { workspace = true }
pallet-conviction-voting = { workspace = true }
pallet-dispatcher = { workspace = true }

# collator support
pallet-collator-selection = { workspace = true }
pallet-authorship = { workspace = true }

# ORML dependencies
orml-tokens = { workspace = true }
orml-traits = { workspace = true }
orml-vesting = { workspace = true }
orml-xcm = { workspace = true }

# orml XCM support
orml-xtokens = { workspace = true }
orml-xcm-support = { workspace = true }
orml-unknown-tokens = { workspace = true }

precompile-utils = { workspace = true }
pallet-evm-precompile-call-permit = { workspace = true }

# Evm
pallet-evm = { workspace = true }
fp-evm = { workspace = true }
fp-rpc = { workspace = true }
# Cumulus dependencies
cumulus-pallet-aura-ext = { workspace = true }
cumulus-pallet-parachain-system = { workspace = true }
cumulus-pallet-xcm = { workspace = true }
cumulus-pallet-xcmp-queue = { workspace = true }
cumulus-primitives-core = { workspace = true }
cumulus-primitives-parachain-inherent = { workspace = true }
staging-parachain-info = { workspace = true }
cumulus-test-relay-sproof-builder = { workspace = true }

# Polkadot dependencies
polkadot-parachain = { workspace = true, features = ["wasm-api"] }
xcm-builder = { workspace = true }
pallet-xcm = { workspace = true }
xcm-executor = { workspace = true }
polkadot-xcm = { workspace = true }

# Substrate dependencies
frame-executive = { workspace = true }
frame-support = { workspace = true }
frame-system = { workspace = true }
frame-system-rpc-runtime-api = { workspace = true }
pallet-aura = { workspace = true }
pallet-balances = { workspace = true }
pallet-collective = { workspace = true }
pallet-session = { workspace = true }
pallet-timestamp = { workspace = true }
pallet-transaction-payment = { workspace = true }
pallet-transaction-payment-rpc-runtime-api = { workspace = true }
pallet-utility = { workspace = true }
pallet-uniques = { workspace = true }
pallet-im-online = { workspace = true }
sp-api = { workspace = true }
sp-block-builder = { workspace = true }
sp-consensus-aura = { workspace = true }
sp-core = { workspace = true }
sp-inherents = { workspace = true }
sp-externalities = { workspace = true }
sp-offchain = { workspace = true }
sp-runtime = { workspace = true }
sp-session = { workspace = true }
sp-std = { workspace = true }
sp-transaction-pool = { workspace = true }
sp-version = { workspace = true }
sp-trie = { workspace = true }
sp-io = { workspace = true }
sp-consensus-babe = { workspace = true }
sp-consensus-beefy = { workspace = true }
sp-authority-discovery = { workspace = true }
sc-consensus-grandpa = { workspace = true }

polkadot-primitives = { workspace = true }
polkadot-service = { workspace = true, features = ["full-node"] }
polkadot-runtime-parachains = { workspace = true }
rococo-runtime = { workspace = true }
module-evm-utility-macro = { workspace = true }
num_enum = { workspace = true }

ethabi = { workspace = true }
serde_json = { workspace = true }
hex = { workspace = true }

[dev-dependencies]
pretty_assertions = { workspace = true }
pallet-relaychain-info = { workspace = true }
xcm-emulator = { workspace = true }
proptest = { workspace = true }
test-utils = { workspace = true }
libsecp256k1 = { workspace = true }


[features]
default = ["std"]
std = [
    "frame-executive/std",
    "frame-support/std",
    "frame-system/std",
    "frame-system-rpc-runtime-api/std",
    "orml-tokens/std",
    "orml-traits/std",
    "orml-vesting/std",
    "orml-xtokens/std",
    "orml-xcm-support/std",
    "orml-unknown-tokens/std",
    "cumulus-pallet-parachain-system/std",
    "cumulus-pallet-aura-ext/std",
    "cumulus-pallet-xcm/std",
    "cumulus-pallet-xcmp-queue/std",
    "cumulus-primitives-core/std",
    "cumulus-primitives-parachain-inherent/std",
    "polkadot-xcm/std",
    "xcm-builder/std",
    "xcm-executor/std",
    "pallet-xcm/std",
    "staging-parachain-info/std",
    "pallet-asset-registry/std",
    "pallet-aura/std",
    "pallet-balances/std",
    "pallet-elections-phragmen/std",
    "pallet-session/std",
    "pallet-timestamp/std",
    "pallet-transaction-payment/std",
    "pallet-transaction-multi-payment/std",
    "pallet-transaction-payment-rpc-runtime-api/std",
    "pallet-utility/std",
    "pallet-im-online/std",
    "pallet-currencies/std",
    "sp-api/std",
    "sp-authority-discovery/std",
    "sp-block-builder/std",
    "sp-consensus-aura/std",
    "sp-consensus-babe/std",
    "sp-consensus-beefy/std",
    "sp-core/std",
    "sp-io/std",
    "sp-inherents/std",
    "sp-externalities/std",
    "sp-offchain/std",
    "sp-runtime/std",
    "sp-session/std",
    "sp-std/std",
    "sp-trie/std",
    "sp-transaction-pool/std",
    "sp-version/std",
    "pallet-treasury/std",
    "pallet-collective/std",
    "pallet-democracy/std",
    "pallet-scheduler/std",
    "pallet-tips/std",
    "pallet-collator-selection/std",
    "pallet-authorship/std",
    "hydradx-traits/std",
    "pallet-relaychain-info/std",
    "hydradx-runtime/std",
    "rococo-runtime/std",
    "pallet-staking/std",
    "scraper/std",
    "pallet-dynamic-evm-fee/std",
    "precompile-utils/std",
    "pallet-transaction-pause/std",
    "pallet-liquidation/std",
    "pallet-broadcast/std",
    "pallet-dispatcher/std",
]

# we don't include integration tests when benchmarking feature is enabled
runtime-benchmarks = [
    "hydradx-runtime/runtime-benchmarks",
    "rococo-runtime/runtime-benchmarks",
]
try-runtime = [
]<|MERGE_RESOLUTION|>--- conflicted
+++ resolved
@@ -1,10 +1,6 @@
 [package]
 name = "runtime-integration-tests"
-<<<<<<< HEAD
-version = "1.38.8"
-=======
-version = "1.39.0"
->>>>>>> c88d4b2c
+version = "1.40.0"
 description = "Integration tests"
 authors = ["GalacticCouncil"]
 edition = "2021"
