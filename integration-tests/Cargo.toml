--- conflicted
+++ resolved
@@ -1,10 +1,6 @@
 [package]
 name = "runtime-integration-tests"
-<<<<<<< HEAD
-version = "1.17.3"
-=======
-version = "1.18.1"
->>>>>>> 7ac267b9
+version = "1.18.2"
 description = "Integration tests"
 authors = ["GalacticCouncil"]
 edition = "2021"
