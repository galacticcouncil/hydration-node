--- conflicted
+++ resolved
@@ -1,10 +1,7 @@
 [package]
 name = "runtime-integration-tests"
-<<<<<<< HEAD
-version = "1.42.0"
-=======
-version = "1.42.1"
->>>>>>> c16eeb7c
+
+version = "1.43.1"
 description = "Integration tests"
 authors = ["GalacticCouncil"]
 edition = "2021"
