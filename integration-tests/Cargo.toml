[package]
name = "runtime-integration-tests"
<<<<<<< HEAD
version = "1.15.0"
=======
version = "1.15.1"
>>>>>>> aa0033c4
description = "Integration tests"
authors = ["GalacticCouncil"]
edition = "2021"
homepage = "https://github.com/galacticcouncil/HydraDX-node"
license = "Apache 2.0"
repository = "https://github.com/galacticcouncil/HydraDX-node"

[dependencies]
frame-remote-externalities = { workspace = true }
tokio = { version = "1", features = ["macros", "rt-multi-thread"] }
scraper = { workspace = true }
primitives = { workspace = true }
hydradx-runtime = { workspace = true }
hydradx-adapters = { workspace = true }
pallet-omnipool = { workspace = true }
pallet-circuit-breaker = { workspace = true }
pallet-omnipool-liquidity-mining = { workspace = true }
pallet-bonds = { workspace = true }
pallet-stableswap = { workspace = true }

# Warehouse dependencies
pallet-asset-registry = { workspace = true }
hydradx-traits = { workspace = true }
pallet-transaction-multi-payment = { workspace = true }
pallet-currencies = { workspace = true }
pallet-duster = { workspace = true }
pallet-ema-oracle = { workspace = true }
warehouse-liquidity-mining = { workspace = true }
pallet-otc = { workspace = true }
pallet-relaychain-info = { workspace = true }
pallet-route-executor = { workspace = true}
pallet-dca = { workspace = true}
pallet-dynamic-fees = { workspace = true }
pallet-staking = { workspace = true}
pallet-lbp = { workspace = true}
pallet-xyk = { workspace = true}

pallet-treasury = { workspace = true }
pallet-democracy = { workspace = true }
pallet-scheduler = { workspace = true }
pallet-elections-phragmen = { workspace = true }
pallet-tips = { workspace = true }

# collator support
pallet-collator-selection = { workspace = true }
pallet-authorship = { workspace = true }

# ORML dependencies
orml-tokens = { workspace = true }
orml-traits = { workspace = true }
orml-vesting = { workspace = true }
orml-xcm = { workspace = true }

# orml XCM support
orml-xtokens = { workspace = true }
orml-xcm-support = { workspace = true }
orml-unknown-tokens = { workspace = true }

# Evm
pallet-evm = { workspace = true }
fp-evm = { workspace = true }
# Cumulus dependencies
cumulus-pallet-aura-ext = { workspace = true }
cumulus-pallet-parachain-system = { workspace = true }
cumulus-pallet-xcm = { workspace = true }
cumulus-pallet-xcmp-queue = { workspace = true }
cumulus-pallet-dmp-queue = { workspace = true }
cumulus-primitives-core = { workspace = true }
cumulus-primitives-utility = { workspace = true }
cumulus-primitives-parachain-inherent = { workspace = true }
cumulus-primitives-timestamp = { workspace = true }
parachain-info = { workspace = true }
cumulus-test-relay-sproof-builder = { workspace = true }

# Polkadot dependencies
polkadot-parachain = { workspace = true, features = ["wasm-api"] }
xcm-builder = { workspace = true }
pallet-xcm = { workspace = true }
xcm-executor = { workspace = true }
polkadot-xcm = { workspace = true }

# Substrate dependencies
frame-benchmarking = { workspace = true, optional = true }
frame-executive = { workspace = true }
frame-support = { workspace = true }
frame-system = { workspace = true }
frame-system-benchmarking = { workspace = true, optional = true }
frame-system-rpc-runtime-api = { workspace = true }
pallet-aura = { workspace = true }
pallet-balances = { workspace = true }
pallet-collective = { workspace = true }
pallet-session = { workspace = true }
pallet-sudo = { workspace = true }
pallet-timestamp = { workspace = true }
pallet-transaction-payment = { workspace = true }
pallet-transaction-payment-rpc-runtime-api = { workspace = true }
pallet-utility = { workspace = true }
pallet-uniques = { workspace = true }
sp-api = { workspace = true }
sp-block-builder = { workspace = true }
sp-consensus-aura = { workspace = true }
sp-core = { workspace = true }
sp-inherents = { workspace = true }
sp-externalities = { workspace = true }
sp-offchain = { workspace = true }
sp-runtime = { workspace = true }
sp-session = { workspace = true }
sp-std = { workspace = true }
sp-transaction-pool = { workspace = true }
sp-version = { workspace = true }
sp-staking = { workspace = true }
sp-trie = { workspace = true }
sp-io = { workspace = true }

polkadot-primitives = { workspace = true }
polkadot-runtime-parachains = { workspace = true }
polkadot-runtime = { workspace = true }

[dev-dependencies]
hex-literal = "0.4.1"
pretty_assertions = "1.2.1"
pallet-relaychain-info = { workspace = true }
xcm-emulator = { git = "https://github.com/shaunxw/xcm-simulator", rev = "754f3b90ecc65af735a6c9a2e1792c5253926ff6" }

[features]
default = ["std"]
std = [
    "frame-executive/std",
    "frame-support/std",
    "frame-system/std",
    "frame-system-rpc-runtime-api/std",
    "orml-tokens/std",
    "orml-traits/std",
    "orml-vesting/std",
    "orml-xtokens/std",
    "orml-xcm-support/std",
    "orml-unknown-tokens/std",
    "cumulus-pallet-parachain-system/std",
    "cumulus-pallet-aura-ext/std",
    "cumulus-pallet-xcm/std",
    "cumulus-pallet-xcmp-queue/std",
    "cumulus-primitives-core/std",
    "cumulus-primitives-parachain-inherent/std",
    "polkadot-xcm/std",
    "xcm-builder/std",
    "xcm-executor/std",
    "pallet-xcm/std",
    "parachain-info/std",
    "pallet-asset-registry/std",
    "pallet-aura/std",
    "pallet-balances/std",
    "pallet-elections-phragmen/std",
    "pallet-session/std",
    "pallet-sudo/std",
    "pallet-timestamp/std",
    "pallet-transaction-payment/std",
    "pallet-transaction-multi-payment/std",
    "pallet-transaction-payment-rpc-runtime-api/std",
    "pallet-utility/std",
    "pallet-currencies/std",
    "sp-api/std",
    "sp-block-builder/std",
    "sp-consensus-aura/std",
    "sp-core/std",
    "sp-io/std",
    "sp-inherents/std",
    "sp-externalities/std",
    "sp-offchain/std",
    "sp-runtime/std",
    "sp-session/std",
    "sp-std/std",
    "sp-trie/std",
    "sp-transaction-pool/std",
    "sp-version/std",
    "pallet-treasury/std",
    "pallet-collective/std",
    "pallet-democracy/std",
    "pallet-scheduler/std",
    "pallet-tips/std",
    "pallet-collator-selection/std",
    "pallet-authorship/std",
    "hydradx-traits/std",
    "pallet-relaychain-info/std",
    "polkadot-runtime/std",
    "hydradx-runtime/std",
    "pallet-staking/std",
]

# we don't include integration tests when benchmarking feature is enabled
runtime-benchmarks = [
    "hydradx-runtime/runtime-benchmarks",
]<|MERGE_RESOLUTION|>--- conflicted
+++ resolved
@@ -1,10 +1,6 @@
 [package]
 name = "runtime-integration-tests"
-<<<<<<< HEAD
-version = "1.15.0"
-=======
-version = "1.15.1"
->>>>>>> aa0033c4
+version = "1.16.0"
 description = "Integration tests"
 authors = ["GalacticCouncil"]
 edition = "2021"
