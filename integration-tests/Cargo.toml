--- conflicted
+++ resolved
@@ -1,10 +1,6 @@
 [package]
 name = "runtime-integration-tests"
-<<<<<<< HEAD
-version = "1.55.0"
-=======
-version = "1.56.0"
->>>>>>> 76236c65
+version = "1.57.0"
 description = "Integration tests"
 authors = ["GalacticCouncil"]
 edition = "2021"
