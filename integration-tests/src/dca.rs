#![cfg(test)]

use crate::count_dca_event;
use crate::polkadot_test_net::*;
use frame_support::assert_ok;

use crate::{assert_balance, assert_reserved_balance};
use frame_support::storage::with_transaction;
use frame_system::RawOrigin;
use hydradx_runtime::AssetPairAccountIdFor;
use hydradx_runtime::DOT_ASSET_LOCATION;
use hydradx_runtime::XYK;
use hydradx_runtime::{
	AssetRegistry, Balances, Currencies, InsufficientEDinHDX, Omnipool, Router, Runtime, RuntimeEvent, RuntimeOrigin,
	Stableswap, Tokens, Treasury, DCA,
};
use hydradx_traits::registry::{AssetKind, Create};
use hydradx_traits::router::AssetPair;
use hydradx_traits::router::PoolType;
use hydradx_traits::router::Trade;
use orml_traits::MultiCurrency;
use orml_traits::MultiReservableCurrency;
use pallet_dca::types::{Order, Schedule};
use pallet_omnipool::types::Tradability;
use pallet_stableswap::types::AssetAmount;
use pallet_stableswap::MAX_ASSETS_IN_POOL;
use primitives::{AssetId, Balance};
use sp_runtime::traits::ConstU32;
use sp_runtime::DispatchError;
use sp_runtime::Permill;
use sp_runtime::{BoundedVec, FixedU128};
use sp_runtime::{DispatchResult, TransactionOutcome};
use xcm_emulator::TestExt;
const TREASURY_ACCOUNT_INIT_BALANCE: Balance = 1000 * UNITS;

mod omnipool {
	use super::*;
	use frame_support::assert_ok;
	use hydradx_runtime::{DCA, XYK};
	use hydradx_traits::router::{PoolType, Trade};
	use hydradx_traits::AssetKind;
	use sp_runtime::{FixedU128, TransactionOutcome};

	#[test]
	fn create_schedule_should_work() {
		TestNet::reset();
		Hydra::execute_with(|| {
			//Arrange
			init_omnipool_with_oracle_for_block_10();

			let block_id = 11;
			set_relaychain_block_number(block_id);

			let budget = 1000 * UNITS;
			let schedule1 = schedule_fake_with_buy_order(PoolType::Omnipool, HDX, DAI, 100 * UNITS, budget);

			//Act
			assert_ok!(DCA::schedule(
				RuntimeOrigin::signed(ALICE.into()),
				schedule1.clone(),
				None
			));

			//Assert
			let schedule_id = 0;
			let schedule = DCA::schedules(schedule_id);
			assert!(schedule.is_some());

			let next_block_id = block_id + 2;
			let schedule = DCA::schedule_ids_per_block(next_block_id);
			assert!(!schedule.is_empty());
			expect_hydra_last_events(vec![pallet_dca::Event::Scheduled {
				id: 0,
				who: ALICE.into(),
				period: schedule1.period,
				total_amount: schedule1.total_amount,
				order: schedule1.order,
			}
			.into()]);
		});
	}
	#[test]
	fn create_schedule_should_work_when_insufficient_asset_as_fee() {
		TestNet::reset();
		Hydra::execute_with(|| {
			let _ = with_transaction(|| {
				//Arrange
				hydradx_runtime::AssetRegistry::set_location(DOT, DOT_ASSET_LOCATION).unwrap();

				init_omnipool_with_oracle_for_block_10();
				add_dot_as_payment_currency();

				let name = b"INSUF1".to_vec();
				let insufficient_asset = AssetRegistry::register_insufficient_asset(
					None,
					Some(name.try_into().unwrap()),
					AssetKind::External,
					Some(1_000),
					None,
					None,
					None,
					None,
				)
				.unwrap();
				create_xyk_pool(insufficient_asset, 10000 * UNITS, DAI, 20000 * UNITS);
				create_xyk_pool(insufficient_asset, 1000000 * UNITS, DOT, 1200000 * UNITS);
				assert_ok!(hydradx_runtime::EmaOracle::add_oracle(
					RuntimeOrigin::root(),
					primitives::constants::chain::XYK_SOURCE,
					(DOT, insufficient_asset)
				));
				//Populate oracle
				assert_ok!(Currencies::update_balance(
					RawOrigin::Root.into(),
					BOB.into(),
					insufficient_asset,
					2 * UNITS as i128,
				));
				assert_ok!(XYK::sell(
					RuntimeOrigin::signed(BOB.into()),
					insufficient_asset,
					DOT,
					UNITS,
					0,
					false
				));

				//Arrange
				let block_id = 11;
				set_relaychain_block_number(block_id);

				let budget = 5000 * UNITS;
				let schedule1 =
					schedule_fake_with_buy_order(PoolType::XYK, insufficient_asset, DOT, 100 * UNITS, budget);

				//Act
				assert_ok!(Currencies::update_balance(
					RawOrigin::Root.into(),
					ALICE.into(),
					insufficient_asset,
					5000 * UNITS as i128,
				));
				assert_ok!(DCA::schedule(
					RuntimeOrigin::signed(ALICE.into()),
					schedule1.clone(),
					None
				));

				//Assert
				let schedule_id = 0;
				let schedule = DCA::schedules(schedule_id);
				assert!(schedule.is_some());

				let next_block_id = block_id + 1;
				let schedule = DCA::schedule_ids_per_block(next_block_id);
				assert!(!schedule.is_empty());
				expect_hydra_last_events(vec![pallet_dca::Event::Scheduled {
					id: 0,
					who: ALICE.into(),
					period: schedule1.period,
					total_amount: schedule1.total_amount,
					order: schedule1.order,
				}
				.into()]);
				TransactionOutcome::Commit(DispatchResult::Ok(()))
			});
		});
	}

	#[test]
	fn buy_schedule_execution_should_work_when_block_is_initialized() {
		TestNet::reset();
		Hydra::execute_with(|| {
			//Arrange
			init_omnipool_with_oracle_for_block_10();

			let dca_budget = 1000 * UNITS;

			assert_balance!(ALICE.into(), HDX, ALICE_INITIAL_NATIVE_BALANCE);

			let amount_out = 100 * UNITS;
			let schedule1 = schedule_fake_with_buy_order(PoolType::Omnipool, HDX, DAI, amount_out, dca_budget);
			create_schedule(ALICE, schedule1);

			assert_balance!(ALICE.into(), HDX, ALICE_INITIAL_NATIVE_BALANCE - dca_budget);
			assert_balance!(ALICE.into(), DAI, ALICE_INITIAL_DAI_BALANCE);
			assert_reserved_balance!(&ALICE.into(), HDX, dca_budget);
			assert_balance!(&Treasury::account_id(), HDX, TREASURY_ACCOUNT_INIT_BALANCE);

			//Act
			set_relaychain_block_number(12);

			//Assert
			let fee = Currencies::free_balance(HDX, &Treasury::account_id()) - TREASURY_ACCOUNT_INIT_BALANCE;
			assert!(fee > 0, "Treasury got rugged");
			let amount_in = 140421094431120;

			assert_balance!(ALICE.into(), DAI, ALICE_INITIAL_DAI_BALANCE + amount_out);
			assert_balance!(ALICE.into(), HDX, ALICE_INITIAL_NATIVE_BALANCE - dca_budget);
			assert_reserved_balance!(&ALICE.into(), HDX, dca_budget - amount_in - fee);
		});
	}

	#[test]
	fn buy_schedule_execution_should_work_without_route() {
		TestNet::reset();
		Hydra::execute_with(|| {
			//Arrange
			init_omnipool_with_oracle_for_block_10();

			let dca_budget = 1000 * UNITS;

			assert_balance!(ALICE.into(), HDX, ALICE_INITIAL_NATIVE_BALANCE);

			let amount_out = 100 * UNITS;
			let no_route = vec![];
			let schedule1 = schedule_fake_with_buy_order_with_route(HDX, DAI, amount_out, dca_budget, no_route);
			create_schedule(ALICE, schedule1);

			assert_balance!(ALICE.into(), HDX, ALICE_INITIAL_NATIVE_BALANCE - dca_budget);
			assert_balance!(ALICE.into(), DAI, ALICE_INITIAL_DAI_BALANCE);
			assert_reserved_balance!(&ALICE.into(), HDX, dca_budget);
			assert_balance!(&Treasury::account_id(), HDX, TREASURY_ACCOUNT_INIT_BALANCE);

			//Act
			set_relaychain_block_number(12);

			//Assert
			let fee = Currencies::free_balance(HDX, &Treasury::account_id()) - TREASURY_ACCOUNT_INIT_BALANCE;
			assert!(fee > 0, "Treasury got rugged");
			let amount_in = 140421094431120;

			assert_balance!(ALICE.into(), DAI, ALICE_INITIAL_DAI_BALANCE + amount_out);
			assert_balance!(ALICE.into(), HDX, ALICE_INITIAL_NATIVE_BALANCE - dca_budget);
			assert_reserved_balance!(&ALICE.into(), HDX, dca_budget - amount_in - fee);
		});
	}

	#[test]
	fn buy_schedule_should_be_retried_multiple_times_then_terminated() {
		TestNet::reset();
		Hydra::execute_with(|| {
			//Arrange
			init_omnipool_with_oracle_for_block_10();

			let dca_budget = 1000 * UNITS;

			assert_balance!(ALICE.into(), HDX, ALICE_INITIAL_NATIVE_BALANCE);

			let amount_out = 100 * UNITS;
			let schedule1 = Schedule {
				owner: AccountId::from(ALICE),
				period: 5u32,
				total_amount: dca_budget,
				max_retries: None,
				stability_threshold: None,
				slippage: Some(Permill::from_percent(5)),
				order: Order::Buy {
					asset_in: HDX,
					asset_out: DAI,
					amount_out,
					max_amount_in: Balance::MIN,
					route: create_bounded_vec(vec![Trade {
						pool: PoolType::Omnipool,
						asset_in: HDX,
						asset_out: DAI,
					}]),
				},
			};
			create_schedule(ALICE, schedule1);

			assert_balance!(ALICE.into(), HDX, ALICE_INITIAL_NATIVE_BALANCE - dca_budget);
			assert_balance!(ALICE.into(), DAI, ALICE_INITIAL_DAI_BALANCE);
			assert_reserved_balance!(&ALICE.into(), HDX, dca_budget);

			//Act and assert
			let schedule_id = 0;
			set_relaychain_block_number(12);
			let fee = Currencies::free_balance(HDX, &Treasury::account_id()) - TREASURY_ACCOUNT_INIT_BALANCE;

			assert_balance!(ALICE.into(), DAI, ALICE_INITIAL_DAI_BALANCE);
			assert_balance!(ALICE.into(), HDX, ALICE_INITIAL_NATIVE_BALANCE - dca_budget);
			assert_reserved_balance!(&ALICE.into(), HDX, dca_budget - fee);
			assert_eq!(DCA::retries_on_error(schedule_id), 1);

			set_relaychain_block_number(22);
			assert_balance!(ALICE.into(), DAI, ALICE_INITIAL_DAI_BALANCE);
			assert_balance!(ALICE.into(), HDX, ALICE_INITIAL_NATIVE_BALANCE - dca_budget);
			assert_reserved_balance!(&ALICE.into(), HDX, dca_budget - 2 * fee);
			assert_eq!(DCA::retries_on_error(schedule_id), 2);

			set_relaychain_block_number(42);
			assert_balance!(ALICE.into(), DAI, ALICE_INITIAL_DAI_BALANCE);
			assert_balance!(ALICE.into(), HDX, ALICE_INITIAL_NATIVE_BALANCE - dca_budget);
			assert_reserved_balance!(&ALICE.into(), HDX, dca_budget - 3 * fee);
			assert_eq!(DCA::retries_on_error(schedule_id), 3);

			//After this retry we terminate
			set_relaychain_block_number(82);
			assert_balance!(ALICE.into(), DAI, ALICE_INITIAL_DAI_BALANCE);
			assert_balance!(ALICE.into(), HDX, ALICE_INITIAL_NATIVE_BALANCE - 4 * fee);
			assert_reserved_balance!(&ALICE.into(), HDX, 0);
			assert_eq!(DCA::retries_on_error(schedule_id), 0);
			let schedule = DCA::schedules(schedule_id);
			assert!(schedule.is_none());
		});
	}

	#[test]
	fn buy_schedule_execution_should_work_when_asset_in_is_hub_asset() {
		TestNet::reset();
		Hydra::execute_with(|| {
			//Arrange
			init_omnipool_with_oracle_for_block_10();

			let alice_init_hub_balance = 5000 * UNITS;
			set_alice_lrna_balance(alice_init_hub_balance);

			let dca_budget = 2500 * UNITS;

			let amount_out = 100 * UNITS;
			let schedule1 = schedule_fake_with_buy_order(PoolType::Omnipool, LRNA, DAI, amount_out, dca_budget);
			create_schedule(ALICE, schedule1);

			assert_balance!(ALICE.into(), LRNA, alice_init_hub_balance - dca_budget);
			assert_balance!(ALICE.into(), DAI, ALICE_INITIAL_DAI_BALANCE);
			assert_reserved_balance!(&ALICE.into(), LRNA, dca_budget);
			assert_balance!(&Treasury::account_id(), LRNA, 0);

			//Act
			set_relaychain_block_number(12);

			//Assert
			let fee = Currencies::free_balance(LRNA, &Treasury::account_id());
			let amount_in = 70175440083618;
			assert_balance!(ALICE.into(), DAI, ALICE_INITIAL_DAI_BALANCE + amount_out);
			assert_balance!(ALICE.into(), LRNA, alice_init_hub_balance - dca_budget);
			assert_reserved_balance!(&ALICE.into(), LRNA, dca_budget - amount_in - fee);

			let treasury_balance = Currencies::free_balance(LRNA, &Treasury::account_id());
			assert!(treasury_balance > 0);
		});
	}

	#[test]
	fn buy_schedule_and_direct_buy_and_router_should_yield_same_result_when_selling_native_asset() {
		let amount_in = 140_421_094_431_120;
		let amount_out = 100 * UNITS;

		//DCA
		TestNet::reset();
		Hydra::execute_with(|| {
			//Arrange
			init_omnipool_with_oracle_for_block_10();

			let dca_budget = 1000 * UNITS;

			assert_balance!(ALICE.into(), HDX, ALICE_INITIAL_NATIVE_BALANCE);
			assert_balance!(ALICE.into(), DAI, ALICE_INITIAL_DAI_BALANCE);

			let schedule1 = schedule_fake_with_buy_order(PoolType::Omnipool, HDX, DAI, amount_out, dca_budget);
			create_schedule(ALICE, schedule1);

			//Act
			set_relaychain_block_number(12);

			//Assert
			let fee = Currencies::free_balance(HDX, &Treasury::account_id()) - TREASURY_ACCOUNT_INIT_BALANCE;
			assert_reserved_balance!(&ALICE.into(), HDX, dca_budget - amount_in - fee);

			assert_balance!(ALICE.into(), DAI, ALICE_INITIAL_DAI_BALANCE + amount_out);
		});

		//Direct Omnipool
		TestNet::reset();
		Hydra::execute_with(|| {
			//Arrange
			init_omnipool_with_oracle_for_block_10();

			assert_balance!(ALICE.into(), HDX, ALICE_INITIAL_NATIVE_BALANCE);
			assert_balance!(ALICE.into(), DAI, ALICE_INITIAL_DAI_BALANCE);

			//Act
			assert_ok!(Omnipool::buy(
				RuntimeOrigin::signed(ALICE.into()),
				DAI,
				HDX,
				amount_out,
				Balance::MAX,
			));

			//Assert
			assert_balance!(ALICE.into(), HDX, ALICE_INITIAL_NATIVE_BALANCE - amount_in);
			assert_balance!(ALICE.into(), DAI, ALICE_INITIAL_DAI_BALANCE + amount_out);
		});

		//Router
		TestNet::reset();
		Hydra::execute_with(|| {
			//Arrange
			init_omnipool_with_oracle_for_block_10();

			assert_balance!(ALICE.into(), HDX, ALICE_INITIAL_NATIVE_BALANCE);
			assert_balance!(ALICE.into(), DAI, ALICE_INITIAL_DAI_BALANCE);

			//Act
			let trade = vec![Trade {
				pool: PoolType::Omnipool,
				asset_in: HDX,
				asset_out: DAI,
			}];
			assert_ok!(Router::buy(
				RuntimeOrigin::signed(ALICE.into()),
				HDX,
				DAI,
				amount_out,
				Balance::MAX,
				trade
			));

			//Assert
			assert_balance!(ALICE.into(), HDX, ALICE_INITIAL_NATIVE_BALANCE - amount_in);
			assert_balance!(ALICE.into(), DAI, ALICE_INITIAL_DAI_BALANCE + amount_out);
		});
	}

	#[test]
	fn buy_schedule_and_direct_buy_and_router_should_yield_same_result_when_asset_in_is_hub_asset() {
		let amount_in = 70_175_440_083_618;
		let amount_out = 100 * UNITS;

		//DCA
		TestNet::reset();
		Hydra::execute_with(|| {
			//Arrange
			let alice_init_lrna_balance = 5000 * UNITS;
			set_alice_lrna_balance(alice_init_lrna_balance);

			init_omnipool_with_oracle_for_block_10();

			let dca_budget = 1000 * UNITS;

			assert_balance!(ALICE.into(), LRNA, alice_init_lrna_balance);
			assert_balance!(ALICE.into(), DAI, ALICE_INITIAL_DAI_BALANCE);

			let schedule1 = schedule_fake_with_buy_order(PoolType::Omnipool, LRNA, DAI, amount_out, dca_budget);
			create_schedule(ALICE, schedule1);

			//Act
			set_relaychain_block_number(12);

			//Assert
			let fee = Currencies::free_balance(LRNA, &Treasury::account_id());
			assert_reserved_balance!(&ALICE.into(), LRNA, dca_budget - amount_in - fee);

			assert_balance!(ALICE.into(), DAI, ALICE_INITIAL_DAI_BALANCE + amount_out);
		});

		//Direct Omnipool
		TestNet::reset();
		Hydra::execute_with(|| {
			//Arrange
			let alice_init_lrna_balance = 5000 * UNITS;
			set_alice_lrna_balance(alice_init_lrna_balance);

			init_omnipool_with_oracle_for_block_10();

			assert_balance!(ALICE.into(), LRNA, alice_init_lrna_balance);
			assert_balance!(ALICE.into(), DAI, ALICE_INITIAL_DAI_BALANCE);

			//Act
			assert_ok!(Omnipool::buy(
				RuntimeOrigin::signed(ALICE.into()),
				DAI,
				LRNA,
				amount_out,
				Balance::MAX,
			));

			//Assert
			assert_balance!(ALICE.into(), LRNA, alice_init_lrna_balance - amount_in);
			assert_balance!(ALICE.into(), DAI, ALICE_INITIAL_DAI_BALANCE + amount_out);
		});

		//Router
		TestNet::reset();
		Hydra::execute_with(|| {
			//Arrange
			let alice_init_lrna_balance = 5000 * UNITS;
			set_alice_lrna_balance(alice_init_lrna_balance);

			init_omnipool_with_oracle_for_block_10();

			assert_balance!(ALICE.into(), LRNA, alice_init_lrna_balance);
			assert_balance!(ALICE.into(), DAI, ALICE_INITIAL_DAI_BALANCE);

			//Act
			let trade = vec![Trade {
				pool: PoolType::Omnipool,
				asset_in: LRNA,
				asset_out: DAI,
			}];
			assert_ok!(Router::buy(
				RuntimeOrigin::signed(ALICE.into()),
				LRNA,
				DAI,
				amount_out,
				Balance::MAX,
				trade
			));

			//Assert
			assert_balance!(ALICE.into(), LRNA, alice_init_lrna_balance - amount_in);
			assert_balance!(ALICE.into(), DAI, ALICE_INITIAL_DAI_BALANCE + amount_out);
		});
	}

	#[test]
	fn full_buy_dca_should_be_executed_then_completed() {
		TestNet::reset();
		Hydra::execute_with(|| {
			//Arrange
			init_omnipool_with_oracle_for_block_10();

			let dca_budget = 1000 * UNITS;
			let schedule1 = schedule_fake_with_buy_order(PoolType::Omnipool, HDX, DAI, 100 * UNITS, dca_budget);
			create_schedule(ALICE, schedule1);

			assert_balance!(ALICE.into(), DAI, ALICE_INITIAL_DAI_BALANCE);
			assert_balance!(ALICE.into(), HDX, ALICE_INITIAL_NATIVE_BALANCE - dca_budget);
			assert_balance!(&Treasury::account_id(), HDX, TREASURY_ACCOUNT_INIT_BALANCE);
			assert_reserved_balance!(&ALICE.into(), HDX, dca_budget);

			//Act
			run_to_block(11, 50);

			//Assert
			assert_balance!(ALICE.into(), DAI, ALICE_INITIAL_DAI_BALANCE + 700 * UNITS);

			//Because the last trade is not enough for a whole trade, it is returned to the user
			let amount_in = 140_421_094_431_120;
			let alice_new_hdx_balance = Currencies::free_balance(HDX, &ALICE.into());
			assert!(alice_new_hdx_balance < amount_in);
			assert!(alice_new_hdx_balance > 0);

			assert_reserved_balance!(&ALICE.into(), HDX, 0);

			let schedule = DCA::schedules(0);
			assert!(schedule.is_none());
		});
	}

	#[test]
	fn sell_schedule_execution_should_work_when_block_is_initialized() {
		TestNet::reset();
		Hydra::execute_with(|| {
			//Arrange
			init_omnipool_with_oracle_for_block_10();
			let alice_init_hdx_balance = 5000 * UNITS;
			assert_ok!(Balances::force_set_balance(
				RuntimeOrigin::root(),
				ALICE.into(),
				alice_init_hdx_balance,
			));

			let dca_budget = 1100 * UNITS;
			let amount_to_sell = 100 * UNITS;
			let schedule1 =
				schedule_fake_with_sell_order(ALICE, PoolType::Omnipool, dca_budget, HDX, DAI, amount_to_sell);
			create_schedule(ALICE, schedule1);

			assert_balance!(ALICE.into(), HDX, alice_init_hdx_balance - dca_budget);
			assert_balance!(ALICE.into(), DAI, ALICE_INITIAL_DAI_BALANCE);
			assert_reserved_balance!(&ALICE.into(), HDX, dca_budget);
			assert_balance!(&Treasury::account_id(), HDX, TREASURY_ACCOUNT_INIT_BALANCE);

			//Act
			set_relaychain_block_number(12);

			//Assert
			let amount_out = 71_214_372_591_631;
			let fee = Currencies::free_balance(HDX, &Treasury::account_id()) - TREASURY_ACCOUNT_INIT_BALANCE;
			assert!(fee > 0, "Treasury got rugged");

			assert_balance!(ALICE.into(), DAI, ALICE_INITIAL_DAI_BALANCE + amount_out);
			assert_balance!(ALICE.into(), HDX, alice_init_hdx_balance - dca_budget);
			assert_reserved_balance!(&ALICE.into(), HDX, dca_budget - amount_to_sell - fee);
		});
	}

	#[test]
	fn sell_schedule_be_retried_when_route_is_invalid() {
		TestNet::reset();
		Hydra::execute_with(|| {
			//Arrange
			init_omnipool_with_oracle_for_block_10();

			assert_ok!(Currencies::update_balance(
				RuntimeOrigin::root(),
				BOB.into(),
				ETH,
				1_000 * UNITS as i128,
			));
			let position_id = hydradx_runtime::Omnipool::next_position_id();

			assert_ok!(hydradx_runtime::Omnipool::add_token(
				hydradx_runtime::RuntimeOrigin::root(),
				ETH,
				FixedU128::from_rational(3, 10),
				Permill::from_percent(60),
				BOB.into(),
			));

			rococo_run_to_block(12);

			let alice_init_hdx_balance = 5000 * UNITS;
			assert_ok!(Balances::force_set_balance(
				RuntimeOrigin::root(),
				ALICE.into(),
				alice_init_hdx_balance,
			));

			let dca_budget = 1100 * UNITS;
			let amount_to_sell = 100 * UNITS;
			let schedule1 =
				schedule_fake_with_sell_order(ALICE, PoolType::Omnipool, dca_budget, HDX, ETH, amount_to_sell);
			create_schedule(ALICE, schedule1);

			assert_balance!(ALICE.into(), HDX, alice_init_hdx_balance - dca_budget);
			assert_balance!(ALICE.into(), DAI, ALICE_INITIAL_DAI_BALANCE);
			assert_reserved_balance!(&ALICE.into(), HDX, dca_budget);
			assert_balance!(&Treasury::account_id(), HDX, TREASURY_ACCOUNT_INIT_BALANCE);

			//Act
			//Remove ETH token resulting invalid route

			assert_ok!(hydradx_runtime::Omnipool::set_asset_tradable_state(
				hydradx_runtime::RuntimeOrigin::root(),
				ETH,
				Tradability::ADD_LIQUIDITY | Tradability::REMOVE_LIQUIDITY
			));
			let position =
				pallet_omnipool::Pallet::<hydradx_runtime::Runtime>::load_position(position_id, BOB.into()).unwrap();
			assert_ok!(hydradx_runtime::Omnipool::remove_liquidity(
				hydradx_runtime::RuntimeOrigin::signed(BOB.into()),
				position_id,
				position.shares,
			));

			assert_ok!(hydradx_runtime::Omnipool::set_asset_tradable_state(
				hydradx_runtime::RuntimeOrigin::root(),
				ETH,
				Tradability::FROZEN
			));
			assert_ok!(hydradx_runtime::Omnipool::remove_token(
				hydradx_runtime::RuntimeOrigin::root(),
				ETH,
				BOB.into(),
			));
			rococo_run_to_block(14);

			//Assert
			let schedule_id = 0;
			let schedule = DCA::schedules(schedule_id);
			assert!(schedule.is_some());
			assert_eq!(DCA::retries_on_error(schedule_id), 1);
		});
	}

	#[test]
<<<<<<< HEAD
	fn insufficient_fee_asset_should_be_swapped_for_dot() {
		TestNet::reset();
		Hydra::execute_with(|| {
			let _ = with_transaction(|| {
				hydradx_runtime::AssetRegistry::set_location(DOT, DOT_ASSET_LOCATION).unwrap();

				//Arrange
				init_omnipool_with_oracle_for_block_10();

				let name = b"INSUF1".to_vec();
				let insufficient_asset = AssetRegistry::register_insufficient_asset(
					None,
					Some(name.try_into().unwrap()),
					AssetKind::External,
					Some(1_000),
					None,
					None,
					None,
					None,
				)
				.unwrap();
				create_xyk_pool(insufficient_asset, 10000 * UNITS, DAI, 20000 * UNITS);
				create_xyk_pool(insufficient_asset, 1000000 * UNITS, DOT, 1000000000000);
				assert_ok!(hydradx_runtime::EmaOracle::add_oracle(
					RuntimeOrigin::root(),
					primitives::constants::chain::XYK_SOURCE,
					(DOT, insufficient_asset)
				));
				//Populate oracLe
				assert_ok!(Currencies::update_balance(
					RawOrigin::Root.into(),
					BOB.into(),
					insufficient_asset,
					200 * UNITS as i128,
				));

				assert_ok!(XYK::sell(
					RuntimeOrigin::signed(BOB.into()),
					insufficient_asset,
					DOT,
					100 * UNITS,
					0,
					false
				));

				set_relaychain_block_number(11);

				//init_omnipool_with_oracle_for_block_10();
				let alice_init_insuff_balance = 10000000 * UNITS;
				assert_ok!(Currencies::update_balance(
					RawOrigin::Root.into(),
					ALICE.into(),
					insufficient_asset,
					alice_init_insuff_balance as i128,
				));

				add_dot_as_payment_currency_with_details(100 * UNITS, FixedU128::from_rational(2000, 1));

				set_relaychain_block_number(12);

				let dca_budget = 500000 * UNITS;
				let amount_to_sell = 10000 * UNITS;
				let schedule1 = schedule_fake_with_sell_order(
					ALICE,
					PoolType::XYK,
					dca_budget,
					insufficient_asset,
					DOT,
					amount_to_sell,
				);

				let init_treasury_balance = Currencies::free_balance(HDX, &Treasury::account_id());

				create_schedule(ALICE, schedule1.clone());

				assert_balance!(ALICE.into(), insufficient_asset, alice_init_insuff_balance - dca_budget);
				assert_balance!(ALICE.into(), DAI, ALICE_INITIAL_DAI_BALANCE);
				assert_reserved_balance!(&ALICE.into(), insufficient_asset, dca_budget);
				assert_balance!(&Treasury::account_id(), insufficient_asset, 0);

				//We get these xyk pool data before execution to later calculate the proper fee amount in insufficient asset
				let asset_pair_account =
					<hydradx_runtime::Runtime as pallet_xyk::Config>::AssetPairAccountId::from_assets(
						insufficient_asset,
						DOT,
						"xyk",
					);
				let in_reserve = Currencies::free_balance(insufficient_asset, &asset_pair_account.clone());
				let out_reserve = Currencies::free_balance(DOT, &asset_pair_account);

				//Act
				set_relaychain_block_number(13);

				//Assert
				let new_treasury_balance = Currencies::free_balance(HDX, &Treasury::account_id());
				assert_eq!(new_treasury_balance, init_treasury_balance);

				//No insufficient asset should be accumulated
				assert_balance!(&Treasury::account_id(), insufficient_asset, 0);

				let fee_in_dot = Currencies::free_balance(DOT, &Treasury::account_id());
				assert!(fee_in_dot > 0, "Treasury got rugged");

				assert_balance!(ALICE.into(), insufficient_asset, alice_init_insuff_balance - dca_budget);

				let fee_in_insufficient =
					hydra_dx_math::xyk::calculate_in_given_out(out_reserve, in_reserve, fee_in_dot).unwrap();
				let xyk_trade_fee_in_insufficient =
					hydra_dx_math::fee::calculate_pool_trade_fee(fee_in_insufficient, (3, 1000)).unwrap();

				assert_reserved_balance!(
					&ALICE.into(),
					insufficient_asset,
					dca_budget - amount_to_sell - fee_in_insufficient - xyk_trade_fee_in_insufficient
				);

				TransactionOutcome::Commit(DispatchResult::Ok(()))
			});
		});
	}

	#[test]
	fn insufficient_fee_asset_should_be_swapped_for_dot_when_dot_reseve_is_relative_low() {
		TestNet::reset();
		Hydra::execute_with(|| {
			let _ = with_transaction(|| {
				hydradx_runtime::AssetRegistry::set_location(DOT, DOT_ASSET_LOCATION).unwrap();

				//Arrange
				init_omnipool_with_oracle_for_block_10();
				add_dot_as_payment_currency();

				let name = b"INSUF1".to_vec();
				let insufficient_asset = AssetRegistry::register_insufficient_asset(
					None,
					Some(name.try_into().unwrap()),
					AssetKind::External,
					Some(1_000),
					None,
					None,
					None,
					None,
				)
				.unwrap();
				create_xyk_pool(insufficient_asset, 10000 * UNITS, DAI, 20000 * UNITS);
				create_xyk_pool(insufficient_asset, 1000000 * UNITS, DOT, 1200000 * UNITS);

				assert_ok!(hydradx_runtime::EmaOracle::add_oracle(
					RuntimeOrigin::root(),
					primitives::constants::chain::XYK_SOURCE,
					(DOT, insufficient_asset)
				));
				//Populate oracLe
				assert_ok!(Currencies::update_balance(
					RawOrigin::Root.into(),
					BOB.into(),
					insufficient_asset,
					200 * UNITS as i128,
				));

				assert_ok!(XYK::sell(
					RuntimeOrigin::signed(BOB.into()),
					insufficient_asset,
					DOT,
					UNITS,
					0,
					false
				));

				set_relaychain_block_number(11);

				//init_omnipool_with_oracle_for_block_10();
				let alice_init_insuff_balance = 10000 * UNITS;
				assert_ok!(Currencies::update_balance(
					RawOrigin::Root.into(),
					ALICE.into(),
					insufficient_asset,
					alice_init_insuff_balance as i128,
				));

				let dca_budget = 5000 * UNITS;
				let amount_to_sell = 100 * UNITS;
				let schedule1 = schedule_fake_with_sell_order(
					ALICE,
					PoolType::XYK,
					dca_budget,
					insufficient_asset,
					DOT,
					amount_to_sell,
				);

				let init_treasury_balance = Currencies::free_balance(HDX, &Treasury::account_id());

				create_schedule(ALICE, schedule1);

				assert_balance!(ALICE.into(), insufficient_asset, alice_init_insuff_balance - dca_budget);
				assert_balance!(ALICE.into(), DAI, ALICE_INITIAL_DAI_BALANCE);
				assert_reserved_balance!(&ALICE.into(), insufficient_asset, dca_budget);
				assert_balance!(&Treasury::account_id(), insufficient_asset, 0);

				//We get these xyk pool data before execution to later calculate the proper fee amount in insufficient asset
				let asset_pair_account =
					<hydradx_runtime::Runtime as pallet_xyk::Config>::AssetPairAccountId::from_assets(
						insufficient_asset,
						DOT,
						"xyk",
					);
				let in_reserve = Currencies::free_balance(insufficient_asset, &asset_pair_account.clone());
				let out_reserve = Currencies::free_balance(DOT, &asset_pair_account);

				//Act
				set_relaychain_block_number(12);

				//Assert
				let new_treasury_balance = Currencies::free_balance(HDX, &Treasury::account_id());
				assert_eq!(new_treasury_balance, init_treasury_balance);

				//No insufficient asset should be accumulated
				assert_balance!(&Treasury::account_id(), insufficient_asset, 0);

				let fee_in_dot = Currencies::free_balance(DOT, &Treasury::account_id());
				assert!(fee_in_dot > 0, "Treasury got rugged");

				assert_balance!(ALICE.into(), insufficient_asset, alice_init_insuff_balance - dca_budget);

				let fee_in_insufficient =
					hydra_dx_math::xyk::calculate_in_given_out(out_reserve, in_reserve, fee_in_dot).unwrap();
				let xyk_trade_fee_in_insufficient =
					hydra_dx_math::fee::calculate_pool_trade_fee(fee_in_insufficient, (3, 1000)).unwrap();
				assert_reserved_balance!(
					&ALICE.into(),
					insufficient_asset,
					dca_budget - amount_to_sell - fee_in_insufficient - xyk_trade_fee_in_insufficient
				);

				TransactionOutcome::Commit(DispatchResult::Ok(()))
			});
		});
	}

	#[test]
	fn insufficient_fee_asset_should_work_for_bigger_route() {
		TestNet::reset();
		Hydra::execute_with(|| {
			let _ = with_transaction(|| {
				hydradx_runtime::AssetRegistry::set_location(DOT, DOT_ASSET_LOCATION).unwrap();

				//Arrange
				init_omnipool_with_oracle_for_block_10();
				add_dot_as_payment_currency();

				let name = b"INSUF1".to_vec();
				let insufficient_asset = AssetRegistry::register_insufficient_asset(
					None,
					Some(name.try_into().unwrap()),
					AssetKind::External,
					Some(1_000),
					None,
					None,
					None,
					None,
				)
				.unwrap();
				create_xyk_pool(insufficient_asset, 10000 * UNITS, DAI, 20000 * UNITS);
				create_xyk_pool(insufficient_asset, 1000000 * UNITS, DOT, 1200000 * UNITS);
				assert_ok!(hydradx_runtime::EmaOracle::add_oracle(
					RuntimeOrigin::root(),
					primitives::constants::chain::XYK_SOURCE,
					(DOT, insufficient_asset)
				));
				//Populate oracLe
				assert_ok!(Currencies::update_balance(
					RawOrigin::Root.into(),
					BOB.into(),
					insufficient_asset,
					200 * UNITS as i128,
				));
				assert_ok!(XYK::sell(
					RuntimeOrigin::signed(BOB.into()),
					insufficient_asset,
					DOT,
					UNITS,
					0,
					false
				));

				set_relaychain_block_number(11);

				//init_omnipool_with_oracle_for_block_10();
				let alice_init_insuff_balance = 10000 * UNITS;
				assert_ok!(Currencies::update_balance(
					RawOrigin::Root.into(),
					ALICE.into(),
					insufficient_asset,
					alice_init_insuff_balance as i128,
				));
				let dca_budget = 5000 * UNITS;
				let amount_to_sell = 150 * UNITS;
				let route = vec![
					Trade {
						pool: PoolType::XYK,
						asset_in: insufficient_asset,
						asset_out: DOT,
					},
					Trade {
						pool: PoolType::Omnipool,
						asset_in: DOT,
						asset_out: HDX,
					},
				];
				let schedule1 = schedule_fake_with_sell_order_with_route(
					ALICE,
					dca_budget,
					insufficient_asset,
					HDX,
					amount_to_sell,
					route,
				);
				let init_treasury_balance = Currencies::free_balance(HDX, &Treasury::account_id());

				create_schedule(ALICE, schedule1);

				assert_balance!(ALICE.into(), insufficient_asset, alice_init_insuff_balance - dca_budget);
				assert_reserved_balance!(&ALICE.into(), insufficient_asset, dca_budget);
				assert_balance!(&Treasury::account_id(), insufficient_asset, 0);

				//We get these xyk pool data before execution to later calculate the proper fee amount in insufficient asset
				let asset_pair_account =
					<hydradx_runtime::Runtime as pallet_xyk::Config>::AssetPairAccountId::from_assets(
						insufficient_asset,
						DOT,
						"xyk",
					);
				let in_reserve = Currencies::free_balance(insufficient_asset, &asset_pair_account.clone());
				let out_reserve = Currencies::free_balance(DOT, &asset_pair_account);

				//Act
				set_relaychain_block_number(12);

				//Assert
				let new_treasury_balance = Currencies::free_balance(HDX, &Treasury::account_id());
				assert_eq!(new_treasury_balance, init_treasury_balance);

				//No insufficient asset should be accumulated
				assert_balance!(&Treasury::account_id(), insufficient_asset, 0);

				let fee_in_dot = Currencies::free_balance(DOT, &Treasury::account_id());
				assert!(fee_in_dot > 0, "Treasury got rugged");

				assert_balance!(ALICE.into(), insufficient_asset, alice_init_insuff_balance - dca_budget);

				let fee_in_insufficient =
					hydra_dx_math::xyk::calculate_in_given_out(out_reserve, in_reserve, fee_in_dot).unwrap();
				let xyk_trade_fee_in_insufficient =
					hydra_dx_math::fee::calculate_pool_trade_fee(fee_in_insufficient, (3, 1000)).unwrap();
				assert_reserved_balance!(
					&ALICE.into(),
					insufficient_asset,
					dca_budget - amount_to_sell - fee_in_insufficient - xyk_trade_fee_in_insufficient
				);

				TransactionOutcome::Commit(DispatchResult::Ok(()))
			});
		});
	}

	#[test]
	fn sell_schedule_should_sell_remaining_in_next_trade_when_there_is_not_enough_left() {
		TestNet::reset();
		Hydra::execute_with(|| {
			//Arrange
			init_omnipool_with_oracle_for_block_10();
			let alice_init_hdx_balance = 5000 * UNITS;
			assert_ok!(Balances::force_set_balance(
				RuntimeOrigin::root(),
				ALICE.into(),
				alice_init_hdx_balance,
			));

			let dca_budget = 1000 * UNITS;
			let amount_to_sell = 700 * UNITS;
			let schedule1 =
				schedule_fake_with_sell_order(ALICE, PoolType::Omnipool, dca_budget, HDX, DAI, amount_to_sell);
			create_schedule(ALICE, schedule1);

			assert_balance!(ALICE.into(), HDX, alice_init_hdx_balance - dca_budget);
			assert_balance!(ALICE.into(), DAI, ALICE_INITIAL_DAI_BALANCE);
			assert_reserved_balance!(&ALICE.into(), HDX, dca_budget);
			assert_balance!(&Treasury::account_id(), HDX, TREASURY_ACCOUNT_INIT_BALANCE);

			//Act
			run_to_block(11, 15);

			//Assert
			let schedule_id = 0;
			let schedule = DCA::schedules(schedule_id);
			assert!(schedule.is_none());

			assert_balance!(ALICE.into(), HDX, alice_init_hdx_balance - dca_budget);
			assert_reserved_balance!(&ALICE.into(), HDX, 0);
		});
	}

	#[test]
=======
>>>>>>> e55f37ba
	fn sell_schedule_execution_should_work_without_route() {
		TestNet::reset();
		Hydra::execute_with(|| {
			//Arrange
			init_omnipool_with_oracle_for_block_10();

			let alice_init_hdx_balance = 5000 * UNITS;
			assert_ok!(Balances::force_set_balance(
				RuntimeOrigin::root(),
				ALICE.into(),
				alice_init_hdx_balance,
			));

			let dca_budget = 1000 * UNITS;

			assert_balance!(ALICE.into(), HDX, alice_init_hdx_balance);

			let amount_in = 100 * UNITS;
			let no_route = vec![];
			let schedule1 = schedule_fake_with_sell_order_with_route(ALICE, dca_budget, HDX, DAI, amount_in, no_route);
			create_schedule(ALICE, schedule1);

			assert_balance!(ALICE.into(), HDX, alice_init_hdx_balance - dca_budget);
			assert_balance!(ALICE.into(), DAI, ALICE_INITIAL_DAI_BALANCE);
			assert_reserved_balance!(&ALICE.into(), HDX, dca_budget);
			assert_balance!(&Treasury::account_id(), HDX, TREASURY_ACCOUNT_INIT_BALANCE);

			//Act
			set_relaychain_block_number(12);

			//Assert
			let fee = Currencies::free_balance(HDX, &Treasury::account_id()) - TREASURY_ACCOUNT_INIT_BALANCE;
			assert!(fee > 0, "Treasury got rugged");

			assert_balance!(ALICE.into(), HDX, alice_init_hdx_balance - dca_budget);
			assert_balance!(ALICE.into(), DAI, ALICE_INITIAL_DAI_BALANCE + 71214372591631);
			assert_reserved_balance!(&ALICE.into(), HDX, dca_budget - amount_in - fee);
		});
	}

	#[test]
	fn sell_schedule_should_be_terminated_after_retries() {
		TestNet::reset();
		Hydra::execute_with(|| {
			//Arrange
			init_omnipool_with_oracle_for_block_10();
			let alice_init_hdx_balance = 5000 * UNITS;
			assert_ok!(Balances::force_set_balance(
				RuntimeOrigin::root(),
				ALICE.into(),
				alice_init_hdx_balance,
			));

			let dca_budget = 1100 * UNITS;
			let amount_to_sell = 100 * UNITS;
			let schedule1 = Schedule {
				owner: AccountId::from(ALICE),
				period: 5u32,
				total_amount: dca_budget,
				max_retries: None,
				stability_threshold: None,
				slippage: Some(Permill::from_percent(1)),
				order: Order::Sell {
					asset_in: HDX,
					asset_out: DAI,
					amount_in: amount_to_sell,
					min_amount_out: Balance::MAX,
					route: create_bounded_vec(vec![Trade {
						pool: PoolType::Omnipool,
						asset_in: HDX,
						asset_out: DAI,
					}]),
				},
			};
			create_schedule(ALICE, schedule1);

			assert_balance!(ALICE.into(), HDX, alice_init_hdx_balance - dca_budget);
			assert_balance!(ALICE.into(), DAI, ALICE_INITIAL_DAI_BALANCE);
			assert_reserved_balance!(&ALICE.into(), HDX, dca_budget);

			//Act and Assert
			let schedule_id = 0;

			set_relaychain_block_number(12);
			let fee = Currencies::free_balance(HDX, &Treasury::account_id()) - TREASURY_ACCOUNT_INIT_BALANCE;

			assert_balance!(ALICE.into(), HDX, alice_init_hdx_balance - dca_budget);
			assert_balance!(ALICE.into(), DAI, ALICE_INITIAL_DAI_BALANCE);
			assert_reserved_balance!(&ALICE.into(), HDX, dca_budget - fee);

			assert_eq!(DCA::retries_on_error(schedule_id), 1);

			set_relaychain_block_number(22);
			assert_balance!(ALICE.into(), HDX, alice_init_hdx_balance - dca_budget);
			assert_balance!(ALICE.into(), DAI, ALICE_INITIAL_DAI_BALANCE);
			assert_reserved_balance!(&ALICE.into(), HDX, dca_budget - 2 * fee);
			assert_eq!(DCA::retries_on_error(schedule_id), 2);

			set_relaychain_block_number(42);
			assert_balance!(ALICE.into(), HDX, alice_init_hdx_balance - dca_budget);
			assert_balance!(ALICE.into(), DAI, ALICE_INITIAL_DAI_BALANCE);
			assert_reserved_balance!(&ALICE.into(), HDX, dca_budget - 3 * fee);
			assert_eq!(DCA::retries_on_error(schedule_id), 3);

			//At this point, the schedule will be terminated as retries max number of times
			set_relaychain_block_number(82);
			assert_balance!(ALICE.into(), DAI, ALICE_INITIAL_DAI_BALANCE);
			assert_balance!(ALICE.into(), HDX, alice_init_hdx_balance - 4 * fee);
			assert_reserved_balance!(&ALICE.into(), HDX, 0);
			assert_eq!(DCA::retries_on_error(schedule_id), 0);
			let schedule = DCA::schedules(schedule_id);
			assert!(schedule.is_none());
		});
	}

	#[test]
	fn sell_schedule_execution_should_work_when_hub_asset_is_sold() {
		TestNet::reset();
		Hydra::execute_with(|| {
			//Arrange
			init_omnipool_with_oracle_for_block_10();

			let alice_init_hub_balance = 5000 * UNITS;
			set_alice_lrna_balance(alice_init_hub_balance);

			let dca_budget = 2500 * UNITS;
			let amount_to_sell = 100 * UNITS;
			let schedule1 =
				schedule_fake_with_sell_order(ALICE, PoolType::Omnipool, dca_budget, LRNA, DAI, amount_to_sell);
			create_schedule(ALICE, schedule1);

			assert_balance!(ALICE.into(), LRNA, alice_init_hub_balance - dca_budget);
			assert_balance!(ALICE.into(), DAI, ALICE_INITIAL_DAI_BALANCE);
			assert_reserved_balance!(&ALICE.into(), LRNA, dca_budget);
			assert_balance!(&Treasury::account_id(), LRNA, 0);

			//Act
			set_relaychain_block_number(12);

			//Assert
			let amount_out = 142499995765917;
			let fee = Currencies::free_balance(LRNA, &Treasury::account_id());
			let treasury_balance = Currencies::free_balance(LRNA, &Treasury::account_id());
			assert!(treasury_balance > 0);

			assert_balance!(ALICE.into(), DAI, ALICE_INITIAL_DAI_BALANCE + amount_out);
			assert_balance!(ALICE.into(), LRNA, alice_init_hub_balance - dca_budget);
			assert_reserved_balance!(&ALICE.into(), LRNA, dca_budget - amount_to_sell - fee);
		});
	}

	#[test]
	fn sell_schedule_and_direct_omnipool_sell_and_router_should_yield_same_result_when_native_asset_sold() {
		let amount_out = 71_214_372_591_631;
		let amount_to_sell = 100 * UNITS;

		//DCA
		TestNet::reset();
		Hydra::execute_with(|| {
			//Arrange
			init_omnipool_with_oracle_for_block_10();
			let alice_init_hdx_balance = 5000 * UNITS;
			assert_ok!(Balances::force_set_balance(
				RuntimeOrigin::root(),
				ALICE.into(),
				alice_init_hdx_balance,
			));

			let dca_budget = 1100 * UNITS;
			let schedule1 =
				schedule_fake_with_sell_order(ALICE, PoolType::Omnipool, dca_budget, HDX, DAI, amount_to_sell);
			create_schedule(ALICE, schedule1);

			assert_balance!(ALICE.into(), HDX, alice_init_hdx_balance - dca_budget);
			assert_balance!(ALICE.into(), DAI, ALICE_INITIAL_DAI_BALANCE);
			assert_reserved_balance!(&ALICE.into(), HDX, dca_budget);

			//Act
			set_relaychain_block_number(12);

			//Assert
			let fee = Currencies::free_balance(HDX, &Treasury::account_id()) - TREASURY_ACCOUNT_INIT_BALANCE;
			assert_reserved_balance!(&ALICE.into(), HDX, dca_budget - amount_to_sell - fee);

			assert_balance!(ALICE.into(), DAI, ALICE_INITIAL_DAI_BALANCE + amount_out);
		});

		//Direct Omnipool
		TestNet::reset();
		Hydra::execute_with(|| {
			//Arrange
			init_omnipool_with_oracle_for_block_10();
			let alice_init_hdx_balance = 5000 * UNITS;
			assert_ok!(Balances::force_set_balance(
				RuntimeOrigin::root(),
				ALICE.into(),
				alice_init_hdx_balance,
			));

			//Act
			assert_ok!(Omnipool::sell(
				RuntimeOrigin::signed(ALICE.into()),
				HDX,
				DAI,
				amount_to_sell,
				0,
			));

			//Assert
			assert_balance!(ALICE.into(), HDX, alice_init_hdx_balance - amount_to_sell);
			assert_balance!(ALICE.into(), DAI, ALICE_INITIAL_DAI_BALANCE + amount_out);
		});

		//Router
		TestNet::reset();
		Hydra::execute_with(|| {
			//Arrange
			init_omnipool_with_oracle_for_block_10();
			let alice_init_hdx_balance = 5000 * UNITS;
			assert_ok!(Balances::force_set_balance(
				RuntimeOrigin::root(),
				ALICE.into(),
				alice_init_hdx_balance,
			));

			//Act
			let trade = vec![Trade {
				pool: PoolType::Omnipool,
				asset_in: HDX,
				asset_out: DAI,
			}];
			assert_ok!(Router::sell(
				RuntimeOrigin::signed(ALICE.into()),
				HDX,
				DAI,
				amount_to_sell,
				0,
				trade
			));

			//Assert
			assert_balance!(ALICE.into(), HDX, alice_init_hdx_balance - amount_to_sell);
			assert_balance!(ALICE.into(), DAI, ALICE_INITIAL_DAI_BALANCE + amount_out);
		});
	}

	#[test]
	fn sell_schedule_and_direct_omnipool_sell_and_router_should_yield_same_result_when_hub_asset_sold() {
		let amount_out = 142_499_995_765_917;
		let amount_to_sell = 100 * UNITS;

		//DCA
		TestNet::reset();
		Hydra::execute_with(|| {
			//Arrange
			init_omnipool_with_oracle_for_block_10();
			let alice_init_lrna_balance = 5000 * UNITS;
			set_alice_lrna_balance(alice_init_lrna_balance);

			let dca_budget = 1100 * UNITS;
			let schedule1 =
				schedule_fake_with_sell_order(ALICE, PoolType::Omnipool, dca_budget, LRNA, DAI, amount_to_sell);
			create_schedule(ALICE, schedule1);

			assert_balance!(ALICE.into(), LRNA, alice_init_lrna_balance - dca_budget);
			assert_reserved_balance!(&ALICE.into(), LRNA, dca_budget);
			assert_balance!(ALICE.into(), DAI, ALICE_INITIAL_DAI_BALANCE);

			//Act
			set_relaychain_block_number(12);

			//Assert
			let fee = Currencies::free_balance(LRNA, &Treasury::account_id());
			assert_reserved_balance!(&ALICE.into(), LRNA, dca_budget - amount_to_sell - fee);

			assert_balance!(ALICE.into(), DAI, ALICE_INITIAL_DAI_BALANCE + amount_out);
		});

		//Direct omnipool
		TestNet::reset();
		Hydra::execute_with(|| {
			//Arrange
			init_omnipool_with_oracle_for_block_10();

			let alice_init_lrna_balance = 5000 * UNITS;
			set_alice_lrna_balance(alice_init_lrna_balance);

			assert_balance!(ALICE.into(), LRNA, alice_init_lrna_balance);
			assert_balance!(ALICE.into(), DAI, ALICE_INITIAL_DAI_BALANCE);

			//Act
			assert_ok!(Omnipool::sell(
				RuntimeOrigin::signed(ALICE.into()),
				LRNA,
				DAI,
				amount_to_sell,
				0,
			));

			//Assert
			assert_balance!(ALICE.into(), LRNA, alice_init_lrna_balance - amount_to_sell);
			assert_balance!(ALICE.into(), DAI, ALICE_INITIAL_DAI_BALANCE + amount_out);
		});

		//Router
		TestNet::reset();
		Hydra::execute_with(|| {
			//Arrange
			init_omnipool_with_oracle_for_block_10();
			let alice_init_lrna_balance = 5000 * UNITS;
			set_alice_lrna_balance(alice_init_lrna_balance);

			//Act
			let trade = vec![Trade {
				pool: PoolType::Omnipool,
				asset_in: LRNA,
				asset_out: DAI,
			}];
			assert_ok!(Router::sell(
				RuntimeOrigin::signed(ALICE.into()),
				LRNA,
				DAI,
				amount_to_sell,
				0,
				trade
			));

			//Assert
			assert_balance!(ALICE.into(), LRNA, alice_init_lrna_balance - amount_to_sell);
			assert_balance!(ALICE.into(), DAI, ALICE_INITIAL_DAI_BALANCE + amount_out);
		});
	}

	#[test]
	fn full_sell_dca_should_be_executed_then_completed() {
		TestNet::reset();
		Hydra::execute_with(|| {
			//Arrange
			let alice_init_hdx_balance = 5000 * UNITS;
			assert_ok!(Balances::force_set_balance(
				RuntimeOrigin::root(),
				ALICE.into(),
				alice_init_hdx_balance,
			));

			init_omnipool_with_oracle_for_block_10();

			let amount_to_sell = 200 * UNITS;
			let dca_budget = 1200 * UNITS;
			let schedule1 =
				schedule_fake_with_sell_order(ALICE, PoolType::Omnipool, dca_budget, HDX, DAI, amount_to_sell);
			create_schedule(ALICE, schedule1);

			assert_balance!(ALICE.into(), HDX, alice_init_hdx_balance - dca_budget);
			assert_balance!(ALICE.into(), DAI, ALICE_INITIAL_DAI_BALANCE);
			assert_reserved_balance!(&ALICE.into(), HDX, dca_budget);

			//Act
			run_to_block(11, 100);

			//Assert
			let new_dai_balance = Currencies::free_balance(DAI, &ALICE.into());
			assert!(new_dai_balance > ALICE_INITIAL_DAI_BALANCE);

			assert_balance!(ALICE.into(), HDX, alice_init_hdx_balance - dca_budget);
			assert_reserved_balance!(&ALICE.into(), HDX, 0);

			let schedule = DCA::schedules(0);
			assert!(schedule.is_none());

			check_if_dcas_completed_without_failed_or_terminated_events();
		});
	}

	#[test]
	fn full_sell_dca_should_be_executed_then_completed_for_multiple_users() {
		TestNet::reset();
		Hydra::execute_with(|| {
			//Arrange
			let alice_init_hdx_balance = 5000 * UNITS;
			assert_ok!(Balances::force_set_balance(
				RuntimeOrigin::root(),
				ALICE.into(),
				alice_init_hdx_balance,
			));

			let bob_init_hdx_balance = 5000 * UNITS;
			assert_ok!(Balances::force_set_balance(
				RuntimeOrigin::root(),
				BOB.into(),
				bob_init_hdx_balance,
			));

			init_omnipool_with_oracle_for_block_10();

			let amount_to_sell = 200 * UNITS;
			let dca_budget = 1000 * UNITS;
			let dca_budget_for_bob = 1200 * UNITS;

			let schedule1 =
				schedule_fake_with_sell_order(ALICE, PoolType::Omnipool, dca_budget, HDX, DAI, amount_to_sell);
			let schedule2 =
				schedule_fake_with_sell_order(BOB, PoolType::Omnipool, dca_budget_for_bob, HDX, DAI, amount_to_sell);
			create_schedule(ALICE, schedule1);
			create_schedule(BOB, schedule2);

			assert_balance!(ALICE.into(), HDX, alice_init_hdx_balance - dca_budget);
			assert_balance!(ALICE.into(), DAI, ALICE_INITIAL_DAI_BALANCE);
			assert_balance!(BOB.into(), HDX, bob_init_hdx_balance - dca_budget_for_bob);
			assert_balance!(BOB.into(), DAI, BOB_INITIAL_DAI_BALANCE);
			assert_reserved_balance!(&ALICE.into(), HDX, dca_budget);
			assert_reserved_balance!(&BOB.into(), HDX, dca_budget_for_bob);

			//Act
			run_to_block(11, 100);

			//Assert
			check_if_no_failed_events();

			assert_balance!(ALICE.into(), HDX, alice_init_hdx_balance - dca_budget);
			assert_balance!(BOB.into(), HDX, bob_init_hdx_balance - dca_budget_for_bob);
			assert_reserved_balance!(&ALICE.into(), HDX, 0);
			assert_reserved_balance!(&BOB.into(), HDX, 0);

			let schedule = DCA::schedules(0);
			assert!(schedule.is_none());

			let schedule = DCA::schedules(1);
			assert!(schedule.is_none());

			check_if_dcas_completed_without_failed_or_terminated_events();
		});
	}

	#[test]
	fn multiple_full_sell_dca_should_be_executed_then_completed_for_same_user() {
		TestNet::reset();
		Hydra::execute_with(|| {
			//Arrange
			let alice_init_hdx_balance = 50000 * UNITS;
			assert_ok!(Balances::force_set_balance(
				RuntimeOrigin::root(),
				ALICE.into(),
				alice_init_hdx_balance,
			));

			init_omnipool_with_oracle_for_block_10();

			//Trade 1
			let amount_to_sell1 = 200 * UNITS;
			let dca_budget1 = 1000 * UNITS;
			let schedule1 =
				schedule_fake_with_sell_order(ALICE, PoolType::Omnipool, dca_budget1, HDX, DAI, amount_to_sell1);
			create_schedule(ALICE, schedule1);

			//Trade 2
			let amount_to_sell2 = 220 * UNITS;
			let dca_budget2 = 1500 * UNITS;
			let schedule2 =
				schedule_fake_with_sell_order(ALICE, PoolType::Omnipool, dca_budget2, HDX, DAI, amount_to_sell2);
			create_schedule(ALICE, schedule2);

			//Trade 3
			let amount_to_sell3 = 800 * UNITS;
			let dca_budget3 = 2000 * UNITS;
			let schedule3 =
				schedule_fake_with_sell_order(ALICE, PoolType::Omnipool, dca_budget3, HDX, DAI, amount_to_sell3);
			create_schedule(ALICE, schedule3);

			let budget_for_all_trades = dca_budget1 + dca_budget2 + dca_budget3;
			assert_balance!(ALICE.into(), HDX, alice_init_hdx_balance - budget_for_all_trades);
			assert_balance!(ALICE.into(), DAI, ALICE_INITIAL_DAI_BALANCE);
			assert_reserved_balance!(&ALICE.into(), HDX, budget_for_all_trades);

			//Act
			run_to_block(11, 100);

			//Assert
			assert_reserved_balance!(&ALICE.into(), HDX, 0);

			let schedule = DCA::schedules(0);
			assert!(schedule.is_none());

			let schedule = DCA::schedules(1);
			assert!(schedule.is_none());

			let schedule = DCA::schedules(2);
			assert!(schedule.is_none());

			check_if_dcas_completed_without_failed_or_terminated_events();
		});
	}

	#[test]
	fn schedules_should_be_ordered_based_on_random_number_when_executed_in_a_block() {
		TestNet::reset();
		Hydra::execute_with(|| {
			//Arrange
			let native_amount = 100000 * UNITS;
			assert_ok!(Currencies::update_balance(
				RuntimeOrigin::root(),
				ALICE.into(),
				HDX,
				native_amount as i128,
			));

			init_omnipool_with_oracle_for_block_10();

			let dca_budget = 1100 * UNITS;
			let amount_to_sell = 100 * UNITS;

			let schedule1 =
				schedule_fake_with_sell_order(ALICE, PoolType::Omnipool, dca_budget, HDX, DAI, amount_to_sell);
			let schedule2 =
				schedule_fake_with_sell_order(ALICE, PoolType::Omnipool, dca_budget, HDX, DAI, amount_to_sell);
			let schedule3 =
				schedule_fake_with_sell_order(ALICE, PoolType::Omnipool, dca_budget, HDX, DAI, amount_to_sell);
			let schedule4 =
				schedule_fake_with_sell_order(ALICE, PoolType::Omnipool, dca_budget, HDX, DAI, amount_to_sell);
			let schedule5 =
				schedule_fake_with_sell_order(ALICE, PoolType::Omnipool, dca_budget, HDX, DAI, amount_to_sell);
			let schedule6 =
				schedule_fake_with_sell_order(ALICE, PoolType::Omnipool, dca_budget, HDX, DAI, amount_to_sell);

			create_schedule(ALICE, schedule1);
			create_schedule(ALICE, schedule2);
			create_schedule(ALICE, schedule3);
			create_schedule(ALICE, schedule4);
			create_schedule(ALICE, schedule5);
			create_schedule(ALICE, schedule6);

			//Act
			run_to_block(11, 12);

			//Assert
			//We check if the schedules are processed not in the order they were created,
			// ensuring that they are sorted based on randomness
			assert_ne!(
				vec![0, 1, 2, 3, 4, 5],
				get_last_schedule_ids_from_trade_executed_events()
			)
		});
	}

	#[test]
	fn sell_schedule_should_work_when_user_has_left_less_than_existential_deposit() {
		TestNet::reset();
		Hydra::execute_with(|| {
			//Arrange
			init_omnipool_with_oracle_for_block_10();

			let amount_to_sell = 1000 * UNITS;
			let fee = DCA::get_transaction_fee(&Order::Sell {
				asset_in: HDX,
				asset_out: DAI,
				amount_in: amount_to_sell,
				min_amount_out: Balance::MIN,
				route: create_bounded_vec(vec![Trade {
					pool: PoolType::Omnipool,
					asset_in: HDX,
					asset_out: DAI,
				}]),
			})
			.unwrap();

			let alice_init_hdx_balance = 2 * (1000 * UNITS + fee) + 1;
			assert_ok!(Balances::force_set_balance(
				RuntimeOrigin::root(),
				ALICE.into(),
				alice_init_hdx_balance,
			));

			let dca_budget = 2 * (1000 * UNITS + fee);
			let schedule1 =
				schedule_fake_with_sell_order(ALICE, PoolType::Omnipool, dca_budget, HDX, DAI, amount_to_sell);
			create_schedule(ALICE, schedule1);

			assert_balance!(ALICE.into(), HDX, alice_init_hdx_balance - dca_budget);
			assert_balance!(ALICE.into(), DAI, ALICE_INITIAL_DAI_BALANCE);
			assert_reserved_balance!(&ALICE.into(), HDX, dca_budget);
			assert_balance!(&Treasury::account_id(), HDX, TREASURY_ACCOUNT_INIT_BALANCE);

			//Act
			run_to_block(11, 17);

			//Assert
			check_if_no_failed_events();
			assert_reserved_balance!(&ALICE.into(), HDX, 0);
			assert_balance!(ALICE.into(), HDX, 0);
		});
	}
}

mod fee {
	use super::*;
	use frame_support::assert_ok;
	use hydradx_runtime::DCA;
	use hydradx_traits::AssetKind;
	use sp_runtime::{FixedU128, TransactionOutcome};

	#[test]
	fn sell_tx_fee_should_be_more_for_insufficient_asset() {
		TestNet::reset();
		Hydra::execute_with(|| {
			let _ = with_transaction(|| {
				hydradx_runtime::AssetRegistry::set_location(DOT, DOT_ASSET_LOCATION).unwrap();

				//Arrange
				init_omnipool_with_oracle_for_block_10();
				add_dot_as_payment_currency();

				let name = b"INSUF1".to_vec();
				let insufficient_asset = AssetRegistry::register_insufficient_asset(
					None,
					Some(name.try_into().unwrap()),
					AssetKind::External,
					Some(1_000),
					None,
					None,
					None,
					None,
				)
				.unwrap();
				create_xyk_pool(insufficient_asset, 1000000 * UNITS, DOT, 1000000 * UNITS);
				assert_ok!(hydradx_runtime::EmaOracle::add_oracle(
					RuntimeOrigin::root(),
					primitives::constants::chain::XYK_SOURCE,
					(DOT, insufficient_asset)
				));
				//Populate oracLe
				assert_ok!(Currencies::update_balance(
					RawOrigin::Root.into(),
					BOB.into(),
					insufficient_asset,
					200 * UNITS as i128,
				));
				assert_ok!(XYK::sell(
					RuntimeOrigin::signed(BOB.into()),
					insufficient_asset,
					DOT,
					UNITS,
					0,
					false
				));

				//Arrange
				let sell_with_hdx_fee = Order::Sell {
					asset_in: DOT,
					asset_out: insufficient_asset,
					amount_in: 10000 * UNITS,
					min_amount_out: UNITS,
					route: create_bounded_vec(vec![]),
				};

				let sell_with_insufficient_fee = Order::Sell {
					asset_in: insufficient_asset,
					asset_out: DOT,
					amount_in: 10000 * UNITS,
					min_amount_out: UNITS,
					route: create_bounded_vec(vec![]),
				};

				set_relaychain_block_number(11);

				//Assert
				let fee_for_dot = DCA::get_transaction_fee(&sell_with_hdx_fee).unwrap();
				let fee_for_insufficient = DCA::get_transaction_fee(&sell_with_insufficient_fee).unwrap();

				let diff = fee_for_insufficient - fee_for_dot;
				let relative_fee_difference = FixedU128::from_rational(diff, fee_for_dot);
				let min_difference = FixedU128::from_rational(10, 100);

				//The fee with insufficient asset fee should be significantly bigger as involves more reads/writes, also due to buy swap
				assert!(relative_fee_difference > min_difference);

				TransactionOutcome::Commit(DispatchResult::Ok(()))
			});
		});
	}

	#[test]
	fn buy_tx_fee_should_be_more_for_insufficient_asset() {
		TestNet::reset();
		Hydra::execute_with(|| {
			let _ = with_transaction(|| {
				hydradx_runtime::AssetRegistry::set_location(DOT, DOT_ASSET_LOCATION).unwrap();

				//Arrange
				init_omnipool_with_oracle_for_block_10();
				add_dot_as_payment_currency();

				let name = b"INSUF1".to_vec();
				let insufficient_asset = AssetRegistry::register_insufficient_asset(
					None,
					Some(name.try_into().unwrap()),
					AssetKind::External,
					Some(1_000),
					None,
					None,
					None,
					None,
				)
				.unwrap();
				create_xyk_pool(insufficient_asset, 1000000 * UNITS, DOT, 1000000 * UNITS);
				assert_ok!(hydradx_runtime::EmaOracle::add_oracle(
					RuntimeOrigin::root(),
					primitives::constants::chain::XYK_SOURCE,
					(DOT, insufficient_asset)
				));
				//Populate oracLe
				assert_ok!(Currencies::update_balance(
					RawOrigin::Root.into(),
					BOB.into(),
					insufficient_asset,
					200 * UNITS as i128,
				));
				assert_ok!(XYK::sell(
					RuntimeOrigin::signed(BOB.into()),
					insufficient_asset,
					DOT,
					UNITS,
					0,
					false
				));

				//Arrange
				let buy_with_hdx_fee = Order::Buy {
					asset_in: DOT,
					asset_out: insufficient_asset,
					amount_out: 10000 * UNITS,
					max_amount_in: u128::MAX,
					route: create_bounded_vec(vec![]),
				};

				let buy_with_insufficient_fee = Order::Buy {
					asset_in: insufficient_asset,
					asset_out: DOT,
					amount_out: 10000 * UNITS,
					max_amount_in: u128::MAX,
					route: create_bounded_vec(vec![]),
				};

				set_relaychain_block_number(11);

				let fee_for_dot = DCA::get_transaction_fee(&buy_with_hdx_fee).unwrap();
				let fee_for_insufficient = DCA::get_transaction_fee(&buy_with_insufficient_fee).unwrap();

				let diff = fee_for_insufficient - fee_for_dot;
				let relative_fee_difference = FixedU128::from_rational(diff, fee_for_dot);
				let min_difference = FixedU128::from_rational(10, 100);

				//The fee with insufficient asset fee should be significantly bigger as involves more reads/writes, also due to buy swap
				assert!(relative_fee_difference > min_difference);

				TransactionOutcome::Commit(DispatchResult::Ok(()))
			});
		});
	}
}

mod stableswap {
	use super::*;

	#[test]
	fn sell_should_work_when_two_stableassets_swapped() {
		TestNet::reset();
		Hydra::execute_with(|| {
			let _ = with_transaction(|| {
				//Arrange
				let (pool_id, asset_a, asset_b) = init_stableswap().unwrap();

				assert_ok!(hydradx_runtime::MultiTransactionPayment::add_currency(
					RuntimeOrigin::root(),
					asset_a,
					FixedU128::from_rational(88, 100),
				));

				let alice_init_asset_a_balance = 5000 * UNITS;
				assert_ok!(Currencies::update_balance(
					RuntimeOrigin::root(),
					ALICE.into(),
					asset_a,
					alice_init_asset_a_balance as i128,
				));

				assert_ok!(Currencies::update_balance(
					RuntimeOrigin::root(),
					CHARLIE.into(),
					asset_a,
					5000 * UNITS as i128,
				));
				assert_ok!(Stableswap::sell(
					RuntimeOrigin::signed(CHARLIE.into()),
					pool_id,
					asset_a,
					asset_b,
					100 * UNITS,
					0u128,
				));

				let dca_budget = 1100 * UNITS;
				let amount_to_sell = 100 * UNITS;
				let schedule1 = schedule_fake_with_sell_order(
					ALICE,
					PoolType::Stableswap(pool_id),
					dca_budget,
					asset_a,
					asset_b,
					amount_to_sell,
				);
				set_relaychain_block_number(10);

				create_schedule(ALICE, schedule1);

				assert_balance!(ALICE.into(), asset_a, alice_init_asset_a_balance - dca_budget);
				assert_balance!(ALICE.into(), asset_b, 0);
				assert_reserved_balance!(&ALICE.into(), asset_a, dca_budget);
				assert_balance!(&Treasury::account_id(), asset_a, 0);

				//Act
				set_relaychain_block_number(12);

				//Assert
				let fee = Currencies::free_balance(asset_a, &Treasury::account_id());
				assert!(fee > 0, "The treasury did not receive the fee");
				assert_balance!(ALICE.into(), asset_a, alice_init_asset_a_balance - dca_budget);
				assert_balance!(ALICE.into(), asset_b, 98999999706917);
				assert_reserved_balance!(&ALICE.into(), asset_a, dca_budget - amount_to_sell - fee);
				TransactionOutcome::Commit(DispatchResult::Ok(()))
			});
		});
	}

	#[test]
	fn two_stableswap_asssets_should_be_swapped_when_they_have_different_decimals() {
		TestNet::reset();
		Hydra::execute_with(|| {
			let _ = with_transaction(|| {
				//Arrange
				let (pool_id, asset_a, asset_b) =
					init_stableswap_with_three_assets_having_different_decimals().unwrap();

				//Populate oracle
				assert_ok!(Currencies::update_balance(
					RuntimeOrigin::root(),
					CHARLIE.into(),
					asset_b,
					5000 * UNITS as i128,
				));
				assert_ok!(Stableswap::sell(
					RuntimeOrigin::signed(CHARLIE.into()),
					pool_id,
					asset_a,
					asset_b,
					10_000_000,
					0u128,
				));

				assert_ok!(hydradx_runtime::MultiTransactionPayment::add_currency(
					RuntimeOrigin::root(),
					asset_a,
					FixedU128::from_rational(88, 100),
				));

				let alice_init_asset_a_balance = 5000 * UNITS;
				assert_ok!(Currencies::update_balance(
					RuntimeOrigin::root(),
					ALICE.into(),
					asset_a,
					alice_init_asset_a_balance as i128,
				));

				let dca_budget = 1100 * UNITS;
				let amount_to_sell = 100 * UNITS;
				let schedule1 = schedule_fake_with_sell_order(
					ALICE,
					PoolType::Stableswap(pool_id),
					dca_budget,
					asset_a,
					asset_b,
					amount_to_sell,
				);
				set_relaychain_block_number(10);

				create_schedule(ALICE, schedule1);

				assert_balance!(ALICE.into(), asset_a, alice_init_asset_a_balance - dca_budget);
				assert_balance!(ALICE.into(), asset_b, 0);
				assert_reserved_balance!(&ALICE.into(), asset_a, dca_budget);
				assert_balance!(&Treasury::account_id(), asset_a, 0);

				//Act
				set_relaychain_block_number(12);

				//Assert
				let fee = Currencies::free_balance(asset_a, &Treasury::account_id());
				assert!(fee > 0, "The treasury did not receive the fee");
				assert_balance!(ALICE.into(), asset_a, alice_init_asset_a_balance - dca_budget);
				assert_balance!(ALICE.into(), asset_b, 93176719400532);
				assert_reserved_balance!(&ALICE.into(), asset_a, dca_budget - amount_to_sell - fee);
				TransactionOutcome::Commit(DispatchResult::Ok(()))
			});
		});
	}

	#[test]
	fn sell_should_work_with_omnipool_and_stable_trades() {
		let amount_to_sell = 200 * UNITS;
		let amount_to_receive = 197218633037720;
		//With DCA
		TestNet::reset();
		Hydra::execute_with(|| {
			let _ = with_transaction(|| {
				//Arrange
				let (pool_id, stable_asset_1, stable_asset_2) = init_stableswap().unwrap();

				assert_ok!(Currencies::update_balance(
					RuntimeOrigin::root(),
					CHARLIE.into(),
					stable_asset_1,
					10000 * UNITS as i128,
				));
				assert_ok!(Stableswap::sell(
					RuntimeOrigin::signed(CHARLIE.into()),
					pool_id,
					stable_asset_1,
					stable_asset_2,
					10000 * UNITS,
					0,
				));

				init_omnipol();
				assert_ok!(Currencies::update_balance(
					RuntimeOrigin::root(),
					Omnipool::protocol_account(),
					pool_id,
					30_000_000 * UNITS as i128,
				));

				assert_ok!(Omnipool::add_token(
					RuntimeOrigin::root(),
					pool_id,
					FixedU128::from_rational(50, 100),
					Permill::from_percent(100),
					AccountId::from(BOB),
				));
				set_zero_reward_for_referrals(pool_id);
				do_trade_to_populate_oracle(DAI, HDX, UNITS);

				set_relaychain_block_number(10);

				let alice_init_hdx_balance = 5000 * UNITS;
				assert_ok!(Balances::force_set_balance(
					RawOrigin::Root.into(),
					ALICE.into(),
					alice_init_hdx_balance,
				));

				let trades = vec![
					Trade {
						pool: PoolType::Omnipool,
						asset_in: HDX,
						asset_out: pool_id,
					},
					Trade {
						pool: PoolType::Stableswap(pool_id),
						asset_in: pool_id,
						asset_out: stable_asset_1,
					},
				];
				let dca_budget = 1100 * UNITS;

				let schedule = Schedule {
					owner: AccountId::from(ALICE),
					period: 5u32,
					total_amount: dca_budget,
					max_retries: None,
					stability_threshold: None,
					slippage: Some(Permill::from_percent(10)),
					order: Order::Sell {
						asset_in: HDX,
						asset_out: stable_asset_1,
						amount_in: amount_to_sell,
						min_amount_out: Balance::MIN,
						route: create_bounded_vec(trades),
					},
				};

				create_schedule(ALICE, schedule);

				assert_balance!(ALICE.into(), HDX, alice_init_hdx_balance - dca_budget);
				assert_balance!(ALICE.into(), stable_asset_1, 0);
				assert_reserved_balance!(&ALICE.into(), HDX, dca_budget);
				assert_balance!(&Treasury::account_id(), HDX, TREASURY_ACCOUNT_INIT_BALANCE);

				//Act
				set_relaychain_block_number(12);

				//Assert
				let fee = Currencies::free_balance(HDX, &Treasury::account_id()) - TREASURY_ACCOUNT_INIT_BALANCE;
				assert!(fee > 0, "The treasury did not receive the fee");
				assert_balance!(ALICE.into(), HDX, alice_init_hdx_balance - dca_budget);
				assert_balance!(ALICE.into(), stable_asset_1, amount_to_receive);

				assert_reserved_balance!(&ALICE.into(), HDX, dca_budget - amount_to_sell - fee);

				let treasury_balance = Currencies::free_balance(HDX, &Treasury::account_id());
				assert!(treasury_balance > TREASURY_ACCOUNT_INIT_BALANCE);

				TransactionOutcome::Commit(DispatchResult::Ok(()))
			});
		});

		//Do the same in with pool trades
		TestNet::reset();
		Hydra::execute_with(|| {
			let _ = with_transaction(|| {
				//Arrange
				let (pool_id, stable_asset_1, stable_asset_2) = init_stableswap().unwrap();
				assert_ok!(Currencies::update_balance(
					RuntimeOrigin::root(),
					CHARLIE.into(),
					stable_asset_1,
					10000 * UNITS as i128,
				));
				assert_ok!(Stableswap::sell(
					RuntimeOrigin::signed(CHARLIE.into()),
					pool_id,
					stable_asset_1,
					stable_asset_2,
					10000 * UNITS,
					0,
				));

				init_omnipol();

				assert_ok!(Currencies::update_balance(
					RuntimeOrigin::root(),
					Omnipool::protocol_account(),
					pool_id,
					30_000_000 * UNITS as i128,
				));

				assert_ok!(Omnipool::add_token(
					RuntimeOrigin::root(),
					pool_id,
					FixedU128::from_rational(50, 100),
					Permill::from_percent(100),
					AccountId::from(BOB),
				));
				set_zero_reward_for_referrals(pool_id);
				do_trade_to_populate_oracle(DAI, HDX, UNITS);

				set_relaychain_block_number(10);

				//Act
				assert_ok!(Omnipool::sell(
					RuntimeOrigin::signed(ALICE.into()),
					HDX,
					pool_id,
					amount_to_sell,
					0,
				));

				let pool_id_balance = Currencies::free_balance(pool_id, &AccountId::from(ALICE));

				assert_ok!(Stableswap::remove_liquidity_one_asset(
					RuntimeOrigin::signed(ALICE.into()),
					pool_id,
					stable_asset_1,
					pool_id_balance,
					0
				));

				//Assert
				assert_balance!(ALICE.into(), HDX, ALICE_INITIAL_NATIVE_BALANCE - amount_to_sell);
				assert_balance!(ALICE.into(), stable_asset_1, amount_to_receive);
				TransactionOutcome::Commit(DispatchResult::Ok(()))
			});
		});

		//Do the same with plain router
		TestNet::reset();
		Hydra::execute_with(|| {
			let _ = with_transaction(|| {
				//Arrange
				let (pool_id, stable_asset_1, stable_asset_2) = init_stableswap().unwrap();
				assert_ok!(Currencies::update_balance(
					RuntimeOrigin::root(),
					CHARLIE.into(),
					stable_asset_1,
					10000 * UNITS as i128,
				));
				assert_ok!(Stableswap::sell(
					RuntimeOrigin::signed(CHARLIE.into()),
					pool_id,
					stable_asset_1,
					stable_asset_2,
					10000 * UNITS,
					0,
				));

				init_omnipol();
				assert_ok!(Currencies::update_balance(
					RuntimeOrigin::root(),
					Omnipool::protocol_account(),
					pool_id,
					30_000_000 * UNITS as i128,
				));

				assert_ok!(Omnipool::add_token(
					RuntimeOrigin::root(),
					pool_id,
					FixedU128::from_rational(50, 100),
					Permill::from_percent(100),
					AccountId::from(BOB),
				));
				set_zero_reward_for_referrals(pool_id);
				do_trade_to_populate_oracle(DAI, HDX, UNITS);

				set_relaychain_block_number(10);

				let alice_init_hdx_balance = 5000 * UNITS;
				assert_ok!(Balances::force_set_balance(
					RawOrigin::Root.into(),
					ALICE.into(),
					alice_init_hdx_balance,
				));

				let trades = vec![
					Trade {
						pool: PoolType::Omnipool,
						asset_in: HDX,
						asset_out: pool_id,
					},
					Trade {
						pool: PoolType::Stableswap(pool_id),
						asset_in: pool_id,
						asset_out: stable_asset_1,
					},
				];

				assert_ok!(Router::sell(
					RuntimeOrigin::signed(ALICE.into()),
					HDX,
					stable_asset_1,
					amount_to_sell,
					0,
					trades
				));

				//Assert
				assert_balance!(ALICE.into(), HDX, alice_init_hdx_balance - amount_to_sell);
				assert_balance!(ALICE.into(), stable_asset_1, amount_to_receive);

				TransactionOutcome::Commit(DispatchResult::Ok(()))
			});
		});
	}

	#[test]
	fn sell_should_work_with_stable_trades_and_omnipool() {
		let amount_to_sell = 100 * UNITS;
		let amount_to_receive_1 = 70868187814642;
		let amount_to_receive = 70832735995328;
		TestNet::reset();
		Hydra::execute_with(|| {
			let _ = with_transaction(|| {
				//Arrange
				let (pool_id, stable_asset_1, stable_asset_2) = init_stableswap().unwrap();

				//To populate stableswap oracle
				assert_ok!(Currencies::update_balance(
					RuntimeOrigin::root(),
					CHARLIE.into(),
					stable_asset_1,
					10000 * UNITS as i128,
				));
				assert_ok!(Stableswap::sell(
					RuntimeOrigin::signed(CHARLIE.into()),
					pool_id,
					stable_asset_1,
					stable_asset_2,
					100 * UNITS,
					0,
				));

				//Set stable asset 1 as accepted payment currency
				assert_ok!(hydradx_runtime::MultiTransactionPayment::add_currency(
					RuntimeOrigin::root(),
					stable_asset_1,
					FixedU128::from_rational(50, 100),
				));

				//Init omnipool and add pool id as token
				init_omnipol();
				assert_ok!(Currencies::update_balance(
					RuntimeOrigin::root(),
					Omnipool::protocol_account(),
					pool_id,
					3000 * UNITS as i128,
				));

				assert_ok!(Omnipool::add_token(
					RuntimeOrigin::root(),
					pool_id,
					FixedU128::from_rational(50, 100),
					Permill::from_percent(100),
					AccountId::from(BOB),
				));
				set_zero_reward_for_referrals(pool_id);
				//Populate oracle with omnipool source
				assert_ok!(Tokens::set_balance(
					RawOrigin::Root.into(),
					CHARLIE.into(),
					pool_id,
					1000 * UNITS,
					0,
				));

				assert_ok!(Omnipool::sell(
					RuntimeOrigin::signed(CHARLIE.into()),
					pool_id,
					HDX,
					500 * UNITS,
					Balance::MIN
				));

				set_relaychain_block_number(1000);

				let alice_init_stable1_balance = 5000 * UNITS;
				assert_ok!(Currencies::update_balance(
					RuntimeOrigin::root(),
					ALICE.into(),
					stable_asset_1,
					alice_init_stable1_balance as i128,
				));

				let trades = vec![
					Trade {
						pool: PoolType::Stableswap(pool_id),
						asset_in: stable_asset_1,
						asset_out: pool_id,
					},
					Trade {
						pool: PoolType::Omnipool,
						asset_in: pool_id,
						asset_out: HDX,
					},
				];
				let dca_budget = 1100 * UNITS;

				let schedule = Schedule {
					owner: AccountId::from(ALICE),
					period: 5u32,
					total_amount: dca_budget,
					max_retries: None,
					stability_threshold: None,
					slippage: Some(Permill::from_percent(10)),
					order: Order::Sell {
						asset_in: stable_asset_1,
						asset_out: HDX,
						amount_in: amount_to_sell,
						min_amount_out: Balance::MIN,
						route: create_bounded_vec(trades),
					},
				};

				create_schedule(ALICE, schedule);

				assert_balance!(ALICE.into(), stable_asset_1, alice_init_stable1_balance - dca_budget);
				assert_balance!(ALICE.into(), HDX, ALICE_INITIAL_NATIVE_BALANCE);
				assert_reserved_balance!(&ALICE.into(), stable_asset_1, dca_budget);
				assert_balance!(&Treasury::account_id(), stable_asset_1, 0);

				//Act
				set_relaychain_block_number(1002);

				//Assert
				let fee = Currencies::free_balance(stable_asset_1, &Treasury::account_id());
				assert!(fee > 0, "The treasury did not receive the fee");
				assert_balance!(ALICE.into(), stable_asset_1, alice_init_stable1_balance - dca_budget);
				assert_balance!(ALICE.into(), HDX, ALICE_INITIAL_NATIVE_BALANCE + amount_to_receive_1);

				assert_reserved_balance!(&ALICE.into(), stable_asset_1, dca_budget - amount_to_sell - fee);
				TransactionOutcome::Commit(DispatchResult::Ok(()))
			});
		});

		//Do the same in with pool trades
		TestNet::reset();
		Hydra::execute_with(|| {
			let _ = with_transaction(|| {
				//Arrange
				let (pool_id, stable_asset_1, stable_asset_2) = init_stableswap().unwrap();

				//To populate stableswap oracle
				assert_ok!(Currencies::update_balance(
					RuntimeOrigin::root(),
					CHARLIE.into(),
					stable_asset_1,
					10000 * UNITS as i128,
				));
				assert_ok!(Stableswap::sell(
					RuntimeOrigin::signed(CHARLIE.into()),
					pool_id,
					stable_asset_1,
					stable_asset_2,
					100 * UNITS,
					0,
				));

				init_omnipol();

				assert_ok!(Currencies::update_balance(
					RuntimeOrigin::root(),
					Omnipool::protocol_account(),
					pool_id,
					3000 * UNITS as i128,
				));

				assert_ok!(Omnipool::add_token(
					RuntimeOrigin::root(),
					pool_id,
					FixedU128::from_rational(50, 100),
					Permill::from_percent(100),
					AccountId::from(BOB),
				));
				set_zero_reward_for_referrals(pool_id);

				//Populate oracle with omnipool source
				assert_ok!(Tokens::set_balance(
					RawOrigin::Root.into(),
					CHARLIE.into(),
					pool_id,
					1000 * UNITS,
					0,
				));
				assert_ok!(Omnipool::sell(
					RuntimeOrigin::signed(CHARLIE.into()),
					pool_id,
					HDX,
					500 * UNITS,
					Balance::MIN
				));

				let alice_init_stable1_balance = 5000 * UNITS;
				assert_ok!(Currencies::update_balance(
					RuntimeOrigin::root(),
					ALICE.into(),
					stable_asset_1,
					alice_init_stable1_balance as i128,
				));

				assert_balance!(ALICE.into(), pool_id, 0);

				set_relaychain_block_number(10);

				//Act
				assert_ok!(Stableswap::add_liquidity(
					RuntimeOrigin::signed(ALICE.into()),
					pool_id,
					vec![AssetAmount {
						asset_id: stable_asset_1,
						amount: amount_to_sell,
					}],
				));
				let alice_pool_id_balance = Currencies::free_balance(pool_id, &AccountId::from(ALICE));

				assert_ok!(Omnipool::sell(
					RuntimeOrigin::signed(ALICE.into()),
					pool_id,
					HDX,
					alice_pool_id_balance,
					0,
				));

				//Assert
				assert_balance!(
					ALICE.into(),
					stable_asset_1,
					alice_init_stable1_balance - amount_to_sell
				);
				assert_balance!(ALICE.into(), HDX, ALICE_INITIAL_NATIVE_BALANCE + amount_to_receive);

				TransactionOutcome::Commit(DispatchResult::Ok(()))
			});
		});

		//Do the same with plain router
		TestNet::reset();
		Hydra::execute_with(|| {
			let _ = with_transaction(|| {
				//Arrange
				let (pool_id, stable_asset_1, stable_asset_2) = init_stableswap().unwrap();

				//To populate stableswap oracle
				assert_ok!(Currencies::update_balance(
					RuntimeOrigin::root(),
					CHARLIE.into(),
					stable_asset_1,
					10000 * UNITS as i128,
				));
				assert_ok!(Stableswap::sell(
					RuntimeOrigin::signed(CHARLIE.into()),
					pool_id,
					stable_asset_1,
					stable_asset_2,
					100 * UNITS,
					0,
				));

				init_omnipol();

				assert_ok!(Currencies::update_balance(
					RuntimeOrigin::root(),
					Omnipool::protocol_account(),
					pool_id,
					3000 * UNITS as i128,
				));

				assert_ok!(Omnipool::add_token(
					RuntimeOrigin::root(),
					pool_id,
					FixedU128::from_rational(50, 100),
					Permill::from_percent(100),
					AccountId::from(BOB),
				));
				set_zero_reward_for_referrals(pool_id);

				//Populate oracle with omnipool source
				assert_ok!(Tokens::set_balance(
					RawOrigin::Root.into(),
					CHARLIE.into(),
					pool_id,
					1000 * UNITS,
					0,
				));
				assert_ok!(Omnipool::sell(
					RuntimeOrigin::signed(CHARLIE.into()),
					pool_id,
					HDX,
					500 * UNITS,
					Balance::MIN
				));

				let alice_init_stable1_balance = 5000 * UNITS;
				assert_ok!(Currencies::update_balance(
					RuntimeOrigin::root(),
					ALICE.into(),
					stable_asset_1,
					alice_init_stable1_balance as i128,
				));

				assert_balance!(ALICE.into(), pool_id, 0);

				set_relaychain_block_number(10);

				//Act
				let trades = vec![
					Trade {
						pool: PoolType::Stableswap(pool_id),
						asset_in: stable_asset_1,
						asset_out: pool_id,
					},
					Trade {
						pool: PoolType::Omnipool,
						asset_in: pool_id,
						asset_out: HDX,
					},
				];
				assert_ok!(Router::sell(
					RuntimeOrigin::signed(ALICE.into()),
					stable_asset_1,
					HDX,
					amount_to_sell,
					0,
					trades
				));

				//Assert
				assert_balance!(
					ALICE.into(),
					stable_asset_1,
					alice_init_stable1_balance - amount_to_sell
				);
				assert_balance!(ALICE.into(), HDX, ALICE_INITIAL_NATIVE_BALANCE + amount_to_receive);

				TransactionOutcome::Commit(DispatchResult::Ok(()))
			});
		});
	}

	#[test]
	fn buy_should_work_with_omnipool_and_stable_trades() {
		let amount_to_buy = 200 * UNITS;
		//With DCA
		TestNet::reset();
		Hydra::execute_with(|| {
			let _ = with_transaction(|| {
				//Arrange
				let (pool_id, stable_asset_1, stable_asset_2) = init_stableswap().unwrap();

				//To populate stableswap oracle
				assert_ok!(Currencies::update_balance(
					RuntimeOrigin::root(),
					CHARLIE.into(),
					stable_asset_1,
					10000 * UNITS as i128,
				));
				assert_ok!(Stableswap::sell(
					RuntimeOrigin::signed(CHARLIE.into()),
					pool_id,
					stable_asset_1,
					stable_asset_2,
					3000 * UNITS,
					0,
				));

				init_omnipol();
				assert_ok!(Currencies::update_balance(
					RuntimeOrigin::root(),
					Omnipool::protocol_account(),
					pool_id,
					3000 * UNITS as i128,
				));

				assert_ok!(Omnipool::add_token(
					RuntimeOrigin::root(),
					pool_id,
					FixedU128::from_rational(50, 100),
					Permill::from_percent(100),
					AccountId::from(BOB),
				));
				do_trade_to_populate_oracle(DAI, HDX, UNITS);
				set_zero_reward_for_referrals(pool_id);

				set_relaychain_block_number(10);

				let alice_init_hdx_balance = 5000 * UNITS;
				assert_ok!(Balances::force_set_balance(
					RawOrigin::Root.into(),
					ALICE.into(),
					alice_init_hdx_balance,
				));

				let trades = vec![
					Trade {
						pool: PoolType::Omnipool,
						asset_in: HDX,
						asset_out: pool_id,
					},
					Trade {
						pool: PoolType::Stableswap(pool_id),
						asset_in: pool_id,
						asset_out: stable_asset_1,
					},
				];
				let dca_budget = 1100 * UNITS;

				let schedule = Schedule {
					owner: AccountId::from(ALICE),
					period: 5u32,
					total_amount: dca_budget,
					max_retries: None,
					stability_threshold: None,
					slippage: Some(Permill::from_percent(10)),
					order: Order::Buy {
						asset_in: HDX,
						asset_out: stable_asset_1,
						amount_out: amount_to_buy,
						max_amount_in: Balance::MAX,
						route: create_bounded_vec(trades),
					},
				};

				create_schedule(ALICE, schedule);

				assert_balance!(ALICE.into(), HDX, alice_init_hdx_balance - dca_budget);
				assert_balance!(ALICE.into(), stable_asset_1, 0);
				assert_reserved_balance!(&ALICE.into(), HDX, dca_budget);
				assert_balance!(&Treasury::account_id(), HDX, TREASURY_ACCOUNT_INIT_BALANCE);

				//Act
				set_relaychain_block_number(12);

				//Assert
				let fee = Currencies::free_balance(HDX, &Treasury::account_id()) - TREASURY_ACCOUNT_INIT_BALANCE;
				assert!(fee > 0, "The treasury did not receive the fee");
				assert_balance!(ALICE.into(), HDX, alice_init_hdx_balance - dca_budget);
				assert_balance!(ALICE.into(), stable_asset_1, amount_to_buy);

				TransactionOutcome::Commit(DispatchResult::Ok(()))
			});
		});
	}

	#[test]
	fn buy_should_work_when_two_stableassets_swapped() {
		TestNet::reset();
		Hydra::execute_with(|| {
			let _ = with_transaction(|| {
				//Arrange
				let (pool_id, asset_a, asset_b) = init_stableswap().unwrap();

				assert_ok!(hydradx_runtime::MultiTransactionPayment::add_currency(
					RuntimeOrigin::root(),
					asset_a,
					FixedU128::from_rational(88, 100),
				));

				let alice_init_asset_a_balance = 5000 * UNITS;
				assert_ok!(Currencies::update_balance(
					RuntimeOrigin::root(),
					ALICE.into(),
					asset_a,
					alice_init_asset_a_balance as i128,
				));

				assert_ok!(Currencies::update_balance(
					RuntimeOrigin::root(),
					CHARLIE.into(),
					asset_a,
					5000 * UNITS as i128,
				));
				assert_ok!(Stableswap::sell(
					RuntimeOrigin::signed(CHARLIE.into()),
					pool_id,
					asset_a,
					asset_b,
					100 * UNITS,
					0u128,
				));

				let dca_budget = 1100 * UNITS;
				let amount_to_buy = 100 * UNITS;
				let schedule1 = schedule_fake_with_buy_order(
					PoolType::Stableswap(pool_id),
					asset_a,
					asset_b,
					amount_to_buy,
					dca_budget,
				);
				set_relaychain_block_number(12);

				create_schedule(ALICE, schedule1);

				assert_balance!(ALICE.into(), asset_a, alice_init_asset_a_balance - dca_budget);
				assert_balance!(ALICE.into(), asset_b, 0);
				assert_reserved_balance!(&ALICE.into(), asset_a, dca_budget);
				assert_balance!(&Treasury::account_id(), asset_a, 0);

				//Act
				set_relaychain_block_number(14);

				//Assert
				let fee = Currencies::free_balance(asset_a, &Treasury::account_id());
				assert!(fee > 0, "The treasury did not receive the fee");
				assert_balance!(ALICE.into(), asset_a, alice_init_asset_a_balance - dca_budget);
				assert_balance!(ALICE.into(), asset_b, amount_to_buy);

				TransactionOutcome::Commit(DispatchResult::Ok(()))
			});
		});
	}

	#[test]
	fn buy_should_work_with_stable_trades_and_omnipool() {
		let amount_to_buy = 100 * UNITS;
		TestNet::reset();
		Hydra::execute_with(|| {
			let _ = with_transaction(|| {
				//Arrange
				let (pool_id, stable_asset_1, stable_asset_2) = init_stableswap().unwrap();

				//Set stable asset 1 as accepted payment currency
				assert_ok!(hydradx_runtime::MultiTransactionPayment::add_currency(
					RuntimeOrigin::root(),
					stable_asset_1,
					FixedU128::from_rational(50, 100),
				));

				//For populating oracle
				assert_ok!(Currencies::update_balance(
					RuntimeOrigin::root(),
					CHARLIE.into(),
					stable_asset_1,
					5000 * UNITS as i128,
				));
				assert_ok!(Stableswap::sell(
					RuntimeOrigin::signed(CHARLIE.into()),
					pool_id,
					stable_asset_1,
					stable_asset_2,
					1000 * UNITS,
					0u128,
				));

				//Init omnipool and add pool id as token
				init_omnipol();
				assert_ok!(Currencies::update_balance(
					RuntimeOrigin::root(),
					Omnipool::protocol_account(),
					pool_id,
					3000 * UNITS as i128,
				));

				assert_ok!(Omnipool::add_token(
					RuntimeOrigin::root(),
					pool_id,
					FixedU128::from_rational(50, 100),
					Permill::from_percent(100),
					AccountId::from(BOB),
				));
				set_zero_reward_for_referrals(pool_id);
				do_trade_to_populate_oracle(pool_id, HDX, 100 * UNITS);

				set_relaychain_block_number(10);

				let alice_init_stable1_balance = 5000 * UNITS;
				assert_ok!(Currencies::update_balance(
					RuntimeOrigin::root(),
					ALICE.into(),
					stable_asset_1,
					alice_init_stable1_balance as i128,
				));

				let trades = vec![
					Trade {
						pool: PoolType::Stableswap(pool_id),
						asset_in: stable_asset_1,
						asset_out: pool_id,
					},
					Trade {
						pool: PoolType::Omnipool,
						asset_in: pool_id,
						asset_out: HDX,
					},
				];
				let dca_budget = 1100 * UNITS;

				let schedule = Schedule {
					owner: AccountId::from(ALICE),
					period: 5u32,
					total_amount: dca_budget,
					max_retries: None,
					stability_threshold: None,
					slippage: Some(Permill::from_percent(70)),
					order: Order::Buy {
						asset_in: stable_asset_1,
						asset_out: HDX,
						amount_out: amount_to_buy,
						max_amount_in: Balance::MAX,
						route: create_bounded_vec(trades),
					},
				};

				create_schedule(ALICE, schedule);

				assert_balance!(ALICE.into(), stable_asset_1, alice_init_stable1_balance - dca_budget);
				assert_balance!(ALICE.into(), HDX, ALICE_INITIAL_NATIVE_BALANCE);
				assert_reserved_balance!(&ALICE.into(), stable_asset_1, dca_budget);
				assert_balance!(&Treasury::account_id(), stable_asset_1, 0);

				//Act
				set_relaychain_block_number(12);

				//Assert
				let fee = Currencies::free_balance(stable_asset_1, &Treasury::account_id());
				assert!(fee > 0, "The treasury did not receive the fee");
				assert_balance!(ALICE.into(), stable_asset_1, alice_init_stable1_balance - dca_budget);
				assert_balance!(ALICE.into(), HDX, ALICE_INITIAL_NATIVE_BALANCE + amount_to_buy);

				TransactionOutcome::Commit(DispatchResult::Ok(()))
			});
		});
	}
}

mod xyk {
	use super::*;

	#[test]
	fn sell_should_work_for_xyk() {
		TestNet::reset();
		Hydra::execute_with(|| {
			//Arrange
			assert_ok!(Balances::force_set_balance(
				RuntimeOrigin::root(),
				BOB.into(),
				5000 * UNITS,
			));

			assert_ok!(Tokens::set_balance(
				RawOrigin::Root.into(),
				BOB.into(),
				DAI,
				5000 * UNITS,
				0,
			));

			assert_ok!(XYK::create_pool(
				RuntimeOrigin::signed(BOB.into()),
				HDX,
				1000 * UNITS,
				DAI,
				2000 * UNITS,
			));

			//For populating oracle
			assert_ok!(XYK::sell(
				RuntimeOrigin::signed(BOB.into()),
				HDX,
				DAI,
				100 * UNITS,
				0,
				false
			));

			let alice_init_hdx_balance = 5000 * UNITS;
			assert_ok!(Balances::force_set_balance(
				RuntimeOrigin::root(),
				ALICE.into(),
				alice_init_hdx_balance,
			));

			set_relaychain_block_number(10);

			let dca_budget = 1100 * UNITS;
			let amount_to_sell = 100 * UNITS;
			let schedule1 = schedule_fake_with_sell_order(ALICE, PoolType::XYK, dca_budget, HDX, DAI, amount_to_sell);
			create_schedule(ALICE, schedule1);

			assert_balance!(ALICE.into(), HDX, alice_init_hdx_balance - dca_budget);
			assert_balance!(ALICE.into(), DAI, ALICE_INITIAL_DAI_BALANCE);
			assert_reserved_balance!(&ALICE.into(), HDX, dca_budget);
			let treasury_init_balance = Balances::free_balance(Treasury::account_id());

			//Act
			set_relaychain_block_number(12);

			//Assert
			let amount_out = 151105924242426;
			let fee = Currencies::free_balance(HDX, &Treasury::account_id()) - treasury_init_balance;

			assert_balance!(ALICE.into(), DAI, ALICE_INITIAL_DAI_BALANCE + amount_out);
			assert_balance!(ALICE.into(), HDX, alice_init_hdx_balance - dca_budget);
			assert_reserved_balance!(&ALICE.into(), HDX, dca_budget - amount_to_sell - fee);
		});
	}

	#[test]
	fn buy_should_work_for_xyk() {
		TestNet::reset();
		Hydra::execute_with(|| {
			//Arrange
			create_xyk_pool(HDX, 1000 * UNITS, DAI, 2000 * UNITS);

			//For populating oracle
			assert_ok!(Currencies::update_balance(
				RawOrigin::Root.into(),
				BOB.into(),
				HDX,
				200 * UNITS as i128,
			));
			assert_ok!(XYK::sell(
				RuntimeOrigin::signed(BOB.into()),
				HDX,
				DAI,
				100 * UNITS,
				0,
				false
			));

			let alice_init_hdx_balance = 5000 * UNITS;
			assert_ok!(Balances::force_set_balance(
				RuntimeOrigin::root(),
				ALICE.into(),
				alice_init_hdx_balance,
			));

			set_relaychain_block_number(10);

			let dca_budget = 1100 * UNITS;
			let amount_to_buy = 150 * UNITS;
			let schedule1 = schedule_fake_with_buy_order(PoolType::XYK, HDX, DAI, amount_to_buy, dca_budget);
			create_schedule(ALICE, schedule1);

			assert_balance!(ALICE.into(), HDX, alice_init_hdx_balance - dca_budget);
			assert_balance!(ALICE.into(), DAI, ALICE_INITIAL_DAI_BALANCE);
			assert_reserved_balance!(&ALICE.into(), HDX, dca_budget);

			//Act
			set_relaychain_block_number(12);

			//Assert
			assert_balance!(ALICE.into(), DAI, ALICE_INITIAL_DAI_BALANCE + amount_to_buy);
		});
	}
}

mod all_pools {
	use super::*;

	#[test]
	fn sell_should_work_with_3_different_pools() {
		let amount_to_sell = 200 * UNITS;

		TestNet::reset();
		Hydra::execute_with(|| {
			let _ = with_transaction(|| {
				//Arrange
				//Create stableswap and populate oracle
				let (pool_id, stable_asset_1, stable_asset_2) = init_stableswap().unwrap();

				assert_ok!(Currencies::update_balance(
					RuntimeOrigin::root(),
					CHARLIE.into(),
					stable_asset_1,
					10000 * UNITS as i128,
				));
				assert_ok!(Stableswap::sell(
					RuntimeOrigin::signed(CHARLIE.into()),
					pool_id,
					stable_asset_1,
					stable_asset_2,
					1000 * UNITS,
					0,
				));

				//Create omnipool and populate oracle
				init_omnipol();
				assert_ok!(Currencies::update_balance(
					RuntimeOrigin::root(),
					Omnipool::protocol_account(),
					pool_id,
					1000000 * UNITS as i128,
				));

				assert_ok!(Omnipool::add_token(
					RuntimeOrigin::root(),
					pool_id,
					FixedU128::from_rational(50, 100),
					Permill::from_percent(100),
					AccountId::from(BOB),
				));
				set_zero_reward_for_referrals(pool_id);
				do_trade_to_populate_oracle(DAI, HDX, UNITS);

				//Create xyk and populate oracle
				create_xyk_pool(stable_asset_1, 10000 * UNITS, DAI, 20000 * UNITS);
				assert_ok!(Currencies::update_balance(
					RawOrigin::Root.into(),
					BOB.into(),
					stable_asset_1,
					200 * UNITS as i128,
				));
				assert_ok!(XYK::sell(
					RuntimeOrigin::signed(BOB.into()),
					stable_asset_1,
					DAI,
					100 * UNITS,
					0,
					false
				));

				set_relaychain_block_number(10);

				let alice_init_hdx_balance = 5000 * UNITS;
				assert_ok!(Balances::force_set_balance(
					RawOrigin::Root.into(),
					ALICE.into(),
					alice_init_hdx_balance,
				));

				let trades = vec![
					Trade {
						pool: PoolType::Omnipool,
						asset_in: HDX,
						asset_out: pool_id,
					},
					Trade {
						pool: PoolType::Stableswap(pool_id),
						asset_in: pool_id,
						asset_out: stable_asset_1,
					},
					Trade {
						pool: PoolType::XYK,
						asset_in: stable_asset_1,
						asset_out: DAI,
					},
				];
				let dca_budget = 1100 * UNITS;

				let schedule = Schedule {
					owner: AccountId::from(ALICE),
					period: 5u32,
					total_amount: dca_budget,
					max_retries: None,
					stability_threshold: None,
					slippage: Some(Permill::from_percent(15)),
					order: Order::Sell {
						asset_in: HDX,
						asset_out: DAI,
						amount_in: amount_to_sell,
						min_amount_out: Balance::MIN,
						route: create_bounded_vec(trades),
					},
				};

				create_schedule(ALICE, schedule);

				assert_balance!(ALICE.into(), HDX, alice_init_hdx_balance - dca_budget);
				assert_balance!(ALICE.into(), DAI, ALICE_INITIAL_DAI_BALANCE);
				assert_reserved_balance!(&ALICE.into(), HDX, dca_budget);
				assert_balance!(
					&Treasury::account_id(),
					HDX,
					TREASURY_ACCOUNT_INIT_BALANCE + InsufficientEDinHDX::get()
				);

				//Act
				set_relaychain_block_number(12);

				//Assert
				let amount_to_receive = 380211607465242;

				assert_balance!(ALICE.into(), HDX, alice_init_hdx_balance - dca_budget);
				assert_balance!(ALICE.into(), DAI, ALICE_INITIAL_DAI_BALANCE + amount_to_receive);

				TransactionOutcome::Commit(DispatchResult::Ok(()))
			});
		});
	}
}

fn create_xyk_pool(asset_a: AssetId, amount_a: Balance, asset_b: AssetId, amount_b: Balance) {
	//Arrange
	assert_ok!(Currencies::update_balance(
		RawOrigin::Root.into(),
		DAVE.into(),
		asset_a,
		amount_a as i128,
	));

	assert_ok!(Currencies::update_balance(
		RawOrigin::Root.into(),
		DAVE.into(),
		asset_b,
		amount_b as i128,
	));

	assert_ok!(XYK::create_pool(
		RuntimeOrigin::signed(DAVE.into()),
		asset_a,
		amount_a,
		asset_b,
		amount_b,
	));
}

mod with_onchain_route {
	use super::*;
	use frame_support::pallet_prelude::DispatchResult;
	use hydradx_traits::router::PoolType;

	#[test]
	fn buy_should_work_with_omnipool_and_stable_with_onchain_routes() {
		let amount_to_buy = 200 * UNITS;
		//With DCA
		TestNet::reset();
		Hydra::execute_with(|| {
			let _ = with_transaction(|| {
				//Arrange
				let (pool_id, stable_asset_1, stable_asset_2) = init_stableswap().unwrap();

				//To populate stableswap oracle
				assert_ok!(Currencies::update_balance(
					RuntimeOrigin::root(),
					CHARLIE.into(),
					stable_asset_1,
					10000 * UNITS as i128,
				));
				assert_ok!(Stableswap::sell(
					RuntimeOrigin::signed(CHARLIE.into()),
					pool_id,
					stable_asset_1,
					stable_asset_2,
					3000 * UNITS,
					0,
				));

				init_omnipol();
				assert_ok!(Currencies::update_balance(
					RuntimeOrigin::root(),
					Omnipool::protocol_account(),
					pool_id,
					300_000_000 * UNITS as i128,
				));

				assert_ok!(Omnipool::add_token(
					RuntimeOrigin::root(),
					pool_id,
					FixedU128::from_rational(50, 100),
					Permill::from_percent(100),
					AccountId::from(BOB),
				));
				set_zero_reward_for_referrals(pool_id);
				do_trade_to_populate_oracle(DAI, HDX, UNITS);

				set_relaychain_block_number(10);

				let alice_init_hdx_balance = 5000 * UNITS;
				assert_ok!(Balances::force_set_balance(
					RawOrigin::Root.into(),
					ALICE.into(),
					alice_init_hdx_balance,
				));

				let trades = vec![
					Trade {
						pool: PoolType::Omnipool,
						asset_in: HDX,
						asset_out: pool_id,
					},
					Trade {
						pool: PoolType::Stableswap(pool_id),
						asset_in: pool_id,
						asset_out: stable_asset_1,
					},
				];

				let asset_pair = AssetPair::new(HDX, stable_asset_1);
				assert_ok!(Router::set_route(
					hydradx_runtime::RuntimeOrigin::signed(ALICE.into()),
					asset_pair,
					trades.clone()
				));
				assert_eq!(Router::route(asset_pair).unwrap(), trades);

				let dca_budget = 1100 * UNITS;

				let schedule = Schedule {
					owner: AccountId::from(ALICE),
					period: 5u32,
					total_amount: dca_budget,
					max_retries: None,
					stability_threshold: None,
					slippage: Some(Permill::from_percent(10)),
					order: Order::Buy {
						asset_in: HDX,
						asset_out: stable_asset_1,
						amount_out: amount_to_buy,
						max_amount_in: Balance::MAX,
						route: create_bounded_vec(vec![]),
					},
				};

				create_schedule(ALICE, schedule);

				assert_balance!(ALICE.into(), HDX, alice_init_hdx_balance - dca_budget);
				assert_balance!(ALICE.into(), stable_asset_1, 0);
				assert_reserved_balance!(&ALICE.into(), HDX, dca_budget);
				assert_balance!(&Treasury::account_id(), HDX, TREASURY_ACCOUNT_INIT_BALANCE);

				//Act
				set_relaychain_block_number(12);

				//Assert
				assert_balance!(ALICE.into(), HDX, alice_init_hdx_balance - dca_budget);
				assert_balance!(ALICE.into(), stable_asset_1, amount_to_buy);

				assert_balance!(Router::router_account(), HDX, 0);
				assert_balance!(Router::router_account(), stable_asset_1, 0);

				TransactionOutcome::Commit(DispatchResult::Ok(()))
			});
		});
	}

	#[test]
	fn sell_should_work_with_omnipool_and_stable_trades_with_onchain_routes() {
		let amount_to_sell = 200 * UNITS;
		let amount_to_receive = 187172768546667;

		TestNet::reset();
		Hydra::execute_with(|| {
			let _ = with_transaction(|| {
				//Arrange
				let (pool_id, stable_asset_1, stable_asset_2) = init_stableswap().unwrap();

				assert_ok!(Currencies::update_balance(
					RuntimeOrigin::root(),
					CHARLIE.into(),
					stable_asset_1,
					10000 * UNITS as i128,
				));
				assert_ok!(Stableswap::sell(
					RuntimeOrigin::signed(CHARLIE.into()),
					pool_id,
					stable_asset_1,
					stable_asset_2,
					10000 * UNITS,
					0,
				));

				init_omnipol();
				assert_ok!(Currencies::update_balance(
					RuntimeOrigin::root(),
					Omnipool::protocol_account(),
					pool_id,
					300_000_000 * UNITS as i128,
				));

				assert_ok!(Omnipool::add_token(
					RuntimeOrigin::root(),
					pool_id,
					FixedU128::from_rational(50, 100),
					Permill::from_percent(100),
					AccountId::from(BOB),
				));
				set_zero_reward_for_referrals(pool_id);
				do_trade_to_populate_oracle(DAI, HDX, UNITS);

				set_relaychain_block_number(10);

				let alice_init_hdx_balance = 5000 * UNITS;
				assert_ok!(Balances::force_set_balance(
					RawOrigin::Root.into(),
					ALICE.into(),
					alice_init_hdx_balance,
				));

				let trades = vec![
					Trade {
						pool: PoolType::Omnipool,
						asset_in: HDX,
						asset_out: pool_id,
					},
					Trade {
						pool: PoolType::Stableswap(pool_id),
						asset_in: pool_id,
						asset_out: stable_asset_1,
					},
				];

				let asset_pair = AssetPair::new(HDX, stable_asset_1);
				assert_ok!(Router::set_route(
					hydradx_runtime::RuntimeOrigin::signed(ALICE.into()),
					asset_pair,
					trades.clone()
				));
				assert_eq!(Router::route(asset_pair).unwrap(), trades);

				let dca_budget = 1100 * UNITS;

				let schedule = Schedule {
					owner: AccountId::from(ALICE),
					period: 5u32,
					total_amount: dca_budget,
					max_retries: None,
					stability_threshold: None,
					slippage: Some(Permill::from_percent(10)),
					order: Order::Sell {
						asset_in: HDX,
						asset_out: stable_asset_1,
						amount_in: amount_to_sell,
						min_amount_out: Balance::MIN,
						route: create_bounded_vec(vec![]),
					},
				};

				create_schedule(ALICE, schedule);

				assert_balance!(ALICE.into(), HDX, alice_init_hdx_balance - dca_budget);
				assert_balance!(ALICE.into(), stable_asset_1, 0);
				assert_reserved_balance!(&ALICE.into(), HDX, dca_budget);
				assert_balance!(&Treasury::account_id(), HDX, TREASURY_ACCOUNT_INIT_BALANCE);

				//Act
				set_relaychain_block_number(12);

				//Assert
				let fee = Currencies::free_balance(HDX, &Treasury::account_id()) - TREASURY_ACCOUNT_INIT_BALANCE;
				assert!(fee > 0, "The treasury did not receive the fee");
				assert_balance!(ALICE.into(), HDX, alice_init_hdx_balance - dca_budget);
				assert_balance!(ALICE.into(), stable_asset_1, amount_to_receive);
				assert_reserved_balance!(&ALICE.into(), HDX, dca_budget - amount_to_sell - fee);

				assert_balance!(Router::router_account(), HDX, 0);
				assert_balance!(Router::router_account(), stable_asset_1, 0);

				TransactionOutcome::Commit(DispatchResult::Ok(()))
			});
		});
	}

	#[test]
	fn schedule_should_work_when_fee_asset_is_nonnative_omni_asset() {
		let amount_to_sell = 2000 * UNITS;

		TestNet::reset();
		Hydra::execute_with(|| {
			//Arrange
			init_omnipol();
			assert_ok!(Currencies::update_balance(
				RuntimeOrigin::root(),
				Omnipool::protocol_account(),
				DOT,
				1_000_000 * UNITS as i128,
			));

			assert_ok!(hydradx_runtime::MultiTransactionPayment::add_currency(
				hydradx_runtime::RuntimeOrigin::root(),
				DOT,
				FixedU128::from_rational(50, 100),
			));

			assert_ok!(Omnipool::add_token(
				RuntimeOrigin::root(),
				DOT,
				FixedU128::from_rational(10, 100),
				Permill::from_percent(100),
				AccountId::from(BOB),
			));
			set_zero_reward_for_referrals(DOT);
			do_trade_to_populate_oracle(DAI, HDX, UNITS);

			assert_ok!(Currencies::update_balance(
				RuntimeOrigin::root(),
				ALICE.into(),
				DOT,
				50000 * UNITS as i128,
			));
			let alice_init_dot_balance = 50000 * UNITS + ALICE_INITIAL_DOT_BALANCE;

			set_relaychain_block_number(10);

			let dca_budget = 10000 * UNITS;

			let schedule = Schedule {
				owner: AccountId::from(ALICE),
				period: 5u32,
				total_amount: dca_budget,
				max_retries: None,
				stability_threshold: None,
				slippage: Some(Permill::from_percent(10)),
				order: Order::Sell {
					asset_in: DOT,
					asset_out: HDX,
					amount_in: amount_to_sell,
					min_amount_out: Balance::MIN,
					route: create_bounded_vec(vec![]),
				},
			};

			//We verify the price diff between hdx and stable asset.
			//If we sell 3703744780645, we receive 18462849173515,
			// so something like 5x more, so fee should be 5x than normal HDX
			let _dot_amount = with_transaction::<_, _, _>(|| {
				let amount_to_sell = 3703744780645;
				assert_ok!(Router::sell(
					hydradx_runtime::RuntimeOrigin::signed(ALICE.into()),
					HDX,
					DOT,
					amount_to_sell,
					0,
					vec![]
				));
				let alice_received_dot =
					Currencies::free_balance(DOT, &AccountId::from(ALICE)) - alice_init_dot_balance;

				TransactionOutcome::Rollback(Ok::<u128, DispatchError>(alice_received_dot))
			})
			.unwrap();

			assert_balance!(ALICE.into(), DOT, alice_init_dot_balance);

			create_schedule(ALICE, schedule);

			assert_balance!(ALICE.into(), DOT, alice_init_dot_balance - dca_budget);
			assert_reserved_balance!(&ALICE.into(), DOT, dca_budget);
			assert_balance!(ALICE.into(), HDX, ALICE_INITIAL_NATIVE_BALANCE);

			//Act
			set_relaychain_block_number(12);

			//Assert
			let fee = Currencies::free_balance(DOT, &Treasury::account_id());
			assert!(fee > 0, "The treasury did not receive the fee");

			assert_balance!(ALICE.into(), DOT, alice_init_dot_balance - dca_budget);
			assert_balance!(ALICE.into(), HDX, ALICE_INITIAL_NATIVE_BALANCE + 398004528624916);

			assert_reserved_balance!(&ALICE.into(), DOT, dca_budget - amount_to_sell - fee);
		});
	}

	#[test]
	fn schedule_should_work_when_stable_asset_used_as_fee_asset() {
		let amount_to_sell = 200 * UNITS;

		TestNet::reset();
		Hydra::execute_with(|| {
			let _ = with_transaction(|| {
				//Arrange
				let (pool_id, stable_asset_1, stable_asset_2) = init_stableswap().unwrap();

				assert_ok!(hydradx_runtime::MultiTransactionPayment::add_currency(
					hydradx_runtime::RuntimeOrigin::root(),
					stable_asset_1,
					FixedU128::from_rational(50, 100),
				));

				assert_ok!(Currencies::update_balance(
					RuntimeOrigin::root(),
					CHARLIE.into(),
					stable_asset_1,
					10000 * UNITS as i128,
				));
				assert_ok!(Stableswap::sell(
					RuntimeOrigin::signed(CHARLIE.into()),
					pool_id,
					stable_asset_1,
					stable_asset_2,
					10000 * UNITS,
					0,
				));

				init_omnipol();
				assert_ok!(Currencies::update_balance(
					RuntimeOrigin::root(),
					Omnipool::protocol_account(),
					pool_id,
					300_000_000 * UNITS as i128,
				));

				assert_ok!(Omnipool::add_token(
					RuntimeOrigin::root(),
					pool_id,
					FixedU128::from_rational(50, 100),
					Permill::from_percent(100),
					AccountId::from(BOB),
				));
				set_zero_reward_for_referrals(pool_id);
				do_trade_to_populate_oracle(pool_id, HDX, 10000000 * UNITS);

				set_relaychain_block_number(10);

				let alice_init_hdx_balance = 5000 * UNITS;
				assert_ok!(Balances::force_set_balance(
					RawOrigin::Root.into(),
					ALICE.into(),
					alice_init_hdx_balance,
				));

				let alice_init_stable_balance = 5000 * UNITS;
				assert_ok!(Currencies::update_balance(
					RuntimeOrigin::root(),
					ALICE.into(),
					stable_asset_1,
					alice_init_stable_balance as i128,
				));

				let trades = vec![
					Trade {
						pool: PoolType::Omnipool,
						asset_in: HDX,
						asset_out: pool_id,
					},
					Trade {
						pool: PoolType::Stableswap(pool_id),
						asset_in: pool_id,
						asset_out: stable_asset_1,
					},
				];

				let asset_pair = AssetPair::new(HDX, stable_asset_1);
				assert_ok!(Router::set_route(
					hydradx_runtime::RuntimeOrigin::signed(ALICE.into()),
					asset_pair,
					trades.clone()
				));
				assert_eq!(Router::route(asset_pair).unwrap(), trades);

				let dca_budget = 1100 * UNITS;

				let schedule = Schedule {
					owner: AccountId::from(ALICE),
					period: 5u32,
					total_amount: dca_budget,
					max_retries: None,
					stability_threshold: None,
					slippage: Some(Permill::from_percent(10)),
					order: Order::Sell {
						asset_in: stable_asset_1,
						asset_out: HDX,
						amount_in: amount_to_sell,
						min_amount_out: Balance::MIN,
						route: create_bounded_vec(vec![]),
					},
				};

				//We verify the price diff between hdx and stable asset.
				//If we sell 6503744780645, we receive 5385180382312
				//So fee should be like 0.8x normal HDX fee
				let _stable_amount = with_transaction::<_, _, _>(|| {
					let amount_to_sell = 6503744780645;
					assert_ok!(Router::sell(
						hydradx_runtime::RuntimeOrigin::signed(ALICE.into()),
						HDX,
						stable_asset_1,
						amount_to_sell,
						0,
						vec![]
					));
					let alice_received_stable =
						Currencies::free_balance(stable_asset_1, &AccountId::from(ALICE)) - alice_init_stable_balance;

					TransactionOutcome::Rollback(Ok::<u128, DispatchError>(alice_received_stable))
				})
				.unwrap();

				create_schedule(ALICE, schedule);

				//Act
				set_relaychain_block_number(12);

				//Assert
				let fee = Currencies::free_balance(stable_asset_1, &Treasury::account_id());
				assert!(fee > 0, "The treasury did not receive the fee");

				assert_balance!(ALICE.into(), stable_asset_1, alice_init_stable_balance - dca_budget);
				assert!(Currencies::free_balance(HDX, &ALICE.into()) > alice_init_hdx_balance);

				assert_reserved_balance!(&ALICE.into(), stable_asset_1, dca_budget - amount_to_sell - fee);
				TransactionOutcome::Commit(DispatchResult::Ok(()))
			});
		});
	}

	#[test]
	fn schedule_should_work_when_xyk_asset_used_as_fee_asset() {
		let amount_to_sell = 200 * UNITS;

		TestNet::reset();
		Hydra::execute_with(|| {
			//Arrange
			init_omnipol();

			do_trade_to_populate_oracle(DAI, HDX, 10000000 * UNITS);

			create_xyk_pool_with_amounts(DAI, 10000000000 * UNITS, DOT, 10000000000 * UNITS);
			assert_ok!(hydradx_runtime::MultiTransactionPayment::add_currency(
				hydradx_runtime::RuntimeOrigin::root(),
				DOT,
				FixedU128::from_rational(50, 100),
			));

			//Populate xyk
			assert_ok!(Currencies::update_balance(
				hydradx_runtime::RuntimeOrigin::root(),
				DAVE.into(),
				DAI,
				10000000 * UNITS as i128,
			));
			assert_ok!(XYK::sell(
				RuntimeOrigin::signed(DAVE.into()),
				DAI,
				DOT,
				10000000 * UNITS,
				u128::MIN,
				false
			));

			set_relaychain_block_number(10);

			let alice_init_hdx_balance = 5000 * UNITS;
			assert_ok!(Balances::force_set_balance(
				RawOrigin::Root.into(),
				ALICE.into(),
				alice_init_hdx_balance,
			));

			let trades = vec![
				Trade {
					pool: PoolType::Omnipool,
					asset_in: HDX,
					asset_out: DAI,
				},
				Trade {
					pool: PoolType::XYK,
					asset_in: DAI,
					asset_out: DOT,
				},
			];

			let asset_pair = AssetPair::new(HDX, DOT);
			assert_ok!(Router::set_route(
				hydradx_runtime::RuntimeOrigin::signed(ALICE.into()),
				asset_pair,
				trades.clone()
			));
			assert_eq!(Router::route(asset_pair).unwrap(), trades);

			let dca_budget = 1100 * UNITS;

			let schedule = Schedule {
				owner: AccountId::from(ALICE),
				period: 5u32,
				total_amount: dca_budget,
				max_retries: None,
				stability_threshold: None,
				slippage: Some(Permill::from_percent(10)),
				order: Order::Sell {
					asset_in: DOT,
					asset_out: HDX,
					amount_in: amount_to_sell,
					min_amount_out: Balance::MIN,
					route: create_bounded_vec(vec![]),
				},
			};

			//Just to verify the price difference between HDX and DOT
			//Selling 3795361512418 HDX results 2694204333872 DOT
			//So fee should be 0.7x normal HDX feee
			let _dot_amount_out = with_transaction::<_, _, _>(|| {
				let fee_in_hdx = 3795361512418;
				assert_ok!(Router::sell(
					hydradx_runtime::RuntimeOrigin::signed(ALICE.into()),
					HDX,
					DOT,
					fee_in_hdx,
					0,
					vec![]
				));
				let alice_received_dot =
					Currencies::free_balance(DOT, &AccountId::from(ALICE)) - ALICE_INITIAL_DOT_BALANCE;

				TransactionOutcome::Rollback(Ok::<u128, DispatchError>(alice_received_dot))
			})
			.unwrap();

			create_schedule(ALICE, schedule);

			//Act
			set_relaychain_block_number(12);

			//Assert
			let fee = Currencies::free_balance(DOT, &Treasury::account_id());
			assert!(fee > 0, "The treasury did not receive the fee");

			assert_balance!(ALICE.into(), HDX, alice_init_hdx_balance + 277781714835263);
			assert_reserved_balance!(&ALICE.into(), DOT, dca_budget - amount_to_sell - fee);
		});
	}
}

fn create_xyk_pool_with_amounts(asset_a: u32, amount_a: u128, asset_b: u32, amount_b: u128) {
	assert_ok!(Currencies::update_balance(
		hydradx_runtime::RuntimeOrigin::root(),
		DAVE.into(),
		asset_a,
		amount_a as i128,
	));
	assert_ok!(Currencies::update_balance(
		hydradx_runtime::RuntimeOrigin::root(),
		DAVE.into(),
		asset_b,
		amount_b as i128,
	));

	assert_ok!(XYK::create_pool(
		RuntimeOrigin::signed(DAVE.into()),
		asset_a,
		amount_a,
		asset_b,
		amount_b,
	));
}

fn create_schedule(owner: [u8; 32], schedule1: Schedule<AccountId, AssetId, u32>) {
	assert_ok!(DCA::schedule(RuntimeOrigin::signed(owner.into()), schedule1, None));
}

fn schedule_fake_with_buy_order(
	pool: PoolType<AssetId>,
	asset_in: AssetId,
	asset_out: AssetId,
	amount: Balance,
	budget: Balance,
) -> Schedule<AccountId, AssetId, u32> {
	schedule_fake_with_buy_order_with_route(
		asset_in,
		asset_out,
		amount,
		budget,
		vec![Trade {
			pool,
			asset_in,
			asset_out,
		}],
	)
}

fn schedule_fake_with_buy_order_with_route(
	asset_in: AssetId,
	asset_out: AssetId,
	amount: Balance,
	budget: Balance,
	route: Vec<Trade<AssetId>>,
) -> Schedule<AccountId, AssetId, u32> {
	Schedule {
		owner: AccountId::from(ALICE),
		period: 5u32,
		total_amount: budget,
		max_retries: None,
		stability_threshold: None,
		slippage: Some(Permill::from_percent(10)),
		order: Order::Buy {
			asset_in,
			asset_out,
			amount_out: amount,
			max_amount_in: Balance::MAX,
			route: create_bounded_vec(route),
		},
	}
}

fn schedule_fake_with_sell_order(
	owner: [u8; 32],
	pool: PoolType<AssetId>,
	total_amount: Balance,
	asset_in: AssetId,
	asset_out: AssetId,
	amount: Balance,
) -> Schedule<AccountId, AssetId, u32> {
	schedule_fake_with_sell_order_with_route(
		owner,
		total_amount,
		asset_in,
		asset_out,
		amount,
		vec![Trade {
			pool,
			asset_in,
			asset_out,
		}],
	)
}

fn schedule_fake_with_sell_order_with_route(
	owner: [u8; 32],
	total_amount: Balance,
	asset_in: AssetId,
	asset_out: AssetId,
	amount: Balance,
	route: Vec<Trade<AssetId>>,
) -> Schedule<AccountId, AssetId, u32> {
	Schedule {
		owner: AccountId::from(owner),
		period: 5u32,
		total_amount,
		max_retries: None,
		stability_threshold: None,
		slippage: Some(Permill::from_percent(15)),
		order: Order::Sell {
			asset_in,
			asset_out,
			amount_in: amount,
			min_amount_out: Balance::MIN,
			route: create_bounded_vec(route),
		},
	}
}

fn set_alice_lrna_balance(alice_init_lrna_balance: Balance) {
	assert_ok!(Tokens::set_balance(
		RawOrigin::Root.into(),
		ALICE.into(),
		LRNA,
		alice_init_lrna_balance,
		0
	));
}

pub fn create_bounded_vec(trades: Vec<Trade<AssetId>>) -> BoundedVec<Trade<AssetId>, ConstU32<5>> {
	let bounded_vec: BoundedVec<Trade<AssetId>, sp_runtime::traits::ConstU32<5>> = trades.try_into().unwrap();
	bounded_vec
}

pub fn init_omnipol() {
	let native_price = FixedU128::from_float(0.5);
	let stable_price = FixedU128::from_float(0.7);
	let acc = Omnipool::protocol_account();

	let stable_amount: Balance = 5_000_000_000_000_000_000_000u128;
	let native_amount: Balance = 5_000_000_000_000_000_000_000u128;
	assert_ok!(Tokens::set_balance(
		RawOrigin::Root.into(),
		acc.clone(),
		DAI,
		stable_amount,
		0
	));
	assert_ok!(Currencies::update_balance(
		RuntimeOrigin::root(),
		acc,
		HDX,
		native_amount as i128,
	));

	assert_ok!(hydradx_runtime::Omnipool::add_token(
		hydradx_runtime::RuntimeOrigin::root(),
		HDX,
		native_price,
		Permill::from_percent(60),
		hydradx_runtime::Omnipool::protocol_account(),
	));

	assert_ok!(hydradx_runtime::Omnipool::add_token(
		hydradx_runtime::RuntimeOrigin::root(),
		DAI,
		stable_price,
		Permill::from_percent(60),
		hydradx_runtime::Omnipool::protocol_account(),
	));

	assert_ok!(Balances::force_set_balance(
		RawOrigin::Root.into(),
		Treasury::account_id(),
		TREASURY_ACCOUNT_INIT_BALANCE,
	));

	set_zero_reward_for_referrals(HDX);
	set_zero_reward_for_referrals(DAI);
}

pub fn init_omnipool_with_oracle_for_block_10() {
	init_omnipol();
	do_trade_to_populate_oracle(DAI, HDX, UNITS);
	set_relaychain_block_number(10);
	do_trade_to_populate_oracle(DAI, HDX, UNITS);
}

fn do_trade_to_populate_oracle(asset_1: AssetId, asset_2: AssetId, amount: Balance) {
	assert_ok!(Tokens::set_balance(
		RawOrigin::Root.into(),
		CHARLIE.into(),
		LRNA,
		1000000000000 * UNITS,
		0,
	));

	assert_ok!(Omnipool::sell(
		RuntimeOrigin::signed(CHARLIE.into()),
		LRNA,
		asset_1,
		amount,
		Balance::MIN
	));

	assert_ok!(Omnipool::sell(
		RuntimeOrigin::signed(CHARLIE.into()),
		LRNA,
		asset_2,
		amount,
		Balance::MIN
	));
}

pub fn run_to_block(from: BlockNumber, to: BlockNumber) {
	for b in from..=to {
		do_trade_to_populate_oracle(DAI, HDX, UNITS);
		set_relaychain_block_number(b);
		do_trade_to_populate_oracle(DAI, HDX, UNITS);
	}
}

pub fn check_if_no_failed_events() {
	let failed_events = count_failed_trade_events();
	assert_eq!(0, failed_events);
}

pub fn check_if_dcas_completed_without_failed_or_terminated_events() {
	let failed_events = count_failed_trade_events();
	let terminated_events = count_terminated_trade_events();
	let completed_events = count_completed_event();
	assert_eq!(
		0, failed_events,
		"There has been some dca::TradeFailed events, but not expected"
	);
	assert_eq!(
		0, terminated_events,
		"There has been some dca::Terminated events, but not expected"
	);
	assert!(completed_events > 0, "There has been no dca::Completed events");
}

pub fn get_last_schedule_ids_from_trade_executed_events() -> Vec<u32> {
	let last_events: Vec<RuntimeEvent> = last_hydra_events(1000);
	let mut schedule_ids = vec![];

	for event in last_events {
		let e = event.clone();
		if let RuntimeEvent::DCA(pallet_dca::Event::TradeExecuted { id, .. }) = e {
			schedule_ids.push(id);
		}
	}

	schedule_ids
}

pub fn count_failed_trade_events() -> u32 {
	count_dca_event!(pallet_dca::Event::TradeFailed { .. })
}

pub fn count_terminated_trade_events() -> u32 {
	count_dca_event!(pallet_dca::Event::Terminated { .. })
}

pub fn count_completed_event() -> u32 {
	count_dca_event!(pallet_dca::Event::Completed { .. })
}
#[macro_export]
macro_rules! count_dca_event {
	($pattern:pat) => {{
		let last_events: Vec<RuntimeEvent> = last_hydra_events(100000);

		let mut counter: u32 = 0;
		for event in last_events {
			let e = event.clone();
			if matches!(e, RuntimeEvent::DCA($pattern)) {
				counter += 1;
			}
		}

		counter
	}};
}

pub fn init_stableswap() -> Result<(AssetId, AssetId, AssetId), DispatchError> {
	let initial_liquidity = 1_000_000_000_000_000_000_000u128;

	let mut initial: Vec<AssetAmount<<Runtime as pallet_stableswap::Config>::AssetId>> = vec![];
	let mut asset_ids: Vec<<Runtime as pallet_stableswap::Config>::AssetId> = Vec::new();
	for idx in 0u32..MAX_ASSETS_IN_POOL {
		let name: Vec<u8> = idx.to_ne_bytes().to_vec();
		let asset_id = AssetRegistry::register_sufficient_asset(
			None,
			Some(name.try_into().unwrap()),
			AssetKind::Token,
			1u128,
			Some(b"xDUM".to_vec().try_into().unwrap()),
			Some(18u8),
			None,
			None,
		)?;

		asset_ids.push(asset_id);
		Currencies::update_balance(
			RuntimeOrigin::root(),
			AccountId::from(BOB),
			asset_id,
			initial_liquidity as i128,
		)?;
		initial.push(AssetAmount::new(asset_id, initial_liquidity));
	}
	let pool_id = AssetRegistry::register_sufficient_asset(
		None,
		Some(b"pool".to_vec().try_into().unwrap()),
		AssetKind::Token,
		1u128,
		None,
		None,
		None,
		None,
	)?;

	let amplification = 100u16;
	let fee = Permill::from_percent(1);

	let asset_in: AssetId = *asset_ids.last().unwrap();
	let asset_out: AssetId = *asset_ids.first().unwrap();

	Stableswap::create_pool(RuntimeOrigin::root(), pool_id, asset_ids, amplification, fee)?;

	Stableswap::add_liquidity(RuntimeOrigin::signed(BOB.into()), pool_id, initial)?;

	Ok((pool_id, asset_in, asset_out))
}

pub fn init_stableswap_with_three_assets_having_different_decimals(
) -> Result<(AssetId, AssetId, AssetId), DispatchError> {
	let initial_liquidity = 1_000_000_000_000_000u128;
	let liquidity_added = 300_000_000_000_000u128;

	let mut initial: Vec<AssetAmount<<Runtime as pallet_stableswap::Config>::AssetId>> = vec![];
	let mut added_liquidity: Vec<AssetAmount<<Runtime as pallet_stableswap::Config>::AssetId>> = vec![];

	let mut asset_ids: Vec<<Runtime as pallet_stableswap::Config>::AssetId> = Vec::new();
	let decimals_for_each_asset = [12u8, 6u8, 6u8];
	for idx in 0u32..3 {
		let name: Vec<u8> = idx.to_ne_bytes().to_vec();

		let asset_id = AssetRegistry::register_sufficient_asset(
			None,
			Some(name.try_into().unwrap()),
			AssetKind::Token,
			1u128,
			Some(b"xDUM".to_vec().try_into().unwrap()),
			Some(decimals_for_each_asset[idx as usize]),
			None,
			None,
		)?;

		asset_ids.push(asset_id);
		Currencies::update_balance(
			RuntimeOrigin::root(),
			AccountId::from(BOB),
			asset_id,
			1_000_000_000_000_000i128,
		)?;
		Currencies::update_balance(
			RuntimeOrigin::root(),
			AccountId::from(CHARLIE),
			asset_id,
			1_000_000_000_000_000_000_000i128,
		)?;
		initial.push(AssetAmount::new(asset_id, initial_liquidity));
		added_liquidity.push(AssetAmount::new(asset_id, liquidity_added));
	}
	let pool_id = AssetRegistry::register_sufficient_asset(
		None,
		Some(b"pool".to_vec().try_into().unwrap()),
		AssetKind::Token,
		1u128,
		None,
		None,
		None,
		None,
	)?;

	let amplification = 100u16;
	let fee = Permill::from_percent(1);

	let asset_in: AssetId = asset_ids[1];
	let asset_out: AssetId = asset_ids[2];

	Stableswap::create_pool(RuntimeOrigin::root(), pool_id, asset_ids, amplification, fee)?;

	Stableswap::add_liquidity(RuntimeOrigin::signed(BOB.into()), pool_id, initial)?;

	Ok((pool_id, asset_in, asset_out))
}

pub fn add_dot_as_payment_currency() {
	add_dot_as_payment_currency_with_details(1000 * UNITS, FixedU128::from_rational(10, 100));
}

fn add_dot_as_payment_currency_with_details(amount: Balance, price: FixedU128) {
	assert_ok!(Currencies::update_balance(
		RuntimeOrigin::root(),
		Omnipool::protocol_account(),
		DOT,
		amount as i128,
	));

	assert_ok!(hydradx_runtime::MultiTransactionPayment::add_currency(
		hydradx_runtime::RuntimeOrigin::root(),
		DOT,
		FixedU128::from_rational(1, 100000),
	));

	assert_ok!(Omnipool::add_token(
		RuntimeOrigin::root(),
		DOT,
		price,
		Permill::from_percent(100),
		AccountId::from(BOB),
	));

	//crate::dca::do_trade_to_populate_oracle(DOT, HDX, UNITS);
}<|MERGE_RESOLUTION|>--- conflicted
+++ resolved
@@ -668,7 +668,6 @@
 	}
 
 	#[test]
-<<<<<<< HEAD
 	fn insufficient_fee_asset_should_be_swapped_for_dot() {
 		TestNet::reset();
 		Hydra::execute_with(|| {
@@ -1073,8 +1072,6 @@
 	}
 
 	#[test]
-=======
->>>>>>> e55f37ba
 	fn sell_schedule_execution_should_work_without_route() {
 		TestNet::reset();
 		Hydra::execute_with(|| {
