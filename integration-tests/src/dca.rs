--- conflicted
+++ resolved
@@ -542,15 +542,13 @@
 		Hydra::execute_with(|| {
 			//Arrange
 			init_omnipool_with_oracle_for_block_10();
-<<<<<<< HEAD
+
 			let alice_init_hdx_balance = 5000 * UNITS;
 			assert_ok!(Balances::force_set_balance(
 				RuntimeOrigin::root(),
 				ALICE.into(),
 				alice_init_hdx_balance,
 			));
-=======
->>>>>>> 60de95b3
 
 			let dca_budget = 1000 * UNITS;
 
