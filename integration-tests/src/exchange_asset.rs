#![cfg(test)]

use crate::polkadot_test_net::*;
use frame_support::dispatch::GetDispatchInfo;
use frame_support::storage::with_transaction;
use frame_support::traits::fungible::Balanced;
use frame_support::traits::tokens::Precision;
use frame_support::weights::Weight;
use frame_support::{assert_ok, pallet_prelude::*};
use hydradx_runtime::AssetRegistry;
use hydradx_traits::AssetKind;
use hydradx_traits::Create;
use orml_traits::currency::MultiCurrency;
use polkadot_xcm::opaque::v3::{Junction, Junctions::X2, MultiLocation};
use polkadot_xcm::{v4::prelude::*, VersionedXcm};
use pretty_assertions::assert_eq;
use primitives::constants::chain::CORE_ASSET_ID;
use primitives::AccountId;
use sp_runtime::traits::{Convert, Zero};
use sp_runtime::DispatchResult;
use sp_runtime::{FixedU128, Permill, TransactionOutcome};
use sp_std::sync::Arc;
use xcm_emulator::TestExt;

pub const SELL: bool = true;
pub const BUY: bool = false;

pub const ACA: u32 = 1234;
pub const GLMR: u32 = 4567;
pub const IBTC: u32 = 7890;
pub const ZTG: u32 = 5001;

pub const HDX_ON_OTHER_PARACHAIN: u32 = 5002;

#[test]
fn hydra_should_swap_assets_when_receiving_from_acala_with_sell() {
	//Arrange
	TestNet::reset();

	let mut price = None;
	Hydra::execute_with(|| {
		let _ = with_transaction(|| {
			register_aca();

			add_currency_price(ACA, FixedU128::from(1));

			init_omnipool();
			let omnipool_account = hydradx_runtime::Omnipool::protocol_account();

			let token_price = FixedU128::from_float(1.0);
			assert_ok!(hydradx_runtime::Tokens::deposit(ACA, &omnipool_account, 3000 * UNITS));

			assert_ok!(hydradx_runtime::Omnipool::add_token(
				hydradx_runtime::RuntimeOrigin::root(),
				ACA,
				token_price,
				Permill::from_percent(100),
				AccountId::from(BOB),
			));
			use hydradx_traits::pools::SpotPriceProvider;
			price = hydradx_runtime::Omnipool::spot_price(CORE_ASSET_ID, ACA);

			TransactionOutcome::Commit(DispatchResult::Ok(()))
		});
	});

	Acala::execute_with(|| {
		let give = Asset::from((
			Location::new(
				1,
				cumulus_primitives_core::Junctions::X2(Arc::new([
					cumulus_primitives_core::Junction::Parachain(ACALA_PARA_ID),
					cumulus_primitives_core::Junction::GeneralIndex(0),
				])),
			),
			50 * UNITS,
		));

		let want = Asset::from((
			Location::new(
				1,
				cumulus_primitives_core::Junctions::X2(Arc::new([
					cumulus_primitives_core::Junction::Parachain(HYDRA_PARA_ID),
					cumulus_primitives_core::Junction::GeneralIndex(0),
				])),
			),
			300 * UNITS,
		));

		let xcm = craft_exchange_asset_xcm::<hydradx_runtime::RuntimeCall>(give, want, SELL);
		//Act
		let res = hydradx_runtime::PolkadotXcm::execute(
			hydradx_runtime::RuntimeOrigin::signed(ALICE.into()),
			Box::new(xcm),
			Weight::from_parts(399_600_000_000, 0),
		);
		assert_ok!(res);

		//Assert
		assert_eq!(
			hydradx_runtime::Balances::free_balance(AccountId::from(ALICE)),
			ALICE_INITIAL_NATIVE_BALANCE - 100 * UNITS
		);

		assert!(matches!(
			last_hydra_events(2).first(),
			Some(hydradx_runtime::RuntimeEvent::XcmpQueue(
				cumulus_pallet_xcmp_queue::Event::XcmpMessageSent { .. }
			))
		));
	});

	Hydra::execute_with(|| {
		let fee = hydradx_runtime::Tokens::free_balance(ACA, &hydradx_runtime::Treasury::account_id());
		assert!(fee > 0, "treasury should have received fees");
		assert_eq!(
			hydradx_runtime::Tokens::free_balance(ACA, &AccountId::from(BOB)),
			50 * UNITS - fee
		);
		// We receive about 39_101 HDX (HDX is super cheap in our test)
		let received = 39_101 * UNITS + BOB_INITIAL_NATIVE_BALANCE + 207_131_554_396;
		assert_eq!(hydradx_runtime::Balances::free_balance(AccountId::from(BOB)), received);
	});
}

#[test]
fn hydra_should_swap_assets_when_receiving_from_acala_with_buy() {
	//Arrange
	TestNet::reset();

	Hydra::execute_with(|| {
		let _ = with_transaction(|| {
			register_aca();

			add_currency_price(ACA, FixedU128::from(1));

			init_omnipool();
			let omnipool_account = hydradx_runtime::Omnipool::protocol_account();

			let token_price = FixedU128::from_float(1.0);
			assert_ok!(hydradx_runtime::Tokens::deposit(ACA, &omnipool_account, 3000 * UNITS));

			assert_ok!(hydradx_runtime::Omnipool::add_token(
				hydradx_runtime::RuntimeOrigin::root(),
				ACA,
				token_price,
				Permill::from_percent(100),
				AccountId::from(BOB),
			));

			TransactionOutcome::Commit(DispatchResult::Ok(()))
		});
	});

	let amount_out = 300 * UNITS;
	Acala::execute_with(|| {
		let give = Asset::from((
			Location::new(
				1,
				cumulus_primitives_core::Junctions::X2(Arc::new([
					cumulus_primitives_core::Junction::Parachain(ACALA_PARA_ID),
					cumulus_primitives_core::Junction::GeneralIndex(0),
				])),
			),
			50 * UNITS,
		));

		let want = Asset::from((
			Location::new(
				1,
				cumulus_primitives_core::Junctions::X2(Arc::new([
					cumulus_primitives_core::Junction::Parachain(HYDRA_PARA_ID),
					cumulus_primitives_core::Junction::GeneralIndex(0),
				])),
			),
			amount_out,
		));

		let xcm = craft_exchange_asset_xcm::<hydradx_runtime::RuntimeCall>(give, want, BUY);
		//Act
		let res = hydradx_runtime::PolkadotXcm::execute(
			hydradx_runtime::RuntimeOrigin::signed(ALICE.into()),
			Box::new(xcm),
			Weight::from_parts(399_600_000_000, 0),
		);
		assert_ok!(res);

		//Assert
		assert_eq!(
			hydradx_runtime::Balances::free_balance(AccountId::from(ALICE)),
			ALICE_INITIAL_NATIVE_BALANCE - 100 * UNITS
		);

		assert!(matches!(
			last_hydra_events(2).first(),
			Some(hydradx_runtime::RuntimeEvent::XcmpQueue(
				cumulus_pallet_xcmp_queue::Event::XcmpMessageSent { .. }
			))
		));
	});

	Hydra::execute_with(|| {
		let fees = hydradx_runtime::Tokens::free_balance(ACA, &hydradx_runtime::Treasury::account_id());
		assert!(fees > 0, "treasury should have received fees");
		assert_eq!(
			hydradx_runtime::Balances::free_balance(AccountId::from(BOB)),
			BOB_INITIAL_NATIVE_BALANCE + amount_out
		);
	});
}

//We swap GLMR for iBTC, sent from ACALA and executed on Hydradx, resultin in 4 hops
#[test]
fn transfer_and_swap_should_work_with_4_hops() {
	//Arrange
	TestNet::reset();

	let bob_init_ibtc_balance = 0;

	Hydra::execute_with(|| {
		let _ = with_transaction(|| {
			register_glmr();
			register_ibtc();

			add_currency_price(GLMR, FixedU128::from(1));

			init_omnipool();
			let omnipool_account = hydradx_runtime::Omnipool::protocol_account();

			let token_price = FixedU128::from_float(1.0);
			assert_ok!(hydradx_runtime::Tokens::deposit(GLMR, &omnipool_account, 3000 * UNITS));
			assert_ok!(hydradx_runtime::Tokens::deposit(IBTC, &omnipool_account, 3000 * UNITS));

			assert_ok!(hydradx_runtime::Omnipool::add_token(
				hydradx_runtime::RuntimeOrigin::root(),
				GLMR,
				token_price,
				Permill::from_percent(100),
				AccountId::from(BOB),
			));

			assert_ok!(hydradx_runtime::Omnipool::add_token(
				hydradx_runtime::RuntimeOrigin::root(),
				IBTC,
				token_price,
				Permill::from_percent(100),
				AccountId::from(BOB),
			));
			set_zero_reward_for_referrals(GLMR);
			set_zero_reward_for_referrals(IBTC);
			set_zero_reward_for_referrals(ACA);
			hydradx_run_to_block(3);

			assert_eq!(
				hydradx_runtime::Currencies::free_balance(IBTC, &AccountId::from(BOB)),
				bob_init_ibtc_balance
			);

			TransactionOutcome::Commit(DispatchResult::Ok(()))
		});
	});

	Moonbeam::execute_with(|| {
		set_zero_reward_for_referrals(ACA);

		use xcm_executor::traits::ConvertLocation;
		let para_account =
			hydradx_runtime::LocationToAccountId::convert_location(&(Parent, Parachain(ACALA_PARA_ID)).into()).unwrap();
		let _ = hydradx_runtime::Balances::deposit(&para_account, 1000 * UNITS, Precision::Exact)
			.expect("Failed to deposit");
	});

	Interlay::execute_with(|| {
		set_zero_reward_for_referrals(IBTC);

		use xcm_executor::traits::ConvertLocation;
		let para_account =
			hydradx_runtime::LocationToAccountId::convert_location(&(Parent, Parachain(HYDRA_PARA_ID)).into()).unwrap();
		let _ = hydradx_runtime::Balances::deposit(&para_account, 1000 * UNITS, Precision::Exact)
			.expect("Failed to deposit");
	});

	Acala::execute_with(|| {
		let _ = with_transaction(|| {
			register_glmr();
			register_ibtc();
			set_zero_reward_for_referrals(GLMR);
			set_zero_reward_for_referrals(IBTC);
			set_zero_reward_for_referrals(ACA);

			add_currency_price(IBTC, FixedU128::from(1));

			let alice_init_moon_balance = 3000 * UNITS;
			assert_ok!(hydradx_runtime::Tokens::deposit(
				GLMR,
				&ALICE.into(),
				alice_init_moon_balance
			));

			//Act
			let give_amount = 1000 * UNITS;
			let give = Asset::from((hydradx_runtime::CurrencyIdConvert::convert(GLMR).unwrap(), give_amount));
			let want = Asset::from((hydradx_runtime::CurrencyIdConvert::convert(IBTC).unwrap(), 550 * UNITS));

			let xcm = craft_transfer_and_swap_xcm_with_4_hops::<hydradx_runtime::RuntimeCall>(give, want, SELL);
			assert_ok!(hydradx_runtime::PolkadotXcm::execute(
				hydradx_runtime::RuntimeOrigin::signed(ALICE.into()),
				Box::new(xcm),
				Weight::from_parts(899_600_000_000, 0),
			));

			//Assert
			assert_eq!(
				hydradx_runtime::Tokens::free_balance(GLMR, &AccountId::from(ALICE)),
				alice_init_moon_balance - give_amount
			);

			assert!(matches!(
				last_hydra_events(2).first(),
				Some(hydradx_runtime::RuntimeEvent::XcmpQueue(
					cumulus_pallet_xcmp_queue::Event::XcmpMessageSent { .. }
				))
			));
			hydradx_run_to_block(4);

			TransactionOutcome::Commit(DispatchResult::Ok(()))
		});
	});

	//We need these executions to trigger the processing of horizontal messages of each parachain
	Moonbeam::execute_with(|| {});
	Hydra::execute_with(|| {});
	Interlay::execute_with(|| {});

	Acala::execute_with(|| {
<<<<<<< HEAD
		assert!(hydradx_runtime::Currencies::free_balance(IBTC, &AccountId::from(BOB)) > 0);
=======
		let bob_new_ibtc_balance = hydradx_runtime::Currencies::free_balance(IBTC, &AccountId::from(BOB));

		assert!(
			bob_new_ibtc_balance > bob_init_ibtc_balance,
			"Bob should have received iBTC"
		);

>>>>>>> c048260d
		let fee = hydradx_runtime::Tokens::free_balance(IBTC, &hydradx_runtime::Treasury::account_id());

		assert!(fee > 0, "treasury should have received fees, but it didn't");
	});
}

pub mod zeitgeist_use_cases {
	use super::*;
	use frame_support::traits::tokens::Precision;
	use polkadot_xcm::latest::{NetworkId, Parent};
	use polkadot_xcm::prelude::Parachain;
	use std::sync::Arc;

	use primitives::constants::chain::CORE_ASSET_ID;

	#[test]
	fn remote_swap_sell_native_ztg_for_native_hdx_on_hydra() {
		//Register tokens and init omnipool on hydra
		Hydra::execute_with(|| {
			let _ = with_transaction(|| {
				crate::exchange_asset::register_ztg();
				crate::exchange_asset::add_currency_price(crate::exchange_asset::ZTG, FixedU128::from(1));

				init_omnipool();
				let omnipool_account = hydradx_runtime::Omnipool::protocol_account();

				let token_price = FixedU128::from_float(1.0);
				assert_ok!(hydradx_runtime::Tokens::deposit(
					ZTG,
					&omnipool_account,
					1000000 * UNITS
				));

				assert_ok!(hydradx_runtime::Omnipool::add_token(
					hydradx_runtime::RuntimeOrigin::root(),
					ZTG,
					token_price,
					Permill::from_percent(100),
					AccountId::from(BOB),
				));

				TransactionOutcome::Commit(DispatchResult::Ok(()))
			});
		});

		let alice_init_hxd_balance_on_zeitgeist = 0;

		//Construct and send XCM zeitgeist -> hydra
		Zeitgeist::execute_with(|| {
			let _ = with_transaction(|| {
				crate::exchange_asset::register_hdx_in_sibling_chain();
				crate::exchange_asset::add_currency_price(HDX_ON_OTHER_PARACHAIN, FixedU128::from(1));

				TransactionOutcome::Commit(DispatchResult::Ok(()))
			});

			pretty_assertions::assert_eq!(
				hydradx_runtime::Tokens::free_balance(HDX_ON_OTHER_PARACHAIN, &AccountId::from(ALICE)),
				alice_init_hxd_balance_on_zeitgeist
			);

			let give_reserve_chain = Location::new(
				1,
				cumulus_primitives_core::Junctions::X1(Arc::new([cumulus_primitives_core::Junction::Parachain(
					ZEITGEIST_PARA_ID,
				)])),
			);
			let swap_chain = Location::new(
				1,
				cumulus_primitives_core::Junctions::X1(Arc::new([cumulus_primitives_core::Junction::Parachain(
					HYDRA_PARA_ID,
				)])),
			);
			let want_reserve_chain = swap_chain.clone();
			let dest = give_reserve_chain.clone();

			let beneficiary = Location::new(
				0,
				cumulus_primitives_core::Junctions::X1(Arc::new([cumulus_primitives_core::Junction::AccountId32 {
					id: ALICE,
					network: None,
				}])),
			);
			let assets: Assets = Asset {
				id: cumulus_primitives_core::AssetId(Location::new(
					0,
					cumulus_primitives_core::Junctions::X1(Arc::new([
						cumulus_primitives_core::Junction::GeneralIndex(0),
					])),
				)),
				fun: Fungible(100 * UNITS),
			}
			.into();
			let max_assets = assets.len() as u32 + 1;

			let give_amount = 10 * UNITS;
			let give_asset = Asset::from((hydradx_runtime::CurrencyIdConvert::convert(0).unwrap(), give_amount));
			let want_asset = Asset::from((
				Location::new(
					1,
					cumulus_primitives_core::Junctions::X2(Arc::new([
						cumulus_primitives_core::Junction::Parachain(HYDRA_PARA_ID),
						cumulus_primitives_core::Junction::GeneralIndex(0),
					])),
				),
				100 * UNITS,
			));

			let want: Assets = want_asset.clone().into();

			let fees = give_asset
				.clone()
				.reanchored(&swap_chain, &give_reserve_chain.interior)
				.expect("should reanchor");

			let destination_fee = want_asset
				.reanchored(&dest, &want_reserve_chain.interior)
				.expect("should reanchor");

			let weight_limit = Limited(Weight::from_parts(u64::MAX, u64::MAX));

			// executed on local (zeitgeist)
			let message = Xcm(vec![
				WithdrawAsset(give_asset.clone().into()),
				DepositReserveAsset {
					assets: AllCounted(max_assets).into(),
					dest: swap_chain,
					// executed on remote (on hydra)
					xcm: Xcm(vec![
						BuyExecution {
							fees: crate::exchange_asset::half(&fees),
							weight_limit: weight_limit.clone(),
						},
						ExchangeAsset {
							give: give_asset.into(),
							want: want.clone(),
							maximal: true,
						},
						DepositReserveAsset {
							assets: Wild(AllCounted(max_assets)),
							dest,
							xcm: Xcm(vec![
								//Executed on Zeitgeist
								BuyExecution {
									fees: crate::exchange_asset::half(&destination_fee),
									weight_limit: weight_limit.clone(),
								},
								DepositAsset {
									assets: Wild(AllCounted(max_assets)),
									beneficiary,
								},
							]),
						},
					]),
				},
			]);
			let xcm = VersionedXcm::from(message);

			assert_ok!(hydradx_runtime::PolkadotXcm::execute(
				hydradx_runtime::RuntimeOrigin::signed(ALICE.into()),
				Box::new(xcm),
				Weight::from_parts(899_600_000_000, 0),
			));

			//Assert
			pretty_assertions::assert_eq!(
				hydradx_runtime::Currencies::free_balance(CORE_ASSET_ID, &AccountId::from(ALICE)),
				1000 * UNITS - give_amount
			);

			assert!(matches!(
				last_hydra_events(2).first(),
				Some(hydradx_runtime::RuntimeEvent::XcmpQueue(
					cumulus_pallet_xcmp_queue::Event::XcmpMessageSent { .. }
				))
			));
		});

		//Trigger the processing of horizontal xcm messages
		Hydra::execute_with(|| {});

		//Assert that swap amount out is sent back to Zeitgeist
		Zeitgeist::execute_with(|| {
<<<<<<< HEAD
			assert!(hydradx_runtime::Tokens::free_balance(HDX_ON_OTHER_PARACHAIN, &AccountId::from(ALICE)) > 0);
=======
			let alice_new_hxd_balance_on_zeitgeist =
				hydradx_runtime::Tokens::free_balance(HDX_ON_OTHER_PARACHAIN, &AccountId::from(ALICE));
			assert!(
				alice_new_hxd_balance_on_zeitgeist > alice_init_hxd_balance_on_zeitgeist,
				"Alice should have received HDX"
			);
>>>>>>> c048260d
		});
	}

	#[test]
	fn remote_swap_sell_native_ztg_for_nonnative_ibtc_on_hydra() {
		//Register tokens and init omnipool on hydra
		Hydra::execute_with(|| {
			let _ = with_transaction(|| {
				crate::exchange_asset::register_ztg();
				register_ibtc();
				crate::exchange_asset::add_currency_price(crate::exchange_asset::ZTG, FixedU128::from(1));

				init_omnipool();
				let omnipool_account = hydradx_runtime::Omnipool::protocol_account();

				let token_price = FixedU128::from_float(1.0);
				assert_ok!(hydradx_runtime::Tokens::deposit(ZTG, &omnipool_account, 100000 * UNITS));
				assert_ok!(hydradx_runtime::Tokens::deposit(
					IBTC,
					&omnipool_account,
					100000 * UNITS
				));
				assert_ok!(hydradx_runtime::Omnipool::add_token(
					hydradx_runtime::RuntimeOrigin::root(),
					IBTC,
					token_price,
					Permill::from_percent(100),
					AccountId::from(BOB),
				));

				assert_ok!(hydradx_runtime::Omnipool::add_token(
					hydradx_runtime::RuntimeOrigin::root(),
					ZTG,
					token_price,
					Permill::from_percent(100),
					AccountId::from(BOB),
				));

				TransactionOutcome::Commit(DispatchResult::Ok(()))
			});
		});

		//Deposit IBTC reserve for hydra
		Interlay::execute_with(|| {
			//set_zero_reward_for_referrals(IBTC);
			use xcm_executor::traits::ConvertLocation;
			let para_account =
				hydradx_runtime::LocationToAccountId::convert_location(&(Parent, Parachain(HYDRA_PARA_ID)).into())
					.unwrap();
			let _ = hydradx_runtime::Balances::deposit(&para_account, 1000 * UNITS, Precision::Exact)
				.expect("Failed to deposit");
		});

		let alice_init_ibtc_balance_on_zeitgeist = 0;
		//Construct and send XCM zeitgeist -> hydra
		Zeitgeist::execute_with(|| {
			let _ = with_transaction(|| {
				crate::exchange_asset::register_hdx_in_sibling_chain();
				register_ibtc();
				TransactionOutcome::Commit(DispatchResult::Ok(()))
			});

			crate::exchange_asset::add_currency_price(HDX_ON_OTHER_PARACHAIN, FixedU128::from(1));
			crate::exchange_asset::add_currency_price(IBTC, FixedU128::from(1));

			pretty_assertions::assert_eq!(
				hydradx_runtime::Tokens::free_balance(IBTC, &AccountId::from(ALICE)),
				alice_init_ibtc_balance_on_zeitgeist
			);

			let give_reserve_chain = Location::new(
				1,
				cumulus_primitives_core::Junctions::X1(Arc::new([cumulus_primitives_core::Junction::Parachain(
					ZEITGEIST_PARA_ID,
				)])),
			);
			let swap_chain = Location::new(
				1,
				cumulus_primitives_core::Junctions::X1(Arc::new([cumulus_primitives_core::Junction::Parachain(
					HYDRA_PARA_ID,
				)])),
			);
			let want_reserve_chain = Location::new(
				1,
				cumulus_primitives_core::Junctions::X1(Arc::new([cumulus_primitives_core::Junction::Parachain(
					INTERLAY_PARA_ID,
				)])),
			);
			let dest = give_reserve_chain.clone();

			let beneficiary = Location::new(
				0,
				cumulus_primitives_core::Junctions::X1(Arc::new([cumulus_primitives_core::Junction::AccountId32 {
					id: ALICE,
					network: None,
				}])),
			);
			let assets: Assets = Asset {
				id: cumulus_primitives_core::AssetId(Location::new(
					0,
					cumulus_primitives_core::Junctions::X1(Arc::new([
						cumulus_primitives_core::Junction::GeneralIndex(0),
					])),
				)),
				fun: Fungible(10 * UNITS),
			}
			.into();
			let max_assets = assets.len() as u32 + 1;

			let give_amount = 100 * UNITS;
			let give_asset = Asset::from((hydradx_runtime::CurrencyIdConvert::convert(0).unwrap(), give_amount));
			let want_asset = Asset::from((
				Location::new(
					1,
					cumulus_primitives_core::Junctions::X2(Arc::new([
						cumulus_primitives_core::Junction::Parachain(INTERLAY_PARA_ID),
						cumulus_primitives_core::Junction::GeneralIndex(0),
					])),
				),
				10 * UNITS,
			));

			let want: Assets = want_asset.clone().into();

			let fees = give_asset
				.clone()
				.reanchored(&swap_chain, &give_reserve_chain.interior)
				.expect("should reanchor");

			let destination_fee = want_asset
				.clone()
				.reanchored(&dest, &want_reserve_chain.interior)
				.expect("should reanchor");

			let reserve_fees = want_asset
				.clone()
				.reanchored(&want_reserve_chain, &swap_chain.interior)
				.expect("should reanchor");

			let weight_limit = Limited(Weight::from_parts(u64::MAX, u64::MAX));

			// executed on local (zeitgeist)
			let message = Xcm(vec![
				WithdrawAsset(give_asset.clone().into()),
				DepositReserveAsset {
					assets: AllCounted(max_assets).into(),
					dest: swap_chain,
					// executed on remote (on hydra)
					xcm: Xcm(vec![
						BuyExecution {
							fees: crate::exchange_asset::half(&fees),
							weight_limit: weight_limit.clone(),
						},
						ExchangeAsset {
							give: give_asset.into(),
							want: want.clone(),
							maximal: true,
						},
						InitiateReserveWithdraw {
							assets: want.into(),
							reserve: want_reserve_chain,
							xcm: Xcm(vec![
								//Executed on interlay
								BuyExecution {
									fees: half(&reserve_fees),
									weight_limit: weight_limit.clone(),
								},
								DepositReserveAsset {
									assets: Wild(AllCounted(max_assets)),
									dest,
									xcm: Xcm(vec![
										//Executed on acala
										BuyExecution {
											fees: half(&destination_fee),
											weight_limit: weight_limit.clone(),
										},
										DepositAsset {
											assets: Wild(AllCounted(max_assets)),
											beneficiary,
										},
									]),
								},
							]),
						},
					]),
				},
			]);
			let xcm = VersionedXcm::from(message);

			assert_ok!(hydradx_runtime::PolkadotXcm::execute(
				hydradx_runtime::RuntimeOrigin::signed(ALICE.into()),
				Box::new(xcm),
				Weight::from_parts(899_600_000_000, 0),
			));

			//Assert
			pretty_assertions::assert_eq!(
				hydradx_runtime::Currencies::free_balance(CORE_ASSET_ID, &AccountId::from(ALICE)),
				1000 * UNITS - give_amount
			);

			assert!(matches!(
				last_hydra_events(2).first(),
				Some(hydradx_runtime::RuntimeEvent::XcmpQueue(
					cumulus_pallet_xcmp_queue::Event::XcmpMessageSent { .. }
				))
			));
		});

		//Trigger the processing of horizontal xcm messages
		Hydra::execute_with(|| {});
		Interlay::execute_with(|| {});

		//Assert that swap amount out of IBTC is sent back to Zeitgeist
		Zeitgeist::execute_with(|| {
<<<<<<< HEAD
			assert!(hydradx_runtime::Tokens::free_balance(IBTC, &AccountId::from(ALICE)) > 0);
=======
			let alice_new_ibtc_balance_on_zeitgeist =
				hydradx_runtime::Tokens::free_balance(IBTC, &AccountId::from(ALICE));
			assert!(
				alice_new_ibtc_balance_on_zeitgeist > alice_init_ibtc_balance_on_zeitgeist,
				"Alice should have received iBTC"
			);
>>>>>>> c048260d
		});
	}

	#[test]
	fn remote_swap_sell_nonnative_glmr_for_nonnative_ibtc_on_hydra() {
		let alice_init_ibtc_balance_on_zeitgeist = 0;
		//Register tokens and init omnipool on hydra
		Hydra::execute_with(|| {
			let _ = with_transaction(|| {
				crate::exchange_asset::register_ztg();

				register_ibtc();
				crate::exchange_asset::add_currency_price(crate::exchange_asset::ZTG, FixedU128::from(1));

				register_glmr();
				crate::exchange_asset::add_currency_price(crate::exchange_asset::GLMR, FixedU128::from(1));

				init_omnipool();
				let omnipool_account = hydradx_runtime::Omnipool::protocol_account();

				let token_price = FixedU128::from_float(1.0);
				assert_ok!(hydradx_runtime::Tokens::deposit(
					GLMR,
					&omnipool_account,
					100000 * UNITS
				));
				assert_ok!(hydradx_runtime::Tokens::deposit(
					IBTC,
					&omnipool_account,
					100000 * UNITS
				));
				assert_ok!(hydradx_runtime::Omnipool::add_token(
					hydradx_runtime::RuntimeOrigin::root(),
					IBTC,
					token_price,
					Permill::from_percent(100),
					AccountId::from(BOB),
				));

				assert_ok!(hydradx_runtime::Omnipool::add_token(
					hydradx_runtime::RuntimeOrigin::root(),
					GLMR,
					token_price,
					Permill::from_percent(100),
					AccountId::from(BOB),
				));

				TransactionOutcome::Commit(DispatchResult::Ok(()))
			});
		});

		//Deposit IBTC reserve for hydra
		Interlay::execute_with(|| {
			//set_zero_reward_for_referrals(IBTC);
			use xcm_executor::traits::ConvertLocation;
			let para_account =
				hydradx_runtime::LocationToAccountId::convert_location(&(Parent, Parachain(HYDRA_PARA_ID)).into())
					.unwrap();
			let _ = hydradx_runtime::Balances::deposit(&para_account, 1000 * UNITS, Precision::Exact)
				.expect("Failed to deposit");
		});

		//Deposit GLMR reserve for Zeitgeist
		Moonbeam::execute_with(|| {
			use xcm_executor::traits::ConvertLocation;
			let para_account =
				hydradx_runtime::LocationToAccountId::convert_location(&(Parent, Parachain(ZEITGEIST_PARA_ID)).into())
					.unwrap();
			let _ = hydradx_runtime::Balances::deposit(&para_account, 1000 * UNITS, Precision::Exact)
				.expect("Failed to deposit");
		});

		//Construct and send XCM zeitgeist -> hydra
		Zeitgeist::execute_with(|| {
			let _ = with_transaction(|| {
				crate::exchange_asset::register_hdx_in_sibling_chain();
				register_ibtc();
				register_glmr();
				TransactionOutcome::Commit(DispatchResult::Ok(()))
			});

			crate::exchange_asset::add_currency_price(IBTC, FixedU128::from(1));
			crate::exchange_asset::add_currency_price(GLMR, FixedU128::from(1));
			let alice_init_glmr_balance = 3000 * UNITS;
			assert_ok!(hydradx_runtime::Tokens::deposit(
				GLMR,
				&ALICE.into(),
				alice_init_glmr_balance
			));

			let give_reserve_chain = Location::new(
				1,
				cumulus_primitives_core::Junctions::X1(Arc::new([cumulus_primitives_core::Junction::Parachain(
					MOONBEAM_PARA_ID,
				)])),
			);
			let swap_chain = Location::new(
				1,
				cumulus_primitives_core::Junctions::X1(Arc::new([cumulus_primitives_core::Junction::Parachain(
					HYDRA_PARA_ID,
				)])),
			);
			let want_reserve_chain = Location::new(
				1,
				cumulus_primitives_core::Junctions::X1(Arc::new([cumulus_primitives_core::Junction::Parachain(
					INTERLAY_PARA_ID,
				)])),
			);
			let dest = Location::new(
				1,
				cumulus_primitives_core::Junctions::X1(Arc::new([cumulus_primitives_core::Junction::Parachain(
					ZEITGEIST_PARA_ID,
				)])),
			);

			let beneficiary = Location::new(
				0,
				cumulus_primitives_core::Junctions::X1(Arc::new([cumulus_primitives_core::Junction::AccountId32 {
					id: ALICE,
					network: None,
				}])),
			);
			let assets: Assets = Asset {
				id: cumulus_primitives_core::AssetId(Location::new(
					0,
					cumulus_primitives_core::Junctions::X1(Arc::new([
						cumulus_primitives_core::Junction::GeneralIndex(0),
					])),
				)),
				fun: Fungible(10 * UNITS),
			}
			.into();
			let max_assets = assets.len() as u32 + 1;

			let give_amount = 100 * UNITS;
			let give_asset = Asset::from((
				Location::new(
					1,
					cumulus_primitives_core::Junctions::X2(Arc::new([
						cumulus_primitives_core::Junction::Parachain(MOONBEAM_PARA_ID),
						cumulus_primitives_core::Junction::GeneralIndex(0),
					])),
				),
				give_amount,
			));
			let want_asset = Asset::from((
				Location::new(
					1,
					cumulus_primitives_core::Junctions::X2(Arc::new([
						cumulus_primitives_core::Junction::Parachain(INTERLAY_PARA_ID),
						cumulus_primitives_core::Junction::GeneralIndex(0),
					])),
				),
				10 * UNITS,
			));

			let want: Assets = want_asset.clone().into();

			let fees = give_asset
				.clone()
				.reanchored(&swap_chain, &give_reserve_chain.interior)
				.expect("should reanchor");

			let destination_fee = want_asset
				.clone()
				.reanchored(&dest, &want_reserve_chain.interior)
				.expect("should reanchor");

			let origin_context = cumulus_primitives_core::Junctions::X2(Arc::new([
				cumulus_primitives_core::Junction::GlobalConsensus(NetworkId::Polkadot),
				cumulus_primitives_core::Junction::Parachain(ZEITGEIST_PARA_ID),
			]));
			let give_reserve_fees = give_asset
				.clone()
				.reanchored(&give_reserve_chain, &origin_context)
				.expect("should reanchor");

			let reserve_fees = want_asset
				.clone()
				.reanchored(&want_reserve_chain, &swap_chain.interior)
				.expect("should reanchor");

			let weight_limit = Limited(Weight::from_parts(u64::MAX, u64::MAX));

			// executed on local (zeitgeist)
			let message = Xcm(vec![
				WithdrawAsset(give_asset.clone().into()),
				InitiateReserveWithdraw {
					assets: All.into(),
					reserve: give_reserve_chain,
					xcm: Xcm(vec![
						//Executed on moonbeam
						BuyExecution {
							fees: half(&give_reserve_fees),
							weight_limit: weight_limit.clone(),
						},
						DepositReserveAsset {
							assets: AllCounted(max_assets).into(),
							dest: swap_chain,
							// executed on remote (on hydra)
							xcm: Xcm(vec![
								BuyExecution {
									fees: crate::exchange_asset::half(&fees),
									weight_limit: weight_limit.clone(),
								},
								ExchangeAsset {
									give: give_asset.into(),
									want: want.clone(),
									maximal: true,
								},
								InitiateReserveWithdraw {
									assets: want.into(),
									reserve: want_reserve_chain,
									xcm: Xcm(vec![
										//Executed on interlay
										BuyExecution {
											fees: half(&reserve_fees),
											weight_limit: weight_limit.clone(),
										},
										DepositReserveAsset {
											assets: Wild(AllCounted(max_assets)),
											dest,
											xcm: Xcm(vec![
												//Executed on zetigeist
												BuyExecution {
													fees: half(&destination_fee),
													weight_limit: weight_limit.clone(),
												},
												DepositAsset {
													assets: Wild(AllCounted(max_assets)),
													beneficiary,
												},
											]),
										},
									]),
								},
							]),
						},
					]),
				},
			]);
			let xcm = VersionedXcm::from(message);

			assert_ok!(hydradx_runtime::PolkadotXcm::execute(
				hydradx_runtime::RuntimeOrigin::signed(ALICE.into()),
				Box::new(xcm),
				Weight::from_parts(899_600_000_000, 0),
			));

			//Assert
			pretty_assertions::assert_eq!(
				hydradx_runtime::Currencies::free_balance(GLMR, &AccountId::from(ALICE)),
				alice_init_glmr_balance - give_amount
			);

			assert!(matches!(
				last_hydra_events(2).first(),
				Some(hydradx_runtime::RuntimeEvent::XcmpQueue(
					cumulus_pallet_xcmp_queue::Event::XcmpMessageSent { .. }
				))
			));

			pretty_assertions::assert_eq!(
				hydradx_runtime::Tokens::free_balance(IBTC, &AccountId::from(ALICE)),
				alice_init_ibtc_balance_on_zeitgeist
			);
		});

		//Trigger the processing of horizontal xcm messages
		Moonbeam::execute_with(|| {});
		Hydra::execute_with(|| {});
		Interlay::execute_with(|| {});

		//Assert that swap amount out of IBTC is sent back to Zeitgeist
		Zeitgeist::execute_with(|| {
<<<<<<< HEAD
			assert!(hydradx_runtime::Tokens::free_balance(IBTC, &AccountId::from(ALICE)) > 0);
=======
			let alice_new_ibtc_balance = hydradx_runtime::Tokens::free_balance(IBTC, &AccountId::from(ALICE));
			assert!(
				alice_new_ibtc_balance > alice_init_ibtc_balance_on_zeitgeist,
				"Alice should have received iBTC"
			);
>>>>>>> c048260d
		});
	}
}

fn register_glmr() {
	assert_ok!(AssetRegistry::register_sufficient_asset(
		Some(GLMR),
		Some(b"GLRM".to_vec().try_into().unwrap()),
		AssetKind::Token,
		1_000_000,
		None,
		None,
		Some(hydradx_runtime::AssetLocation(MultiLocation::new(
			1,
			X2(Junction::Parachain(MOONBEAM_PARA_ID), Junction::GeneralIndex(0))
		))),
		None,
	));
}

fn register_aca() {
	assert_ok!(AssetRegistry::register_sufficient_asset(
		Some(ACA),
		Some(b"ACAL".to_vec().try_into().unwrap()),
		AssetKind::Token,
		1_000_000,
		None,
		None,
		Some(hydradx_runtime::AssetLocation(MultiLocation::new(
			1,
			X2(Junction::Parachain(ACALA_PARA_ID), Junction::GeneralIndex(0))
		))),
		None,
	));
}

fn register_ibtc() {
	assert_ok!(AssetRegistry::register_sufficient_asset(
		Some(IBTC),
		Some(b"iBTC".to_vec().try_into().unwrap()),
		AssetKind::Token,
		1_000_000,
		None,
		None,
		Some(hydradx_runtime::AssetLocation(MultiLocation::new(
			1,
			X2(Junction::Parachain(INTERLAY_PARA_ID), Junction::GeneralIndex(0))
		))),
		None,
	));
}

fn register_ztg() {
	assert_ok!(AssetRegistry::register_sufficient_asset(
		Some(ZTG),
		Some(b"ZTG".to_vec().try_into().unwrap()),
		AssetKind::Token,
		1_000_000,
		None,
		None,
		Some(hydradx_runtime::AssetLocation(MultiLocation::new(
			1,
			X2(Junction::Parachain(ZEITGEIST_PARA_ID), Junction::GeneralIndex(0))
		))),
		None,
	));
}

fn register_hdx_in_sibling_chain() {
	assert_ok!(AssetRegistry::register_sufficient_asset(
		Some(HDX_ON_OTHER_PARACHAIN),
		Some(b"vHDX".to_vec().try_into().unwrap()),
		AssetKind::Token,
		1_000_000,
		None,
		None,
		Some(hydradx_runtime::AssetLocation(MultiLocation::new(
			1,
			X2(Junction::Parachain(HYDRA_PARA_ID), Junction::GeneralIndex(0))
		))),
		None,
	));
}

fn add_currency_price(asset_id: u32, price: FixedU128) {
	assert_ok!(hydradx_runtime::MultiTransactionPayment::add_currency(
		hydradx_runtime::RuntimeOrigin::root(),
		asset_id,
		price,
	));

	// make sure the price is propagated
	hydradx_runtime::MultiTransactionPayment::on_initialize(hydradx_runtime::System::block_number());
}

/// Returns amount if `asset` is fungible, or zero.
fn fungible_amount(asset: &Asset) -> u128 {
	if let Fungible(amount) = &asset.fun {
		*amount
	} else {
		Zero::zero()
	}
}

fn half(asset: &Asset) -> Asset {
	let half_amount = fungible_amount(asset)
		.checked_div(2)
		.expect("div 2 can't overflow; qed");
	Asset {
		fun: Fungible(half_amount),
		id: asset.clone().id,
	}
}
use rococo_runtime::xcm_config::BaseXcmWeight;
use xcm_builder::FixedWeightBounds;
use xcm_executor::traits::WeightBounds;

fn craft_transfer_and_swap_xcm_with_4_hops<RC: Decode + GetDispatchInfo>(
	give_asset: Asset,
	want_asset: Asset,
	is_sell: bool,
) -> VersionedXcm<RC> {
	type Weigher<RC> = FixedWeightBounds<BaseXcmWeight, RC, ConstU32<100>>;

	let give_reserve_chain = Location::new(
		1,
		cumulus_primitives_core::Junctions::X1(Arc::new([cumulus_primitives_core::Junction::Parachain(
			MOONBEAM_PARA_ID,
		)])),
	);
	let want_reserve_chain = Location::new(
		1,
		cumulus_primitives_core::Junctions::X1(Arc::new([cumulus_primitives_core::Junction::Parachain(
			INTERLAY_PARA_ID,
		)])),
	);
	let swap_chain = Location::new(
		1,
		cumulus_primitives_core::Junctions::X1(Arc::new([cumulus_primitives_core::Junction::Parachain(HYDRA_PARA_ID)])),
	);
	let dest = Location::new(
		1,
		cumulus_primitives_core::Junctions::X1(Arc::new([cumulus_primitives_core::Junction::Parachain(ACALA_PARA_ID)])),
	);
	let beneficiary = Location::new(
		0,
		cumulus_primitives_core::Junctions::X1(Arc::new([cumulus_primitives_core::Junction::AccountId32 {
			id: BOB,
			network: None,
		}])),
	);
	let assets: Assets = Asset {
		id: cumulus_primitives_core::AssetId(Location::new(
			0,
			cumulus_primitives_core::Junctions::X1(Arc::new([cumulus_primitives_core::Junction::GeneralIndex(0)])),
		)),
		fun: Fungible(100 * UNITS),
	}
	.into();
	let max_assets = assets.len() as u32 + 1;
	let origin_context = cumulus_primitives_core::Junctions::X2(Arc::new([
		cumulus_primitives_core::Junction::GlobalConsensus(NetworkId::Polkadot),
		cumulus_primitives_core::Junction::Parachain(ACALA_PARA_ID),
	]));
	let give = give_asset
		.clone()
		.reanchored(&dest, &origin_context)
		.expect("should reanchor give");
	let give: AssetFilter = Definite(give.into());
	let want: Assets = want_asset.clone().into();

	let fees = give_asset
		.clone()
		.reanchored(&swap_chain, &give_reserve_chain.interior)
		.expect("should reanchor");

	let reserve_fees = want_asset
		.clone()
		.reanchored(&want_reserve_chain, &swap_chain.interior)
		.expect("should reanchor");

	let destination_fee = want_asset
		.reanchored(&dest, &want_reserve_chain.interior)
		.expect("should reanchor");

	let weight_limit = {
		let fees = fees.clone();
		let mut remote_message = Xcm(vec![
			ReserveAssetDeposited::<RC>(assets),
			ClearOrigin,
			BuyExecution {
				fees,
				weight_limit: Limited(Weight::zero()),
			},
			ExchangeAsset {
				give: give.clone(),
				want: want.clone(),
				maximal: is_sell,
			},
			InitiateReserveWithdraw {
				assets: want.clone().into(),
				reserve: want_reserve_chain.clone(),
				xcm: Xcm(vec![
					BuyExecution {
						fees: reserve_fees.clone(), //reserve fee
						weight_limit: Limited(Weight::zero()),
					},
					DepositReserveAsset {
						assets: Wild(AllCounted(max_assets)),
						dest: dest.clone(),
						xcm: Xcm(vec![
							BuyExecution {
								fees: destination_fee.clone(), //destination fee
								weight_limit: Limited(Weight::zero()),
							},
							DepositAsset {
								assets: Wild(AllCounted(max_assets)),
								beneficiary: beneficiary.clone(),
							},
						]),
					},
				]),
			},
		]);
		// use local weight for remote message and hope for the best.
		let remote_weight = Weigher::weight(&mut remote_message).expect("weighing should not fail");
		Limited(remote_weight)
	};

	// executed on remote (on hydra)
	let xcm = Xcm(vec![
		BuyExecution {
			fees: half(&fees),
			weight_limit: weight_limit.clone(),
		},
		ExchangeAsset {
			give,
			want: want.clone(),
			maximal: is_sell,
		},
		InitiateReserveWithdraw {
			assets: want.into(),
			reserve: want_reserve_chain,
			xcm: Xcm(vec![
				//Executed on interlay
				BuyExecution {
					fees: half(&reserve_fees),
					weight_limit: weight_limit.clone(),
				},
				DepositReserveAsset {
					assets: Wild(AllCounted(max_assets)),
					dest,
					xcm: Xcm(vec![
						//Executed on acala
						BuyExecution {
							fees: half(&destination_fee),
							weight_limit: weight_limit.clone(),
						},
						DepositAsset {
							assets: Wild(AllCounted(max_assets)),
							beneficiary,
						},
					]),
				},
			]),
		},
	]);

	let give_reserve_fees = give_asset
		.clone()
		.reanchored(&give_reserve_chain, &origin_context)
		.expect("should reanchor");

	// executed on local (acala)
	let message = Xcm(vec![
		WithdrawAsset(give_asset.into()),
		InitiateReserveWithdraw {
			assets: All.into(),
			reserve: give_reserve_chain,
			xcm: Xcm(vec![
				//Executed on moonbeam
				BuyExecution {
					fees: half(&give_reserve_fees),
					weight_limit,
				},
				DepositReserveAsset {
					assets: AllCounted(max_assets).into(),
					dest: swap_chain,
					xcm,
				},
			]),
		},
	]);
	VersionedXcm::from(message)
}

fn craft_exchange_asset_xcm<RC: Decode + GetDispatchInfo>(give: Asset, want: Asset, is_sell: bool) -> VersionedXcm<RC> {
	let dest = Location::new(
		1,
		cumulus_primitives_core::Junctions::X1(Arc::new([cumulus_primitives_core::Junction::Parachain(HYDRA_PARA_ID)])),
	);
	let beneficiary = Location::new(
		0,
		cumulus_primitives_core::Junctions::X1(Arc::new([cumulus_primitives_core::Junction::AccountId32 {
			id: BOB,
			network: None,
		}])),
	);
	let assets: Assets = Asset {
		id: cumulus_primitives_core::AssetId(Location::new(
			0,
			cumulus_primitives_core::Junctions::X1(Arc::new([cumulus_primitives_core::Junction::GeneralIndex(0)])),
		)),
		fun: Fungible(100 * UNITS),
	}
	.into();
	let max_assets = assets.len() as u32 + 1;
	let context = cumulus_primitives_core::Junctions::X2(Arc::new([
		cumulus_primitives_core::Junction::GlobalConsensus(NetworkId::Polkadot),
		cumulus_primitives_core::Junction::Parachain(ACALA_PARA_ID),
	]));
	let fees = assets
		.get(0)
		.expect("should have at least 1 asset")
		.clone()
		.reanchored(&dest, &context)
		.expect("should reanchor");
	let give: AssetFilter = Definite(give.into());
	let want = want.into();
	let weight_limit = Limited(Weight::from_parts(u64::MAX, u64::MAX));

	// executed on remote (on hydra)
	let xcm = Xcm(vec![
		BuyExecution { fees, weight_limit },
		ExchangeAsset {
			give,
			want,
			maximal: is_sell,
		},
		DepositAsset {
			assets: Wild(AllCounted(max_assets)),
			beneficiary,
		},
	]);
	// executed on local (acala)
	let message = Xcm(vec![
		SetFeesMode { jit_withdraw: true },
		TransferReserveAsset { assets, dest, xcm },
	]);
	VersionedXcm::from(message)
}<|MERGE_RESOLUTION|>--- conflicted
+++ resolved
@@ -333,9 +333,6 @@
 	Interlay::execute_with(|| {});
 
 	Acala::execute_with(|| {
-<<<<<<< HEAD
-		assert!(hydradx_runtime::Currencies::free_balance(IBTC, &AccountId::from(BOB)) > 0);
-=======
 		let bob_new_ibtc_balance = hydradx_runtime::Currencies::free_balance(IBTC, &AccountId::from(BOB));
 
 		assert!(
@@ -343,7 +340,6 @@
 			"Bob should have received iBTC"
 		);
 
->>>>>>> c048260d
 		let fee = hydradx_runtime::Tokens::free_balance(IBTC, &hydradx_runtime::Treasury::account_id());
 
 		assert!(fee > 0, "treasury should have received fees, but it didn't");
@@ -527,16 +523,12 @@
 
 		//Assert that swap amount out is sent back to Zeitgeist
 		Zeitgeist::execute_with(|| {
-<<<<<<< HEAD
-			assert!(hydradx_runtime::Tokens::free_balance(HDX_ON_OTHER_PARACHAIN, &AccountId::from(ALICE)) > 0);
-=======
 			let alice_new_hxd_balance_on_zeitgeist =
 				hydradx_runtime::Tokens::free_balance(HDX_ON_OTHER_PARACHAIN, &AccountId::from(ALICE));
 			assert!(
 				alice_new_hxd_balance_on_zeitgeist > alice_init_hxd_balance_on_zeitgeist,
 				"Alice should have received HDX"
 			);
->>>>>>> c048260d
 		});
 	}
 
@@ -752,16 +744,12 @@
 
 		//Assert that swap amount out of IBTC is sent back to Zeitgeist
 		Zeitgeist::execute_with(|| {
-<<<<<<< HEAD
-			assert!(hydradx_runtime::Tokens::free_balance(IBTC, &AccountId::from(ALICE)) > 0);
-=======
 			let alice_new_ibtc_balance_on_zeitgeist =
 				hydradx_runtime::Tokens::free_balance(IBTC, &AccountId::from(ALICE));
 			assert!(
 				alice_new_ibtc_balance_on_zeitgeist > alice_init_ibtc_balance_on_zeitgeist,
 				"Alice should have received iBTC"
 			);
->>>>>>> c048260d
 		});
 	}
 
@@ -1037,15 +1025,11 @@
 
 		//Assert that swap amount out of IBTC is sent back to Zeitgeist
 		Zeitgeist::execute_with(|| {
-<<<<<<< HEAD
-			assert!(hydradx_runtime::Tokens::free_balance(IBTC, &AccountId::from(ALICE)) > 0);
-=======
 			let alice_new_ibtc_balance = hydradx_runtime::Tokens::free_balance(IBTC, &AccountId::from(ALICE));
 			assert!(
 				alice_new_ibtc_balance > alice_init_ibtc_balance_on_zeitgeist,
 				"Alice should have received iBTC"
 			);
->>>>>>> c048260d
 		});
 	}
 }
