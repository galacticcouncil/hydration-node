--- conflicted
+++ resolved
@@ -13,12 +13,8 @@
 		multicurrency::{Action, MultiCurrencyPrecompile},
 		Address, Bytes, EvmAddress, HydraDXPrecompiles,
 	},
-<<<<<<< HEAD
-	Balances, CallFilter, Currencies, RuntimeCall, RuntimeOrigin, Tokens, TransactionPause, EVM,
-=======
 	AssetRegistry, Balances, CallFilter, Currencies, EVMAccounts, RuntimeCall, RuntimeOrigin, Tokens, TransactionPause,
 	EVM,
->>>>>>> 3c5749e5
 };
 use orml_traits::MultiCurrency;
 use pallet_evm::*;
@@ -637,6 +633,20 @@
 
 		Hydra::execute_with(|| {
 			//Arrange
+			AssetRegistry::update(
+				hydradx_runtime::RuntimeOrigin::root(),
+				HDX,
+				Some(b"xHDX".to_vec().try_into().unwrap()),
+				None,
+				None,
+				None,
+				None,
+				Some(b"xHDX".to_vec().try_into().unwrap()),
+				Some(12u8),
+				None,
+			)
+			.unwrap();
+
 			let data = EvmDataWriter::new_with_selector(Action::Symbol).build();
 
 			let mut handle = MockHandle {
@@ -654,7 +664,7 @@
 			let result = CurrencyPrecompile::execute(&mut handle);
 
 			//Assert
-			let output = EvmDataWriter::new().write(Bytes::from("HDX".as_bytes())).build();
+			let output = EvmDataWriter::new().write(Bytes::from("xHDX".as_bytes())).build();
 			assert_eq!(
 				result,
 				Ok(PrecompileOutput {
@@ -671,6 +681,20 @@
 
 		Hydra::execute_with(|| {
 			//Arrange
+			AssetRegistry::update(
+				hydradx_runtime::RuntimeOrigin::root(),
+				HDX,
+				Some(b"xHDX".to_vec().try_into().unwrap()),
+				None,
+				None,
+				None,
+				None,
+				None,
+				Some(12u8),
+				None,
+			)
+			.unwrap();
+
 			let data = EvmDataWriter::new_with_selector(Action::Decimals).build();
 
 			let mut handle = MockHandle {
