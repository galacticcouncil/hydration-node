#![cfg(test)]

use crate::{assert_balance, polkadot_test_net::*};
use fp_evm::{Context, Transfer};
use fp_rpc::runtime_decl_for_ethereum_runtime_rpc_api::EthereumRuntimeRPCApi;
use frame_support::storage::with_transaction;
use frame_support::traits::fungible::Mutate;
use frame_support::{assert_ok, dispatch::GetDispatchInfo, sp_runtime::codec::Encode, traits::Contains};
use frame_system::RawOrigin;
use hex_literal::hex;
use sp_core::bounded_vec::BoundedVec;

<<<<<<< HEAD
use crate::utils::accounts::*;
use hydradx_runtime::evm::precompiles::DISPATCH_ADDR;
=======
use crate::utils::accounts::{alith_evm_account, alith_evm_address, alith_secret_key, MockAccount};
use hydradx_runtime::evm::precompiles::{CALLPERMIT, DISPATCH_ADDR};
>>>>>>> 3fac5cb6
use hydradx_runtime::evm::EvmAddress;
use hydradx_runtime::evm::ExtendedAddressMapping;
use hydradx_runtime::evm::Function;
use hydradx_runtime::XYK;
use hydradx_runtime::{
	evm::precompiles::{
		handle::EvmDataWriter, multicurrency::MultiCurrencyPrecompile, Address, Bytes, HydraDXPrecompiles,
	},
	AssetRegistry, Balances, CallFilter, Currencies, EVMAccounts, Omnipool, RuntimeCall, RuntimeOrigin, Tokens,
	TransactionPause, EVM,
};
use hydradx_traits::router::{PoolType, Trade};
use hydradx_traits::AssetKind;
use hydradx_traits::Create;
use libsecp256k1::{sign, Message, SecretKey};
use orml_traits::MultiCurrency;
use pallet_evm::*;
use pallet_transaction_multi_payment::EVMPermit;
use pretty_assertions::assert_eq;
use primitives::{AssetId, Balance};
use sp_core::{blake2_256, H160, H256, U256};
use sp_runtime::traits::Dispatchable;
use sp_runtime::TransactionOutcome;
use sp_runtime::{traits::SignedExtension, DispatchError, FixedU128, Permill};
use std::{borrow::Cow, cmp::Ordering};
use xcm_emulator::TestExt;

pub const TREASURY_ACCOUNT_INIT_BALANCE: Balance = 1000 * UNITS;

mod account_conversion {
	use super::*;
	use fp_evm::ExitSucceed;
	use frame_support::{assert_noop, assert_ok};
	use hydradx_runtime::evm::precompiles::CALLPERMIT;
	use pretty_assertions::assert_eq;

	#[test]
	fn eth_address_should_convert_to_truncated_address_when_not_bound() {
		TestNet::reset();

		Hydra::execute_with(|| {
			let evm_address = EVMAccounts::evm_address(&Into::<AccountId>::into(ALICE));
			// truncated address
			let substrate_address: AccountId = EVMAccounts::truncated_account_id(evm_address);

			assert_eq!(ExtendedAddressMapping::into_account_id(evm_address), substrate_address);

			assert_eq!(EVMAccounts::account_id(evm_address), substrate_address);
			assert_eq!(EVMAccounts::bound_account_id(evm_address), None);
		});
	}

	#[test]
	fn eth_address_should_convert_to_full_address_when_bound() {
		TestNet::reset();

		Hydra::execute_with(|| {
			let substrate_address: AccountId = Into::<AccountId>::into(ALICE);
			let evm_address = EVMAccounts::evm_address(&substrate_address);

			assert_ok!(EVMAccounts::bind_evm_address(hydradx_runtime::RuntimeOrigin::signed(
				substrate_address.clone()
			)));

			assert_eq!(ExtendedAddressMapping::into_account_id(evm_address), substrate_address);

			assert_eq!(EVMAccounts::account_id(evm_address), substrate_address);
			assert_eq!(EVMAccounts::bound_account_id(evm_address), Some(substrate_address));
		});
	}

	#[test]
	fn bind_address_should_fail_when_already_bound() {
		TestNet::reset();

		Hydra::execute_with(|| {
			assert_ok!(EVMAccounts::bind_evm_address(hydradx_runtime::RuntimeOrigin::signed(
				ALICE.into()
			)),);

			assert_noop!(
				EVMAccounts::bind_evm_address(hydradx_runtime::RuntimeOrigin::signed(ALICE.into())),
				pallet_evm_accounts::Error::<hydradx_runtime::Runtime>::AddressAlreadyBound,
			);
		});
	}

	#[test]
	fn bind_address_should_fail_when_nonce_is_not_zero() {
		use pallet_evm_accounts::EvmNonceProvider;
		TestNet::reset();

		Hydra::execute_with(|| {
			// Arrange
			let evm_address = alith_evm_address();
			let truncated_address = alith_truncated_account();

			assert_ok!(hydradx_runtime::Currencies::update_balance(
				hydradx_runtime::RuntimeOrigin::root(),
				truncated_address,
				WETH,
				1000 * UNITS as i128,
			));

			let data =
				hex!["4d0045544800d1820d45118d78d091e685490c674d7596e62d1f0000000000000000140000000f0000c16ff28623"]
					.to_vec();

			let gas_limit = 1_000_000;
			let deadline = U256::from(1000000000000u128);
			let permit =
				pallet_evm_precompile_call_permit::CallPermitPrecompile::<hydradx_runtime::Runtime>::generate_permit(
					CALLPERMIT,
					evm_address,
					DISPATCH_ADDR,
					U256::from(0),
					data.clone(),
					gas_limit * 10,
					U256::zero(),
					deadline,
				);
			let secret_key = SecretKey::parse(&alith_secret_key()).unwrap();
			let message = Message::parse(&permit);
			let (rs, v) = sign(&message, &secret_key);

			//Execute omnipool via EVM
			assert_ok!(hydradx_runtime::MultiTransactionPayment::dispatch_permit(
				hydradx_runtime::RuntimeOrigin::none(),
				evm_address,
				DISPATCH_ADDR,
				U256::from(0),
				data,
				gas_limit * 10,
				deadline,
				v.serialize(),
				H256::from(rs.r.b32()),
				H256::from(rs.s.b32()),
			));

			// Assert
			assert!(hydradx_runtime::evm::EvmNonceProvider::get_nonce(evm_address) != U256::zero());

			assert_noop!(
				EVMAccounts::bind_evm_address(hydradx_runtime::RuntimeOrigin::signed(alith_evm_account())),
				pallet_evm_accounts::Error::<hydradx_runtime::Runtime>::TruncatedAccountAlreadyUsed,
			);
		});
	}

	#[test]
	fn truncated_address_should_be_used_in_evm_precompile_when_not_bound() {
		TestNet::reset();

		Hydra::execute_with(|| {
			//Arrange
			let evm_address = EVMAccounts::evm_address(&Into::<AccountId>::into(ALICE));
			let truncated_address = EVMAccounts::truncated_account_id(evm_address);

			assert_ok!(hydradx_runtime::Currencies::update_balance(
				hydradx_runtime::RuntimeOrigin::root(),
				truncated_address,
				HDX,
				100 * UNITS as i128,
			));

			let data = EvmDataWriter::new_with_selector(Function::BalanceOf)
				.write(Address::from(evm_address))
				.build();

			let mut handle = MockHandle {
				input: data,
				context: Context {
					address: evm_address,
					caller: evm_address,
					apparent_value: U256::from(0),
				},
				code_address: native_asset_ethereum_address(),
				is_static: true,
			};

			//Act
			let result = MultiCurrencyPrecompile::<hydradx_runtime::Runtime>::execute(&mut handle);

			//Assert

			// 100 * UNITS, balance of truncated_address
			let expected_output = hex! {"
				00000000000000000000000000000000 000000000000000000005AF3107A4000
			"};

			assert_eq!(
				result,
				Ok(PrecompileOutput {
					exit_status: ExitSucceed::Returned,
					output: expected_output.to_vec()
				})
			);
		});
	}

	#[test]
	fn full_address_should_be_used_in_evm_precompile_when_bound() {
		TestNet::reset();

		Hydra::execute_with(|| {
			//Arrange
			let evm_address = EVMAccounts::evm_address(&Into::<AccountId>::into(ALICE));

			let data = EvmDataWriter::new_with_selector(Function::BalanceOf)
				.write(Address::from(evm_address))
				.build();

			let mut handle = MockHandle {
				input: data,
				context: Context {
					address: evm_address,
					caller: evm_address,
					apparent_value: U256::from(0),
				},
				code_address: native_asset_ethereum_address(),
				is_static: true,
			};

			//Act
			assert_ok!(EVMAccounts::bind_evm_address(hydradx_runtime::RuntimeOrigin::signed(
				ALICE.into()
			)),);

			let result = MultiCurrencyPrecompile::<hydradx_runtime::Runtime>::execute(&mut handle);

			//Assert

			// 1000 * UNITS, balance of ALICE
			let expected_output = hex! {"
				00000000000000000000000000000000 000000000000000000038D7EA4C68000
			"};
			assert_eq!(
				result,
				Ok(PrecompileOutput {
					exit_status: ExitSucceed::Returned,
					output: expected_output.to_vec()
				})
			);
		});
	}

	#[test]
	fn bind_evm_address_tx_cost_should_be_increased_by_fee_multiplier() {
		// the fee multiplier is in the pallet evm accounts config and the desired fee is 10 HDX
		use pallet_transaction_payment::{Multiplier, NextFeeMultiplier};
		use primitives::constants::currency::UNITS;
		use sp_runtime::FixedPointNumber;

		TestNet::reset();

		Hydra::execute_with(|| {
			let call = pallet_evm_accounts::Call::<hydradx_runtime::Runtime>::bind_evm_address {};
			let info = call.get_dispatch_info();
			// convert to outer call
			let call = hydradx_runtime::RuntimeCall::EVMAccounts(call);
			let len = call.using_encoded(|e| e.len()) as u32;

			NextFeeMultiplier::<hydradx_runtime::Runtime>::put(Multiplier::saturating_from_integer(1));
			let fee_raw = hydradx_runtime::TransactionPayment::compute_fee_details(len, &info, 0);
			let fee = fee_raw.final_fee();

			// assert that the fee is within some range
			assert!(fee > 2 * UNITS);
			assert!(fee < 4 * UNITS);
		});
	}

	#[test]
	fn evm_call_from_runtime_rpc_should_be_accepted_from_unbound_addresses() {
		TestNet::reset();

		Hydra::execute_with(|| {
			//Arrange
			let data =
				hex!["4d0045544800d1820d45118d78d091e685490c674d7596e62d1f0000000000000000140000000f0000c16ff28623"]
					.to_vec();

			//Act & Assert
			assert_ok!(hydradx_runtime::Runtime::call(
				evm_address(), // from
				DISPATCH_ADDR, // to
				data,          // data
				U256::from(1000u64),
				U256::from(100000u64),
				None,
				None,
				None,
				false,
				None,
			));
		});
	}

	#[test]
	fn evm_transaction_with_low_weight_should_work_having_no_out_of_gas_error() {
		TestNet::reset();

		Hydra::execute_with(|| {
			//Arrange
			Balances::set_balance(&evm_account(), 1000 * UNITS);

			let data =
				hex!["4f003679d1d8e31d312a55f7ca994773b6a4fc7a92f07d898ae86bad4f3cab303c49000000000b00a0724e1809"]
					.to_vec();

			//Act & Assert
			let res = hydradx_runtime::Runtime::call(
				evm_address(), // from
				DISPATCH_ADDR, // to
				data,          // data
				U256::from(0u64),
				U256::from(60000u64),
				None,
				None,
				None,
				false,
				None,
			);

			assert_eq!(
				res.clone().unwrap().exit_reason,
				ExitReason::Succeed(ExitSucceed::Stopped)
			);

			println!("{:?}", res);
		});
	}

	#[test]
	fn evm_call_from_runtime_rpc_should_not_be_accepted_from_bound_addresses() {
		TestNet::reset();

		Hydra::execute_with(|| {
			//Arrange
			let data =
				hex!["4d0045544800d1820d45118d78d091e685490c674d7596e62d1f0000000000000000140000000f0000c16ff28623"]
					.to_vec();

			assert_ok!(EVMAccounts::bind_evm_address(hydradx_runtime::RuntimeOrigin::signed(
				ALICE.into()
			)),);

			let evm_address = EVMAccounts::evm_address(&Into::<AccountId>::into(ALICE));

			//Act & Assert
			assert_noop!(
				hydradx_runtime::Runtime::call(
					evm_address,   // from
					DISPATCH_ADDR, // to
					data,          // data
					U256::from(1000u64),
					U256::from(100000u64),
					None,
					None,
					None,
					false,
					None,
				),
				pallet_evm_accounts::Error::<hydradx_runtime::Runtime>::BoundAddressCannotBeUsed
			);
		});
	}

	#[test]
	fn estimation_of_evm_call_should_be_accepted_even_from_bound_address() {
		TestNet::reset();

		Hydra::execute_with(|| {
			//Arrange
			let data =
				hex!["4d0045544800d1820d45118d78d091e685490c674d7596e62d1f0000000000000000140000000f0000c16ff28623"]
					.to_vec();

			assert_ok!(EVMAccounts::bind_evm_address(hydradx_runtime::RuntimeOrigin::signed(
				ALICE.into()
			)),);

			let evm_address = EVMAccounts::evm_address(&Into::<AccountId>::into(ALICE));

			//Act & Assert
			assert_ok!(hydradx_runtime::Runtime::call(
				evm_address,   // from
				DISPATCH_ADDR, // to
				data,          // data
				U256::from(1000u64),
				U256::from(100000u64),
				None,
				None,
				None,
				true,
				None,
			));
		});
	}
}

mod standard_precompiles {
	use super::*;
	use frame_support::assert_ok;
	use pretty_assertions::assert_eq;
	use sp_runtime::traits::UniqueSaturatedInto;

	fn evm_runner_call(
		to: EvmAddress,
		data: Vec<u8>,
	) -> Result<CallInfo, RunnerError<pallet_evm::Error<hydradx_runtime::Runtime>>> {
		assert_ok!(Tokens::set_balance(
			RawOrigin::Root.into(),
			evm_account(),
			WETH,
			to_ether(1_000),
			0,
		));
		<hydradx_runtime::Runtime as pallet_evm::Config>::Runner::call(
			evm_address(),
			to,
			data,
			U256::from(1000u64),
			U256::from(1000000u64).unique_saturated_into(),
			None,
			None,
			None,
			Default::default(),
			false,
			true,
			None,
			None,
			<hydradx_runtime::Runtime as pallet_evm::Config>::config(),
		)
	}

	#[test]
	fn ecrecover_precompile() {
		TestNet::reset();

		Hydra::execute_with(|| {
			//Arrange
			let input = hex! {"
			18c547e4f7b0f325ad1e56f57e26c745b09a3e503d86e00e5255ff7f715d3d1c
			000000000000000000000000000000000000000000000000000000000000001c
			73b1693892219d736caba55bdb67216e485557ea6b6af75f37096c9aa6a5a75f
			eeb940b1d03b21e36b0e47e79769f095fe2ab855bd91e3a38756b7d75a9c4549
		"}
			.to_vec();
			let expected_output = hex!("000000000000000000000000a94f5374fce5edbc8e2a8697c15331677e6ebf0b").to_vec();

			//Act
			let execution_result = evm_runner_call(hydradx_runtime::evm::precompiles::ECRECOVER, input).unwrap();

			//Assert
			assert_eq!(execution_result.exit_reason, ExitReason::Succeed(ExitSucceed::Returned),);
			assert_eq!(execution_result.value, expected_output);
		});
	}

	#[test]
	fn sha256_precompile() {
		TestNet::reset();

		Hydra::execute_with(|| {
			//Arrange
			let input = "HydraDX".as_bytes().to_vec();
			let expected_output = hex!("61e6380e10376b3479838d623b2b1faeaa2afafcfaff2840a6df2f41161488da").to_vec();

			//Act
			let execution_result = evm_runner_call(hydradx_runtime::evm::precompiles::SHA256, input).unwrap();

			//Assert
			assert_eq!(execution_result.exit_reason, ExitReason::Succeed(ExitSucceed::Returned),);
			assert_eq!(execution_result.value, expected_output);
		});
	}

	#[test]
	fn ripemd160_precompile() {
		TestNet::reset();

		Hydra::execute_with(|| {
			//Arrange
			let input = "HydraDX".as_bytes().to_vec();
			let mut expected_output = [0u8; 32];
			expected_output[12..32].copy_from_slice(&hex!("8883ba5c203439408542b87526c113426ce94742"));

			//Act
			let execution_result = evm_runner_call(hydradx_runtime::evm::precompiles::RIPEMD, input).unwrap();

			//Assert
			assert_eq!(execution_result.exit_reason, ExitReason::Succeed(ExitSucceed::Returned),);
			assert_eq!(execution_result.value, expected_output);
		});
	}

	#[test]
	fn identity_precompile() {
		TestNet::reset();

		Hydra::execute_with(|| {
			//Arrange
			let input = "HydraDX".as_bytes().to_vec();

			//Act
			let execution_result = evm_runner_call(hydradx_runtime::evm::precompiles::IDENTITY, input.clone()).unwrap();

			//Assert
			assert_eq!(execution_result.exit_reason, ExitReason::Succeed(ExitSucceed::Returned),);
			assert_eq!(execution_result.value, input);
		});
	}

	#[test]
	fn modexp_precompile() {
		TestNet::reset();

		Hydra::execute_with(|| {
			//Arrange
			let input = hex!(
				"
				0000000000000000000000000000000000000000000000000000000000000001
				0000000000000000000000000000000000000000000000000000000000000001
				0000000000000000000000000000000000000000000000000000000000000001
				03
				05
				07
				"
			)
			.to_vec();
			let expected_output = vec![5];

			//Act
			let execution_result = evm_runner_call(hydradx_runtime::evm::precompiles::MODEXP, input).unwrap();

			//Assert
			assert_eq!(execution_result.exit_reason, ExitReason::Succeed(ExitSucceed::Returned),);
			assert_eq!(execution_result.value, expected_output);
		});
	}

	#[test]
	fn bn128add_precompile() {
		TestNet::reset();

		Hydra::execute_with(|| {
			//Arrange
			let input = hex!("089142debb13c461f61523586a60732d8b69c5b38a3380a74da7b2961d867dbf2d5fc7bbc013c16d7945f190b232eacc25da675c0eb093fe6b9f1b4b4e107b3625f8c89ea3437f44f8fc8b6bfbb6312074dc6f983809a5e809ff4e1d076dd5850b38c7ced6e4daef9c4347f370d6d8b58f4b1d8dc61a3c59d651a0644a2a27cf").to_vec();
			let expected_output = hex!("0a6678fd675aa4d8f0d03a1feb921a27f38ebdcb860cc083653519655acd6d79172fd5b3b2bfdd44e43bcec3eace9347608f9f0a16f1e184cb3f52e6f259cbeb").to_vec();

			//Act
			let execution_result = evm_runner_call(hydradx_runtime::evm::precompiles::BN_ADD, input).unwrap();

			//Assert
			assert_eq!(execution_result.exit_reason, ExitReason::Succeed(ExitSucceed::Returned),);
			assert_eq!(execution_result.value, expected_output);
		});
	}

	#[test]
	fn bn128mul_precompile() {
		TestNet::reset();

		Hydra::execute_with(|| {
			//Arrange
			let input = hex!("089142debb13c461f61523586a60732d8b69c5b38a3380a74da7b2961d867dbf2d5fc7bbc013c16d7945f190b232eacc25da675c0eb093fe6b9f1b4b4e107b36ffffffffffffffffffffffffffffffffffffffffffffffffffffffffffffffff").to_vec();
			let expected_output = hex!("0bf982b98a2757878c051bfe7eee228b12bc69274b918f08d9fcb21e9184ddc10b17c77cbf3c19d5d27e18cbd4a8c336afb488d0e92c18d56e64dd4ea5c437e6").to_vec();

			//Act
			let execution_result = evm_runner_call(hydradx_runtime::evm::precompiles::BN_MUL, input).unwrap();

			//Assert
			assert_eq!(execution_result.exit_reason, ExitReason::Succeed(ExitSucceed::Returned),);
			assert_eq!(execution_result.value, expected_output);
		});
	}

	#[test]
	fn bn128pairing_precompile() {
		TestNet::reset();

		Hydra::execute_with(|| {
			//Arrange
			let input = hex!("089142debb13c461f61523586a60732d8b69c5b38a3380a74da7b2961d867dbf2d5fc7bbc013c16d7945f190b232eacc25da675c0eb093fe6b9f1b4b4e107b3629f2c1dbcc614745f242077001ec9edd475acdab9ab435770d456bd22bbd2abf268683f9b1be0bde4508e2e25e51f6b44da3546e87524337d506fd03c4ff7ce01851abe58ef4e08916bec8034ca62c04cd08340ab6cc525e61706340926221651b71422869c92e49465200ca19033a8aa425f955be3d8329c4475503e45c00e1").to_vec();
			let expected_output = hex!("0000000000000000000000000000000000000000000000000000000000000000").to_vec();

			//Act
			let execution_result = evm_runner_call(hydradx_runtime::evm::precompiles::BN_PAIRING, input).unwrap();

			//Assert
			assert_eq!(execution_result.exit_reason, ExitReason::Succeed(ExitSucceed::Returned),);
			assert_eq!(execution_result.value, expected_output);
		});
	}

	#[test]
	fn blake2f_precompile() {
		TestNet::reset();

		Hydra::execute_with(|| {
			//Arrange
			let input = hex!("0000000c48c9bdf267e6096a3ba7ca8485ae67bb2bf894fe72f36e3cf1361d5f3af54fa5d182e6ad7f520e511f6c3e2b8c68059b6bbd41fbabd9831f79217e1319cde05b61626300000000000000000000000000000000000000000000000000000000000000000000000000000000000000000000000000000000000000000000000000000000000000000000000000000000000000000000000000000000000000000000000000000000000000000000000000000000000000000000000000000000000300000000000000000000000000000001").to_vec();
			let expected_output = hex!("ba80a53f981c4d0d6a2797b69f12f6e94c212f14685ac4b74b12bb6fdbffa2d17d87c5392aab792dc252d5de4533cc9518d38aa8dbf1925ab92386edd4009923").to_vec();

			//Act
			let execution_result = evm_runner_call(hydradx_runtime::evm::precompiles::BLAKE2F, input).unwrap();

			//Assert
			assert_eq!(execution_result.exit_reason, ExitReason::Succeed(ExitSucceed::Returned),);
			assert_eq!(execution_result.value, expected_output);
		});
	}
}

mod currency_precompile {
	use super::*;
	use fp_evm::ExitRevert::Reverted;
	use fp_evm::PrecompileFailure;
	use frame_support::assert_noop;
	use pretty_assertions::assert_eq;

	type AllHydraDXPrecompile = HydraDXPrecompiles<hydradx_runtime::Runtime>;
	type CurrencyPrecompile = MultiCurrencyPrecompile<hydradx_runtime::Runtime>;

	#[test]
	fn all_hydra_precompile_should_match_native_asset_address() {
		TestNet::reset();

		Hydra::execute_with(|| {
			//Arrange
			let data = EvmDataWriter::new_with_selector(Function::Name).build();

			let mut handle = MockHandle {
				input: data,
				context: Context {
					address: native_asset_ethereum_address(),
					caller: evm_address(),
					apparent_value: U256::from(0),
				},
				code_address: native_asset_ethereum_address(),
				is_static: true,
			};

			//Act
			let result = AllHydraDXPrecompile::new().execute(&mut handle);

			//Assert
			assert!(result.is_some());
			let output = EvmDataWriter::new().write(Bytes::from("HDX".as_bytes())).build();

			assert_eq!(
				result,
				Some(Ok(PrecompileOutput {
					exit_status: ExitSucceed::Returned,
					output
				}))
			);
		});
	}

	#[test]
	fn all_hydra_precompile_should_match_asset_address_with_max_asset_value() {
		TestNet::reset();

		Hydra::execute_with(|| {
			//Arrange
			let data = EvmDataWriter::new_with_selector(Function::Name).build();

			let mut handle = MockHandle {
				input: data,
				context: Context {
					address: H160::from(hex!("00000000000000000000000000000001ffffffff")),
					caller: evm_address(),
					apparent_value: U256::from(0),
				},
				code_address: H160::from(hex!("00000000000000000000000000000001ffffffff")),
				is_static: true,
			};

			//Act
			let result = AllHydraDXPrecompile::new().execute(&mut handle);

			//Assert
			assert!(result.is_some());
			assert_eq!(
				result,
				Some(Err(PrecompileFailure::Error {
					exit_status: ExitError::Other("Non-existing asset.".into()),
				}))
			);
		});
	}

	#[test]
	fn precompile_for_currency_name_should_work() {
		TestNet::reset();

		Hydra::execute_with(|| {
			//Arrange
			let data = EvmDataWriter::new_with_selector(Function::Name).build();

			let mut handle = MockHandle {
				input: data,
				context: Context {
					address: evm_address(),
					caller: native_asset_ethereum_address(),
					apparent_value: U256::from(0),
				},
				code_address: native_asset_ethereum_address(),
				is_static: true,
			};

			//Act
			let result = CurrencyPrecompile::execute(&mut handle);

			//Assert
			let output = EvmDataWriter::new().write(Bytes::from("HDX".as_bytes())).build();
			assert_eq!(
				result,
				Ok(PrecompileOutput {
					exit_status: ExitSucceed::Returned,
					output
				})
			);
		});
	}

	#[test]
	fn precompile_for_currency_symbol_should_work() {
		TestNet::reset();

		Hydra::execute_with(|| {
			//Arrange
			AssetRegistry::update(
				hydradx_runtime::RuntimeOrigin::root(),
				HDX,
				Some(b"xHDX".to_vec().try_into().unwrap()),
				None,
				None,
				None,
				None,
				Some(b"xHDX".to_vec().try_into().unwrap()),
				Some(12u8),
				None,
			)
			.unwrap();

			let data = EvmDataWriter::new_with_selector(Function::Symbol).build();

			let mut handle = MockHandle {
				input: data,
				context: Context {
					address: evm_address(),
					caller: native_asset_ethereum_address(),
					apparent_value: U256::from(0),
				},
				code_address: native_asset_ethereum_address(),
				is_static: true,
			};

			//Act
			let result = CurrencyPrecompile::execute(&mut handle);

			//Assert
			let output = EvmDataWriter::new().write(Bytes::from("xHDX".as_bytes())).build();
			assert_eq!(
				result,
				Ok(PrecompileOutput {
					exit_status: ExitSucceed::Returned,
					output
				})
			);
		});
	}

	#[test]
	fn precompile_for_currency_decimal_should_work() {
		TestNet::reset();

		Hydra::execute_with(|| {
			//Arrange
			AssetRegistry::update(
				hydradx_runtime::RuntimeOrigin::root(),
				HDX,
				Some(b"xHDX".to_vec().try_into().unwrap()),
				None,
				None,
				None,
				None,
				None,
				Some(12u8),
				None,
			)
			.unwrap();

			let data = EvmDataWriter::new_with_selector(Function::Decimals).build();

			let mut handle = MockHandle {
				input: data,
				context: Context {
					address: evm_address(),
					caller: native_asset_ethereum_address(),
					apparent_value: U256::from(0),
				},
				code_address: native_asset_ethereum_address(),
				is_static: true,
			};

			//Act
			let result = CurrencyPrecompile::execute(&mut handle);

			//Assert

			// 12
			let expected_output = hex! {"
				00000000000000000000000000000000 0000000000000000000000000000000C
			"};

			assert_eq!(
				result,
				Ok(PrecompileOutput {
					exit_status: ExitSucceed::Returned,
					output: expected_output.to_vec()
				})
			);
		});
	}

	#[test]
	fn precompile_for_total_supply_should_work() {
		TestNet::reset();

		Hydra::execute_with(|| {
			//Arrange
			let data = EvmDataWriter::new_with_selector(Function::TotalSupply).build();

			let mut handle = MockHandle {
				input: data,
				context: Context {
					address: evm_address(),
					caller: native_asset_ethereum_address(),
					apparent_value: U256::from(0),
				},
				code_address: native_asset_ethereum_address(),
				is_static: true,
			};

			//Act
			let result = CurrencyPrecompile::execute(&mut handle);

			//Assert

			// 950331588000000000
			let expected_output = hex! {"
				00000000000000000000000000000000 00000000000000000D30418B5192A800
			"};

			assert_eq!(
				result,
				Ok(PrecompileOutput {
					exit_status: ExitSucceed::Returned,
					output: expected_output.to_vec()
				})
			);
		});
	}

	#[test]
	fn precompile_for_balance_of_should_work() {
		TestNet::reset();

		Hydra::execute_with(|| {
			//Arrange
			assert_ok!(hydradx_runtime::Currencies::update_balance(
				hydradx_runtime::RuntimeOrigin::root(),
				evm_account(),
				HDX,
				100 * UNITS as i128,
			));

			let data = EvmDataWriter::new_with_selector(Function::BalanceOf)
				.write(Address::from(evm_address()))
				.build();

			let mut handle = MockHandle {
				input: data,
				context: Context {
					address: alice_evm_addr(),
					caller: alice_evm_addr(),
					apparent_value: U256::from(0),
				},
				code_address: native_asset_ethereum_address(),
				is_static: true,
			};

			//Act
			let result = CurrencyPrecompile::execute(&mut handle);

			//Assert

			// 100 * UNITS
			let expected_output = hex! {"
				00000000000000000000000000000000 000000000000000000005AF3107A4000
			"};

			assert_eq!(
				result,
				Ok(PrecompileOutput {
					exit_status: ExitSucceed::Returned,
					output: expected_output.to_vec()
				})
			);
		});
	}

	#[test]
	fn precompile_for_transfer_should_work() {
		TestNet::reset();

		Hydra::execute_with(|| {
			//Arrange
			assert_ok!(hydradx_runtime::Currencies::update_balance(
				hydradx_runtime::RuntimeOrigin::root(),
				evm_account(),
				HDX,
				100 * UNITS as i128,
			));

			let data = EvmDataWriter::new_with_selector(Function::Transfer)
				.write(Address::from(evm_address2()))
				.write(U256::from(86u128 * UNITS))
				.build();

			let mut handle = MockHandle {
				input: data,
				context: Context {
					address: evm_address(),
					caller: evm_address(),
					apparent_value: U256::from(0),
				},
				code_address: native_asset_ethereum_address(),
				is_static: false,
			};

			//Act
			let result = CurrencyPrecompile::execute(&mut handle);

			//Assert
			assert_eq!(result.unwrap().exit_status, ExitSucceed::Returned);
			assert_balance!(evm_account2(), HDX, 86u128 * UNITS);
		});
	}

	#[test]
	fn precompile_with_code_transfer_should_work() {
		TestNet::reset();

		Hydra::execute_with(|| {
			//Arrange
			pallet_evm::AccountCodes::<hydradx_runtime::Runtime>::insert(
				native_asset_ethereum_address(),
				&hex!["365f5f375f5f365f73bebebebebebebebebebebebebebebebebebebebe5af43d5f5f3e5f3d91602a57fd5bf3"][..],
			);

			assert_ok!(hydradx_runtime::Currencies::update_balance(
				hydradx_runtime::RuntimeOrigin::root(),
				evm_account(),
				HDX,
				100 * UNITS as i128,
			));

			let data = EvmDataWriter::new_with_selector(Function::Transfer)
				.write(Address::from(evm_address2()))
				.write(U256::from(86u128 * UNITS))
				.build();

			let mut handle = MockHandle {
				input: data,
				context: Context {
					address: evm_address(),
					caller: evm_address(),
					apparent_value: U256::from(0),
				},
				code_address: native_asset_ethereum_address(),
				is_static: false,
			};

			//Act
			let result = CurrencyPrecompile::execute(&mut handle);

			//Assert
			assert_eq!(result.unwrap().exit_status, ExitSucceed::Returned);
			assert_balance!(evm_account2(), HDX, 86u128 * UNITS);
		});
	}

	#[test]
	fn precompile_for_currency_approve_allowance_should_fail_as_not_supported() {
		TestNet::reset();

		Hydra::execute_with(|| {
			//Arrange
			assert_ok!(hydradx_runtime::Currencies::update_balance(
				hydradx_runtime::RuntimeOrigin::root(),
				evm_account(),
				HDX,
				100 * UNITS as i128,
			));

			let data = EvmDataWriter::new_with_selector(Function::Approve)
				.write(Address::from(evm_address2()))
				.write(U256::from(50u128 * UNITS))
				.build();

			let mut handle = MockHandle {
				input: data,
				context: Context {
					address: evm_address(),
					caller: native_asset_ethereum_address(),
					apparent_value: U256::from(0),
				},
				code_address: native_asset_ethereum_address(),
				is_static: true,
			};

			//Act
			let result = CurrencyPrecompile::execute(&mut handle);

			//Assert
			assert_eq!(
				result,
				Err(PrecompileFailure::Error {
					exit_status: pallet_evm::ExitError::Other("not supported".into())
				})
			);
		});
	}

	#[test]
	fn precompile_for_currency_allowance_should_return_zero_for_not_approved_contract() {
		TestNet::reset();

		Hydra::execute_with(|| {
			//Arrange
			let data = EvmDataWriter::new_with_selector(Function::Allowance)
				.write(Address::from(evm_address2()))
				.write(Address::from(evm_address()))
				.build();

			let mut handle = MockHandle {
				input: data,
				context: Context {
					address: native_asset_ethereum_address(),
					caller: evm_address(),
					apparent_value: U256::from(0),
				},
				code_address: native_asset_ethereum_address(),
				is_static: true,
			};

			//Act
			let result = CurrencyPrecompile::execute(&mut handle);

			//Assert
			assert_eq!(
				result,
				Ok(PrecompileOutput {
					exit_status: ExitSucceed::Returned,
					output: hex!["0000000000000000000000000000000000000000000000000000000000000000"].to_vec()
				})
			);
		});
	}

	#[test]
	fn precompile_for_currency_allowance_should_return_max_for_approved_contract() {
		TestNet::reset();

		Hydra::execute_with(|| {
			//Arrange
			assert_ok!(EVMAccounts::approve_contract(
				hydradx_runtime::RuntimeOrigin::root(),
				evm_address(),
			));

			let data = EvmDataWriter::new_with_selector(Function::Allowance)
				.write(Address::from(evm_address2()))
				.write(Address::from(evm_address()))
				.build();

			let mut handle = MockHandle {
				input: data,
				context: Context {
					address: native_asset_ethereum_address(),
					caller: evm_address(),
					apparent_value: U256::from(0),
				},
				code_address: native_asset_ethereum_address(),
				is_static: true,
			};

			//Act
			let result = CurrencyPrecompile::execute(&mut handle);

			//Assert
			assert_eq!(
				result,
				Ok(PrecompileOutput {
					exit_status: ExitSucceed::Returned,
					output: hex!["00000000000000000000000000000000FFFFFFFFFFFFFFFFFFFFFFFFFFFFFFFF"].to_vec()
				})
			);
		});
	}

	#[test]
	fn precompile_for_currency_allowance_should_return_zero_for_disapproved_contract() {
		TestNet::reset();

		Hydra::execute_with(|| {
			//Arrange
			assert_ok!(EVMAccounts::approve_contract(
				hydradx_runtime::RuntimeOrigin::root(),
				evm_address(),
			));
			let data = EvmDataWriter::new_with_selector(Function::Allowance)
				.write(Address::from(evm_address2()))
				.write(Address::from(evm_address()))
				.build();

			let mut handle = MockHandle {
				input: data,
				context: Context {
					address: native_asset_ethereum_address(),
					caller: evm_address(),
					apparent_value: U256::from(0),
				},
				code_address: native_asset_ethereum_address(),
				is_static: true,
			};

			//Act
			assert_ok!(EVMAccounts::disapprove_contract(
				hydradx_runtime::RuntimeOrigin::root(),
				evm_address(),
			));
			let result = CurrencyPrecompile::execute(&mut handle);

			//Assert
			assert_eq!(
				result,
				Ok(PrecompileOutput {
					exit_status: ExitSucceed::Returned,
					output: hex!["0000000000000000000000000000000000000000000000000000000000000000"].to_vec()
				})
			);
		});
	}

	#[test]
	fn precompile_for_transfer_from_should_fail_for_not_approved_contract() {
		TestNet::reset();

		Hydra::execute_with(|| {
			//Arrange
			assert_ok!(hydradx_runtime::Currencies::update_balance(
				hydradx_runtime::RuntimeOrigin::root(),
				evm_account(),
				HDX,
				100 * UNITS as i128,
			));

			let data = EvmDataWriter::new_with_selector(Function::TransferFrom)
				.write(Address::from(evm_address()))
				.write(Address::from(evm_address2()))
				.write(U256::from(50u128 * UNITS))
				.build();

			let mut handle = MockHandle {
				input: data,
				context: Context {
					address: native_asset_ethereum_address(),
					caller: native_asset_ethereum_address(),
					apparent_value: U256::from(0),
				},
				code_address: native_asset_ethereum_address(),
				is_static: false,
			};

			//Act & Assert
			assert_noop!(
				CurrencyPrecompile::execute(&mut handle),
				PrecompileFailure::Revert {
					exit_status: Reverted,
					output: "Not approved contract".as_bytes().to_vec()
				}
			);
			assert_balance!(evm_account2(), HDX, 0);
		});
	}

	#[test]
	fn precompile_for_transfer_from_is_allowed_for_approved_contract() {
		TestNet::reset();

		Hydra::execute_with(|| {
			//Arrange
			assert_ok!(EVMAccounts::approve_contract(
				hydradx_runtime::RuntimeOrigin::root(),
				native_asset_ethereum_address(),
			));

			assert_ok!(hydradx_runtime::Currencies::update_balance(
				hydradx_runtime::RuntimeOrigin::root(),
				evm_account(),
				HDX,
				100 * UNITS as i128,
			));

			let data = EvmDataWriter::new_with_selector(Function::TransferFrom)
				.write(Address::from(evm_address()))
				.write(Address::from(evm_address2()))
				.write(U256::from(50u128 * UNITS))
				.build();

			let mut handle = MockHandle {
				input: data,
				context: Context {
					address: native_asset_ethereum_address(),
					caller: native_asset_ethereum_address(),
					apparent_value: U256::from(0),
				},
				code_address: native_asset_ethereum_address(),
				is_static: false,
			};

			//Act
			let result = CurrencyPrecompile::execute(&mut handle);
			// Assert
			assert_ok!(result.clone());
			assert_eq!(
				result,
				Ok(PrecompileOutput {
					exit_status: ExitSucceed::Returned,
					output: hex!["0000000000000000000000000000000000000000000000000000000000000001"].to_vec(),
				})
			);
			assert_balance!(evm_account2(), HDX, 50u128 * UNITS);
		});
	}

	fn account_to_default_evm_address(account_id: &impl Encode) -> EvmAddress {
		let payload = (b"evm:", account_id);
		EvmAddress::from_slice(&payload.using_encoded(blake2_256)[0..20])
	}

	pub fn alice_evm_addr() -> H160 {
		account_to_default_evm_address(&ALICE)
	}

	pub fn alice_substrate_evm_addr() -> AccountId {
		ExtendedAddressMapping::into_account_id(alice_evm_addr())
	}
}

mod chainlink_precompile {
	use super::*;
	use ethabi::ethereum_types::{U128, U256};
	use fp_evm::PrecompileFailure;
	use frame_support::assert_ok;
	use frame_support::sp_runtime::{FixedPointNumber, FixedU128};
	use hex_literal::hex;
	use hydra_dx_math::support::rational::{round_to_rational, Rounding};
	use hydradx_runtime::evm::precompiles::chainlink_adapter;
	use hydradx_runtime::evm::Executor;
	use hydradx_runtime::{
		evm::precompiles::chainlink_adapter::{encode_oracle_address, AggregatorInterface, ChainlinkOraclePrecompile},
		EmaOracle, Inspect, Router, Runtime,
	};
	use hydradx_traits::evm::EVM;
	use hydradx_traits::evm::{CallContext, EvmAddress};
	use hydradx_traits::router::{PoolType, Trade};
	use hydradx_traits::{router::AssetPair, AggregatedPriceOracle, OraclePeriod};
	use pallet_ema_oracle::Price;
	use pallet_lbp::AssetId;
	use primitives::constants::chain::{OMNIPOOL_SOURCE, XYK_SOURCE};

	fn assert_prices_are_same(ema_price: Price, precompile_price: U256, asset_a_decimals: u8, asset_b_decimals: u8) {
		// EMA price does not take into account decimals of the asset. Adjust the price accordingly.
		let decimals_diff = U128::from(asset_a_decimals.abs_diff(asset_b_decimals));
		let adjusted_price = match asset_a_decimals.cmp(&asset_b_decimals) {
			Ordering::Greater => {
				let nominator = U256::from(ema_price.n);
				let denominator = U128::full_mul(ema_price.d.into(), U128::from(10u128).pow(decimals_diff));

				round_to_rational((nominator, denominator), Rounding::Nearest).into()
			}
			Ordering::Less => {
				let nominator = U128::full_mul(ema_price.n.into(), U128::from(10u128).pow(decimals_diff));
				let denominator = U256::from(ema_price.d);

				round_to_rational((nominator, denominator), Rounding::Nearest).into()
			}
			Ordering::Equal => ema_price,
		};

		let decimals = 8u32;
		let fixed_price_int = FixedU128::checked_from_rational(adjusted_price.n, adjusted_price.d)
			.unwrap()
			.checked_mul_int(10_u128.pow(decimals))
			.unwrap();

		pretty_assertions::assert_eq!(fixed_price_int, precompile_price.as_u128());
	}

	#[test]
	fn chainlink_precompile_get_answer_should_work_with_omnipool_source() {
		TestNet::reset();

		Hydra::execute_with(|| {
			//Arrange
			hydradx_run_to_next_block();

			init_omnipool();

			let token_price = FixedU128::from_inner(25_650_000_000_000_000_000);

			assert_ok!(hydradx_runtime::Omnipool::add_token(
				hydradx_runtime::RuntimeOrigin::root(),
				DOT,
				token_price,
				Permill::from_percent(100),
				AccountId::from(BOB),
			));

			assert_ok!(hydradx_runtime::Omnipool::sell(
				RuntimeOrigin::signed(ALICE.into()),
				HDX,
				DOT,
				5 * UNITS,
				0,
			));

			hydradx_run_to_next_block();

			let hdx_price = EmaOracle::get_price(HDX, LRNA, OraclePeriod::Short, OMNIPOOL_SOURCE)
				.unwrap()
				.0;
			let dot_price = EmaOracle::get_price(DOT, LRNA, OraclePeriod::Short, OMNIPOOL_SOURCE)
				.unwrap()
				.0;
			let ema_price = Price {
				n: hdx_price.n.checked_mul(dot_price.d).unwrap(),
				d: hdx_price.d.checked_mul(dot_price.n).unwrap(),
			};

			let data = EvmDataWriter::new_with_selector(AggregatorInterface::GetAnswer).build();

			let oracle_ethereum_address = encode_oracle_address(HDX, DOT, OraclePeriod::Short, OMNIPOOL_SOURCE);

			let mut handle = MockHandle {
				input: data,
				context: Context {
					address: evm_address(),
					caller: oracle_ethereum_address,
					apparent_value: U256::from(0),
				},
				code_address: oracle_ethereum_address,
				is_static: true,
			};

			//Act
			let PrecompileOutput { output, exit_status } =
				ChainlinkOraclePrecompile::<hydradx_runtime::Runtime>::execute(&mut handle).unwrap();

			//Assert
			pretty_assertions::assert_eq!(exit_status, ExitSucceed::Returned,);

			let asset_a_decimals = hydradx_runtime::AssetRegistry::decimals(HDX).unwrap();
			let asset_b_decimals = hydradx_runtime::AssetRegistry::decimals(DOT).unwrap();
			assert_prices_are_same(
				ema_price,
				U256::from_big_endian(&output),
				asset_a_decimals,
				asset_b_decimals,
			);
		});
	}

	#[test]
	fn chainlink_precompile_latest_answer_should_work_with_omnipool_source() {
		TestNet::reset();

		Hydra::execute_with(|| {
			//Arrange
			hydradx_run_to_next_block();

			init_omnipool();

			let token_price = FixedU128::from_inner(25_650_000_000_000_000_000);

			assert_ok!(hydradx_runtime::Omnipool::add_token(
				hydradx_runtime::RuntimeOrigin::root(),
				DOT,
				token_price,
				Permill::from_percent(100),
				AccountId::from(BOB),
			));

			assert_ok!(hydradx_runtime::Omnipool::sell(
				RuntimeOrigin::signed(ALICE.into()),
				HDX,
				DOT,
				5 * UNITS,
				0,
			));

			hydradx_run_to_next_block();

			let hdx_price = EmaOracle::get_price(HDX, LRNA, OraclePeriod::Short, OMNIPOOL_SOURCE)
				.unwrap()
				.0;
			let dot_price = EmaOracle::get_price(DOT, LRNA, OraclePeriod::Short, OMNIPOOL_SOURCE)
				.unwrap()
				.0;
			let ema_price = Price {
				n: hdx_price.n.checked_mul(dot_price.d).unwrap(),
				d: hdx_price.d.checked_mul(dot_price.n).unwrap(),
			};

			let data = EvmDataWriter::new_with_selector(AggregatorInterface::LatestAnswer).build();

			let oracle_ethereum_address = encode_oracle_address(HDX, DOT, OraclePeriod::Short, OMNIPOOL_SOURCE);

			let mut handle = MockHandle {
				input: data,
				context: Context {
					address: evm_address(),
					caller: oracle_ethereum_address,
					apparent_value: U256::from(0),
				},
				code_address: oracle_ethereum_address,
				is_static: true,
			};

			//Act
			let PrecompileOutput { output, exit_status } =
				ChainlinkOraclePrecompile::<hydradx_runtime::Runtime>::execute(&mut handle).unwrap();

			//Assert
			pretty_assertions::assert_eq!(exit_status, ExitSucceed::Returned,);

			let asset_a_decimals = hydradx_runtime::AssetRegistry::decimals(HDX).unwrap();
			let asset_b_decimals = hydradx_runtime::AssetRegistry::decimals(DOT).unwrap();
			assert_prices_are_same(
				ema_price,
				U256::from_big_endian(&output),
				asset_a_decimals,
				asset_b_decimals,
			);
		});
	}

	#[test]
	fn chainlink_precompile_get_answer_should_work_with_xyk_source() {
		TestNet::reset();

		Hydra::execute_with(|| {
			//Arrange
			hydradx_run_to_next_block();

			assert_ok!(Currencies::update_balance(
				hydradx_runtime::RuntimeOrigin::root(),
				ALICE.into(),
				DOT,
				200 * UNITS as i128,
			));

			assert_ok!(hydradx_runtime::XYK::create_pool(
				RuntimeOrigin::signed(ALICE.into()),
				HDX,
				100 * UNITS,
				DOT,
				200 * UNITS,
			));

			assert_ok!(EmaOracle::add_oracle(RuntimeOrigin::root(), XYK_SOURCE, (HDX, DOT)));

			assert_ok!(hydradx_runtime::XYK::buy(
				RuntimeOrigin::signed(ALICE.into()),
				HDX,
				DOT,
				2 * UNITS,
				200 * UNITS,
				false,
			));

			hydradx_run_to_next_block();

			let ema_price = EmaOracle::get_price(HDX, DOT, OraclePeriod::Short, XYK_SOURCE)
				.unwrap()
				.0;

			let data = EvmDataWriter::new_with_selector(AggregatorInterface::GetAnswer).build();

			let oracle_ethereum_address = encode_oracle_address(HDX, DOT, OraclePeriod::Short, XYK_SOURCE);

			let mut handle = MockHandle {
				input: data,
				context: Context {
					address: evm_address(),
					caller: oracle_ethereum_address,
					apparent_value: U256::from(0),
				},
				code_address: oracle_ethereum_address,
				is_static: true,
			};

			//Act
			let PrecompileOutput { output, exit_status } =
				ChainlinkOraclePrecompile::<hydradx_runtime::Runtime>::execute(&mut handle).unwrap();

			//Assert
			pretty_assertions::assert_eq!(exit_status, ExitSucceed::Returned,);

			let asset_a_decimals = hydradx_runtime::AssetRegistry::decimals(HDX).unwrap();
			let asset_b_decimals = hydradx_runtime::AssetRegistry::decimals(DOT).unwrap();
			assert_prices_are_same(
				ema_price,
				U256::from_big_endian(&output),
				asset_a_decimals,
				asset_b_decimals,
			);
		});
	}

	#[test]
	fn chainlink_precompile_latest_answer_should_work_with_xyk_source() {
		TestNet::reset();

		Hydra::execute_with(|| {
			//Arrange
			hydradx_run_to_next_block();

			assert_ok!(Currencies::update_balance(
				hydradx_runtime::RuntimeOrigin::root(),
				ALICE.into(),
				DOT,
				200 * UNITS as i128,
			));

			assert_ok!(hydradx_runtime::XYK::create_pool(
				RuntimeOrigin::signed(ALICE.into()),
				HDX,
				100 * UNITS,
				DOT,
				200 * UNITS,
			));

			assert_ok!(EmaOracle::add_oracle(RuntimeOrigin::root(), XYK_SOURCE, (HDX, DOT)));

			assert_ok!(hydradx_runtime::XYK::buy(
				RuntimeOrigin::signed(ALICE.into()),
				HDX,
				DOT,
				2 * UNITS,
				200 * UNITS,
				false,
			));

			hydradx_run_to_next_block();

			let ema_price = EmaOracle::get_price(HDX, DOT, OraclePeriod::Short, XYK_SOURCE)
				.unwrap()
				.0;

			let data = EvmDataWriter::new_with_selector(AggregatorInterface::LatestAnswer).build();

			let oracle_ethereum_address = encode_oracle_address(HDX, DOT, OraclePeriod::Short, XYK_SOURCE);

			let mut handle = MockHandle {
				input: data,
				context: Context {
					address: evm_address(),
					caller: oracle_ethereum_address,
					apparent_value: U256::from(0),
				},
				code_address: oracle_ethereum_address,
				is_static: true,
			};

			//Act
			let PrecompileOutput { output, exit_status } =
				ChainlinkOraclePrecompile::<hydradx_runtime::Runtime>::execute(&mut handle).unwrap();

			//Assert
			pretty_assertions::assert_eq!(exit_status, ExitSucceed::Returned,);

			let asset_a_decimals = hydradx_runtime::AssetRegistry::decimals(HDX).unwrap();
			let asset_b_decimals = hydradx_runtime::AssetRegistry::decimals(DOT).unwrap();
			assert_prices_are_same(
				ema_price,
				U256::from_big_endian(&output),
				asset_a_decimals,
				asset_b_decimals,
			);
		});
	}

	#[test]
	fn chainlink_precompile_get_answer_should_work_with_routed_pair() {
		TestNet::reset();

		Hydra::execute_with(|| {
			//Arrange
			hydradx_run_to_next_block();

			assert_ok!(Currencies::update_balance(
				hydradx_runtime::RuntimeOrigin::root(),
				ALICE.into(),
				DOT,
				200 * UNITS as i128,
			));

			assert_ok!(Currencies::update_balance(
				hydradx_runtime::RuntimeOrigin::root(),
				ALICE.into(),
				DAI,
				200 * UNITS as i128,
			));

			assert_ok!(hydradx_runtime::XYK::create_pool(
				RuntimeOrigin::signed(ALICE.into()),
				HDX,
				100 * UNITS,
				DAI,
				200 * UNITS,
			));

			assert_ok!(hydradx_runtime::XYK::create_pool(
				RuntimeOrigin::signed(ALICE.into()),
				DAI,
				100 * UNITS,
				DOT,
				300 * UNITS,
			));

			assert_ok!(EmaOracle::add_oracle(RuntimeOrigin::root(), XYK_SOURCE, (HDX, DAI)));
			assert_ok!(EmaOracle::add_oracle(RuntimeOrigin::root(), XYK_SOURCE, (DAI, DOT)));

			assert_ok!(hydradx_runtime::XYK::buy(
				RuntimeOrigin::signed(ALICE.into()),
				HDX,
				DAI,
				2 * UNITS,
				200 * UNITS,
				false,
			));
			assert_ok!(hydradx_runtime::XYK::buy(
				RuntimeOrigin::signed(ALICE.into()),
				DAI,
				DOT,
				2 * UNITS,
				200 * UNITS,
				false,
			));

			// set route
			let route = vec![
				Trade {
					pool: PoolType::XYK,
					asset_in: HDX,
					asset_out: DAI,
				},
				Trade {
					pool: PoolType::XYK,
					asset_in: DAI,
					asset_out: DOT,
				},
			];

			hydradx_run_to_next_block();

			assert_ok!(Router::set_route(
				hydradx_runtime::RuntimeOrigin::signed(ALICE.into()),
				AssetPair::new(HDX, DOT),
				route.try_into().unwrap()
			));

			let dai_price = EmaOracle::get_price(HDX, DAI, OraclePeriod::Short, XYK_SOURCE)
				.unwrap()
				.0;
			let dot_price = EmaOracle::get_price(DAI, DOT, OraclePeriod::Short, XYK_SOURCE)
				.unwrap()
				.0;
			let ema_price = Price {
				n: dai_price.n.checked_mul(dot_price.n).unwrap(),
				d: dai_price.d.checked_mul(dot_price.d).unwrap(),
			};

			let data = EvmDataWriter::new_with_selector(AggregatorInterface::GetAnswer).build();

			let oracle_ethereum_address = encode_oracle_address(HDX, DOT, OraclePeriod::Short, [0; 8]);

			let mut handle = MockHandle {
				input: data,
				context: Context {
					address: evm_address(),
					caller: oracle_ethereum_address,
					apparent_value: U256::from(0),
				},
				code_address: oracle_ethereum_address,
				is_static: true,
			};

			//Act
			let PrecompileOutput { output, exit_status } =
				ChainlinkOraclePrecompile::<hydradx_runtime::Runtime>::execute(&mut handle).unwrap();

			//Assert
			pretty_assertions::assert_eq!(exit_status, ExitSucceed::Returned,);

			let asset_a_decimals = hydradx_runtime::AssetRegistry::decimals(HDX).unwrap();
			let asset_b_decimals = hydradx_runtime::AssetRegistry::decimals(DOT).unwrap();
			assert_prices_are_same(
				ema_price,
				U256::from_big_endian(&output),
				asset_a_decimals,
				asset_b_decimals,
			);
		});
	}

	#[test]
	fn chainlink_precompile_latest_answer_should_work_with_routed_pair() {
		TestNet::reset();

		Hydra::execute_with(|| {
			//Arrange
			hydradx_run_to_next_block();

			assert_ok!(Currencies::update_balance(
				hydradx_runtime::RuntimeOrigin::root(),
				ALICE.into(),
				DOT,
				200 * UNITS as i128,
			));

			assert_ok!(Currencies::update_balance(
				hydradx_runtime::RuntimeOrigin::root(),
				ALICE.into(),
				DAI,
				200 * UNITS as i128,
			));

			assert_ok!(hydradx_runtime::XYK::create_pool(
				RuntimeOrigin::signed(ALICE.into()),
				HDX,
				100 * UNITS,
				DAI,
				200 * UNITS,
			));

			assert_ok!(hydradx_runtime::XYK::create_pool(
				RuntimeOrigin::signed(ALICE.into()),
				DAI,
				100 * UNITS,
				DOT,
				300 * UNITS,
			));

			assert_ok!(EmaOracle::add_oracle(RuntimeOrigin::root(), XYK_SOURCE, (HDX, DAI)));
			assert_ok!(EmaOracle::add_oracle(RuntimeOrigin::root(), XYK_SOURCE, (DAI, DOT)));

			assert_ok!(hydradx_runtime::XYK::buy(
				RuntimeOrigin::signed(ALICE.into()),
				HDX,
				DAI,
				2 * UNITS,
				200 * UNITS,
				false,
			));
			assert_ok!(hydradx_runtime::XYK::buy(
				RuntimeOrigin::signed(ALICE.into()),
				DAI,
				DOT,
				2 * UNITS,
				200 * UNITS,
				false,
			));

			// set route
			let route = vec![
				Trade {
					pool: PoolType::XYK,
					asset_in: HDX,
					asset_out: DAI,
				},
				Trade {
					pool: PoolType::XYK,
					asset_in: DAI,
					asset_out: DOT,
				},
			];

			hydradx_run_to_next_block();

			assert_ok!(Router::set_route(
				hydradx_runtime::RuntimeOrigin::signed(ALICE.into()),
				AssetPair::new(HDX, DOT),
				route.try_into().unwrap()
			));

			let dai_price = EmaOracle::get_price(HDX, DAI, OraclePeriod::Short, XYK_SOURCE)
				.unwrap()
				.0;
			let dot_price = EmaOracle::get_price(DAI, DOT, OraclePeriod::Short, XYK_SOURCE)
				.unwrap()
				.0;
			let ema_price = Price {
				n: dai_price.n.checked_mul(dot_price.n).unwrap(),
				d: dai_price.d.checked_mul(dot_price.d).unwrap(),
			};

			let data = EvmDataWriter::new_with_selector(AggregatorInterface::LatestAnswer).build();

			let oracle_ethereum_address = encode_oracle_address(HDX, DOT, OraclePeriod::Short, [0; 8]);

			let mut handle = MockHandle {
				input: data,
				context: Context {
					address: evm_address(),
					caller: oracle_ethereum_address,
					apparent_value: U256::from(0),
				},
				code_address: oracle_ethereum_address,
				is_static: true,
			};

			//Act
			let PrecompileOutput { output, exit_status } =
				ChainlinkOraclePrecompile::<hydradx_runtime::Runtime>::execute(&mut handle).unwrap();

			//Assert
			pretty_assertions::assert_eq!(exit_status, ExitSucceed::Returned,);

			let asset_a_decimals = hydradx_runtime::AssetRegistry::decimals(HDX).unwrap();
			let asset_b_decimals = hydradx_runtime::AssetRegistry::decimals(DOT).unwrap();
			assert_prices_are_same(
				ema_price,
				U256::from_big_endian(&output),
				asset_a_decimals,
				asset_b_decimals,
			);
		});
	}

	#[test]
	fn chainlink_precompile_should_return_error_when_oracle_not_available() {
		TestNet::reset();

		Hydra::execute_with(|| {
			//Arrange
			assert!(EmaOracle::get_price(HDX, DOT, OraclePeriod::Short, XYK_SOURCE).is_err());

			let data = EvmDataWriter::new_with_selector(AggregatorInterface::GetAnswer).build();

			let oracle_ethereum_address = encode_oracle_address(HDX, DOT, OraclePeriod::Short, XYK_SOURCE);

			let mut handle = MockHandle {
				input: data,
				context: Context {
					address: evm_address(),
					caller: oracle_ethereum_address,
					apparent_value: U256::from(0),
				},
				code_address: oracle_ethereum_address,
				is_static: true,
			};

			//Act
			let result = ChainlinkOraclePrecompile::<hydradx_runtime::Runtime>::execute(&mut handle);

			//Assert
			pretty_assertions::assert_eq!(
				result,
				Err(PrecompileFailure::Error {
					exit_status: ExitError::Other("Price not available".into()),
				})
			);
		});
	}

	#[test]
	fn chainlink_runtime_rpc_should_work() {
		use hydradx_runtime::evm::precompiles::chainlink_adapter::runtime_api::runtime_decl_for_chainlink_adapter_api::ChainlinkAdapterApiV1;

		TestNet::reset();

		Hydra::execute_with(|| {
			pretty_assertions::assert_eq!(
				hydradx_runtime::Runtime::encode_oracle_address(4, 5, OraclePeriod::TenMinutes, OMNIPOOL_SOURCE),
				hydradx_runtime::evm::precompiles::chainlink_adapter::encode_oracle_address(
					4,
					5,
					OraclePeriod::TenMinutes,
					OMNIPOOL_SOURCE
				)
			);

			pretty_assertions::assert_eq!(
				hydradx_runtime::Runtime::decode_oracle_address(H160::from(hex!(
					"000001026f6d6e69706f6f6c0000000400000005"
				))),
				hydradx_runtime::evm::precompiles::chainlink_adapter::decode_oracle_address(H160::from(hex!(
					"000001026f6d6e69706f6f6c0000000400000005"
				)))
			);
		});
	}

	fn prices_should_be_comparable_with_dia(asset: AssetId, reference_oracle: EvmAddress) {
		TestNet::reset();
		// ./target/release/scraper save-storage --pallet AssetRegistry EmaOracle Router EVM --uri wss://rpc.hydradx.cloud --at 0x8c5aaf89eb976d1b1f9c12e517bf33bbc1f34c05b76811a288fd6e7912ff2bbc
		hydra_live_ext("evm-snapshot/router").execute_with(|| {
			let base = 10;
			let route = vec![
				Trade {
					pool: PoolType::Omnipool,
					asset_in: asset,
					asset_out: 102,
				},
				Trade {
					pool: PoolType::Stableswap(102),
					asset_in: 102,
					asset_out: base,
				},
			];
			assert_ok!(Router::force_insert_route(
				RuntimeOrigin::root(),
				AssetPair {
					asset_in: asset,
					asset_out: base
				},
				BoundedVec::truncate_from(route)
			));

			let input = EvmDataWriter::new_with_selector(AggregatorInterface::LatestAnswer).build();

			// kinda weird that asset order is reversed, would expect WBTC/USDT instead
			let address = chainlink_adapter::encode_oracle_address(base, asset, OraclePeriod::TenMinutes, [0; 8]);
			let mut handle = MockHandle {
				input: input.clone(),
				context: Context {
					address,
					caller: Default::default(),
					apparent_value: Default::default(),
				},
				code_address: address,
				is_static: true,
			};
			let PrecompileOutput { output, .. } =
				ChainlinkOraclePrecompile::<hydradx_runtime::Runtime>::execute(&mut handle).unwrap();
			let precompile_price = U256::from(output.as_slice());

			let (.., output) = Executor::<Runtime>::view(
				CallContext {
					contract: reference_oracle,
					sender: Default::default(),
					origin: Default::default(),
				},
				input,
				100_000,
			);
			let dia_price = U256::from(output.as_slice());

			// Prices doesn't need to be exactly same, but comparable within 5%
			let tolerance = dia_price
				.checked_mul(5.into())
				.unwrap()
				.checked_div(100.into())
				.unwrap();
			let price_diff = dia_price.abs_diff(precompile_price);
			assert!(price_diff < tolerance);
		});
	}

	#[test]
	fn dot_price_should_be_comparable() {
		prices_should_be_comparable_with_dia(5, hex!["FBCa0A6dC5B74C042DF23025D99ef0F1fcAC6702"].into())
		// 336479050
	}

	#[test]
	fn bitcoin_price_should_be_comparable() {
		prices_should_be_comparable_with_dia(19, hex!["eDD9A7C47A9F91a0F2db93978A88844167B4a04f"].into())
	}

	#[test]
	fn chainlink_decimasl_should_return_8() {
		TestNet::reset();

		Hydra::execute_with(|| {
			//Arrange
			let data = EvmDataWriter::new_with_selector(AggregatorInterface::Decimals).build();

			let oracle_ethereum_address = encode_oracle_address(HDX, DOT, OraclePeriod::Short, OMNIPOOL_SOURCE);

			let mut handle = MockHandle {
				input: data,
				context: Context {
					address: evm_address(),
					caller: oracle_ethereum_address,
					apparent_value: U256::from(0),
				},
				code_address: oracle_ethereum_address,
				is_static: true,
			};

			//Act
			let PrecompileOutput { output, exit_status } =
				ChainlinkOraclePrecompile::<hydradx_runtime::Runtime>::execute(&mut handle).unwrap();

			//Assert
			pretty_assertions::assert_eq!(exit_status, ExitSucceed::Returned,);

			let expected_decimals: u8 = 8;
			let r: u8 = U256::from(output.as_slice()).try_into().unwrap();
			pretty_assertions::assert_eq!(r, expected_decimals);
		});
	}
}

mod contract_deployment {
	use super::*;
	use frame_support::assert_noop;
	use pretty_assertions::assert_eq;

	#[test]
	fn create_contract_from_runtime_rpc_should_be_rejected_if_address_is_not_whitelisted() {
		TestNet::reset();

		Hydra::execute_with(|| {
			assert_noop!(
				hydradx_runtime::Runtime::create(
					evm_address(),
					vec![0, 1, 1, 0],
					U256::zero(),
					U256::from(100000u64),
					None,
					None,
					None,
					false,
					None,
				),
				pallet_evm_accounts::Error::<hydradx_runtime::Runtime>::AddressNotWhitelisted
			);
		});
	}

	#[test]
	fn create_contract_from_runtime_rpc_should_be_accepted_if_address_is_whitelisted() {
		TestNet::reset();

		Hydra::execute_with(|| {
			let evm_address = EVMAccounts::evm_address(&Into::<AccountId>::into(ALICE));
			assert_ok!(EVMAccounts::add_contract_deployer(
				hydradx_runtime::RuntimeOrigin::root(),
				evm_address
			));

			assert_ok!(hydradx_runtime::Runtime::create(
				evm_address,
				vec![0, 1, 1, 0],
				U256::zero(),
				U256::from(100000u64),
				None,
				None,
				None,
				false,
				None,
			));
		});
	}
}

#[test]
fn dispatch_should_work_with_remark() {
	TestNet::reset();

	Hydra::execute_with(|| {
		//Arrange
		let mut handle = create_dispatch_handle(hex!["0107081337"].to_vec());

		//Act
		let prec = HydraDXPrecompiles::<hydradx_runtime::Runtime>::new();
		let result = prec.execute(&mut handle);

		//Assert
		assert_eq!(
			result.unwrap(),
			Ok(PrecompileOutput {
				exit_status: ExitSucceed::Stopped,
				output: Default::default(),
			})
		)
	});
}

#[test]
fn dispatch_should_work_with_transfer() {
	TestNet::reset();

	Hydra::execute_with(|| {
		//Set up to idle state where the chain is not utilized at all
		pallet_transaction_payment::pallet::NextFeeMultiplier::<hydradx_runtime::Runtime>::put(
			hydradx_runtime::MinimumMultiplier::get(),
		);
		assert_ok!(EVMAccounts::bind_evm_address(hydradx_runtime::RuntimeOrigin::signed(
			ALICE.into()
		)));

		let evm_address = EVMAccounts::evm_address(&Into::<AccountId>::into(ALICE));
		init_omnipool_with_oracle_for_block_10();
		assert_ok!(hydradx_runtime::Currencies::update_balance(
			hydradx_runtime::RuntimeOrigin::root(),
			ALICE.into(),
			WETH,
			(100 * UNITS * 1_000_000) as i128,
		));
		assert_ok!(hydradx_runtime::MultiTransactionPayment::set_currency(
			hydradx_runtime::RuntimeOrigin::signed(ALICE.into()),
			WETH,
		));

		//Arrange
		let data = hex!["4d0045544800d1820d45118d78d091e685490c674d7596e62d1f0000000000000000140000000f0000c16ff28623"]
			.to_vec();
		let balance = Tokens::free_balance(WETH, &AccountId::from(ALICE));

		let (gas_price, _) = hydradx_runtime::DynamicEvmFee::min_gas_price();

		//Act
		assert_ok!(EVM::call(
			hydradx_runtime::RuntimeOrigin::signed(ALICE.into()),
			evm_address,
			DISPATCH_ADDR,
			data,
			U256::from(0),
			1000000,
			gas_price * 10,
			None,
			Some(U256::zero()),
			[].into()
		));

		//Assert
		assert!(Tokens::free_balance(WETH, &AccountId::from(ALICE)) < balance - 10u128.pow(16));
	});
}

#[test]
fn dispatch_should_work_with_buying_insufficient_asset() {
	TestNet::reset();

	Hydra::execute_with(|| {
		//Set up to idle state where the chain is not utilized at all
		pallet_transaction_payment::pallet::NextFeeMultiplier::<hydradx_runtime::Runtime>::put(
			hydradx_runtime::MinimumMultiplier::get(),
		);
		assert_ok!(EVMAccounts::bind_evm_address(hydradx_runtime::RuntimeOrigin::signed(
			ALICE.into()
		)));

		//Create inssufficient asset
		let altcoin = with_transaction::<u32, DispatchError, _>(|| {
			let name = b"ALTTKN".to_vec();
			let altcoin = AssetRegistry::register_insufficient_asset(
				None,
				Some(name.try_into().unwrap()),
				AssetKind::External,
				Some(1_000),
				None,
				None,
				None,
				None,
			)
			.unwrap();

			TransactionOutcome::Commit(Ok(altcoin))
		})
		.unwrap();

		create_xyk_pool_with_amounts(altcoin, 1000000 * UNITS, HDX, 1000000 * UNITS);
		init_omnipool_with_oracle_for_block_10();

		assert_ok!(hydradx_runtime::Currencies::update_balance(
			hydradx_runtime::RuntimeOrigin::root(),
			currency_precompile::alice_substrate_evm_addr(),
			WETH,
			(100 * UNITS * 1_000_000) as i128,
		));
		assert_ok!(hydradx_runtime::MultiTransactionPayment::set_currency(
			hydradx_runtime::RuntimeOrigin::signed(ALICE.into()),
			WETH,
		));

		let swap_route = vec![
			Trade {
				pool: PoolType::Omnipool,
				asset_in: WETH,
				asset_out: HDX,
			},
			Trade {
				pool: PoolType::XYK,
				asset_in: HDX,
				asset_out: altcoin,
			},
		];
		let router_swap = RuntimeCall::Router(pallet_route_executor::Call::buy {
			asset_in: WETH,
			asset_out: altcoin,
			amount_out: UNITS,
			max_amount_in: u128::MAX,
			route: BoundedVec::truncate_from(swap_route),
		});

		//Arrange
		let data = router_swap.encode();
		let (gas_price, _) = hydradx_runtime::DynamicEvmFee::min_gas_price();

		hydradx_finalize_block(); //We do this to simulate that we don't have any prices in multi-payment-pallet, but the prices can be still calculated based on onchain route

		let init_balance = Tokens::free_balance(altcoin, &currency_precompile::alice_substrate_evm_addr());
		assert_eq!(init_balance, 0);

		// Act
		assert_ok!(EVM::call(
			evm_signed_origin(currency_precompile::alice_evm_addr()),
			currency_precompile::alice_evm_addr(),
			DISPATCH_ADDR,
			data,
			U256::from(0),
			1000000,
			gas_price * 10,
			None,
			Some(U256::zero()),
			[].into()
		));

		//EVM call passes even when the substrate tx fails, so we need to check if the tx is executed
		expect_hydra_last_events(vec![pallet_evm::Event::Executed { address: DISPATCH_ADDR }.into()]);
		let new_balance = Tokens::free_balance(altcoin, &currency_precompile::alice_substrate_evm_addr());
		assert_eq!(new_balance, UNITS);
	});
}

#[test]
fn dispatch_transfer_should_not_work_with_insufficient_fees() {
	TestNet::reset();

	Hydra::execute_with(|| {
		//Arrange
		let data = hex!["4d0045544800d1820d45118d78d091e685490c674d7596e62d1f0000000000000000140000000f0000c16ff28623"]
			.to_vec();
		let insufficient_gas_price = gas_price() - U256::one();

		//Act
		let call = EVM::call(
			evm_signed_origin(evm_address()),
			evm_address(),
			DISPATCH_ADDR,
			data,
			U256::from(0),
			1000000,
			insufficient_gas_price,
			None,
			Some(U256::zero()),
			[].into(),
		);

		//Assert
		call.expect_err("Expected GasPriceTooLow error");
	});
}

#[test]
fn dispatch_should_respect_call_filter() {
	TestNet::reset();

	Hydra::execute_with(|| {
		init_omnipool_with_oracle_for_block_10();
		//Arrange
		let amount = 10u128.pow(16);
		let gas_limit = 1000000;
		let transfer_call = RuntimeCall::Tokens(orml_tokens::Call::transfer {
			dest: ALICE.into(),
			currency_id: WETH,
			amount,
		});
		assert!(CallFilter::contains(&transfer_call));
		assert_ok!(TransactionPause::pause_transaction(
			RuntimeOrigin::root(),
			b"Tokens".to_vec(),
			b"transfer".to_vec()
		));
		assert!(!CallFilter::contains(&transfer_call));

		assert_ok!(hydradx_runtime::Currencies::update_balance(
			hydradx_runtime::RuntimeOrigin::root(),
			currency_precompile::alice_substrate_evm_addr(),
			WETH,
			(100 * UNITS * 1_000_000) as i128,
		));
		assert_ok!(hydradx_runtime::MultiTransactionPayment::set_currency(
			evm_signed_origin(currency_precompile::alice_evm_addr()),
			WETH,
		));
		let balance = Tokens::free_balance(WETH, &currency_precompile::alice_substrate_evm_addr());

		let (gas_price, _) = hydradx_runtime::DynamicEvmFee::min_gas_price();
		//Act
		assert_ok!(EVM::call(
			evm_signed_origin(currency_precompile::alice_evm_addr()),
			currency_precompile::alice_evm_addr(),
			DISPATCH_ADDR,
			transfer_call.encode(),
			U256::from(0),
			gas_limit,
			gas_price * 10,
			None,
			Some(U256::zero()),
			[].into(),
		));

		//Assert
		let new_balance = Tokens::free_balance(WETH, &currency_precompile::alice_substrate_evm_addr());
		assert!(new_balance < balance, "fee wasn't charged");
		assert!(new_balance > balance - amount, "more than fee was taken from account");
		assert_eq!(
			new_balance,
			balance - (U256::from(gas_limit) * gas_price).as_u128(),
			"gas limit was not charged"
		);
		assert_eq!(
			HydraDXPrecompiles::<hydradx_runtime::Runtime>::new()
				.execute(&mut create_dispatch_handle(transfer_call.encode()))
				.unwrap(),
			Err(PrecompileFailure::Error {
				exit_status: ExitError::Other(Cow::from("dispatch execution failed: CallFiltered"))
			})
		);
	});
}

#[test]
fn compare_fee_in_eth_between_evm_and_native_omnipool_calls() {
	TestNet::reset();
	Hydra::execute_with(|| {
		let fee_currency = WETH;
		let evm_address = EVMAccounts::evm_address(&Into::<AccountId>::into(ALICE));
		assert_ok!(EVMAccounts::bind_evm_address(hydradx_runtime::RuntimeOrigin::signed(
			ALICE.into()
		)));

		init_omnipool_with_oracle_for_block_10();

		assert_ok!(hydradx_runtime::Currencies::update_balance(
			hydradx_runtime::RuntimeOrigin::root(),
			ALICE.into(),
			WETH,
			(10_000_000 * UNITS) as i128,
		));
		assert_ok!(hydradx_runtime::MultiTransactionPayment::set_currency(
			hydradx_runtime::RuntimeOrigin::signed(ALICE.into()),
			fee_currency,
		));

		// give alice evm addr some DOT to sell in omnipool
		assert_ok!(hydradx_runtime::Currencies::update_balance(
			hydradx_runtime::RuntimeOrigin::root(),
			ALICE.into(),
			DOT,
			(10 * UNITS) as i128,
		));

		let treasury_currency_balance = Currencies::free_balance(fee_currency, &Treasury::account_id());
		let alice_currency_balance = Currencies::free_balance(fee_currency, &AccountId::from(ALICE));

		//Act
		let omni_sell =
			hydradx_runtime::RuntimeCall::Omnipool(pallet_omnipool::Call::<hydradx_runtime::Runtime>::sell {
				asset_in: DOT,
				asset_out: HDX,
				amount: 10_000_000_000,
				min_buy_amount: 0,
			});

		let gas_limit = 1_000_000;
		let (gas_price, _) = hydradx_runtime::DynamicEvmFee::min_gas_price();

		//Execute omnipool sell via EVM
		assert_ok!(EVM::call(
			hydradx_runtime::RuntimeOrigin::signed(ALICE.into()),
			evm_address,
			DISPATCH_ADDR,
			omni_sell.encode(),
			U256::from(0),
			gas_limit,
			gas_price * 10,
			None,
			Some(U256::zero()),
			[].into(),
		));

		let new_treasury_currency_balance = Currencies::free_balance(fee_currency, &Treasury::account_id());
		let new_alice_currency_balance = Currencies::free_balance(fee_currency, &AccountId::from(ALICE));
		let evm_fee = alice_currency_balance - new_alice_currency_balance;
		let treasury_evm_fee = new_treasury_currency_balance - treasury_currency_balance;
		assert_eq!(treasury_evm_fee, evm_fee);

		//Pre dispatch the native omnipool call - so withdrawing only the fees for the execution
		let info = omni_sell.get_dispatch_info();
		let len: usize = 146;
		let pre = pallet_transaction_payment::ChargeTransactionPayment::<hydradx_runtime::Runtime>::from(0)
			.pre_dispatch(&AccountId::from(ALICE), &omni_sell, &info, len);
		assert_ok!(&pre);

		let alice_currency_balance_pre_dispatch = Currencies::free_balance(fee_currency, &AccountId::from(ALICE));
		let native_fee = new_alice_currency_balance - alice_currency_balance_pre_dispatch;
		assert!(
			evm_fee > native_fee,
			"assertion failed evm_fee > native fee. Evm fee: {:?} Native fee: {:?}",
			evm_fee,
			native_fee
		);

		let fee_difference = evm_fee - native_fee;
		assert!(fee_difference > 0);

		let relative_fee_difference = FixedU128::from_rational(fee_difference, native_fee);
		let tolerated_fee_difference = FixedU128::from_rational(35, 100);
		// EVM fees should be not higher than 20%
		assert!(
			relative_fee_difference < tolerated_fee_difference,
			"relative_fee_difference: {:?} is bigger than tolerated {:?}",
			relative_fee_difference,
			tolerated_fee_difference
		);
	})
}

#[test]
fn substrate_account_should_pay_gas_with_payment_currency() {
	TestNet::reset();
	Hydra::execute_with(|| {
		init_omnipool_with_oracle_for_block_10();
		// Arrange
		let evm_address = EVMAccounts::evm_address(&Into::<AccountId>::into(ALICE));
		assert_ok!(EVMAccounts::bind_evm_address(hydradx_runtime::RuntimeOrigin::signed(
			ALICE.into()
		)));
		assert_eq!(EVMAccounts::bound_account_id(evm_address), Some(ALICE.into()));
		assert_eq!(
			hydradx_runtime::MultiTransactionPayment::account_currency(&AccountId::from(ALICE)),
			0
		);
		assert_ok!(Tokens::set_balance(
			RawOrigin::Root.into(),
			ALICE.into(),
			WETH,
			to_ether(1),
			0,
		));
		assert_ok!(Currencies::update_balance(
			hydradx_runtime::RuntimeOrigin::root(),
			ALICE.into(),
			HDX,
			100_000_000_000_000,
		));

		let initial_alice_hdx_balance = Currencies::free_balance(HDX, &AccountId::from(ALICE));

		// Act
		assert_ok!(EVM::call(
			hydradx_runtime::RuntimeOrigin::signed(ALICE.into()),
			evm_address,
			hydradx_runtime::evm::precompiles::IDENTITY,
			vec![],
			U256::zero(),
			1000000,
			U256::from(1000000000),
			None,
			Some(U256::zero()),
			[].into()
		));

		// Assert
		assert_eq!(
			Tokens::free_balance(WETH, &AccountId::from(ALICE)),
			to_ether(1),
			"ether balance shouldn't be touched"
		);

		let alice_hdx_balance = Currencies::free_balance(HDX, &AccountId::from(ALICE));
		let diff = initial_alice_hdx_balance - alice_hdx_balance;
		assert!(diff > 0);
	});
}

#[test]
fn evm_account_pays_with_weth_for_evm_call_if_payment_currency_not_set() {
	TestNet::reset();
	Hydra::execute_with(|| {
		init_omnipool_with_oracle_for_block_10();
		// Arrange
		let evm_address = EVMAccounts::evm_address(&evm_account());
		assert!(EVMAccounts::is_evm_account(evm_account()));
		assert_eq!(
			hydradx_runtime::MultiTransactionPayment::account_currency(&evm_account()),
			WETH
		);
		assert_ok!(Tokens::set_balance(
			RawOrigin::Root.into(),
			evm_account(),
			WETH,
			to_ether(1),
			0,
		));
		assert_ok!(Currencies::update_balance(
			hydradx_runtime::RuntimeOrigin::root(),
			evm_account(),
			HDX,
			0,
		));
		let mut padded_evm_address = [0u8; 32];
		padded_evm_address[..20].copy_from_slice(evm_address.as_bytes());

		// Act
		assert_ok!(EVM::call(
			hydradx_runtime::RuntimeOrigin::signed(padded_evm_address.into()),
			evm_address,
			hydradx_runtime::evm::precompiles::IDENTITY,
			vec![],
			U256::zero(),
			1000000,
			U256::from(1000000000),
			None,
			Some(U256::zero()),
			[].into()
		));

		// Assert
		assert_ne!(
			Tokens::free_balance(WETH, &evm_account()),
			to_ether(1),
			"ether balance should be touched"
		);
	});
}

#[test]
<<<<<<< HEAD
fn dispatch_batch_should_not_increase_nonce_internally() {
	TestNet::reset();
	Hydra::execute_with(|| {
		//Set up to idle state where the chain is not utilized at all
		pallet_transaction_payment::pallet::NextFeeMultiplier::<hydradx_runtime::Runtime>::put(
			hydradx_runtime::MinimumMultiplier::get(),
		);

		let account = MockAccount::new(alith_evm_account());
		let signed_origin_account = RuntimeOrigin::signed(account.address());

		let evm_address = alith_evm_address();
		init_omnipool_with_oracle_for_block_10();
		assert_ok!(hydradx_runtime::Currencies::update_balance(
			hydradx_runtime::RuntimeOrigin::root(),
			account.address(),
			WETH,
			(100 * UNITS * 1_000_000) as i128,
		));
		assert_ok!(hydradx_runtime::MultiTransactionPayment::set_currency(
			signed_origin_account.clone(),
			WETH,
		));

		//Arrange
		let nonce = account.nonce();

		let (gas_price, _) = hydradx_runtime::DynamicEvmFee::min_gas_price();

		let evm_call = RuntimeCall::EVM(pallet_evm::Call::call {
			source: evm_address,
			target: DISPATCH_ADDR,
			input: hex!["0107081337"].to_vec(),
			value: U256::from(0),
			gas_limit: 1000000,
			max_fee_per_gas: gas_price,
			max_priority_fee_per_gas: None,
			nonce: None,
			access_list: vec![],
		});

		let data = RuntimeCall::Utility(pallet_utility::Call::batch_all {
			calls: vec![evm_call.clone(), evm_call.clone(), evm_call],
		});

		//Act
		// assert_ok!(EVM::call(
		// 	signed_origin_account,
		// 	evm_address,
		// 	DISPATCH_ADDR,
		// 	data.encode(),
		// 	U256::from(0),
		// 	1000000,
		// 	gas_price * 10,
		// 	None,
		// 	Some(U256::zero()),
		// 	[].into()
		// ));
		// assert_ok!(hydradx_runtime::Utility::batch_all(
		// 	signed_origin_account,
		// 	vec![evm_call.clone(), evm_call.clone(), evm_call]
		// ));

		// Permit test
		let user_secret_key = alith_secret_key();
		let gas_limit = 1_000_000u64;
		let deadline = U256::from(1_000_000_000_000u128);
		let permit_message =
			pallet_evm_precompile_call_permit::CallPermitPrecompile::<hydradx_runtime::Runtime>::generate_permit(
				hydradx_runtime::evm::precompiles::CALLPERMIT,
				evm_address,
				DISPATCH_ADDR,
				U256::zero(),
				data.encode(),
				gas_limit * 10,
				U256::zero(),
				deadline,
			);
		let secret_key = SecretKey::parse(&user_secret_key).expect("valid secret key");
		let message = Message::parse(&permit_message);
		let (rs, v) = sign(&message, &secret_key);

		let permit_nonce_before =
			<hydradx_runtime::Runtime as pallet_transaction_multi_payment::Config>::EvmPermit::permit_nonce(
				evm_address,
			);

		assert_ok!(hydradx_runtime::MultiTransactionPayment::dispatch_permit(
			hydradx_runtime::RuntimeOrigin::none(),
			evm_address,
			DISPATCH_ADDR,
			U256::zero(),
			data.encode(),
			gas_limit * 10,
			deadline,
			v.serialize(),
			sp_core::H256::from(rs.r.b32()),
			sp_core::H256::from(rs.s.b32()),
		));

		let permit_nonce_after =
			<hydradx_runtime::Runtime as pallet_transaction_multi_payment::Config>::EvmPermit::permit_nonce(
				evm_address,
			);

		//Assert
		assert_eq!(account.nonce(), nonce);
		assert_eq!(permit_nonce_after, permit_nonce_before + U256::one());
=======
fn evm_account_should_pay_gas_with_payment_currency_for_evm_call() {
	TestNet::reset();
	Hydra::execute_with(|| {
		init_omnipool_with_oracle_for_block_10();
		// Arrange
		assert!(EVMAccounts::is_evm_account(evm_account()));
		assert_eq!(
			hydradx_runtime::MultiTransactionPayment::account_currency(&evm_account()),
			WETH
		);

		assert_ok!(Tokens::set_balance(
			RawOrigin::Root.into(),
			evm_account(),
			WETH,
			to_ether(1),
			0,
		));
		assert_ok!(Currencies::update_balance(
			hydradx_runtime::RuntimeOrigin::root(),
			evm_account(),
			HDX,
			1000 * UNITS as i128,
		));

		set_evm_account_currency(HDX);

		assert_eq!(
			hydradx_runtime::MultiTransactionPayment::account_currency(&evm_account()),
			HDX
		);

		let initial_hdx_balance = Currencies::free_balance(HDX, &evm_account());

		// Act
		assert_ok!(EVM::call(
			evm_signed_origin(evm_address()),
			evm_address(),
			hydradx_runtime::evm::precompiles::IDENTITY,
			vec![],
			U256::zero(),
			1000000,
			U256::from(1000000000),
			None,
			Some(U256::zero()),
			[].into()
		));

		let hdx_balance = Currencies::free_balance(HDX, &evm_account());

		// Assert
		assert_eq!(
			Tokens::free_balance(WETH, &evm_account()),
			to_ether(1),
			"ether balance shouldn't be touched"
		);

		assert_ne!(initial_hdx_balance, hdx_balance, "payment asset should be touched");
>>>>>>> 3fac5cb6
	});
}

pub fn init_omnipool_with_oracle_for_block_10() {
	init_omnipol();
	hydradx_run_to_next_block();
	do_trade_to_populate_oracle(WETH, DOT, 1_000_000_000_000);
	let to = 20;
	let from = 11;
	for _ in from..=to {
		hydradx_run_to_next_block();
		do_trade_to_populate_oracle(DOT, HDX, 1_000_000_000_000);
		do_trade_to_populate_oracle(DAI, HDX, 1_000_000_000_000);
		do_trade_to_populate_oracle(WETH, DOT, 1_000_000_000_000);
	}
}

fn do_trade_to_populate_oracle(asset_1: AssetId, asset_2: AssetId, amount: Balance) {
	assert_ok!(Tokens::set_balance(
		RawOrigin::Root.into(),
		CHARLIE.into(),
		LRNA,
		1000000000000 * UNITS,
		0,
	));

	assert_ok!(Omnipool::sell(
		RuntimeOrigin::signed(CHARLIE.into()),
		LRNA,
		asset_1,
		amount,
		Balance::MIN
	));

	assert_ok!(Omnipool::sell(
		RuntimeOrigin::signed(CHARLIE.into()),
		LRNA,
		asset_2,
		amount,
		Balance::MIN
	));
}

pub fn init_omnipol() {
	let native_price = FixedU128::from_rational(29903049701668757, 73927734532192294158);
	let dot_price = FixedU128::from_rational(103158291366950047, 4566210555614178);
	let stable_price = FixedU128::from_inner(45_000_000_000);
	let acc = hydradx_runtime::Omnipool::protocol_account();

	let stable_amount = 50_000_000 * UNITS * 1_000_000;
	let dot_amount: Balance = 4566210555614178u128;
	let native_amount: Balance = 73927734532192294158u128;
	let weth_amount: Balance = 1074271742496220564487u128;
	let weth_price = FixedU128::from_rational(67852651072676287, 1074271742496220564487);
	assert_ok!(Tokens::set_balance(
		RawOrigin::Root.into(),
		acc.clone(),
		DOT,
		dot_amount,
		0
	));
	Balances::set_balance(&acc, native_amount);
	assert_ok!(Tokens::set_balance(
		RawOrigin::Root.into(),
		acc.clone(),
		WETH,
		weth_amount,
		0
	));
	assert_ok!(hydradx_runtime::Omnipool::add_token(
		hydradx_runtime::RuntimeOrigin::root(),
		HDX,
		native_price,
		Permill::from_percent(60),
		AccountId::from(ALICE),
	));

	assert_ok!(hydradx_runtime::Omnipool::add_token(
		hydradx_runtime::RuntimeOrigin::root(),
		DOT,
		dot_price,
		Permill::from_percent(60),
		AccountId::from(ALICE),
	));
	assert_ok!(hydradx_runtime::Omnipool::add_token(
		hydradx_runtime::RuntimeOrigin::root(),
		WETH,
		weth_price,
		Permill::from_percent(60),
		AccountId::from(ALICE),
	));

	assert_ok!(Tokens::set_balance(RawOrigin::Root.into(), acc, DAI, stable_amount, 0));
	assert_ok!(hydradx_runtime::Omnipool::add_token(
		hydradx_runtime::RuntimeOrigin::root(),
		DAI,
		stable_price,
		Permill::from_percent(100),
		AccountId::from(ALICE),
	));

	assert_ok!(Balances::force_set_balance(
		RawOrigin::Root.into(),
		hydradx_runtime::Treasury::account_id(),
		TREASURY_ACCOUNT_INIT_BALANCE,
	));
}

// TODO: test that we charge approximatelly same fee on evm as with extrinsics directly
pub fn gas_price() -> U256 {
	U256::from(hydradx_runtime::evm::DEFAULT_BASE_FEE_PER_GAS)
}

impl MockHandle {
	pub fn new_dispatch(sender: H160, data: Vec<u8>) -> Self {
		Self {
			input: data,
			context: Context {
				address: DISPATCH_ADDR,
				caller: sender,
				apparent_value: U256::zero(),
			},
			code_address: DISPATCH_ADDR,
			is_static: true,
		}
	}
}

pub fn create_dispatch_handle(data: Vec<u8>) -> MockHandle {
	MockHandle::new_dispatch(evm_address(), data)
}

pub fn native_asset_ethereum_address() -> H160 {
	H160::from(hex!("0000000000000000000000000000000100000000"))
}

pub fn dai_ethereum_address() -> H160 {
	H160::from(hex!("0000000000000000000000000000000100000002"))
}

pub fn set_evm_account_currency(currency: AssetId) {
	let set_currency_call =
		RuntimeCall::MultiTransactionPayment(pallet_transaction_multi_payment::Call::set_currency { currency })
			.encode();

	let mut handle = create_dispatch_handle(set_currency_call);
	let precompiles = HydraDXPrecompiles::<hydradx_runtime::Runtime>::new();
	let result = precompiles.execute(&mut handle).unwrap();
	assert_eq!(
		result,
		Ok(PrecompileOutput {
			exit_status: ExitSucceed::Stopped,
			output: Default::default()
		})
	);
}

pub struct MockHandle {
	pub input: Vec<u8>,
	pub context: Context,
	pub code_address: H160,
	pub is_static: bool,
}

impl PrecompileHandle for MockHandle {
	fn call(
		&mut self,
		_: H160,
		_: Option<Transfer>,
		_: Vec<u8>,
		_: Option<u64>,
		_: bool,
		_: &Context,
	) -> (ExitReason, Vec<u8>) {
		unimplemented!()
	}

	fn record_cost(&mut self, _: u64) -> Result<(), ExitError> {
		Ok(())
	}

	fn record_external_cost(
		&mut self,
		_ref_time: Option<u64>,
		_proof_size: Option<u64>,
		_storage_growth: Option<u64>,
	) -> Result<(), ExitError> {
		Ok(())
	}

	fn refund_external_cost(&mut self, _ref_time: Option<u64>, _proof_size: Option<u64>) {}

	fn remaining_gas(&self) -> u64 {
		unimplemented!()
	}

	fn log(&mut self, _: H160, _: Vec<H256>, _: Vec<u8>) -> Result<(), ExitError> {
		unimplemented!()
	}

	fn code_address(&self) -> H160 {
		self.code_address
	}

	fn input(&self) -> &[u8] {
		&self.input
	}

	fn context(&self) -> &Context {
		&self.context
	}

	fn origin(&self) -> H160 {
		todo!()
	}

	fn is_static(&self) -> bool {
		self.is_static
	}

	fn gas_limit(&self) -> Option<u64> {
		None
	}

	fn is_contract_being_constructed(&self, _address: H160) -> bool {
		todo!()
	}
}

fn create_xyk_pool_with_amounts(asset_a: u32, amount_a: u128, asset_b: u32, amount_b: u128) {
	assert_ok!(Currencies::update_balance(
		hydradx_runtime::RuntimeOrigin::root(),
		DAVE.into(),
		asset_a,
		amount_a as i128,
	));
	assert_ok!(Currencies::update_balance(
		hydradx_runtime::RuntimeOrigin::root(),
		DAVE.into(),
		asset_b,
		amount_b as i128,
	));

	assert_ok!(XYK::create_pool(
		RuntimeOrigin::signed(DAVE.into()),
		asset_a,
		amount_a,
		asset_b,
		amount_b,
	));
}<|MERGE_RESOLUTION|>--- conflicted
+++ resolved
@@ -10,13 +10,8 @@
 use hex_literal::hex;
 use sp_core::bounded_vec::BoundedVec;
 
-<<<<<<< HEAD
 use crate::utils::accounts::*;
 use hydradx_runtime::evm::precompiles::DISPATCH_ADDR;
-=======
-use crate::utils::accounts::{alith_evm_account, alith_evm_address, alith_secret_key, MockAccount};
-use hydradx_runtime::evm::precompiles::{CALLPERMIT, DISPATCH_ADDR};
->>>>>>> 3fac5cb6
 use hydradx_runtime::evm::EvmAddress;
 use hydradx_runtime::evm::ExtendedAddressMapping;
 use hydradx_runtime::evm::Function;
@@ -2580,7 +2575,68 @@
 }
 
 #[test]
-<<<<<<< HEAD
+fn evm_account_should_pay_gas_with_payment_currency_for_evm_call() {
+	TestNet::reset();
+	Hydra::execute_with(|| {
+		init_omnipool_with_oracle_for_block_10();
+		// Arrange
+		assert!(EVMAccounts::is_evm_account(evm_account()));
+		assert_eq!(
+			hydradx_runtime::MultiTransactionPayment::account_currency(&evm_account()),
+			WETH
+		);
+
+		assert_ok!(Tokens::set_balance(
+			RawOrigin::Root.into(),
+			evm_account(),
+			WETH,
+			to_ether(1),
+			0,
+		));
+		assert_ok!(Currencies::update_balance(
+			hydradx_runtime::RuntimeOrigin::root(),
+			evm_account(),
+			HDX,
+			1000 * UNITS as i128,
+		));
+
+		set_evm_account_currency(HDX);
+
+		assert_eq!(
+			hydradx_runtime::MultiTransactionPayment::account_currency(&evm_account()),
+			HDX
+		);
+
+		let initial_hdx_balance = Currencies::free_balance(HDX, &evm_account());
+
+		// Act
+		assert_ok!(EVM::call(
+			evm_signed_origin(evm_address()),
+			evm_address(),
+			hydradx_runtime::evm::precompiles::IDENTITY,
+			vec![],
+			U256::zero(),
+			1000000,
+			U256::from(1000000000),
+			None,
+			Some(U256::zero()),
+			[].into()
+		));
+
+		let hdx_balance = Currencies::free_balance(HDX, &evm_account());
+
+		// Assert
+		assert_eq!(
+			Tokens::free_balance(WETH, &evm_account()),
+			to_ether(1),
+			"ether balance shouldn't be touched"
+		);
+
+		assert_ne!(initial_hdx_balance, hdx_balance, "payment asset should be touched");
+	});
+}
+
+#[test]
 fn dispatch_batch_should_not_increase_nonce_internally() {
 	TestNet::reset();
 	Hydra::execute_with(|| {
@@ -2689,66 +2745,6 @@
 		//Assert
 		assert_eq!(account.nonce(), nonce);
 		assert_eq!(permit_nonce_after, permit_nonce_before + U256::one());
-=======
-fn evm_account_should_pay_gas_with_payment_currency_for_evm_call() {
-	TestNet::reset();
-	Hydra::execute_with(|| {
-		init_omnipool_with_oracle_for_block_10();
-		// Arrange
-		assert!(EVMAccounts::is_evm_account(evm_account()));
-		assert_eq!(
-			hydradx_runtime::MultiTransactionPayment::account_currency(&evm_account()),
-			WETH
-		);
-
-		assert_ok!(Tokens::set_balance(
-			RawOrigin::Root.into(),
-			evm_account(),
-			WETH,
-			to_ether(1),
-			0,
-		));
-		assert_ok!(Currencies::update_balance(
-			hydradx_runtime::RuntimeOrigin::root(),
-			evm_account(),
-			HDX,
-			1000 * UNITS as i128,
-		));
-
-		set_evm_account_currency(HDX);
-
-		assert_eq!(
-			hydradx_runtime::MultiTransactionPayment::account_currency(&evm_account()),
-			HDX
-		);
-
-		let initial_hdx_balance = Currencies::free_balance(HDX, &evm_account());
-
-		// Act
-		assert_ok!(EVM::call(
-			evm_signed_origin(evm_address()),
-			evm_address(),
-			hydradx_runtime::evm::precompiles::IDENTITY,
-			vec![],
-			U256::zero(),
-			1000000,
-			U256::from(1000000000),
-			None,
-			Some(U256::zero()),
-			[].into()
-		));
-
-		let hdx_balance = Currencies::free_balance(HDX, &evm_account());
-
-		// Assert
-		assert_eq!(
-			Tokens::free_balance(WETH, &evm_account()),
-			to_ether(1),
-			"ether balance shouldn't be touched"
-		);
-
-		assert_ne!(initial_hdx_balance, hdx_balance, "payment asset should be touched");
->>>>>>> 3fac5cb6
 	});
 }
 
