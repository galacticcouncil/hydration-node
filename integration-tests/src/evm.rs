--- conflicted
+++ resolved
@@ -2181,11 +2181,7 @@
 				input,
 				100_000,
 			);
-<<<<<<< HEAD
-			let dia_price = U256::from_big_endian(output.as_slice());
-=======
-			let dia_price = U256::from(call_result.value.as_slice());
->>>>>>> 27eb5028
+			let dia_price = U256::from_big_endian(call_result.value.as_slice());
 
 			// Prices doesn't need to be exactly same, but comparable within 5%
 			let tolerance = dia_price
@@ -2341,27 +2337,10 @@
 
 			assert!(hydradx_runtime::EVMAccounts::marked_evm_accounts(&account_id).is_some());
 
-<<<<<<< HEAD
-		//Act
-		assert_ok!(EVM::call(
-			hydradx_runtime::RuntimeOrigin::signed(ALICE.into()),
-			evm_address,
-			DISPATCH_ADDR,
-			data,
-			U256::from(0),
-			1000000,
-			gas_price * 10,
-			None,
-			Some(U256::zero()),
-			[].into(),
-			vec![],
-		));
-=======
 			let final_sufficients = frame_system::Pallet::<hydradx_runtime::Runtime>::sufficients(&account_id);
 			assert_eq!(final_sufficients, initial_sufficients + 1);
 		});
 	}
->>>>>>> 27eb5028
 
 	#[test]
 	fn marking_should_be_idempotent_across_multiple_transactions() {
@@ -2999,7 +2978,8 @@
 			gas_price * 10,
 			None,
 			Some(U256::zero()),
-			[].into()
+			[].into(),
+			vec![],
 		));
 
 		//Assert
@@ -3091,7 +3071,8 @@
 			gas_price * 10,
 			None,
 			Some(U256::zero()),
-			[].into()
+			[].into(),
+			vec![],
 		));
 
 		//EVM call passes even when the substrate tx fails, so we need to check if the tx is executed
@@ -3123,6 +3104,7 @@
 			None,
 			Some(U256::zero()),
 			[].into(),
+			vec![],
 		);
 
 		//Assert
@@ -3177,6 +3159,7 @@
 			None,
 			Some(U256::zero()),
 			[].into(),
+			vec![],
 		));
 
 		//Assert
@@ -3254,6 +3237,7 @@
 			None,
 			Some(U256::zero()),
 			[].into(),
+			vec![],
 		));
 
 		let new_treasury_currency_balance = Currencies::free_balance(fee_currency, &Treasury::account_id());
@@ -3266,7 +3250,7 @@
 		let info = omni_sell.get_dispatch_info();
 		let len: usize = 146;
 		let pre = pallet_transaction_payment::ChargeTransactionPayment::<hydradx_runtime::Runtime>::from(0)
-			.pre_dispatch(&AccountId::from(ALICE), &omni_sell, &info, len);
+			.validate_and_prepare(Some(AccountId::from(ALICE)).into(), &omni_sell, &info, len, 0);
 		assert_ok!(&pre);
 
 		let alice_currency_balance_pre_dispatch = Currencies::free_balance(fee_currency, &AccountId::from(ALICE));
@@ -3333,7 +3317,8 @@
 			U256::from(1000000000),
 			None,
 			Some(U256::zero()),
-			[].into()
+			[].into(),
+			vec![],
 		));
 
 		// Assert
@@ -3383,7 +3368,8 @@
 			U256::from(1000000000),
 			None,
 			Some(U256::zero()),
-			[].into()
+			[].into(),
+			vec![],
 		));
 
 		// Assert
@@ -3441,8 +3427,7 @@
 			U256::from(1000000000),
 			None,
 			Some(U256::zero()),
-			[].into(),
-			vec![],
+			[].into()
 		));
 
 		let hdx_balance = Currencies::free_balance(HDX, &evm_account());
@@ -3831,21 +3816,6 @@
 			hydradx_runtime::MinimumMultiplier::get(),
 		);
 
-<<<<<<< HEAD
-		//Act
-		let call = EVM::call(
-			evm_signed_origin(evm_address()),
-			evm_address(),
-			DISPATCH_ADDR,
-			data,
-			U256::from(0),
-			1000000,
-			insufficient_gas_price,
-			None,
-			Some(U256::zero()),
-			[].into(),
-			vec![],
-=======
 		init_omnipool_with_oracle_for_block_10();
 
 		let account = MockAccount::new(alith_evm_account());
@@ -3868,7 +3838,6 @@
 				evm_address
 			),
 			U256::zero(),
->>>>>>> 27eb5028
 		);
 
 		assert_eq!(
@@ -3902,26 +3871,8 @@
 			to_ether(1) as i128,
 		));
 
-<<<<<<< HEAD
-		let (gas_price, _) = hydradx_runtime::DynamicEvmFee::min_gas_price();
-		//Act
-		assert_ok!(EVM::call(
-			evm_signed_origin(currency_precompile::alice_evm_addr()),
-			currency_precompile::alice_evm_addr(),
-			DISPATCH_ADDR,
-			transfer_call.encode(),
-			U256::from(0),
-			gas_limit,
-			gas_price * 10,
-			None,
-			Some(U256::zero()),
-			[].into(),
-			vec![],
-		));
-=======
 		let get_evm_nonce = || hydradx_runtime::evm::EvmNonceProvider::get_nonce(evm_address);
 		let initial_evm_nonce = get_evm_nonce();
->>>>>>> 27eb5028
 
 		// Act
 
@@ -3976,24 +3927,7 @@
 		let nonce_before = account.nonce();
 		let evm_nonce_before = hydradx_runtime::evm::EvmNonceProvider::get_nonce(evm_address);
 
-<<<<<<< HEAD
-		//Execute omnipool sell via EVM
-		assert_ok!(EVM::call(
-			hydradx_runtime::RuntimeOrigin::signed(ALICE.into()),
-			evm_address,
-			DISPATCH_ADDR,
-			omni_sell.encode(),
-			U256::from(0),
-			gas_limit,
-			gas_price * 10,
-			None,
-			Some(U256::zero()),
-			[].into(),
-			vec![],
-		));
-=======
 		let (gas_price, _) = hydradx_runtime::DynamicEvmFee::min_gas_price();
->>>>>>> 27eb5028
 
 		let inner_evm_call = RuntimeCall::EVM(pallet_evm::Call::call {
 			source: evm_address,
@@ -4010,14 +3944,6 @@
 			calls: vec![inner_evm_call.clone(), inner_evm_call.clone(), inner_evm_call],
 		});
 
-<<<<<<< HEAD
-		//Pre dispatch the native omnipool call - so withdrawing only the fees for the execution
-		let info = omni_sell.get_dispatch_info();
-		let len: usize = 146;
-		let pre = pallet_transaction_payment::ChargeTransactionPayment::<hydradx_runtime::Runtime>::from(0)
-			.validate_and_prepare(Some(AccountId::from(ALICE)).into(), &omni_sell, &info, len, 0);
-		assert_ok!(&pre);
-=======
 		let evm_call = RuntimeCall::EVM(pallet_evm::Call::call {
 			source: evm_address,
 			target: DISPATCH_ADDR,
@@ -4029,7 +3955,6 @@
 			nonce: None,
 			access_list: vec![],
 		});
->>>>>>> 27eb5028
 
 		// Dispatch the EVM call as a signed extrinsic from the bound Substrate account
 		assert_executive_apply_signed_extrinsic(evm_call, pair);
@@ -4056,24 +3981,6 @@
 			to_ether(1).try_into().unwrap(),
 		));
 
-<<<<<<< HEAD
-		let initial_alice_hdx_balance = Currencies::free_balance(HDX, &AccountId::from(ALICE));
-
-		// Act
-		assert_ok!(EVM::call(
-			hydradx_runtime::RuntimeOrigin::signed(ALICE.into()),
-			evm_address,
-			hydradx_runtime::evm::precompiles::IDENTITY,
-			vec![],
-			U256::zero(),
-			1000000,
-			U256::from(1000000000),
-			None,
-			Some(U256::zero()),
-			[].into(),
-			vec![],
-		));
-=======
 		//Arrange
 		let evm_call = RuntimeCall::EVM(pallet_evm::Call::call {
 			source: alith_evm_address(),
@@ -4087,7 +3994,6 @@
 			access_list: vec![],
 		});
 		let mut handle = create_dispatch_handle(evm_call.encode());
->>>>>>> 27eb5028
 
 		let get_evm_nonce = || hydradx_runtime::evm::EvmNonceProvider::get_nonce(evm_address());
 		let initial_nonce = get_evm_nonce();
@@ -4150,8 +4056,7 @@
 			gas_price(),
 			None,
 			Some(U256::zero()),
-			[].into(),
-			vec![],
+			[].into()
 		));
 
 		//Assert
