#![cfg(test)]
#![allow(clippy::identity_op)]
use super::assert_balance;
use crate::polkadot_test_net::*;
use hydradx_runtime::RuntimeEvent;
use hydradx_runtime::{
	AssetRegistry, BlockNumber, Currencies, Omnipool, Router, RouterWeightInfo, Runtime, RuntimeOrigin, Stableswap,
	LBP, XYK,
};
use sp_core::bounded_vec::BoundedVec;

use pallet_broadcast::types::Destination;

use hydradx_traits::router::AssetPair as Pair;
use hydradx_traits::router::RouteSpotPriceProvider;
use hydradx_traits::{
	registry::Create,
	router::{PoolType, Trade},
	AssetKind, AMM,
};
use pallet_broadcast::types::Asset;
use pallet_broadcast::types::ExecutionType;
use pallet_broadcast::types::Fee;
use pallet_lbp::weights::WeightInfo as LbpWeights;
use pallet_lbp::WeightCurveType;
use pallet_omnipool::traits::OmnipoolHooks;
use pallet_omnipool::weights::WeightInfo as OmnipoolWeights;
use pallet_route_executor::AmmTradeWeights;
use primitives::AssetId;
use sp_runtime::FixedPointNumber;
use std::convert::Into;

use frame_support::{assert_noop, assert_ok};
use xcm_emulator::TestExt;

use frame_support::storage::with_transaction;
use hydradx_traits::stableswap::AssetAmount;
use pallet_stableswap::MAX_ASSETS_IN_POOL;
use sp_runtime::{traits::Zero, DispatchError, DispatchResult, FixedU128, Permill, TransactionOutcome};

use hydradx_runtime::InsufficientEDinHDX;
use orml_traits::MultiCurrency;
pub const LBP_SALE_START: BlockNumber = 10;
pub const LBP_SALE_END: BlockNumber = 40;

#[test]
fn router_weights_should_be_non_zero() {
	assert!(!RouterWeightInfo::sell_and_calculate_sell_trade_amounts_overhead_weight(0, 1).is_zero());
	assert!(!RouterWeightInfo::sell_and_calculate_sell_trade_amounts_overhead_weight(1, 1).is_zero());

	assert!(!RouterWeightInfo::buy_and_calculate_buy_trade_amounts_overhead_weight(0, 1).is_zero());
	assert!(!RouterWeightInfo::buy_and_calculate_buy_trade_amounts_overhead_weight(1, 0).is_zero());
	assert!(!RouterWeightInfo::buy_and_calculate_buy_trade_amounts_overhead_weight(2, 1).is_zero());
}

mod router_different_pools_tests {
	use super::*;
	use hydradx_traits::router::PoolType;
	use pallet_broadcast::types::ExecutionType;

	#[test]
	fn route_should_fail_when_route_is_not_consistent() {
		TestNet::reset();

		Hydra::execute_with(|| {
			//Arrange
			init_omnipool();
			create_xyk_pool_with_amounts(DAI, 1000000 * UNITS, DOT, 1000000 * UNITS);
			create_xyk_pool_with_amounts(ETH, 1000000 * UNITS, DOT, 1000000 * UNITS);

			assert_ok!(Currencies::update_balance(
				hydradx_runtime::RuntimeOrigin::root(),
				BOB.into(),
				ETH,
				300000000 * UNITS as i128,
			));

			let amount_to_sell = UNITS;
			let limit = 0;
			let trades = vec![
				Trade {
					pool: PoolType::Omnipool,
					asset_in: HDX,
					asset_out: DAI,
				},
				Trade {
					pool: PoolType::XYK,
					asset_in: ETH,
					asset_out: DOT,
				},
			];

			//Act
			assert_noop!(
				Router::sell(
					RuntimeOrigin::signed(BOB.into()),
					HDX,
					DOT,
					amount_to_sell,
					limit,
					trades.try_into().unwrap()
				),
				pallet_route_executor::Error::<Runtime>::InvalidRoute
			);
		});
	}

	#[test]
	fn sell_should_work_when_route_contains_trades_with_different_pools() {
		TestNet::reset();

		Hydra::execute_with(|| {
			//Arrange
			init_omnipool();
			create_lbp_pool(DAI, LRNA);
			create_xyk_pool(HDX, DOT);

			let amount_to_sell = UNITS / 100;
			let limit = 0;
			let trades = vec![
				Trade {
					pool: PoolType::LBP,
					asset_in: DAI,
					asset_out: LRNA,
				},
				Trade {
					pool: PoolType::Omnipool,
					asset_in: LRNA,
					asset_out: HDX,
				},
				Trade {
					pool: PoolType::XYK,
					asset_in: HDX,
					asset_out: DOT,
				},
			];

			start_lbp_campaign();

			//Act
			assert_ok!(Router::sell(
				RuntimeOrigin::signed(BOB.into()),
				DAI,
				DOT,
				amount_to_sell,
				limit,
				trades.try_into().unwrap()
			));

			//Assert
			let amount_out = 2232143907425;

			assert_balance!(BOB.into(), DAI, 1_000_000_000 * UNITS - amount_to_sell);
			assert_balance!(BOB.into(), LRNA, BOB_INITIAL_LRNA_BALANCE);
			assert_balance!(BOB.into(), HDX, BOB_INITIAL_NATIVE_BALANCE);
			assert_balance!(BOB.into(), DOT, amount_out);
		});

		TestNet::reset();

		Hydra::execute_with(|| {
			let _ = with_transaction(|| {
				//Arrange
				let (stable_pool_id, stable_asset_1, stable_asset_2) = init_stableswap().unwrap();
				create_lbp_pool(DAI, HDX);

				assert_ok!(Currencies::update_balance(
					hydradx_runtime::RuntimeOrigin::root(),
					ALICE.into(),
					stable_asset_1,
					3000 * UNITS as i128,
				));

				create_xyk_pool(HDX, stable_asset_1);

				let amount_to_sell = UNITS * 10;
				let limit = 0;
				let trades = vec![
					Trade {
						pool: PoolType::LBP,
						asset_in: DAI,
						asset_out: HDX,
					},
					Trade {
						pool: PoolType::XYK,
						asset_in: HDX,
						asset_out: stable_asset_1,
					},
					Trade {
						pool: PoolType::Stableswap(stable_pool_id),
						asset_in: stable_asset_1,
						asset_out: stable_asset_2,
					},
				];

				start_lbp_campaign();

				//Act
				assert_ok!(Router::sell(
					RuntimeOrigin::signed(BOB.into()),
					DAI,
					stable_asset_2,
					amount_to_sell,
					limit,
					trades.try_into().unwrap()
				));

				//Assert
				let amount_out = 2486074848267;

				assert_balance!(BOB.into(), DAI, 1_000_000_000 * UNITS - amount_to_sell);
				assert_balance!(BOB.into(), HDX, BOB_INITIAL_NATIVE_BALANCE);
				assert_balance!(BOB.into(), stable_asset_1, 0);
				assert_balance!(BOB.into(), stable_asset_2, amount_out);

				TransactionOutcome::Commit(DispatchResult::Ok(()))
			});
		});
	}

	#[test]
	fn buy_should_work_when_route_contains_trades_with_different_pools() {
		TestNet::reset();

		Hydra::execute_with(|| {
			//Arrange
			init_omnipool();
			create_lbp_pool(DAI, LRNA);
			create_xyk_pool(HDX, DOT);

			let amount_to_buy = UNITS;
			let limit = 100 * UNITS;
			let trades = vec![
				Trade {
					pool: PoolType::LBP,
					asset_in: DAI,
					asset_out: LRNA,
				},
				Trade {
					pool: PoolType::Omnipool,
					asset_in: LRNA,
					asset_out: HDX,
				},
				Trade {
					pool: PoolType::XYK,
					asset_in: HDX,
					asset_out: DOT,
				},
			];

			start_lbp_campaign();

			//Act
			assert_ok!(Router::buy(
				RuntimeOrigin::signed(BOB.into()),
				DAI,
				DOT,
				amount_to_buy,
				limit,
				trades.try_into().unwrap()
			));

			//Assert
			let amount_in = 4_366_521_391;

			assert_balance!(BOB.into(), DAI, 1_000_000_000 * UNITS - amount_in);
			assert_balance!(BOB.into(), LRNA, 1_000 * UNITS);
			assert_balance!(BOB.into(), HDX, BOB_INITIAL_NATIVE_BALANCE);
			assert_balance!(BOB.into(), DOT, amount_to_buy);
		});

		TestNet::reset();

		Hydra::execute_with(|| {
			let _ = with_transaction(|| {
				//Arrange
				let (stable_pool_id, stable_asset_1, stable_asset_2) = init_stableswap().unwrap();
				create_lbp_pool(DAI, HDX);

				assert_ok!(Currencies::update_balance(
					hydradx_runtime::RuntimeOrigin::root(),
					ALICE.into(),
					stable_asset_1,
					3000 * UNITS as i128,
				));

				create_xyk_pool(HDX, stable_asset_1);

				let amount_to_buy = UNITS;
				let limit = 100 * UNITS;
				let trades = vec![
					Trade {
						pool: PoolType::LBP,
						asset_in: DAI,
						asset_out: HDX,
					},
					Trade {
						pool: PoolType::XYK,
						asset_in: HDX,
						asset_out: stable_asset_1,
					},
					Trade {
						pool: PoolType::Stableswap(stable_pool_id),
						asset_in: stable_asset_1,
						asset_out: stable_asset_2,
					},
				];

				start_lbp_campaign();

				//Act
				assert_ok!(Router::buy(
					RuntimeOrigin::signed(BOB.into()),
					DAI,
					stable_asset_2,
					amount_to_buy,
					limit,
					trades.try_into().unwrap()
				));

				//Assert
				let amount_in = 3_753_549_142_038;

				assert_balance!(BOB.into(), DAI, 1_000_000_000 * UNITS - amount_in);
				assert_balance!(BOB.into(), HDX, BOB_INITIAL_NATIVE_BALANCE);
				assert_balance!(BOB.into(), stable_asset_1, 0);
				assert_balance!(BOB.into(), stable_asset_2, amount_to_buy);

				/*
				expect_hydra_events(vec![
					pallet_broadcast::Event::Swapped {
						swapper: BOB.into(),
						filler: LBP::get_pair_id(pallet_lbp::types::AssetPair::new(DAI, HDX)),
						filler_type: pallet_broadcast::types::Filler::LBP,
						operation: pallet_broadcast::types::TradeOperation::ExactOut,
						inputs: vec![Asset::new(DAI, 3746042043754)],
						outputs: vec![Asset::new(HDX, 2067851065323)],
						fees: vec![Fee::new(
							DAI,
							7507098284,
							Destination::Account(
								LBP::pool_data(LBP::get_pair_id(pallet_lbp::types::AssetPair::new(DAI, HDX)))
									.unwrap()
									.fee_collector,
							),
						)],
						operation_stack: vec![ExecutionType::Router(0)],
					}
					.into(),
					pallet_broadcast::Event::Swapped {
						swapper: BOB.into(),
						filler: XYK::get_pair_id(pallet_xyk::types::AssetPair {
							asset_in: HDX,
							asset_out: stable_asset_1,
						}),
						filler_type: pallet_broadcast::types::Filler::XYK(XYK::share_token(XYK::get_pair_id(
							pallet_xyk::types::AssetPair {
								asset_in: HDX,
								asset_out: stable_asset_1,
							},
						))),
						operation: pallet_broadcast::types::TradeOperation::ExactOut,
						inputs: vec![Asset::new(HDX, 1010010000114)],
						outputs: vec![Asset::new(stable_asset_1, 2061666067122)],
						fees: vec![Fee::new(
							HDX,
							6184998201,
							Destination::Account(XYK::get_pair_id(pallet_xyk::types::AssetPair {
								asset_in: HDX,
								asset_out: stable_asset_1,
							})),
						)],
						operation_stack: vec![ExecutionType::Router(0)],
					}
					.into(),
					pallet_broadcast::Event::Swapped {
						swapper: BOB.into(),
						filler: <Runtime as pallet_stableswap::Config>::ShareAccountId::from_assets(
							&stable_pool_id,
							Some(pallet_stableswap::POOL_IDENTIFIER),
						),
						filler_type: pallet_broadcast::types::Filler::Stableswap(stable_pool_id),
						operation: pallet_broadcast::types::TradeOperation::ExactOut,
						inputs: vec![Asset::new(stable_asset_1, 1010010000114)],
						outputs: vec![Asset::new(stable_asset_2, 1000000000000)],
						fees: vec![Fee::new(
							stable_asset_1,
							10000099012,
							Destination::Account(<Runtime as pallet_stableswap::Config>::ShareAccountId::from_assets(
								&stable_pool_id,
								Some(pallet_stableswap::POOL_IDENTIFIER),
							)),
						)],
						operation_stack: vec![ExecutionType::Router(0)],
					}
					.into(),
					pallet_route_executor::Event::Executed {
						asset_in: DAI,
						asset_out: stable_asset_2,
						amount_in,
						amount_out: amount_to_buy,
						event_id: 0,
					}
					.into(),
				]);
				 */

				TransactionOutcome::Commit(DispatchResult::Ok(()))
			});
		});
	}

	#[test]
	fn multiple_trades_should_increase_event_id() {
		TestNet::reset();

		Hydra::execute_with(|| {
			//Arrange
			create_xyk_pool(HDX, DOT);

			let amount_to_sell = UNITS * 2;
			let limit = 0;
			let trades = vec![Trade {
				pool: PoolType::XYK,
				asset_in: HDX,
				asset_out: DOT,
			}];

			//Act
			assert_ok!(Router::sell(
				RuntimeOrigin::signed(BOB.into()),
				HDX,
				DOT,
				amount_to_sell,
				limit,
				BoundedVec::truncate_from(trades.clone())
			));

			assert_ok!(Router::buy(
				RuntimeOrigin::signed(BOB.into()),
				HDX,
				DOT,
				amount_to_sell,
				10 * amount_to_sell,
				BoundedVec::truncate_from(trades.clone())
			));

			assert_ok!(Router::sell(
				RuntimeOrigin::signed(BOB.into()),
				HDX,
				DOT,
				amount_to_sell,
				limit,
				trades.try_into().unwrap()
			));

			//Assert
			let swapped_events = get_last_swapped_events();
			pretty_assertions::assert_eq!(
				swapped_events,
				vec![
					pallet_broadcast::Event::Swapped {
						swapper: BOB.into(),
						filler: XYK::get_pair_id(pallet_xyk::types::AssetPair {
							asset_in: HDX,
							asset_out: DOT,
						}),
						filler_type: pallet_broadcast::types::Filler::XYK(XYK::share_token(XYK::get_pair_id(
							pallet_xyk::types::AssetPair {
								asset_in: HDX,
								asset_out: DOT,
							},
						))),
						operation: pallet_broadcast::types::TradeOperation::ExactIn,
						inputs: vec![Asset::new(HDX, 2000000000000)],
						outputs: vec![Asset::new(DOT, 977450980394)],
						fees: vec![Fee::new(
							DOT,
							2941176468,
							Destination::Account(XYK::get_pair_id(pallet_xyk::types::AssetPair {
								asset_in: HDX,
								asset_out: DOT,
							})),
						)],
						operation_stack: vec![ExecutionType::Router(0)],
					}
					.into(),
					pallet_broadcast::Event::Swapped {
						swapper: BOB.into(),
						filler: XYK::get_pair_id(pallet_xyk::types::AssetPair {
							asset_in: HDX,
							asset_out: DOT,
						}),
						filler_type: pallet_broadcast::types::Filler::XYK(XYK::share_token(XYK::get_pair_id(
							pallet_xyk::types::AssetPair {
								asset_in: HDX,
								asset_out: DOT,
							},
						))),
						operation: pallet_broadcast::types::TradeOperation::ExactOut,
						inputs: vec![Asset::new(HDX, 2000000000000)],
						outputs: vec![Asset::new(DOT, 4338344140275)],
						fees: vec![Fee::new(
							HDX,
							13015032420,
							Destination::Account(XYK::get_pair_id(pallet_xyk::types::AssetPair {
								asset_in: HDX,
								asset_out: DOT,
							})),
						)],
						operation_stack: vec![ExecutionType::Router(1)],
					}
					.into(),
					pallet_broadcast::Event::Swapped {
						swapper: BOB.into(),
						filler: XYK::get_pair_id(pallet_xyk::types::AssetPair {
							asset_in: HDX,
							asset_out: DOT,
						}),
						filler_type: pallet_broadcast::types::Filler::XYK(XYK::share_token(XYK::get_pair_id(
							pallet_xyk::types::AssetPair {
								asset_in: HDX,
								asset_out: DOT,
							},
						))),
						operation: pallet_broadcast::types::TradeOperation::ExactIn,
						inputs: vec![Asset::new(HDX, 2000000000000)],
						outputs: vec![Asset::new(DOT, 865360282152)],
						fees: vec![Fee::new(
							DOT,
							2603892522,
							Destination::Account(XYK::get_pair_id(pallet_xyk::types::AssetPair {
								asset_in: HDX,
								asset_out: DOT,
							})),
						)],
						operation_stack: vec![ExecutionType::Router(2)],
					}
					.into(),
				]
			);
		});
	}

	#[test]
	fn account_should_not_have_dust_when_selling_share_asset_with_dust_leftover() {
		TestNet::reset();

		Hydra::execute_with(|| {
			let _ = with_transaction(|| {
				//Arrange
				let (pool_id, stable_asset_1, _) = init_stableswap().unwrap();

				let some_dust = 9;
				assert_ok!(Currencies::update_balance(
					hydradx_runtime::RuntimeOrigin::root(),
					ALICE.into(),
					pool_id,
					(100 * UNITS + some_dust) as i128,
				));
				let trades = vec![Trade {
					pool: PoolType::Stableswap(pool_id),
					asset_in: pool_id,
					asset_out: stable_asset_1,
				}];

				//Act
				let amount_to_sell = 100 * UNITS;
				assert_ok!(Router::sell(
					hydradx_runtime::RuntimeOrigin::signed(ALICE.into()),
					pool_id,
					stable_asset_1,
					amount_to_sell,
					0,
					trades.try_into().unwrap()
				));

				//Assert that no dust left on account
				assert_eq!(
					hydradx_runtime::Currencies::free_balance(pool_id, &AccountId::from(ALICE)),
					0
				);

				//Assert that dust is transferred to treasury
				assert_eq!(
					hydradx_runtime::Currencies::free_balance(pool_id, &Treasury::account_id()),
					some_dust
				);

				TransactionOutcome::Commit(DispatchResult::Ok(()))
			});
		});
	}

	#[test]
	fn router_should_work_for_hopping_from_omnipool_to_stableswap() {
		TestNet::reset();

		Hydra::execute_with(|| {
			let _ = with_transaction(|| {
				//Arrange
				let (pool_id, stable_asset_1, stable_asset_2) = init_stableswap().unwrap();

				init_omnipool();

				assert_ok!(Currencies::update_balance(
					hydradx_runtime::RuntimeOrigin::root(),
					Omnipool::protocol_account(),
					stable_asset_1,
					3000 * UNITS as i128,
				));

				assert_ok!(hydradx_runtime::Omnipool::add_token(
					hydradx_runtime::RuntimeOrigin::root(),
					stable_asset_1,
					FixedU128::from_inner(25_650_000_000_000_000),
					Permill::from_percent(1),
					AccountId::from(BOB),
				));

				let trades = vec![
					Trade {
						pool: PoolType::Omnipool,
						asset_in: HDX,
						asset_out: stable_asset_1,
					},
					Trade {
						pool: PoolType::Stableswap(pool_id),
						asset_in: stable_asset_1,
						asset_out: stable_asset_2,
					},
				];

				//Act
				let amount_to_sell = 100 * UNITS;
				assert_ok!(Router::sell(
					hydradx_runtime::RuntimeOrigin::signed(ALICE.into()),
					HDX,
					stable_asset_2,
					amount_to_sell,
					0,
					trades.try_into().unwrap()
				));

				//Assert
				assert_eq!(
					hydradx_runtime::Balances::free_balance(AccountId::from(ALICE)),
					ALICE_INITIAL_NATIVE_BALANCE - amount_to_sell
				);
				TransactionOutcome::Commit(DispatchResult::Ok(()))
			});
		});
	}

	#[test]
	fn sell_router_should_add_liquidity_to_stableswap_when_selling_for_shareasset_in_stableswap() {
		TestNet::reset();

		Hydra::execute_with(|| {
			let _ = with_transaction(|| {
				//Arrange
				let (pool_id, stable_asset_1, _) = init_stableswap().unwrap();

				init_omnipool();

				assert_ok!(Currencies::update_balance(
					hydradx_runtime::RuntimeOrigin::root(),
					Omnipool::protocol_account(),
					stable_asset_1,
					3000 * UNITS as i128,
				));

				assert_ok!(hydradx_runtime::Omnipool::add_token(
					hydradx_runtime::RuntimeOrigin::root(),
					stable_asset_1,
					FixedU128::from_inner(25_650_000_000_000_000),
					Permill::from_percent(1),
					AccountId::from(BOB),
				));

				let trades = vec![
					Trade {
						pool: PoolType::Omnipool,
						asset_in: HDX,
						asset_out: stable_asset_1,
					},
					Trade {
						pool: PoolType::Stableswap(pool_id),
						asset_in: stable_asset_1,
						asset_out: pool_id,
					},
				];

				assert_balance!(ALICE.into(), pool_id, 0);

				//Act
				let amount_to_sell = 100 * UNITS;
				assert_ok!(Router::sell(
					hydradx_runtime::RuntimeOrigin::signed(ALICE.into()),
					HDX,
					pool_id,
					amount_to_sell,
					0,
					trades.try_into().unwrap()
				));

				//Assert
				assert_eq!(
					hydradx_runtime::Balances::free_balance(AccountId::from(ALICE)),
					ALICE_INITIAL_NATIVE_BALANCE - amount_to_sell
				);

				assert_balance!(ALICE.into(), pool_id, 4643642791732);
				TransactionOutcome::Commit(DispatchResult::Ok(()))
			});
		});
	}

	#[test]
	fn router_should_remove_liquidity_from_stableswap_when_selling_shareasset_in_stable() {
		TestNet::reset();

		Hydra::execute_with(|| {
			let _ = with_transaction(|| {
				//Arrange
				let (pool_id, stable_asset_1, _) = init_stableswap().unwrap();

				init_omnipool();

				assert_ok!(Currencies::update_balance(
					hydradx_runtime::RuntimeOrigin::root(),
					Omnipool::protocol_account(),
					pool_id,
					3000 * UNITS as i128,
				));

				assert_ok!(hydradx_runtime::Omnipool::add_token(
					hydradx_runtime::RuntimeOrigin::root(),
					pool_id,
					FixedU128::from_inner(25_650_000_000_000_000),
					Permill::from_percent(1),
					AccountId::from(BOB),
				));

				let trades = vec![
					Trade {
						pool: PoolType::Omnipool,
						asset_in: HDX,
						asset_out: pool_id,
					},
					Trade {
						pool: PoolType::Stableswap(pool_id),
						asset_in: pool_id,
						asset_out: stable_asset_1,
					},
				];

				assert_balance!(ALICE.into(), pool_id, 0);

				//Act
				let amount_to_sell = 100 * UNITS;

				assert_ok!(Router::sell(
					hydradx_runtime::RuntimeOrigin::signed(ALICE.into()),
					HDX,
					stable_asset_1,
					amount_to_sell,
					0,
					trades.try_into().unwrap()
				));

				//Assert
				assert_balance!(ALICE.into(), pool_id, 0);
				assert_balance!(ALICE.into(), HDX, ALICE_INITIAL_NATIVE_BALANCE - amount_to_sell);
				assert_balance!(ALICE.into(), stable_asset_1, 2902296768642);
				TransactionOutcome::Commit(DispatchResult::Ok(()))
			});
		});
	}

	#[test]
	fn buy_router_should_remove_liquidity_from_stableswap_when_asset_in_is_shareasset() {
		TestNet::reset();

		Hydra::execute_with(|| {
			let _ = with_transaction(|| {
				//Arrange
				let (pool_id, stable_asset_1, _) = init_stableswap().unwrap();

				init_omnipool();

				assert_ok!(Currencies::update_balance(
					hydradx_runtime::RuntimeOrigin::root(),
					Omnipool::protocol_account(),
					pool_id,
					3000 * UNITS as i128,
				));

				assert_ok!(hydradx_runtime::Omnipool::add_token(
					hydradx_runtime::RuntimeOrigin::root(),
					pool_id,
					FixedU128::from_inner(25_650_000_000_000_000),
					Permill::from_percent(1),
					AccountId::from(BOB),
				));

				let trades = vec![
					Trade {
						pool: PoolType::Omnipool,
						asset_in: HDX,
						asset_out: pool_id,
					},
					Trade {
						pool: PoolType::Stableswap(pool_id),
						asset_in: pool_id,
						asset_out: stable_asset_1,
					},
				];

				assert_balance!(ALICE.into(), pool_id, 0);

				//Act
				let amount_to_buy = UNITS;

				assert_ok!(Router::buy(
					hydradx_runtime::RuntimeOrigin::signed(ALICE.into()),
					HDX,
					stable_asset_1,
					amount_to_buy,
					u128::MAX,
					trades.try_into().unwrap()
				));

				//Assert
				//assert_balance!(ALICE.into(), HDX, ALICE_INITIAL_NATIVE_BALANCE);
				assert_balance!(ALICE.into(), stable_asset_1, amount_to_buy);
				TransactionOutcome::Commit(DispatchResult::Ok(()))
			});
		});
	}

	#[test]
	fn buy_router_should_add_liquidity_from_stableswap_when_asset_out_is_share_asset_in_stable() {
		TestNet::reset();

		Hydra::execute_with(|| {
			let _ = with_transaction(|| {
				//Arrange
				let (pool_id, stable_asset_1, _) = init_stableswap().unwrap();

				init_omnipool();

				assert_ok!(Currencies::update_balance(
					hydradx_runtime::RuntimeOrigin::root(),
					Omnipool::protocol_account(),
					pool_id,
					3000 * UNITS as i128,
				));

				assert_ok!(hydradx_runtime::Omnipool::add_token(
					hydradx_runtime::RuntimeOrigin::root(),
					pool_id,
					FixedU128::from_inner(25_650_000_000_000_000),
					Permill::from_percent(1),
					AccountId::from(BOB),
				));

				let trades = vec![
					Trade {
						pool: PoolType::Stableswap(pool_id),
						asset_in: stable_asset_1,
						asset_out: pool_id,
					},
					Trade {
						pool: PoolType::Omnipool,
						asset_in: pool_id,
						asset_out: HDX,
					},
				];

				assert_balance!(ALICE.into(), HDX, ALICE_INITIAL_NATIVE_BALANCE);

				//Act
				assert_ok!(Currencies::update_balance(
					hydradx_runtime::RuntimeOrigin::root(),
					ALICE.into(),
					stable_asset_1,
					3000 * UNITS as i128,
				));

				let amount_to_buy = 100 * UNITS;

				assert_ok!(Router::buy(
					hydradx_runtime::RuntimeOrigin::signed(ALICE.into()),
					stable_asset_1,
					HDX,
					amount_to_buy,
					u128::MAX,
					trades.try_into().unwrap()
				));

				//Assert
				assert_balance!(ALICE.into(), HDX, ALICE_INITIAL_NATIVE_BALANCE + amount_to_buy);
				TransactionOutcome::Commit(DispatchResult::Ok(()))
			});
		});
	}

	#[test]
	fn trade_should_return_correct_weight() {
		TestNet::reset();

		Hydra::execute_with(|| {
			//Arrange

			let trades = vec![
				Trade {
					pool: PoolType::Omnipool,
					asset_in: DAI,
					asset_out: ACA,
				},
				Trade {
					pool: PoolType::LBP,
					asset_in: ACA,
					asset_out: DOT,
				},
			];

			//Act & Assert
			assert_eq!(
				RouterWeightInfo::sell_weight(trades.as_slice()),
				hydradx_runtime::weights::pallet_omnipool::HydraWeight::<Runtime>::router_execution_sell(0, 1)
					.checked_add(&<Runtime as pallet_omnipool::Config>::OmnipoolHooks::on_trade_weight())
					.unwrap()
					.checked_add(&<Runtime as pallet_omnipool::Config>::OmnipoolHooks::on_liquidity_changed_weight())
					.unwrap()
					.checked_add(
						&hydradx_runtime::weights::pallet_lbp::HydraWeight::<Runtime>::router_execution_sell(0, 1)
					)
					.unwrap()
					.checked_add(
						&RouterWeightInfo::sell_and_calculate_sell_trade_amounts_overhead_weight(0, 1)
							.checked_mul(2)
							.unwrap()
					)
					.unwrap()
			);
			assert_eq!(
				RouterWeightInfo::buy_weight(trades.as_slice()),
				hydradx_runtime::weights::pallet_omnipool::HydraWeight::<Runtime>::router_execution_buy(1, 1)
					.checked_add(&<Runtime as pallet_omnipool::Config>::OmnipoolHooks::on_trade_weight())
					.unwrap()
					.checked_add(&<Runtime as pallet_omnipool::Config>::OmnipoolHooks::on_liquidity_changed_weight())
					.unwrap()
					.checked_add(
						&hydradx_runtime::weights::pallet_lbp::HydraWeight::<Runtime>::router_execution_buy(1, 1)
					)
					.unwrap()
					.checked_add(
						&RouterWeightInfo::buy_and_calculate_buy_trade_amounts_overhead_weight(0, 1)
							.checked_mul(2)
							.unwrap()
					)
					.unwrap()
			);
		});
	}
}

mod omnipool_router_tests {
	use super::*;
	use frame_support::assert_noop;
	use hydradx_runtime::{Balances, Omnipool, Treasury, XYK};
	use hydradx_traits::router::PoolType;
	use hydradx_traits::AssetKind;
	use pallet_broadcast::types::{Destination, ExecutionType};

	//TODO: Make LBP work with Router: https://github.com/galacticcouncil/hydration-node/issues/1059
	#[ignore]
	#[test]
	fn sell_should_work_when_route_contains_single_trade() {
		TestNet::reset();

		Hydra::execute_with(|| {
			//Arrange
			init_omnipool();

			let amount_to_sell = 10 * UNITS;
			let limit = 0;
			let trades = vec![Trade {
				pool: PoolType::Omnipool,
				asset_in: HDX,
				asset_out: DAI,
			}];

			//Act
			assert_ok!(Router::sell(
				RuntimeOrigin::signed(BOB.into()),
				HDX,
				DAI,
				amount_to_sell,
				limit,
				trades.try_into().unwrap()
			));

			//Assert
			let amount_out = 266461932256168358;

			assert_balance!(BOB.into(), HDX, BOB_INITIAL_NATIVE_BALANCE - amount_to_sell);
			assert_balance!(BOB.into(), DAI, BOB_INITIAL_DAI_BALANCE + amount_out);

			expect_hydra_last_events(vec![pallet_route_executor::Event::Executed {
				asset_in: HDX,
				asset_out: DAI,
				amount_in: amount_to_sell,
				amount_out,
				event_id: 0,
			}
			.into()]);
		});
	}

	#[test]
	fn sell_should_work_when_user_has_left_less_than_existential_in_nonnative() {
		TestNet::reset();

		Hydra::execute_with(|| {
			let _ = with_transaction(|| {
				//Arrange
				let (pool_id, stable_asset_1, _) = init_stableswap().unwrap();

				init_omnipool();

				let init_balance = 3000 * UNITS + 1;
				assert_ok!(Currencies::update_balance(
					hydradx_runtime::RuntimeOrigin::root(),
					ALICE.into(),
					stable_asset_1,
					init_balance as i128,
				));

				let trades = vec![Trade {
					pool: PoolType::Stableswap(pool_id),
					asset_in: stable_asset_1,
					asset_out: pool_id,
				}];

				assert_balance!(ALICE.into(), pool_id, 0);

				//Act
				let amount_to_sell = 3000 * UNITS;
				assert_ok!(Router::sell(
					hydradx_runtime::RuntimeOrigin::signed(ALICE.into()),
					stable_asset_1,
					pool_id,
					amount_to_sell,
					0,
					trades.try_into().unwrap()
				));

				//Assert
				assert_eq!(
					hydradx_runtime::Currencies::free_balance(stable_asset_1, &AccountId::from(ALICE)),
					0
				);

				TransactionOutcome::Commit(DispatchResult::Ok(()))
			});
		});
	}

	#[test]
	fn sell_should_fail_when_all_asset_in_spent_for_altcoin() {
		TestNet::reset();

		Hydra::execute_with(|| {
			let _ = with_transaction(|| {
				//Arrange
				let name = b"SHITCO".to_vec();
				let altcoin = AssetRegistry::register_insufficient_asset(
					None,
					Some(name.try_into().unwrap()),
					AssetKind::External,
					Some(1_000),
					None,
					None,
					None,
					None,
				)
				.unwrap();
				assert_ok!(Currencies::deposit(altcoin, &DAVE.into(), 100000 * UNITS,));
				assert_ok!(Currencies::update_balance(
					hydradx_runtime::RuntimeOrigin::root(),
					DAVE.into(),
					HDX,
					100000 * UNITS as i128,
				));

				assert_ok!(XYK::create_pool(
					RuntimeOrigin::signed(DAVE.into()),
					HDX,
					100000 * UNITS,
					altcoin,
					100000 * UNITS,
				));

				let trades = vec![Trade {
					pool: PoolType::XYK,
					asset_in: HDX,
					asset_out: altcoin,
				}];

				//Act
				let amount_to_sell = ALICE_INITIAL_NATIVE_BALANCE;
				assert_noop!(
					Router::sell(
						hydradx_runtime::RuntimeOrigin::signed(ALICE.into()),
						HDX,
						altcoin,
						amount_to_sell,
						0,
						trades.try_into().unwrap()
					),
					orml_tokens::Error::<Runtime>::ExistentialDeposit
				);

				TransactionOutcome::Commit(DispatchResult::Ok(()))
			});
		});
	}

	#[test]
	fn sell_should_pass_when_user_has_asset_in_covering_the_fee_for_altcoin() {
		TestNet::reset();

		Hydra::execute_with(|| {
			let _ = with_transaction(|| {
				//Arrange
				let name = b"SHITCO".to_vec();
				let altcoin = AssetRegistry::register_insufficient_asset(
					None,
					Some(name.try_into().unwrap()),
					AssetKind::External,
					Some(1_000),
					None,
					None,
					None,
					None,
				)
				.unwrap();

				assert_ok!(Currencies::deposit(altcoin, &DAVE.into(), 100000 * UNITS,));
				assert_ok!(Currencies::update_balance(
					hydradx_runtime::RuntimeOrigin::root(),
					DAVE.into(),
					HDX,
					100000 * UNITS as i128,
				));

				assert_ok!(XYK::create_pool(
					RuntimeOrigin::signed(DAVE.into()),
					HDX,
					100000 * UNITS,
					altcoin,
					100000 * UNITS,
				));

				let trades = vec![Trade {
					pool: PoolType::XYK,
					asset_in: HDX,
					asset_out: altcoin,
				}];

				//Act
				let amount_to_sell = ALICE_INITIAL_NATIVE_BALANCE - 20 * UNITS;
				assert_ok!(Router::sell(
					hydradx_runtime::RuntimeOrigin::signed(ALICE.into()),
					HDX,
					altcoin,
					amount_to_sell,
					0,
					trades.try_into().unwrap()
				));

				TransactionOutcome::Commit(DispatchResult::Ok(()))
			});
		});
	}

	#[test]
	fn sell_should_not_charge_ed_when_insufficient_in_middle_of_route() {
		TestNet::reset();

		Hydra::execute_with(|| {
			let _ = with_transaction(|| {
				//Arrange
				let name = b"INSUFF".to_vec();
				let insufficient_asset = AssetRegistry::register_insufficient_asset(
					None,
					Some(name.try_into().unwrap()),
					AssetKind::External,
					Some(1_000),
					None,
					None,
					None,
					None,
				)
				.unwrap();

				assert_ok!(Currencies::deposit(ETH, &DAVE.into(), 100000 * UNITS,));
				assert_ok!(Currencies::deposit(DOT, &DAVE.into(), 100000 * UNITS,));
				assert_ok!(Currencies::deposit(insufficient_asset, &DAVE.into(), 100000 * UNITS,));
				assert_ok!(Currencies::update_balance(
					hydradx_runtime::RuntimeOrigin::root(),
					DAVE.into(),
					HDX,
					10000 * UNITS as i128,
				));

				assert_ok!(XYK::create_pool(
					RuntimeOrigin::signed(DAVE.into()),
					HDX,
					10000 * UNITS,
					DOT,
					10000 * UNITS,
				));

				assert_ok!(XYK::create_pool(
					RuntimeOrigin::signed(DAVE.into()),
					DOT,
					10000 * UNITS,
					insufficient_asset,
					10000 * UNITS,
				));

				assert_ok!(XYK::create_pool(
					RuntimeOrigin::signed(DAVE.into()),
					insufficient_asset,
					10000 * UNITS,
					ETH,
					10000 * UNITS,
				));

				let trades = vec![
					Trade {
						pool: PoolType::XYK,
						asset_in: HDX,
						asset_out: DOT,
					},
					Trade {
						pool: PoolType::XYK,
						asset_in: DOT,
						asset_out: insufficient_asset,
					},
					Trade {
						pool: PoolType::XYK,
						asset_in: insufficient_asset,
						asset_out: ETH,
					},
				];

				//Act
				assert_balance!(ALICE.into(), HDX, 1000 * UNITS);

				let amount_to_sell = 20 * UNITS;
				assert_ok!(Router::sell(
					hydradx_runtime::RuntimeOrigin::signed(ALICE.into()),
					HDX,
					ETH,
					amount_to_sell,
					0,
					trades.try_into().unwrap()
				));

				assert_balance!(ALICE.into(), HDX, 1000 * UNITS - amount_to_sell);

				TransactionOutcome::Commit(DispatchResult::Ok(()))
			});
		});
	}

	#[test]
	fn sell_should_work_with_only_insufficient_assets() {
		TestNet::reset();

		Hydra::execute_with(|| {
			let _ = with_transaction(|| {
				//Arrange
				let name = b"INSUF1".to_vec();
				let insufficient_asset1 = AssetRegistry::register_insufficient_asset(
					None,
					Some(name.try_into().unwrap()),
					AssetKind::External,
					Some(1_000),
					None,
					None,
					None,
					None,
				)
				.unwrap();

				let name = b"INSUF2".to_vec();
				let insufficient_asset2 = AssetRegistry::register_insufficient_asset(
					None,
					Some(name.try_into().unwrap()),
					AssetKind::External,
					Some(1_000),
					None,
					None,
					None,
					None,
				)
				.unwrap();

				let name = b"INSUF3".to_vec();
				let insufficient_asset3 = AssetRegistry::register_insufficient_asset(
					None,
					Some(name.try_into().unwrap()),
					AssetKind::External,
					Some(1_000),
					None,
					None,
					None,
					None,
				)
				.unwrap();

				let name = b"INSUF4".to_vec();
				let insufficient_asset4 = AssetRegistry::register_insufficient_asset(
					None,
					Some(name.try_into().unwrap()),
					AssetKind::External,
					Some(1_000),
					None,
					None,
					None,
					None,
				)
				.unwrap();

				assert_ok!(Currencies::deposit(insufficient_asset1, &DAVE.into(), 100000 * UNITS,));
				assert_ok!(Currencies::deposit(insufficient_asset2, &DAVE.into(), 100000 * UNITS,));
				assert_ok!(Currencies::deposit(insufficient_asset3, &DAVE.into(), 100000 * UNITS,));
				assert_ok!(Currencies::deposit(insufficient_asset4, &DAVE.into(), 100000 * UNITS,));

				assert_ok!(XYK::create_pool(
					RuntimeOrigin::signed(DAVE.into()),
					insufficient_asset1,
					10000 * UNITS,
					insufficient_asset2,
					10000 * UNITS,
				));

				assert_ok!(XYK::create_pool(
					RuntimeOrigin::signed(DAVE.into()),
					insufficient_asset2,
					10000 * UNITS,
					insufficient_asset3,
					10000 * UNITS,
				));

				assert_ok!(XYK::create_pool(
					RuntimeOrigin::signed(DAVE.into()),
					insufficient_asset3,
					10000 * UNITS,
					insufficient_asset4,
					10000 * UNITS,
				));

				let trades = vec![
					Trade {
						pool: PoolType::XYK,
						asset_in: insufficient_asset1,
						asset_out: insufficient_asset2,
					},
					Trade {
						pool: PoolType::XYK,
						asset_in: insufficient_asset2,
						asset_out: insufficient_asset3,
					},
					Trade {
						pool: PoolType::XYK,
						asset_in: insufficient_asset3,
						asset_out: insufficient_asset4,
					},
				];

				assert_ok!(Currencies::deposit(insufficient_asset1, &ALICE.into(), 1500 * UNITS,));

				let ed = InsufficientEDinHDX::get();
				assert_balance!(ALICE.into(), HDX, 1000 * UNITS - ed);

				let amount_to_sell = 20 * UNITS;
				assert_ok!(Router::sell(
					hydradx_runtime::RuntimeOrigin::signed(ALICE.into()),
					insufficient_asset1,
					insufficient_asset4,
					amount_to_sell,
					0,
					trades.try_into().unwrap()
				));

				assert_balance!(ALICE.into(), HDX, 1000 * UNITS - 2 * ed);

				TransactionOutcome::Commit(DispatchResult::Ok(()))
			});
		});
	}

	#[test]
	fn ed_should_be_refunded_when_all_insufficient_assets_sold() {
		TestNet::reset();

		Hydra::execute_with(|| {
			let _ = with_transaction(|| {
				//Arrange
				let name = b"INSUF1".to_vec();
				let insufficient_asset1 = AssetRegistry::register_insufficient_asset(
					None,
					Some(name.try_into().unwrap()),
					AssetKind::External,
					Some(1_000),
					None,
					None,
					None,
					None,
				)
				.unwrap();

				let name = b"INSUF2".to_vec();
				let insufficient_asset2 = AssetRegistry::register_insufficient_asset(
					None,
					Some(name.try_into().unwrap()),
					AssetKind::External,
					Some(1_000),
					None,
					None,
					None,
					None,
				)
				.unwrap();

				assert_ok!(Currencies::deposit(insufficient_asset1, &DAVE.into(), 100000 * UNITS,));
				assert_ok!(Currencies::deposit(insufficient_asset2, &DAVE.into(), 100000 * UNITS,));
				assert_ok!(Currencies::deposit(ETH, &DAVE.into(), 100000 * UNITS,));

				assert_ok!(XYK::create_pool(
					RuntimeOrigin::signed(DAVE.into()),
					insufficient_asset1,
					10000 * UNITS,
					insufficient_asset2,
					10000 * UNITS,
				));

				assert_ok!(XYK::create_pool(
					RuntimeOrigin::signed(DAVE.into()),
					insufficient_asset2,
					10000 * UNITS,
					ETH,
					10000 * UNITS,
				));

				let trades = vec![
					Trade {
						pool: PoolType::XYK,
						asset_in: insufficient_asset1,
						asset_out: insufficient_asset2,
					},
					Trade {
						pool: PoolType::XYK,
						asset_in: insufficient_asset2,
						asset_out: ETH,
					},
				];

				let alice_balance_before_trade = Balances::free_balance(AccountId::from(ALICE));

				let insufficient_asset1_balance = 100 * UNITS;
				assert_ok!(Currencies::deposit(
					insufficient_asset1,
					&ALICE.into(),
					insufficient_asset1_balance,
				));

				let extra_ed_charge = UNITS / 10;

				let amount_to_sell = insufficient_asset1_balance;
				assert_ok!(Router::sell(
					hydradx_runtime::RuntimeOrigin::signed(ALICE.into()),
					insufficient_asset1,
					ETH,
					amount_to_sell,
					0,
					trades.try_into().unwrap()
				));
				let alice_balance_after_trade = Balances::free_balance(AccountId::from(ALICE));

				//ED should be refunded to alice as she sold all her asset, minus the 10% extra
				assert_eq!(alice_balance_before_trade, alice_balance_after_trade + extra_ed_charge);

				TransactionOutcome::Commit(DispatchResult::Ok(()))
			});
		});
	}

	#[test]
	fn ed_charging_should_not_be_disabled_when_only_one_trade_with_insufficient_assets() {
		TestNet::reset();

		Hydra::execute_with(|| {
			let _ = with_transaction(|| {
				//Arrange
				let name = b"INSUF1".to_vec();
				let insufficient_asset_1 = AssetRegistry::register_insufficient_asset(
					None,
					Some(name.try_into().unwrap()),
					AssetKind::External,
					Some(1_000),
					None,
					None,
					None,
					None,
				)
				.unwrap();

				let name = b"INSUF12".to_vec();
				let insufficient_asset_2 = AssetRegistry::register_insufficient_asset(
					None,
					Some(name.try_into().unwrap()),
					AssetKind::External,
					Some(1_000),
					None,
					None,
					None,
					None,
				)
				.unwrap();
				assert_ok!(Currencies::deposit(insufficient_asset_1, &DAVE.into(), 100000 * UNITS,));
				assert_ok!(Currencies::deposit(insufficient_asset_2, &DAVE.into(), 100000 * UNITS,));
				assert_ok!(Currencies::update_balance(
					hydradx_runtime::RuntimeOrigin::root(),
					DAVE.into(),
					HDX,
					100000 * UNITS as i128,
				));

				assert_ok!(XYK::create_pool(
					RuntimeOrigin::signed(DAVE.into()),
					insufficient_asset_1,
					100000 * UNITS,
					insufficient_asset_2,
					100000 * UNITS,
				));

				let trades = vec![Trade {
					pool: PoolType::XYK,
					asset_in: insufficient_asset_1,
					asset_out: insufficient_asset_2,
				}];

				//Act
				let amount_to_sell = 10 * UNITS;
				assert_ok!(Currencies::deposit(insufficient_asset_1, &ALICE.into(), amount_to_sell,));
				let ed = InsufficientEDinHDX::get();
				let extra_ed_charge = UNITS / 10;
				assert_balance!(ALICE.into(), HDX, 1000 * UNITS - ed);

				assert_ok!(Router::sell(
					hydradx_runtime::RuntimeOrigin::signed(ALICE.into()),
					insufficient_asset_1,
					insufficient_asset_2,
					amount_to_sell,
					0,
					trades.try_into().unwrap()
				),);

				//ED for insufficient_asset_1 is refunded, but ED for insufficient_asset_2 is charged plus extra 10%
				assert_balance!(ALICE.into(), HDX, 1000 * UNITS - 1 * ed - extra_ed_charge);

				TransactionOutcome::Commit(DispatchResult::Ok(()))
			});
		});
	}

	#[test]
	fn buy_should_work_with_only_insufficient_assets() {
		TestNet::reset();

		Hydra::execute_with(|| {
			let _ = with_transaction(|| {
				//Arrange
				let name = b"INSUF1".to_vec();
				let insufficient_asset1 = AssetRegistry::register_insufficient_asset(
					None,
					Some(name.try_into().unwrap()),
					AssetKind::External,
					Some(1_000),
					None,
					None,
					None,
					None,
				)
				.unwrap();

				let name = b"INSUF2".to_vec();
				let insufficient_asset2 = AssetRegistry::register_insufficient_asset(
					None,
					Some(name.try_into().unwrap()),
					AssetKind::External,
					Some(1_000),
					None,
					None,
					None,
					None,
				)
				.unwrap();

				let name = b"INSUF3".to_vec();
				let insufficient_asset3 = AssetRegistry::register_insufficient_asset(
					None,
					Some(name.try_into().unwrap()),
					AssetKind::External,
					Some(1_000),
					None,
					None,
					None,
					None,
				)
				.unwrap();

				let name = b"INSUF4".to_vec();
				let insufficient_asset4 = AssetRegistry::register_insufficient_asset(
					None,
					Some(name.try_into().unwrap()),
					AssetKind::External,
					Some(1_000),
					None,
					None,
					None,
					None,
				)
				.unwrap();

				assert_ok!(Currencies::deposit(insufficient_asset1, &DAVE.into(), 100000 * UNITS,));
				assert_ok!(Currencies::deposit(insufficient_asset2, &DAVE.into(), 100000 * UNITS,));
				assert_ok!(Currencies::deposit(insufficient_asset3, &DAVE.into(), 100000 * UNITS,));
				assert_ok!(Currencies::deposit(insufficient_asset4, &DAVE.into(), 100000 * UNITS,));

				assert_ok!(XYK::create_pool(
					RuntimeOrigin::signed(DAVE.into()),
					insufficient_asset1,
					10000 * UNITS,
					insufficient_asset2,
					10000 * UNITS,
				));

				assert_ok!(XYK::create_pool(
					RuntimeOrigin::signed(DAVE.into()),
					insufficient_asset2,
					10000 * UNITS,
					insufficient_asset3,
					10000 * UNITS,
				));

				assert_ok!(XYK::create_pool(
					RuntimeOrigin::signed(DAVE.into()),
					insufficient_asset3,
					10000 * UNITS,
					insufficient_asset4,
					10000 * UNITS,
				));

				let trades = vec![
					Trade {
						pool: PoolType::XYK,
						asset_in: insufficient_asset1,
						asset_out: insufficient_asset2,
					},
					Trade {
						pool: PoolType::XYK,
						asset_in: insufficient_asset2,
						asset_out: insufficient_asset3,
					},
					Trade {
						pool: PoolType::XYK,
						asset_in: insufficient_asset3,
						asset_out: insufficient_asset4,
					},
				];

				assert_ok!(Currencies::deposit(insufficient_asset1, &ALICE.into(), 1500 * UNITS,));

				let ed = InsufficientEDinHDX::get();
				assert_balance!(ALICE.into(), HDX, 1000 * UNITS - ed);

				let amount_to_buy = 20 * UNITS;
				assert_ok!(Router::buy(
					hydradx_runtime::RuntimeOrigin::signed(ALICE.into()),
					insufficient_asset1,
					insufficient_asset4,
					amount_to_buy,
					u128::MAX,
					trades.try_into().unwrap()
				));

				assert_balance!(ALICE.into(), HDX, 1000 * UNITS - 2 * ed);

				TransactionOutcome::Commit(DispatchResult::Ok(()))
			});
		});
	}

	#[test]
	fn sell_should_pass_when_ed_refund_after_selling_all_shitcoin() {
		TestNet::reset();

		Hydra::execute_with(|| {
			let _ = with_transaction(|| {
				//Arrange
				let name = b"SHITCO".to_vec();
				let shitcoin = AssetRegistry::register_insufficient_asset(
					None,
					Some(name.try_into().unwrap()),
					AssetKind::External,
					Some(1_000),
					None,
					None,
					None,
					None,
				)
				.unwrap();

				assert_ok!(Currencies::deposit(shitcoin, &DAVE.into(), 11000000 * UNITS,));
				assert_ok!(Currencies::update_balance(
					hydradx_runtime::RuntimeOrigin::root(),
					DAVE.into(),
					DAI,
					10000000 * UNITS as i128,
				));

				assert_ok!(XYK::create_pool(
					RuntimeOrigin::signed(DAVE.into()),
					DAI,
					10000000 * UNITS,
					shitcoin,
					10000000 * UNITS,
				));

				init_omnipool();

				let trades = vec![
					Trade {
						pool: PoolType::XYK,
						asset_in: shitcoin,
						asset_out: DAI,
					},
					Trade {
						pool: PoolType::Omnipool,
						asset_in: DAI,
						asset_out: HDX,
					},
				];

				//Act
				assert_ok!(Currencies::deposit(shitcoin, &ALICE.into(), 127_733_235_715_547_000));
				let amount_to_sell = 127_733_235_715_547_000;
				assert_ok!(Router::sell(
					hydradx_runtime::RuntimeOrigin::signed(ALICE.into()),
					shitcoin,
					HDX,
					amount_to_sell,
					0,
					trades.try_into().unwrap()
				));

				TransactionOutcome::Commit(DispatchResult::Ok(()))
			});
		});
	}

	#[test]
	fn sell_should_pass_when_ed_refund_happens_in_intermediare_trade() {
		TestNet::reset();

		Hydra::execute_with(|| {
			let _ = with_transaction(|| {
				//Arrange
				let name = b"SHITCO".to_vec();
				let shitcoin = AssetRegistry::register_insufficient_asset(
					None,
					Some(name.try_into().unwrap()),
					AssetKind::External,
					Some(1_000),
					None,
					None,
					None,
					None,
				)
				.unwrap();

				assert_ok!(Currencies::deposit(shitcoin, &DAVE.into(), 11000 * UNITS,));
				assert_ok!(Currencies::update_balance(
					hydradx_runtime::RuntimeOrigin::root(),
					DAVE.into(),
					HDX,
					10000 * UNITS as i128,
				));

				assert_ok!(XYK::create_pool(
					RuntimeOrigin::signed(DAVE.into()),
					shitcoin,
					10000 * UNITS,
					HDX,
					10000 * UNITS,
				));

				init_omnipool();

				assert_ok!(Currencies::update_balance(
					hydradx_runtime::RuntimeOrigin::root(),
					Omnipool::protocol_account(),
					shitcoin,
					6000 * UNITS as i128,
				));

				assert_ok!(hydradx_runtime::Omnipool::add_token(
					hydradx_runtime::RuntimeOrigin::root(),
					shitcoin,
					FixedU128::from_rational(1, 2),
					Permill::from_percent(1),
					AccountId::from(BOB),
				));

				assert_ok!(Currencies::update_balance(
					hydradx_runtime::RuntimeOrigin::root(),
					Omnipool::protocol_account(),
					BTC,
					6000 * UNITS as i128,
				));

				assert_ok!(hydradx_runtime::Omnipool::add_token(
					hydradx_runtime::RuntimeOrigin::root(),
					BTC,
					FixedU128::from_rational(1, 3),
					Permill::from_percent(1),
					AccountId::from(BOB),
				));

				assert_ok!(Currencies::update_balance(
					hydradx_runtime::RuntimeOrigin::root(),
					Omnipool::protocol_account(),
					ETH,
					6000 * UNITS as i128,
				));

				assert_ok!(hydradx_runtime::Omnipool::add_token(
					hydradx_runtime::RuntimeOrigin::root(),
					ETH,
					FixedU128::from_rational(1, 3),
					Permill::from_percent(1),
					AccountId::from(BOB),
				));

				let trades = vec![
					Trade {
						pool: PoolType::Omnipool,
						asset_in: ETH,
						asset_out: shitcoin,
					},
					Trade {
						pool: PoolType::XYK,
						asset_in: shitcoin,
						asset_out: HDX,
					},
					Trade {
						pool: PoolType::Omnipool,
						asset_in: HDX,
						asset_out: BTC,
					},
				];

				//Act
				//let amount_to_buy = 127_733_235_715_547;
				assert_ok!(Currencies::update_balance(
					hydradx_runtime::RuntimeOrigin::root(),
					ALICE.into(),
					ETH,
					6000 * UNITS as i128,
				));
				//assert_ok!(Currencies::deposit(DAI, &ALICE.into(), 100000 * UNITS));
				assert_ok!(Router::buy(
					hydradx_runtime::RuntimeOrigin::signed(ALICE.into()),
					ETH,
					BTC,
					UNITS,
					u128::MAX,
					trades.try_into().unwrap()
				));

				TransactionOutcome::Commit(DispatchResult::Ok(()))
			});
		});
	}

	#[test]
	fn sell_should_work_when_receiving_shitcoin() {
		TestNet::reset();

		Hydra::execute_with(|| {
			let _ = with_transaction(|| {
				//Arrange
				let name = b"SHITC1".to_vec();
				let shitcoin = AssetRegistry::register_insufficient_asset(
					None,
					Some(name.try_into().unwrap()),
					AssetKind::External,
					Some(1_000),
					None,
					None,
					None,
					None,
				)
				.unwrap();

				assert_ok!(Currencies::deposit(shitcoin, &DAVE.into(), 100000 * UNITS,));
				assert_ok!(Currencies::update_balance(
					hydradx_runtime::RuntimeOrigin::root(),
					DAVE.into(),
					HDX,
					100000 * UNITS as i128,
				));

				assert_ok!(XYK::create_pool(
					RuntimeOrigin::signed(DAVE.into()),
					HDX,
					100000 * UNITS,
					shitcoin,
					100000 * UNITS,
				));

				let trades = vec![Trade {
					pool: PoolType::XYK,
					asset_in: HDX,
					asset_out: shitcoin,
				}];

				//Act
				let amount_to_sell = ALICE_INITIAL_NATIVE_BALANCE - 20 * UNITS;
				assert_ok!(Router::sell(
					hydradx_runtime::RuntimeOrigin::signed(ALICE.into()),
					HDX,
					shitcoin,
					amount_to_sell,
					0,
					trades.try_into().unwrap()
				));

				TransactionOutcome::Commit(DispatchResult::Ok(()))
			});
		});
	}

	#[test]
	fn sell_should_work_when_user_has_left_less_than_existential_in_native() {
		TestNet::reset();

		Hydra::execute_with(|| {
			//Arrange
			init_omnipool();

			assert_ok!(Currencies::update_balance(
				hydradx_runtime::RuntimeOrigin::root(),
				ALICE.into(),
				HDX,
				2 * UNITS as i128,
			));

			let trades = vec![Trade {
				pool: PoolType::Omnipool,
				asset_in: HDX,
				asset_out: DAI,
			}];

			//Act and assert
			let amount_to_sell = ALICE_INITIAL_NATIVE_BALANCE;
			assert_ok!(Router::sell(
				hydradx_runtime::RuntimeOrigin::signed(ALICE.into()),
				HDX,
				DAI,
				amount_to_sell,
				0,
				trades.try_into().unwrap()
			));

			//Assert
			assert_eq!(
				hydradx_runtime::Currencies::free_balance(HDX, &AccountId::from(ALICE)),
				2 * UNITS
			);
		});
	}

	#[test]
	fn sell_should_work_when_account_providers_increases_during_trade() {
		TestNet::reset();

		Hydra::execute_with(|| {
			//Arrange
			let _ = with_transaction(|| {
				let (pool_id, stable_asset_1, _stable_asset_2) = init_stableswap().unwrap();
				init_omnipool();

				assert_ok!(Currencies::update_balance(
					hydradx_runtime::RuntimeOrigin::root(),
					Omnipool::protocol_account(),
					pool_id,
					60000 * UNITS as i128,
				));

				assert_ok!(hydradx_runtime::Omnipool::add_token(
					hydradx_runtime::RuntimeOrigin::root(),
					pool_id,
					FixedU128::from_rational(1, 2),
					Permill::from_percent(1),
					AccountId::from(BOB),
				));
				assert_ok!(Currencies::update_balance(
					hydradx_runtime::RuntimeOrigin::root(),
					ALICE.into(),
					HDX,
					2 * UNITS as i128,
				));

				let trades = vec![
					Trade {
						pool: PoolType::Omnipool,
						asset_in: HDX,
						asset_out: pool_id,
					},
					Trade {
						pool: PoolType::Stableswap(pool_id),
						asset_in: pool_id,
						asset_out: stable_asset_1,
					},
				];

				//We need to do this because this setup leads to different behaviour of reducable_balance in the post balance check in router
				hydradx_runtime::System::inc_consumers(&AccountId::from(ALICE)).unwrap();
				let acc = hydradx_runtime::System::account(AccountId::from(ALICE));
				assert_eq!(acc.consumers, 1);
				hydradx_runtime::System::dec_providers(&AccountId::from(ALICE)).unwrap();
				hydradx_runtime::System::dec_providers(&AccountId::from(ALICE)).unwrap();
				hydradx_runtime::System::dec_providers(&AccountId::from(ALICE)).unwrap();
				let acc = hydradx_runtime::System::account(AccountId::from(ALICE));
				assert_eq!(acc.providers, 1);

				//Act and assert
				let amount_to_sell = ALICE_INITIAL_NATIVE_BALANCE;
				assert_ok!(Router::sell(
					hydradx_runtime::RuntimeOrigin::signed(ALICE.into()),
					HDX,
					stable_asset_1,
					amount_to_sell,
					0,
					trades.try_into().unwrap()
				));

				//Assert
				assert_eq!(
					hydradx_runtime::Currencies::free_balance(HDX, &AccountId::from(ALICE)),
					2 * UNITS
				);

				TransactionOutcome::Commit(DispatchResult::Ok(()))
			});
		});
	}

	#[test]
	fn sell_should_work_with_selling_nonnaitve_when_account_providers_increases_during_trade() {
		TestNet::reset();

		Hydra::execute_with(|| {
			//Arrange
			let _ = with_transaction(|| {
				let (pool_id, stable_asset_1, _stable_asset_2) = init_stableswap().unwrap();
				init_omnipool();

				assert_ok!(Currencies::update_balance(
					hydradx_runtime::RuntimeOrigin::root(),
					Omnipool::protocol_account(),
					pool_id,
					60000 * UNITS as i128,
				));

				assert_ok!(hydradx_runtime::Omnipool::add_token(
					hydradx_runtime::RuntimeOrigin::root(),
					pool_id,
					FixedU128::from_rational(1, 2),
					Permill::from_percent(1),
					AccountId::from(BOB),
				));
				assert_ok!(Currencies::update_balance(
					hydradx_runtime::RuntimeOrigin::root(),
					ALICE.into(),
					DAI,
					2 * UNITS as i128,
				));

				let trades = vec![
					Trade {
						pool: PoolType::Omnipool,
						asset_in: DAI,
						asset_out: pool_id,
					},
					Trade {
						pool: PoolType::Stableswap(pool_id),
						asset_in: pool_id,
						asset_out: stable_asset_1,
					},
				];

				//We need to do this because this setup leads to different behaviour of reducable_balance in the post balance check in router
				hydradx_runtime::System::inc_consumers(&AccountId::from(ALICE)).unwrap();
				let acc = hydradx_runtime::System::account(AccountId::from(ALICE));
				assert_eq!(acc.consumers, 1);
				hydradx_runtime::System::dec_providers(&AccountId::from(ALICE)).unwrap();
				hydradx_runtime::System::dec_providers(&AccountId::from(ALICE)).unwrap();
				hydradx_runtime::System::dec_providers(&AccountId::from(ALICE)).unwrap();
				let acc = hydradx_runtime::System::account(AccountId::from(ALICE));
				assert_eq!(acc.providers, 1);

				//Act and assert
				let amount_to_sell = ALICE_INITIAL_DAI_BALANCE;
				assert_ok!(Router::sell(
					hydradx_runtime::RuntimeOrigin::signed(ALICE.into()),
					DAI,
					stable_asset_1,
					amount_to_sell,
					0,
					trades.try_into().unwrap()
				));

				//Assert
				assert_eq!(
					hydradx_runtime::Currencies::free_balance(DAI, &AccountId::from(ALICE)),
					2 * UNITS
				);

				TransactionOutcome::Commit(DispatchResult::Ok(()))
			});
		});
	}

	#[test]
	fn sell_hub_asset_should_work_when_route_contains_single_trade() {
		TestNet::reset();

		Hydra::execute_with(|| {
			//Arrange
			init_omnipool();

			let amount_to_sell = 10 * UNITS;
			let limit = 0;
			let trades = vec![Trade {
				pool: PoolType::Omnipool,
				asset_in: LRNA,
				asset_out: DAI,
			}];

			//Act
			assert_ok!(Router::sell(
				RuntimeOrigin::signed(BOB.into()),
				LRNA,
				DAI,
				amount_to_sell,
				limit,
				trades.try_into().unwrap()
			));

			//Assert
			let amount_out = 220907079646017699114;

			assert_balance!(BOB.into(), LRNA, 1_000 * UNITS - amount_to_sell);
			assert_balance!(BOB.into(), DAI, BOB_INITIAL_DAI_BALANCE + amount_out);

			expect_hydra_last_events(vec![pallet_route_executor::Event::Executed {
				asset_in: LRNA,
				asset_out: DAI,
				amount_in: amount_to_sell,
				amount_out,
				event_id: 0,
			}
			.into()]);
		});
	}

	#[test]
	fn direct_sell_should_yield_the_same_result_as_router() {
		TestNet::reset();

		let amount_to_sell = 10 * UNITS;
		let limit = 0;
		let amount_out = 266461932256168358;

		Hydra::execute_with(|| {
			//Arrange
			init_omnipool();

			let trades = vec![Trade {
				pool: PoolType::Omnipool,
				asset_in: HDX,
				asset_out: DAI,
			}];

			//Act
			assert_ok!(Router::sell(
				RuntimeOrigin::signed(BOB.into()),
				HDX,
				DAI,
				amount_to_sell,
				limit,
				trades.try_into().unwrap()
			));

			//Assert

			assert_balance!(BOB.into(), HDX, BOB_INITIAL_NATIVE_BALANCE - amount_to_sell);
			assert_balance!(BOB.into(), DAI, BOB_INITIAL_DAI_BALANCE + amount_out);

			let swapped_events = get_last_swapped_events();

			pretty_assertions::assert_eq!(
				swapped_events,
				vec![
					pallet_broadcast::Event::Swapped {
						swapper: BOB.into(),
						filler: Omnipool::protocol_account(),
						filler_type: pallet_broadcast::types::Filler::Omnipool,
						operation: pallet_broadcast::types::TradeOperation::ExactIn,
						inputs: vec![Asset::new(HDX, amount_to_sell)],
						outputs: vec![Asset::new(LRNA, 12014871681)],
						fees: vec![
							Fee::new(LRNA, 3003717, Destination::Burned),
							Fee::new(LRNA, 3003718, Destination::Account(Treasury::account_id())),
						],
						operation_stack: vec![ExecutionType::Router(0), ExecutionType::Omnipool(1)],
					},
					pallet_broadcast::Event::Swapped {
						swapper: BOB.into(),
						filler: Omnipool::protocol_account(),
						filler_type: pallet_broadcast::types::Filler::Omnipool,
						operation: pallet_broadcast::types::TradeOperation::ExactIn,
						inputs: vec![Asset::new(LRNA, 12_008_864_246)],
						outputs: vec![Asset::new(DAI, amount_out)],
						fees: vec![Fee::new(
							DAI,
							400293338391841,
							Destination::Account(Omnipool::protocol_account()),
						)],
						operation_stack: vec![ExecutionType::Router(0), ExecutionType::Omnipool(1)],
					}
				]
			);
		});

		TestNet::reset();

		Hydra::execute_with(|| {
			//Arrange
			init_omnipool();

			//Act
			assert_ok!(Omnipool::sell(
				RuntimeOrigin::signed(BOB.into()),
				HDX,
				DAI,
				amount_to_sell,
				limit,
			));

			//Assert
			expect_hydra_last_events(vec![
				pallet_omnipool::Event::SellExecuted {
					who: BOB.into(),
					asset_in: HDX,
					asset_out: DAI,
					amount_in: amount_to_sell,
					amount_out,
					hub_amount_in: 12014871681,
					hub_amount_out: 12026877638,
					asset_fee_amount: 400293338391841,
					protocol_fee_amount: 6_007_435,
				}
				.into(),
				pallet_broadcast::Event::Swapped {
					swapper: BOB.into(),
					filler: Omnipool::protocol_account(),
					filler_type: pallet_broadcast::types::Filler::Omnipool,
					operation: pallet_broadcast::types::TradeOperation::ExactIn,
					inputs: vec![Asset::new(HDX, amount_to_sell)],
					outputs: vec![Asset::new(LRNA, 12_014_871_681)],
					fees: vec![
						Fee::new(LRNA, 3003717, Destination::Burned),
						Fee::new(LRNA, 3003718, Destination::Account(Treasury::account_id())),
					],

					operation_stack: vec![ExecutionType::Omnipool(0)],
				}
				.into(),
				pallet_broadcast::Event::Swapped {
					swapper: BOB.into(),
					filler: Omnipool::protocol_account(),
					filler_type: pallet_broadcast::types::Filler::Omnipool,
					operation: pallet_broadcast::types::TradeOperation::ExactIn,
					inputs: vec![Asset::new(LRNA, 12_008_864_246)],
					outputs: vec![Asset::new(DAI, amount_out)],
					fees: vec![Fee::new(
						DAI,
						400293338391841,
						Destination::Account(Omnipool::protocol_account()),
					)],
					operation_stack: vec![ExecutionType::Omnipool(0)],
				}
				.into(),
			]);

			assert_balance!(BOB.into(), HDX, BOB_INITIAL_NATIVE_BALANCE - amount_to_sell);
			assert_balance!(BOB.into(), DAI, BOB_INITIAL_DAI_BALANCE + amount_out);
		});
	}

	#[test]
	fn buy_should_work_when_route_contains_single_trade() {
		TestNet::reset();

		Hydra::execute_with(|| {
			//Arrange
			init_omnipool();

			let amount_to_buy = UNITS * 100000;
			let limit = 100 * UNITS;
			let trades = vec![Trade {
				pool: PoolType::Omnipool,
				asset_in: HDX,
				asset_out: DAI,
			}];

			//Act
			assert_ok!(Router::buy(
				RuntimeOrigin::signed(BOB.into()),
				HDX,
				DAI,
				amount_to_buy,
				limit,
				trades.try_into().unwrap()
			));

			//Assert
			let amount_in = 3752843738106;

			assert_balance!(BOB.into(), HDX, BOB_INITIAL_NATIVE_BALANCE - amount_in);
			assert_balance!(BOB.into(), DAI, BOB_INITIAL_DAI_BALANCE + amount_to_buy);

			expect_hydra_last_events(vec![pallet_route_executor::Event::Executed {
				asset_in: HDX,
				asset_out: DAI,
				amount_in,
				amount_out: amount_to_buy,
				event_id: 0,
			}
			.into()]);
		});
	}

	#[test]
	fn buy_should_work_when_after_trade_reamining_balance_is_less_than_existential_deposit() {
		TestNet::reset();

		Hydra::execute_with(|| {
			//Arrange
			init_omnipool();

			let amount_to_buy = 26559360000000000000u128;

			let limit = ALICE_INITIAL_NATIVE_BALANCE;
			let trades = vec![Trade {
				pool: PoolType::Omnipool,
				asset_in: HDX,
				asset_out: DAI,
			}];

			//Act
			assert_ok!(Router::buy(
				RuntimeOrigin::signed(BOB.into()),
				HDX,
				DAI,
				amount_to_buy,
				limit,
				trades.try_into().unwrap()
			));

			//Assert
			assert_balance!(BOB.into(), DAI, BOB_INITIAL_DAI_BALANCE + amount_to_buy);
		});
	}

	#[test]
	fn buy_hub_asset_should_not_work() {
		TestNet::reset();

		Hydra::execute_with(|| {
			//Arrange
			init_omnipool();

			let amount_to_buy = UNITS;
			let limit = 100 * UNITS;
			let trades = vec![Trade {
				pool: PoolType::Omnipool,
				asset_in: HDX,
				asset_out: LRNA,
			}];

			//Act & Assert
			assert_noop!(
				Router::buy(
					RuntimeOrigin::signed(BOB.into()),
					HDX,
					LRNA,
					amount_to_buy,
					limit,
					trades.try_into().unwrap()
				),
				pallet_omnipool::Error::<Runtime>::NotAllowed
			);
		});
	}

	#[test]
	fn direct_buy_should_yield_the_same_result_as_router() {
		TestNet::reset();

		let amount_to_buy = UNITS * 100000;
		let limit = 100 * UNITS;
		let amount_in = 3752843738106;

		Hydra::execute_with(|| {
			//Arrange
			init_omnipool();

			let trades = vec![Trade {
				pool: PoolType::Omnipool,
				asset_in: HDX,
				asset_out: DAI,
			}];

			//Act
			assert_ok!(Router::buy(
				RuntimeOrigin::signed(BOB.into()),
				HDX,
				DAI,
				amount_to_buy,
				limit,
				trades.try_into().unwrap()
			));

			//Assert
			assert_balance!(BOB.into(), HDX, BOB_INITIAL_NATIVE_BALANCE - amount_in);
			assert_balance!(BOB.into(), DAI, BOB_INITIAL_DAI_BALANCE + amount_to_buy);

			let last_swapped_events = get_last_swapped_events();
			pretty_assertions::assert_eq!(
				last_swapped_events,
				vec![
					pallet_broadcast::Event::Swapped {
						swapper: BOB.into(),
						filler: Omnipool::protocol_account(),
						filler_type: pallet_broadcast::types::Filler::Omnipool,
						operation: pallet_broadcast::types::TradeOperation::ExactOut,
						inputs: vec![Asset::new(HDX, amount_in)],
						outputs: vec![Asset::new(LRNA, 4509023679)],
						fees: vec![
							Fee::new(LRNA, 1127255, Destination::Burned),
							Fee::new(LRNA, 1127256, Destination::Account(Treasury::account_id())),
						],
						operation_stack: vec![ExecutionType::Router(0), ExecutionType::Omnipool(1)],
					},
					pallet_broadcast::Event::Swapped {
						swapper: BOB.into(),
						filler: Omnipool::protocol_account(),
						filler_type: pallet_broadcast::types::Filler::Omnipool,
						operation: pallet_broadcast::types::TradeOperation::ExactOut,
						inputs: vec![Asset::new(LRNA, 4506769168)],
						outputs: vec![Asset::new(DAI, amount_to_buy)],
						fees: vec![Fee::new(
							DAI,
							150225338007011,
							Destination::Account(Omnipool::protocol_account()),
						)],
						operation_stack: vec![ExecutionType::Router(0), ExecutionType::Omnipool(1)],
					}
				]
			);
		});

		TestNet::reset();

		Hydra::execute_with(|| {
			//Arrange
			init_omnipool();

			//Act
			assert_ok!(Omnipool::buy(
				RuntimeOrigin::signed(BOB.into()),
				DAI,
				HDX,
				amount_to_buy,
				limit,
			));

			//Assert
			expect_hydra_last_events(vec![
				pallet_omnipool::Event::BuyExecuted {
					who: BOB.into(),
					asset_in: HDX,
					asset_out: DAI,
					amount_in,
					amount_out: amount_to_buy,
					hub_amount_in: 4509023679,
					hub_amount_out: 4513529335,
					asset_fee_amount: 150225338007011,
					protocol_fee_amount: 2254511,
				}
				.into(),
				pallet_broadcast::Event::Swapped {
					swapper: BOB.into(),
					filler: Omnipool::protocol_account(),
					filler_type: pallet_broadcast::types::Filler::Omnipool,
					operation: pallet_broadcast::types::TradeOperation::ExactOut,
					inputs: vec![Asset::new(HDX, amount_in)],
					outputs: vec![Asset::new(LRNA, 4509023679)],
					fees: vec![
						Fee::new(LRNA, 1127255, Destination::Burned),
						Fee::new(LRNA, 1127256, Destination::Account(Treasury::account_id())),
					],
					operation_stack: vec![ExecutionType::Omnipool(0)],
				}
				.into(),
				pallet_broadcast::Event::Swapped {
					swapper: BOB.into(),
					filler: Omnipool::protocol_account(),
					filler_type: pallet_broadcast::types::Filler::Omnipool,
					operation: pallet_broadcast::types::TradeOperation::ExactOut,
					inputs: vec![Asset::new(LRNA, 4506769168)],
					outputs: vec![Asset::new(DAI, amount_to_buy)],
					fees: vec![Fee::new(
						DAI,
						150225338007011,
						Destination::Account(Omnipool::protocol_account()),
					)],
					operation_stack: vec![ExecutionType::Omnipool(0)],
				}
				.into(),
			]);

			assert_balance!(BOB.into(), HDX, BOB_INITIAL_NATIVE_BALANCE - amount_in);
			assert_balance!(BOB.into(), DAI, BOB_INITIAL_DAI_BALANCE + amount_to_buy);
		});
	}

	#[test]
	fn trade_should_fail_when_asset_is_not_in_omnipool() {
		TestNet::reset();

		Hydra::execute_with(|| {
			//Arrange
			init_omnipool();

			let amount_to_sell = 10 * UNITS;
			let limit = 0;
			let trades = vec![Trade {
				pool: PoolType::Omnipool,
				asset_in: DAI,
				asset_out: ACA,
			}];

			//Act & Assert
			assert_noop!(
				Router::sell(
					RuntimeOrigin::signed(BOB.into()),
					DAI,
					ACA,
					amount_to_sell,
					limit,
					trades.try_into().unwrap()
				),
				pallet_omnipool::Error::<Runtime>::AssetNotFound
			);
		});
	}
}

mod lbp_router_tests {
	use super::*;
	use crate::assert_balance;
	use pallet_broadcast::types::{Asset, Destination, Fee};

	//TODO: Make LBP work with Router: https://github.com/galacticcouncil/hydration-node/issues/1059
	#[ignore]
	#[test]
	fn sell_should_work_when_route_contains_single_trade() {
		TestNet::reset();

		Hydra::execute_with(|| {
			//Arrange
			create_lbp_pool(HDX, DAI);
			start_lbp_campaign();

			let amount_to_sell = 10 * UNITS;
			let limit = 0;
			let trades = vec![Trade {
				pool: PoolType::LBP,
				asset_in: HDX,
				asset_out: DAI,
			}];

			//Act
			assert_ok!(Router::sell(
				RuntimeOrigin::signed(BOB.into()),
				HDX,
				DAI,
				amount_to_sell,
				limit,
				trades.try_into().unwrap()
			));

			//Assert
			let amount_out = 5_304_848_794_461;

			assert_balance!(BOB.into(), HDX, BOB_INITIAL_NATIVE_BALANCE - amount_to_sell);
			assert_balance!(BOB.into(), DAI, BOB_INITIAL_DAI_BALANCE + amount_out);

			expect_hydra_last_events(vec![pallet_route_executor::Event::Executed {
				asset_in: HDX,
				asset_out: DAI,
				amount_in: amount_to_sell,
				amount_out,
				event_id: 0,
			}
			.into()]);
		});
	}

	#[test]
	fn sell_should_work_when_selling_distributed_asset_in_a_single_trade() {
		TestNet::reset();

		Hydra::execute_with(|| {
			//Arrange
			create_lbp_pool(HDX, DAI);
			start_lbp_campaign();

			let amount_to_sell = 10 * UNITS;
			let limit = 0;
			let trades = vec![Trade {
				pool: PoolType::LBP,
				asset_in: DAI,
				asset_out: HDX,
			}];

			//Act
			assert_ok!(Router::sell(
				RuntimeOrigin::signed(BOB.into()),
				DAI,
				HDX,
				amount_to_sell,
				limit,
				trades.try_into().unwrap()
			));

			//Assert
			let amount_out = 15_853_064_919_440;

			assert_balance!(BOB.into(), DAI, BOB_INITIAL_DAI_BALANCE - amount_to_sell);
			assert_balance!(BOB.into(), HDX, BOB_INITIAL_NATIVE_BALANCE + amount_out);

			expect_hydra_last_events(vec![pallet_route_executor::Event::Executed {
				asset_in: DAI,
				asset_out: HDX,
				amount_in: amount_to_sell,
				amount_out,
				event_id: 0,
			}
			.into()]);
		});
	}

	//TODO: Make LBP work with Router: https://github.com/galacticcouncil/hydration-node/issues/1059
	#[ignore]
	#[test]
	fn sell_should_work_when_route_contains_double_trades_with_selling_accumulated_assets() {
		TestNet::reset();

		Hydra::execute_with(|| {
			//Arrange
			create_lbp_pool(HDX, DAI);
			create_lbp_pool(DAI, DOT);
			start_lbp_campaign();

			let amount_to_sell = 10 * UNITS;
			let limit = 0;
			let trades = vec![
				Trade {
					pool: PoolType::LBP,
					asset_in: HDX,
					asset_out: DAI,
				},
				Trade {
					pool: PoolType::LBP,
					asset_in: DAI,
					asset_out: DOT,
				},
			];

			//Act
			assert_ok!(Router::sell(
				RuntimeOrigin::signed(BOB.into()),
				HDX,
				DOT,
				amount_to_sell,
				limit,
				trades.try_into().unwrap()
			));

			//Assert
			let amount_out = 2_894_653_623_153;

			assert_balance!(BOB.into(), HDX, BOB_INITIAL_NATIVE_BALANCE - amount_to_sell);
			assert_balance!(BOB.into(), DAI, BOB_INITIAL_DAI_BALANCE);
			assert_balance!(BOB.into(), DOT, amount_out);

			expect_hydra_last_events(vec![pallet_route_executor::Event::Executed {
				asset_in: HDX,
				asset_out: DOT,
				amount_in: amount_to_sell,
				amount_out,
				event_id: 0,
			}
			.into()]);
		});
	}

	#[test]
	fn sell_should_work_when_route_contains_double_trades_with_selling_distributed_assets() {
		TestNet::reset();

		Hydra::execute_with(|| {
			//Arrange
			create_lbp_pool(DAI, HDX);
			create_lbp_pool(DOT, DAI);
			start_lbp_campaign();

			let amount_to_sell = 10 * UNITS;
			let limit = 0;
			let trades = vec![
				Trade {
					pool: PoolType::LBP,
					asset_in: HDX,
					asset_out: DAI,
				},
				Trade {
					pool: PoolType::LBP,
					asset_in: DAI,
					asset_out: DOT,
				},
			];

			//Act
			assert_ok!(Router::sell(
				RuntimeOrigin::signed(BOB.into()),
				HDX,
				DOT,
				amount_to_sell,
				limit,
				trades.try_into().unwrap()
			));

			//Assert
			let amount_out = 23_648_944_192_390;

			assert_balance!(BOB.into(), HDX, BOB_INITIAL_NATIVE_BALANCE - amount_to_sell);
			assert_balance!(BOB.into(), DAI, BOB_INITIAL_DAI_BALANCE);
			assert_balance!(BOB.into(), DOT, amount_out);

			expect_hydra_last_events(vec![pallet_route_executor::Event::Executed {
				asset_in: HDX,
				asset_out: DOT,
				amount_in: amount_to_sell,
				amount_out,
				event_id: 0,
			}
			.into()]);
		});
	}

	//TODO: Make LBP work with Router: https://github.com/galacticcouncil/hydration-node/issues/1059
	#[ignore]
	#[test]
	fn lbp_direct_sell_should_yield_the_same_result_as_router_sell() {
		TestNet::reset();

		let amount_to_sell = 10 * UNITS;
		let limit = 0;
		let received_amount_out = 5_304_848_794_461;

		Hydra::execute_with(|| {
			//Arrange
			create_lbp_pool(HDX, DAI);
			start_lbp_campaign();

			let trades = vec![Trade {
				pool: PoolType::LBP,
				asset_in: HDX,
				asset_out: DAI,
			}];

			//Act
			assert_ok!(Router::sell(
				RuntimeOrigin::signed(BOB.into()),
				HDX,
				DAI,
				amount_to_sell,
				limit,
				trades.try_into().unwrap()
			));

			//Assert
			assert_balance!(BOB.into(), HDX, BOB_INITIAL_NATIVE_BALANCE - amount_to_sell);
			assert_balance!(BOB.into(), DAI, BOB_INITIAL_DAI_BALANCE + received_amount_out);

			let fee = 20000000000;

			pretty_assertions::assert_eq!(
				*get_last_swapped_events().last().unwrap(),
				pallet_broadcast::Event::<Runtime>::Swapped {
					swapper: BOB.into(),
					filler: LBP::get_pair_id(pallet_lbp::types::AssetPair::new(DAI, HDX)),
					filler_type: pallet_broadcast::types::Filler::LBP,
					operation: pallet_broadcast::types::TradeOperation::ExactIn,
					inputs: vec![Asset::new(HDX, amount_to_sell - fee)],
					outputs: vec![Asset::new(DAI, received_amount_out)],
					fees: vec![Fee::new(
						HDX,
						fee,
						Destination::Account(
							LBP::pool_data(LBP::get_pair_id(pallet_lbp::types::AssetPair::new(HDX, DAI)))
								.unwrap()
								.fee_collector,
						),
					)],
					operation_stack: vec![ExecutionType::Router(0)],
				}
			);
		});

		TestNet::reset();

		Hydra::execute_with(|| {
			//Arrange
			create_lbp_pool(HDX, DAI);
			start_lbp_campaign();

			//Act
			assert_ok!(LBP::sell(
				RuntimeOrigin::signed(BOB.into()),
				HDX,
				DAI,
				amount_to_sell,
				limit
			));

			//Assert
			expect_hydra_last_events(vec![
				pallet_lbp::Event::SellExecuted {
					who: BOB.into(),
					asset_in: HDX,
					asset_out: DAI,
					amount: 9_980_000_000_000,
					sale_price: received_amount_out,
					fee_asset: HDX,
					fee_amount: 20_000_000_000,
				}
				.into(),
				pallet_broadcast::Event::Swapped {
					swapper: BOB.into(),
					filler: LBP::get_pair_id(pallet_lbp::types::AssetPair::new(DAI, HDX)),
					filler_type: pallet_broadcast::types::Filler::LBP,
					operation: pallet_broadcast::types::TradeOperation::ExactIn,
					inputs: vec![Asset::new(HDX, 9_980_000_000_000)],
					outputs: vec![Asset::new(DAI, received_amount_out)],
					fees: vec![Fee::new(
						HDX,
						20_000_000_000,
						Destination::Account(
							LBP::pool_data(LBP::get_pair_id(pallet_lbp::types::AssetPair::new(HDX, DAI)))
								.unwrap()
								.fee_collector,
						),
					)],
					operation_stack: vec![],
				}
				.into(),
			]);

			assert_balance!(BOB.into(), HDX, BOB_INITIAL_NATIVE_BALANCE - amount_to_sell);
			assert_balance!(BOB.into(), DAI, BOB_INITIAL_DAI_BALANCE + received_amount_out);
		});
	}

	//TODO: Make LBP work with Router: https://github.com/galacticcouncil/hydration-node/issues/1059
	#[ignore]
	#[test]
	fn buy_should_work_when_when_buying_distributed_asset() {
		TestNet::reset();

		Hydra::execute_with(|| {
			//Arrange
			create_lbp_pool(HDX, DAI);
			start_lbp_campaign();

			let amount_to_buy = 10 * UNITS;
			let limit = 100 * UNITS;
			let trades = vec![Trade {
				pool: PoolType::LBP,
				asset_in: HDX,
				asset_out: DAI,
			}];

			//Act
			assert_ok!(Router::buy(
				RuntimeOrigin::signed(BOB.into()),
				HDX,
				DAI,
				amount_to_buy,
				limit,
				trades.try_into().unwrap()
			));

			//Assert
			let amount_in = 19_944_391_321_918;

			assert_balance!(BOB.into(), HDX, BOB_INITIAL_NATIVE_BALANCE - amount_in);
			assert_balance!(BOB.into(), DAI, BOB_INITIAL_DAI_BALANCE + amount_to_buy);

			expect_hydra_last_events(vec![pallet_route_executor::Event::Executed {
				asset_in: HDX,
				asset_out: DAI,
				amount_in,
				amount_out: amount_to_buy,
				event_id: 0,
			}
			.into()]);
		});
	}

	#[test]
	fn buy_should_work_when_buying_accumulated_asset_in_a_single_trade() {
		TestNet::reset();

		Hydra::execute_with(|| {
			//Arrange
			create_lbp_pool(HDX, DAI);
			start_lbp_campaign();

			let amount_to_buy = 10 * UNITS;
			let limit = 100 * UNITS;
			let trades = vec![Trade {
				pool: PoolType::LBP,
				asset_in: DAI,
				asset_out: HDX,
			}];

			//Act
			assert_ok!(Router::buy(
				RuntimeOrigin::signed(BOB.into()),
				DAI,
				HDX,
				amount_to_buy,
				limit,
				trades.try_into().unwrap()
			));

			//Assert
			let amount_in = 6_045_520_997_664;

			assert_balance!(BOB.into(), HDX, BOB_INITIAL_NATIVE_BALANCE + amount_to_buy);
			assert_balance!(BOB.into(), DAI, BOB_INITIAL_DAI_BALANCE - amount_in);

			expect_hydra_last_events(vec![pallet_route_executor::Event::Executed {
				asset_in: DAI,
				asset_out: HDX,
				amount_in,
				amount_out: amount_to_buy,
				event_id: 0,
			}
			.into()]);
		});
	}

	//TODO: Make LBP work with Router: https://github.com/galacticcouncil/hydration-node/issues/1059
	#[ignore]
	#[test]
	fn buy_should_work_when_having_double_trades_with_buying_distributed_asset() {
		TestNet::reset();

		Hydra::execute_with(|| {
			//Arrange
			create_lbp_pool(HDX, DAI);
			create_lbp_pool(DAI, DOT);
			start_lbp_campaign();

			let amount_to_buy = UNITS;
			let limit = 100 * UNITS;
			let trades = vec![
				Trade {
					pool: PoolType::LBP,
					asset_in: HDX,
					asset_out: DAI,
				},
				Trade {
					pool: PoolType::LBP,
					asset_in: DAI,
					asset_out: DOT,
				},
			];

			//Act
			assert_ok!(Router::buy(
				RuntimeOrigin::signed(BOB.into()),
				HDX,
				DOT,
				amount_to_buy,
				limit,
				trades.try_into().unwrap()
			));

			//Assert
			let amount_in = 3_244_461_218_396;

			assert_balance!(BOB.into(), HDX, BOB_INITIAL_NATIVE_BALANCE - amount_in);
			assert_balance!(BOB.into(), DAI, BOB_INITIAL_DAI_BALANCE);
			assert_balance!(BOB.into(), DOT, amount_to_buy);

			expect_hydra_last_events(vec![pallet_route_executor::Event::Executed {
				asset_in: HDX,
				asset_out: DOT,
				amount_in,
				amount_out: amount_to_buy,
				event_id: 0,
			}
			.into()]);
		});
	}

	//TODO: Make LBP work with Router: https://github.com/galacticcouncil/hydration-node/issues/1059
	#[ignore]
	#[test]
	fn buy_should_work_when_having_double_trades_with_buying_accumulated_asset() {
		TestNet::reset();

		Hydra::execute_with(|| {
			//Arrange
			create_lbp_pool(DAI, HDX);
			create_lbp_pool(DOT, DAI);
			start_lbp_campaign();

			let amount_to_buy = UNITS;
			let limit = 100 * UNITS;
			let trades = vec![
				Trade {
					pool: PoolType::LBP,
					asset_in: HDX,
					asset_out: DAI,
				},
				Trade {
					pool: PoolType::LBP,
					asset_in: DAI,
					asset_out: DOT,
				},
			];

			//Act
			assert_ok!(Router::buy(
				RuntimeOrigin::signed(BOB.into()),
				HDX,
				DOT,
				amount_to_buy,
				limit,
				trades.try_into().unwrap()
			));

			//Assert
			let amount_in = 322_733_757_240;

			assert_balance!(BOB.into(), HDX, BOB_INITIAL_NATIVE_BALANCE - amount_in);
			assert_balance!(BOB.into(), DAI, BOB_INITIAL_DAI_BALANCE);
			assert_balance!(BOB.into(), DOT, amount_to_buy);

			expect_hydra_last_events(vec![pallet_route_executor::Event::Executed {
				asset_in: HDX,
				asset_out: DOT,
				amount_in,
				amount_out: amount_to_buy,
				event_id: 0,
			}
			.into()]);
		});
	}

	//TODO: Make LBP work with Router: https://github.com/galacticcouncil/hydration-node/issues/1059
	#[ignore]
	#[test]
	fn lbp_direct_buy_should_yield_the_same_result_as_router_buy() {
		TestNet::reset();

		let amount_to_buy = 10 * UNITS;
		let limit = 100 * UNITS;
		let spent_amount_in = 19_944_391_321_918;

		Hydra::execute_with(|| {
			//Arrange
			create_lbp_pool(HDX, DAI);
			start_lbp_campaign();

			let trades = vec![Trade {
				pool: PoolType::LBP,
				asset_in: HDX,
				asset_out: DAI,
			}];

			//Act
			assert_ok!(Router::buy(
				RuntimeOrigin::signed(BOB.into()),
				HDX,
				DAI,
				amount_to_buy,
				limit,
				trades.try_into().unwrap()
			));

			//Assert
			assert_balance!(BOB.into(), HDX, BOB_INITIAL_NATIVE_BALANCE - spent_amount_in);
			assert_balance!(BOB.into(), DAI, BOB_INITIAL_DAI_BALANCE + amount_to_buy);

			expect_hydra_last_events(vec![pallet_route_executor::Event::Executed {
				asset_in: HDX,
				asset_out: DAI,
				amount_in: spent_amount_in,
				amount_out: amount_to_buy,
				event_id: 0,
			}
			.into()]);
		});

		TestNet::reset();

		Hydra::execute_with(|| {
			//Arrange
			create_lbp_pool(HDX, DAI);
			start_lbp_campaign();

			//Act
			assert_ok!(LBP::buy(
				RuntimeOrigin::signed(BOB.into()),
				DAI,
				HDX,
				amount_to_buy,
				limit
			));

			//Assert
			assert_balance!(BOB.into(), HDX, BOB_INITIAL_NATIVE_BALANCE - spent_amount_in);
			assert_balance!(BOB.into(), DAI, BOB_INITIAL_DAI_BALANCE + amount_to_buy);
		});
	}

	#[test]
	fn trade_should_fail_when_asset_is_not_in_lbp() {
		TestNet::reset();

		Hydra::execute_with(|| {
			//Arrange
			create_lbp_pool(HDX, DAI);
			start_lbp_campaign();

			let amount_to_sell = 10 * UNITS;
			let limit = 0;
			let trades = vec![Trade {
				pool: PoolType::LBP,
				asset_in: DAI,
				asset_out: ACA,
			}];

			//Act & Assert
			assert_noop!(
				Router::sell(
					RuntimeOrigin::signed(BOB.into()),
					DAI,
					ACA,
					amount_to_sell,
					limit,
					trades.try_into().unwrap()
				),
				pallet_lbp::Error::<Runtime>::PoolNotFound
			);
		});
	}
}

mod xyk_router_tests {
	use super::*;

	//TODO: Make LBP work with Router: https://github.com/galacticcouncil/hydration-node/issues/1059
	#[ignore]
	#[test]
	fn sell_should_work_when_route_contains_single_trade() {
		TestNet::reset();

		Hydra::execute_with(|| {
			//Arrange
			create_xyk_pool(HDX, DOT);

			assert_balance!(BOB.into(), HDX, BOB_INITIAL_NATIVE_BALANCE);
			assert_balance!(BOB.into(), DOT, 0);

			let amount_to_sell = 10 * UNITS;
			let limit = 0;
			let trades = vec![Trade {
				pool: PoolType::XYK,
				asset_in: HDX,
				asset_out: DOT,
			}];

			//Act
			assert_ok!(Router::sell(
				RuntimeOrigin::signed(BOB.into()),
				HDX,
				DOT,
				amount_to_sell,
				limit,
				trades.try_into().unwrap()
			));

			//Assert
			let amount_out = 4_531_818_181_819_u128;

			assert_balance!(BOB.into(), HDX, BOB_INITIAL_NATIVE_BALANCE - amount_to_sell);
			assert_balance!(BOB.into(), DOT, amount_out);

			expect_hydra_last_events(vec![pallet_route_executor::Event::Executed {
				asset_in: HDX,
				asset_out: DOT,
				amount_in: amount_to_sell,
				amount_out,
				event_id: 0,
			}
			.into()]);
		});
	}

	#[test]
	fn sell_should_work_when_route_contains_multiple_trades() {
		TestNet::reset();

		Hydra::execute_with(|| {
			//Arrange
			create_xyk_pool(HDX, LRNA);
			create_xyk_pool(LRNA, DAI);
			create_xyk_pool(DAI, DOT);

			assert_balance!(BOB.into(), HDX, BOB_INITIAL_NATIVE_BALANCE);
			assert_balance!(BOB.into(), LRNA, BOB_INITIAL_LRNA_BALANCE);
			assert_balance!(BOB.into(), DAI, BOB_INITIAL_DAI_BALANCE);
			assert_balance!(BOB.into(), DOT, 0);

			let amount_to_sell = 10 * UNITS;
			let limit = 0;
			let trades = vec![
				Trade {
					pool: PoolType::XYK,
					asset_in: HDX,
					asset_out: LRNA,
				},
				Trade {
					pool: PoolType::XYK,
					asset_in: LRNA,
					asset_out: DAI,
				},
				Trade {
					pool: PoolType::XYK,
					asset_in: DAI,
					asset_out: DOT,
				},
			];

			//Act
			assert_ok!(Router::sell(
				RuntimeOrigin::signed(BOB.into()),
				HDX,
				DOT,
				amount_to_sell,
				limit,
				trades.try_into().unwrap()
			));

			//Assert
			let amount_out = 1_054_553_059_484_u128;

			assert_balance!(BOB.into(), HDX, BOB_INITIAL_NATIVE_BALANCE - amount_to_sell);
			assert_balance!(BOB.into(), LRNA, BOB_INITIAL_LRNA_BALANCE);
			assert_balance!(BOB.into(), DAI, BOB_INITIAL_DAI_BALANCE);
			assert_balance!(BOB.into(), DOT, amount_out);

			expect_hydra_last_events(vec![pallet_route_executor::Event::Executed {
				asset_in: HDX,
				asset_out: DOT,
				amount_in: amount_to_sell,
				amount_out,
				event_id: 0,
			}
			.into()]);
		});
	}

	#[test]
	fn sell_should_fail_when_there_is_no_pool_for_specific_asset_pair() {
		TestNet::reset();

		Hydra::execute_with(|| {
			//Arrange
			assert_balance!(BOB.into(), HDX, BOB_INITIAL_NATIVE_BALANCE);

			let amount_to_sell = 10;
			let limit = 0;
			let trades = vec![Trade {
				pool: PoolType::XYK,
				asset_in: HDX,
				asset_out: DAI,
			}];

			//Act and Assert
			assert_noop!(
				Router::sell(
					RuntimeOrigin::signed(BOB.into()),
					HDX,
					DAI,
					amount_to_sell * UNITS,
					limit,
					trades.try_into().unwrap()
				),
				pallet_xyk::Error::<hydradx_runtime::Runtime>::TokenPoolNotFound
			);
		});
	}

	#[test]
	fn sell_should_fail_when_balance_is_not_sufficient() {
		Hydra::execute_with(|| {
			//Arrange
			create_xyk_pool(HDX, DOT);

			let amount_to_sell = 9999 * UNITS;

			let trades = vec![Trade {
				pool: PoolType::XYK,
				asset_in: HDX,
				asset_out: DOT,
			}];

			//Act and Assert
			assert_noop!(
				Router::sell(
					RuntimeOrigin::signed(BOB.into()),
					HDX,
					DOT,
					amount_to_sell * UNITS,
					0,
					trades.try_into().unwrap()
				),
				sp_runtime::TokenError::FundsUnavailable
			);
		});
	}

	#[test]
	fn sell_should_fail_when_trading_limit_is_below_minimum() {
		Hydra::execute_with(|| {
			//Arrange
			create_xyk_pool(HDX, DOT);

			let amount_to_sell = hydradx_runtime::MinTradingLimit::get() - 1;
			let limit = 0;

			let trades = vec![Trade {
				pool: PoolType::XYK,
				asset_in: HDX,
				asset_out: DOT,
			}];

			//Act and Assert
			assert_noop!(
				Router::sell(
					RuntimeOrigin::signed(BOB.into()),
					HDX,
					DOT,
					amount_to_sell,
					limit,
					trades.try_into().unwrap()
				),
				sp_runtime::TokenError::BelowMinimum
			);
		});
	}

	#[test]
	fn sell_should_fail_when_buying_more_than_max_in_ratio_out() {
		Hydra::execute_with(|| {
			//Arrange
			create_xyk_pool(HDX, DOT);

			let amount_to_sell = 1000 * UNITS;
			let limit = 0;

			let trades = vec![Trade {
				pool: PoolType::XYK,
				asset_in: HDX,
				asset_out: DOT,
			}];

			//Act and Assert
			assert_noop!(
				Router::sell(
					RuntimeOrigin::signed(BOB.into()),
					HDX,
					DOT,
					amount_to_sell,
					limit,
					trades.try_into().unwrap()
				),
				pallet_xyk::Error::<hydradx_runtime::Runtime>::MaxInRatioExceeded
			);
		});
	}

	#[test]
	fn buy_should_work_when_route_contains_single_trade() {
		TestNet::reset();

		Hydra::execute_with(|| {
			//Arrange
			create_xyk_pool(HDX, DOT);

			assert_balance!(BOB.into(), HDX, BOB_INITIAL_NATIVE_BALANCE);
			assert_balance!(BOB.into(), DOT, 0);

			let amount_to_buy = 10 * UNITS;
			let limit = 30 * UNITS;
			let trades = vec![Trade {
				pool: PoolType::XYK,
				asset_in: HDX,
				asset_out: DOT,
			}];

			//Act
			assert_ok!(Router::buy(
				RuntimeOrigin::signed(BOB.into()),
				HDX,
				DOT,
				amount_to_buy,
				limit,
				trades.try_into().unwrap()
			));

			//Assert
			let amount_in = 25075000000001;

			assert_balance!(BOB.into(), HDX, BOB_INITIAL_NATIVE_BALANCE - amount_in);
			assert_balance!(BOB.into(), DOT, amount_to_buy);

			expect_hydra_last_events(vec![pallet_route_executor::Event::Executed {
				asset_in: HDX,
				asset_out: DOT,
				amount_in,
				amount_out: amount_to_buy,
				event_id: 0,
			}
			.into()]);
		});
	}

	#[test]
	fn buy_should_work_when_route_contains_two_trades() {
		TestNet::reset();

		Hydra::execute_with(|| {
			//Arrange
			create_xyk_pool(HDX, DOT);
			create_xyk_pool(DOT, DAI);

			assert_balance!(BOB.into(), HDX, BOB_INITIAL_NATIVE_BALANCE);
			assert_balance!(BOB.into(), DOT, 0);
			assert_balance!(BOB.into(), DAI, BOB_INITIAL_DAI_BALANCE);

			let amount_to_buy = UNITS;
			let limit = 10 * UNITS;
			let trades = vec![
				Trade {
					pool: PoolType::XYK,
					asset_in: HDX,
					asset_out: DOT,
				},
				Trade {
					pool: PoolType::XYK,
					asset_in: DOT,
					asset_out: DAI,
				},
			];

			//Act
			assert_ok!(Router::buy(
				RuntimeOrigin::signed(BOB.into()),
				HDX,
				DAI,
				amount_to_buy,
				limit,
				trades.try_into().unwrap()
			));

			//Assert
			let amount_in = 4_281_435_927_986;

			assert_balance!(BOB.into(), HDX, BOB_INITIAL_NATIVE_BALANCE - amount_in);
			assert_balance!(BOB.into(), DOT, 0);
			assert_balance!(BOB.into(), DAI, BOB_INITIAL_DAI_BALANCE + amount_to_buy);

			expect_hydra_last_events(vec![pallet_route_executor::Event::Executed {
				asset_in: HDX,
				asset_out: DAI,
				amount_in,
				amount_out: amount_to_buy,
				event_id: 0,
			}
			.into()]);
		});
	}

	#[test]
	fn buy_should_work_when_route_contains_multiple_trades() {
		TestNet::reset();

		Hydra::execute_with(|| {
			//Arrange
			create_xyk_pool(HDX, DOT);
			create_xyk_pool(DOT, LRNA);
			create_xyk_pool(LRNA, DAI);

			assert_balance!(BOB.into(), HDX, BOB_INITIAL_NATIVE_BALANCE);
			assert_balance!(BOB.into(), DOT, 0);
			assert_balance!(BOB.into(), LRNA, BOB_INITIAL_LRNA_BALANCE);
			assert_balance!(BOB.into(), DAI, BOB_INITIAL_DAI_BALANCE);

			let amount_to_buy = UNITS;
			let limit = 10 * UNITS;
			let trades = vec![
				Trade {
					pool: PoolType::XYK,
					asset_in: HDX,
					asset_out: DOT,
				},
				Trade {
					pool: PoolType::XYK,
					asset_in: DOT,
					asset_out: LRNA,
				},
				Trade {
					pool: PoolType::XYK,
					asset_in: LRNA,
					asset_out: DAI,
				},
			];

			//Act
			assert_ok!(Router::buy(
				RuntimeOrigin::signed(BOB.into()),
				HDX,
				DAI,
				amount_to_buy,
				limit,
				trades.try_into().unwrap()
			));

			//Assert
			let amount_in = 9_392_858_946_762;

			assert_balance!(BOB.into(), HDX, BOB_INITIAL_NATIVE_BALANCE - amount_in);
			assert_balance!(BOB.into(), DOT, 0);
			assert_balance!(BOB.into(), LRNA, BOB_INITIAL_LRNA_BALANCE);
			assert_balance!(BOB.into(), DAI, BOB_INITIAL_DAI_BALANCE + amount_to_buy);

			expect_hydra_last_events(vec![pallet_route_executor::Event::Executed {
				asset_in: HDX,
				asset_out: DAI,
				amount_in,
				amount_out: amount_to_buy,
				event_id: 0,
			}
			.into()]);
		});
	}

	#[test]
	fn buy_should_fail_when_there_is_no_pool_for_specific_asset_pair() {
		TestNet::reset();

		Hydra::execute_with(|| {
			//Arrange
			assert_balance!(BOB.into(), HDX, BOB_INITIAL_NATIVE_BALANCE);

			let amount_to_sell = 10;
			let limit = 0;
			let trades = vec![Trade {
				pool: PoolType::XYK,
				asset_in: HDX,
				asset_out: DAI,
			}];

			//Act and Assert
			assert_noop!(
				Router::buy(
					RuntimeOrigin::signed(BOB.into()),
					HDX,
					DAI,
					amount_to_sell * UNITS,
					limit,
					trades.try_into().unwrap()
				),
				pallet_xyk::Error::<hydradx_runtime::Runtime>::TokenPoolNotFound
			);
		});
	}

	#[test]
	fn buy_should_fail_when_balance_is_not_sufficient() {
		Hydra::execute_with(|| {
			//Arrange
			create_xyk_pool(DOT, HDX);

			assert_balance!(BOB.into(), DOT, 0);
			let amount_to_buy = 10 * UNITS;

			let trades = vec![Trade {
				pool: PoolType::XYK,
				asset_in: DOT,
				asset_out: HDX,
			}];

			//Act and Assert
			assert_noop!(
				Router::buy(
					RuntimeOrigin::signed(BOB.into()),
					DOT,
					HDX,
					amount_to_buy,
					150 * UNITS,
					trades.try_into().unwrap()
				),
				orml_tokens::Error::<hydradx_runtime::Runtime>::BalanceTooLow
			);
		});
	}

	#[test]
	fn buy_should_fail_when_trading_limit_is_below_minimum() {
		Hydra::execute_with(|| {
			//Arrange
			create_xyk_pool(HDX, DOT);

			let amount_to_buy = hydradx_runtime::MinTradingLimit::get() - 1;
			let limit = 100 * UNITS;

			let trades = vec![Trade {
				pool: PoolType::XYK,
				asset_in: HDX,
				asset_out: DOT,
			}];

			//Act and Assert
			assert_noop!(
				Router::buy(
					RuntimeOrigin::signed(BOB.into()),
					HDX,
					DOT,
					amount_to_buy,
					limit,
					trades.try_into().unwrap()
				),
				pallet_xyk::Error::<hydradx_runtime::Runtime>::InsufficientTradingAmount
			);
		});
	}

	#[test]
	fn buy_should_fail_when_buying_more_than_max_ratio_out() {
		Hydra::execute_with(|| {
			//Arrange
			create_xyk_pool(HDX, DOT);

			let amount_to_buy = 20 * UNITS;
			let limit = 100 * UNITS;

			let trades = vec![Trade {
				pool: PoolType::XYK,
				asset_in: HDX,
				asset_out: DOT,
			}];

			//Act and Assert
			assert_noop!(
				Router::buy(
					RuntimeOrigin::signed(BOB.into()),
					HDX,
					DOT,
					amount_to_buy,
					limit,
					trades.try_into().unwrap()
				),
				pallet_xyk::Error::<hydradx_runtime::Runtime>::MaxOutRatioExceeded
			);
		});
	}
}

mod omnipool_stableswap_router_tests {
	use super::*;

	#[test]
	fn sell_single_router_should_add_liquidity_to_stableswap_when_asset_out_is_share() {
		TestNet::reset();

		Hydra::execute_with(|| {
			let _ = with_transaction(|| {
				//Arrange
				let (pool_id, stable_asset_1, _) = init_stableswap().unwrap();

				init_omnipool();

				assert_ok!(Currencies::update_balance(
					hydradx_runtime::RuntimeOrigin::root(),
					ALICE.into(),
					stable_asset_1,
					3000 * UNITS as i128,
				));

				let trades = vec![Trade {
					pool: PoolType::Stableswap(pool_id),
					asset_in: stable_asset_1,
					asset_out: pool_id,
				}];

				assert_balance!(ALICE.into(), pool_id, 0);

				//Act
				let amount_to_sell = 100 * UNITS;
				assert_ok!(Router::sell(
					hydradx_runtime::RuntimeOrigin::signed(ALICE.into()),
					stable_asset_1,
					pool_id,
					amount_to_sell,
					0,
					trades.try_into().unwrap()
				));

				//Assert
				assert_eq!(
					hydradx_runtime::Currencies::free_balance(stable_asset_1, &AccountId::from(ALICE)),
					3000 * UNITS - amount_to_sell
				);
				TransactionOutcome::Commit(DispatchResult::Ok(()))
			});
		});
	}

	#[test]
	fn single_buy_router_should_work_one_stable_trade_when_asset_out_is_share_asset() {
		TestNet::reset();

		Hydra::execute_with(|| {
			let _ = with_transaction(|| {
				//Arrange
				let (pool_id, stable_asset_1, _) = init_stableswap().unwrap();

				let trades = vec![Trade {
					pool: PoolType::Stableswap(pool_id),
					asset_in: stable_asset_1,
					asset_out: pool_id,
				}];

				assert_balance!(ALICE.into(), HDX, ALICE_INITIAL_NATIVE_BALANCE);

				//Act
				assert_ok!(Currencies::update_balance(
					hydradx_runtime::RuntimeOrigin::root(),
					ALICE.into(),
					stable_asset_1,
					3000 * UNITS as i128,
				));

				let amount_to_buy = 100 * UNITS;

				assert_ok!(Router::buy(
					hydradx_runtime::RuntimeOrigin::signed(ALICE.into()),
					stable_asset_1,
					pool_id,
					amount_to_buy,
					u128::MAX,
					trades.try_into().unwrap()
				));
				TransactionOutcome::Commit(DispatchResult::Ok(()))
			});
		});
	}

	#[test]
	fn single_buy_router_should_work_one_stable_trade_when_asset_in_is_share() {
		TestNet::reset();

		Hydra::execute_with(|| {
			let _ = with_transaction(|| {
				//Arrange
				let (pool_id, stable_asset_1, _) = init_stableswap().unwrap();

				let trades = vec![Trade {
					pool: PoolType::Stableswap(pool_id),
					asset_in: pool_id,
					asset_out: stable_asset_1,
				}];

				//Act
				assert_ok!(Currencies::update_balance(
					hydradx_runtime::RuntimeOrigin::root(),
					ALICE.into(),
					pool_id,
					3000 * UNITS as i128,
				));

				let amount_to_buy = 100 * UNITS;

				assert_ok!(Router::buy(
					hydradx_runtime::RuntimeOrigin::signed(ALICE.into()),
					pool_id,
					stable_asset_1,
					amount_to_buy,
					u128::MAX,
					trades.try_into().unwrap()
				));
				TransactionOutcome::Commit(DispatchResult::Ok(()))
			});
		});
	}
}

mod set_route {
	use super::*;
	use frame_support::assert_noop;
	use frame_support::storage::with_transaction;
	use hydradx_traits::router::inverse_route;
	use hydradx_traits::router::PoolType;
	use sp_runtime::TransactionOutcome;

	mod when_prestored_route_is_invalid {
		use super::*;
		use frame_support::assert_ok;
		use hydradx_runtime::EmaOracle;
		use hydradx_traits::AssetKind;
		use primitives::constants::chain::XYK_SOURCE;
		use sp_runtime::BoundedVec;

		#[test]
		fn set_route_should_work_with_omnipool_xyk_and_stable_pools() {
			{
				TestNet::reset();

				Hydra::execute_with(|| {
					let _ = with_transaction(|| {
						//Arrange
						let (pool_id, stable_asset_1, _) =
							init_stableswap_with_details(1_000_000_000_000_000u128, 300_000_000_000_000u128, 18)
								.unwrap();

						init_omnipool();

						assert_ok!(Currencies::update_balance(
							hydradx_runtime::RuntimeOrigin::root(),
							Omnipool::protocol_account(),
							pool_id,
							1000 * UNITS as i128,
						));

						assert_ok!(hydradx_runtime::Omnipool::add_token(
							hydradx_runtime::RuntimeOrigin::root(),
							pool_id,
							FixedU128::from_rational(1, 2),
							Permill::from_percent(1),
							AccountId::from(BOB),
						));

						create_xyk_pool_with_amounts(DOT, 1000 * UNITS, stable_asset_1, 2000 * UNITS);
						create_xyk_pool_with_amounts(HDX, 10000000 * UNITS, DOT, 10000 * UNITS);

						let route1 = vec![
							Trade {
								pool: PoolType::Omnipool,
								asset_in: HDX,
								asset_out: pool_id,
							},
							Trade {
								pool: PoolType::Stableswap(pool_id),
								asset_in: pool_id,
								asset_out: stable_asset_1,
							},
							Trade {
								pool: PoolType::XYK,
								asset_in: stable_asset_1,
								asset_out: DOT,
							},
						];

						let route2_cheaper = vec![Trade {
							pool: PoolType::XYK,
							asset_in: HDX,
							asset_out: DOT,
						}];

						let asset_pair = Pair::new(HDX, DOT);

						//Verify if the cheaper route is indeed cheaper in both ways
						let amount_to_sell = 1 * UNITS;

						//Check for normal route
						let dot_amount_out = with_transaction::<_, _, _>(|| {
							assert_ok!(Router::sell(
								hydradx_runtime::RuntimeOrigin::signed(ALICE.into()),
								HDX,
								DOT,
								amount_to_sell,
								0,
								BoundedVec::truncate_from(route1.clone())
							));
							let alice_received_dot =
								Currencies::free_balance(DOT, &AccountId::from(ALICE)) - ALICE_INITIAL_DOT_BALANCE;

							TransactionOutcome::Rollback(Ok::<u128, DispatchError>(alice_received_dot))
						})
						.unwrap();

						//Check for normal route
						let dot_amout_out_for_cheaper_route = with_transaction::<_, _, _>(|| {
							assert_ok!(Router::sell(
								hydradx_runtime::RuntimeOrigin::signed(ALICE.into()),
								HDX,
								DOT,
								amount_to_sell,
								0,
								BoundedVec::truncate_from(route2_cheaper.clone())
							));
							let alice_received_dot =
								Currencies::free_balance(DOT, &AccountId::from(ALICE)) - ALICE_INITIAL_DOT_BALANCE;

							TransactionOutcome::Rollback(Ok::<u128, DispatchError>(alice_received_dot))
						})
						.unwrap();

						assert!(dot_amout_out_for_cheaper_route > dot_amount_out);

						// Check for inverse route
						let amount_out_for_inverse = with_transaction::<_, _, _>(|| {
							let alice_hdx_balance = Currencies::free_balance(HDX, &AccountId::from(ALICE));
							assert_ok!(Router::sell(
								hydradx_runtime::RuntimeOrigin::signed(ALICE.into()),
								DOT,
								HDX,
								amount_to_sell,
								0,
								inverse_route(route1.clone().try_into().unwrap())
							));
							let alice_received_hdx =
								Currencies::free_balance(HDX, &AccountId::from(ALICE)) - alice_hdx_balance;

							TransactionOutcome::Rollback(Ok::<u128, DispatchError>(alice_received_hdx))
						})
						.unwrap();

						let amount_out_for_inverse_with_chaper_route = with_transaction::<_, _, _>(|| {
							let alice_hdx_balance = Currencies::free_balance(HDX, &AccountId::from(ALICE));
							assert_ok!(Router::sell(
								hydradx_runtime::RuntimeOrigin::signed(ALICE.into()),
								DOT,
								HDX,
								amount_to_sell,
								0,
								inverse_route(route2_cheaper.clone().try_into().unwrap())
							));
							let alice_received_hdx =
								Currencies::free_balance(HDX, &AccountId::from(ALICE)) - alice_hdx_balance;

							TransactionOutcome::Rollback(Ok::<u128, DispatchError>(alice_received_hdx))
						})
						.unwrap();

						assert!(amount_out_for_inverse_with_chaper_route > amount_out_for_inverse);

						//ACT AND ASSERT
						populate_oracle(HDX, DOT, route1.clone(), Some(10), None);

						//We set first the more expensive route
						assert_ok!(Router::set_route(
							hydradx_runtime::RuntimeOrigin::signed(ALICE.into()),
							asset_pair,
							route1.clone().try_into().unwrap()
						));
						assert_eq!(Router::route(asset_pair).unwrap(), route1);

						//We set the cheaper one so it should replace existing one
						populate_oracle(HDX, DOT, route2_cheaper.clone(), Some(11), None);
						assert_ok!(Router::set_route(
							hydradx_runtime::RuntimeOrigin::signed(ALICE.into()),
							asset_pair,
							route2_cheaper.clone().try_into().unwrap()
						));
						assert_eq!(Router::route(asset_pair).unwrap(), route2_cheaper);

						//We try to set back the more expensive but did not replace
						assert_noop!(
							Router::set_route(
								hydradx_runtime::RuntimeOrigin::signed(ALICE.into()),
								asset_pair,
								route1.try_into().unwrap()
							),
							pallet_route_executor::Error::<hydradx_runtime::Runtime>::RouteUpdateIsNotSuccessful
						);
						assert_eq!(Router::route(asset_pair).unwrap(), route2_cheaper);
						TransactionOutcome::Commit(DispatchResult::Ok(()))
					});
				});
			}
		}

		#[test]
		fn set_route_should_fail_with_invalid_route() {
			TestNet::reset();

			Hydra::execute_with(|| {
				//Arrange
				init_omnipool();

				assert_ok!(Currencies::update_balance(
					hydradx_runtime::RuntimeOrigin::root(),
					Omnipool::protocol_account(),
					DOT,
					3000 * UNITS as i128,
				));

				assert_ok!(hydradx_runtime::Omnipool::add_token(
					hydradx_runtime::RuntimeOrigin::root(),
					DOT,
					FixedU128::from_rational(1, 2),
					Permill::from_percent(1),
					AccountId::from(BOB),
				));

				create_xyk_pool_with_amounts(ETH, 1000 * UNITS, BTC, 1000 * UNITS);

				let route1 = vec![
					Trade {
						pool: PoolType::Omnipool,
						asset_in: HDX,
						asset_out: DOT,
					},
					Trade {
						pool: PoolType::XYK,
						asset_in: ETH,
						asset_out: BTC,
					},
				];

				let asset_pair = Pair::new(HDX, BTC);

				//Act and assert
				assert_noop!(
					Router::set_route(
						hydradx_runtime::RuntimeOrigin::signed(ALICE.into()),
						asset_pair,
						route1.try_into().unwrap()
					),
					pallet_route_executor::Error::<hydradx_runtime::Runtime>::InvalidRoute
				);
			});
		}

		#[test]
		fn set_route_should_work_when_stored_route_is_broken_due_to_not_existing_route() {
			TestNet::reset();

			Hydra::execute_with(|| {
				//Arrange
				init_omnipool();

				assert_ok!(Currencies::update_balance(
					hydradx_runtime::RuntimeOrigin::root(),
					Omnipool::protocol_account(),
					DOT,
					1000000000000 * UNITS as i128,
				));

				assert_ok!(hydradx_runtime::Omnipool::add_token(
					hydradx_runtime::RuntimeOrigin::root(),
					DOT,
					FixedU128::from_rational(1, 2),
					Permill::from_percent(1),
					AccountId::from(BOB),
				));

				create_xyk_pool_with_amounts(DOT, 50000 * UNITS, BTC, 4000000 * UNITS);

				let asset_pair = Pair::new(HDX, BTC);

				let route = vec![
					Trade {
						pool: PoolType::Omnipool,
						asset_in: HDX,
						asset_out: DOT,
					},
					Trade {
						pool: PoolType::XYK,
						asset_in: DOT,
						asset_out: BTC,
					},
				];

				populate_oracle(HDX, BTC, route.clone(), None, None);

				//Act and assert
				assert_ok!(Router::set_route(
					hydradx_runtime::RuntimeOrigin::signed(ALICE.into()),
					asset_pair,
					route.try_into().unwrap()
				),);
			});
		}

		#[test]
		fn invalid_new_normal_route_should_be_revalidated_with_lowest_liquidity_of_assets() {
			TestNet::reset();

			Hydra::execute_with(|| {
				//Arrange
				init_omnipool();

				assert_ok!(Currencies::update_balance(
					hydradx_runtime::RuntimeOrigin::root(),
					Omnipool::protocol_account(),
					DOT,
					10000000000 * UNITS as i128,
				));

				assert_ok!(hydradx_runtime::Omnipool::add_token(
					hydradx_runtime::RuntimeOrigin::root(),
					DOT,
					FixedU128::from_rational(1, 2),
					Permill::from_percent(1),
					AccountId::from(BOB),
				));

				create_xyk_pool_with_amounts(DOT, 10 * UNITS, BTC, 1000000 * UNITS);

				let asset_pair = Pair::new(DAI, BTC);

				let route = vec![
					Trade {
						pool: PoolType::Omnipool,
						asset_in: DAI,
						asset_out: DOT,
					},
					Trade {
						pool: PoolType::XYK,
						asset_in: DOT,
						asset_out: BTC,
					},
				];

				//To prevent ED error
				assert_ok!(hydradx_runtime::Tokens::set_balance(
					RawOrigin::Root.into(),
					DAVE.into(),
					BTC,
					1 * UNITS,
					0,
				));

				populate_oracle(DAI, BTC, route.clone(), None, Some(90 * UNITS));

				//Act and assert
				assert_ok!(Router::set_route(
					hydradx_runtime::RuntimeOrigin::signed(ALICE.into()),
					asset_pair,
					route.try_into().unwrap()
				),);
			});
		}

		#[test]
		fn invalid_new_inverse_route_should_be_revalidated_with_lowest_liquidity_of_assets() {
			TestNet::reset();

			Hydra::execute_with(|| {
				//Arrange
				init_omnipool();

				assert_ok!(Currencies::update_balance(
					hydradx_runtime::RuntimeOrigin::root(),
					Omnipool::protocol_account(),
					DOT,
					1000 * UNITS as i128,
				));

				assert_ok!(hydradx_runtime::Omnipool::add_token(
					hydradx_runtime::RuntimeOrigin::root(),
					DOT,
					FixedU128::from_rational(1, 2),
					Permill::from_percent(1),
					AccountId::from(BOB),
				));

				create_xyk_pool_with_amounts(DOT, 100000000000 * UNITS, BTC, 100000000000 * UNITS);

				let asset_pair = Pair::new(HDX, BTC);

				let route = vec![
					Trade {
						pool: PoolType::Omnipool,
						asset_in: HDX,
						asset_out: DOT,
					},
					Trade {
						pool: PoolType::XYK,
						asset_in: DOT,
						asset_out: BTC,
					},
				];

				populate_oracle(HDX, BTC, route.clone(), None, None);

				//Act and assert
				assert_ok!(Router::set_route(
					hydradx_runtime::RuntimeOrigin::signed(ALICE.into()),
					asset_pair,
					route.try_into().unwrap()
				),);
			});
		}

		#[test]
		fn set_should_work_when_omnipool_route_does_not_exist_for_pair() {
			TestNet::reset();

			Hydra::execute_with(|| {
				//Arrange
				create_xyk_pool_with_amounts(HDX, 1000000 * UNITS, DOT, 1000000 * UNITS);
				create_xyk_pool_with_amounts(DOT, 1000000 * UNITS, BTC, 1000000 * UNITS);

				let route1 = vec![
					Trade {
						pool: PoolType::XYK,
						asset_in: HDX,
						asset_out: DOT,
					},
					Trade {
						pool: PoolType::XYK,
						asset_in: DOT,
						asset_out: BTC,
					},
				];

				populate_oracle(HDX, BTC, route1.clone(), None, None);

				let asset_pair = Pair::new(HDX, BTC);

				assert_ok!(Router::set_route(
					hydradx_runtime::RuntimeOrigin::signed(ALICE.into()),
					asset_pair,
					route1.try_into().unwrap()
				));
			});
		}

		#[test]
		fn set_route_should_not_work_when_route_has_insufficient_asset_without_oracle() {
			{
				TestNet::reset();

				Hydra::execute_with(|| {
					let _ = with_transaction(|| {
						let name = b"INSUF1".to_vec();
						let insufficient_asset = AssetRegistry::register_insufficient_asset(
							None,
							Some(name.try_into().unwrap()),
							AssetKind::External,
							Some(1_000),
							None,
							None,
							None,
							None,
						)
						.unwrap();

						let route1 = vec![Trade {
							pool: PoolType::XYK,
							asset_in: DOT,
							asset_out: insufficient_asset,
						}];

						create_xyk_pool_with_amounts(DOT, 10000 * UNITS, insufficient_asset, 10000 * UNITS);

						//Act
						assert_noop!(
							Router::set_route(
								hydradx_runtime::RuntimeOrigin::signed(ALICE.into()),
								Pair::new(DOT, insufficient_asset),
								route1.clone().try_into().unwrap()
							),
							pallet_route_executor::Error::<hydradx_runtime::Runtime>::RouteHasNoOracle
						);

						TransactionOutcome::Commit(DispatchResult::Ok(()))
					});
				});
			}
		}

		#[test]
		fn set_route_should_work_when_route_has_insufficient_asset_with_oracle() {
			{
				TestNet::reset();

				Hydra::execute_with(|| {
					let _ = with_transaction(|| {
						let name = b"INSUF1".to_vec();
						let insufficient_asset = AssetRegistry::register_insufficient_asset(
							None,
							Some(name.try_into().unwrap()),
							AssetKind::External,
							Some(1_000),
							None,
							None,
							None,
							None,
						)
						.unwrap();

						let route1 = vec![Trade {
							pool: PoolType::XYK,
							asset_in: DOT,
							asset_out: insufficient_asset,
						}];

						create_xyk_pool_with_amounts(DOT, 10000 * UNITS, insufficient_asset, 10000 * UNITS);

						//Whitelist insufficient asset in oracle
						EmaOracle::add_oracle(
							hydradx_runtime::RuntimeOrigin::root(),
							XYK_SOURCE,
							(DOT, insufficient_asset),
						)
						.unwrap();

						populate_oracle(DOT, insufficient_asset, route1.clone(), None, Some(10 * UNITS));

						//Act
						assert_ok!(Router::set_route(
							hydradx_runtime::RuntimeOrigin::signed(ALICE.into()),
							Pair::new(DOT, insufficient_asset),
							route1.clone().try_into().unwrap()
						),);

						TransactionOutcome::Commit(DispatchResult::Ok(()))
					});
				});
			}
		}
	}

	mod when_prestored_route_is_valid {
		use super::*;

		#[test]
		fn set_route_should_fail_with_trying_to_override_with_invalid_route() {
			TestNet::reset();

			Hydra::execute_with(|| {
				//Arrange
				init_omnipool();

				assert_ok!(Currencies::update_balance(
					hydradx_runtime::RuntimeOrigin::root(),
					Omnipool::protocol_account(),
					DOT,
					3000 * UNITS as i128,
				));

				assert_ok!(hydradx_runtime::Omnipool::add_token(
					hydradx_runtime::RuntimeOrigin::root(),
					DOT,
					FixedU128::from_rational(1, 2),
					Permill::from_percent(1),
					AccountId::from(BOB),
				));

				create_xyk_pool_with_amounts(DOT, 1000 * UNITS, BTC, 1000 * UNITS);

				let route1 = vec![
					Trade {
						pool: PoolType::Omnipool,
						asset_in: HDX,
						asset_out: DOT,
					},
					Trade {
						pool: PoolType::XYK,
						asset_in: DOT,
						asset_out: BTC,
					},
				];

				populate_oracle(HDX, BTC, route1.clone(), None, None);

				let asset_pair = Pair::new(HDX, BTC);

				//Act and assert
				assert_ok!(Router::set_route(
					hydradx_runtime::RuntimeOrigin::signed(ALICE.into()),
					asset_pair,
					route1.try_into().unwrap()
				));

				create_xyk_pool_with_amounts(ETH, 1000 * UNITS, BTC, 1000 * UNITS);

				let invalid_route = vec![
					Trade {
						pool: PoolType::Omnipool,
						asset_in: HDX,
						asset_out: DOT,
					},
					Trade {
						pool: PoolType::XYK,
						asset_in: ETH,
						asset_out: BTC,
					},
				];
				assert_noop!(
					Router::set_route(
						hydradx_runtime::RuntimeOrigin::signed(ALICE.into()),
						asset_pair,
						invalid_route.try_into().unwrap()
					),
					pallet_route_executor::Error::<hydradx_runtime::Runtime>::InvalidRoute
				);
			});
		}

		#[test]
		fn invalid_new_normal_route_should_be_revalidated_with_other_asset_liquidity() {
			TestNet::reset();

			Hydra::execute_with(|| {
				//Arrange
				init_omnipool();

				assert_ok!(Currencies::update_balance(
					hydradx_runtime::RuntimeOrigin::root(),
					Omnipool::protocol_account(),
					BTC,
					1000 * UNITS as i128,
				));

				assert_ok!(hydradx_runtime::Omnipool::add_token(
					hydradx_runtime::RuntimeOrigin::root(),
					BTC,
					FixedU128::from_rational(1, 2),
					Permill::from_percent(1),
					AccountId::from(BOB),
				));

				assert_ok!(Currencies::update_balance(
					hydradx_runtime::RuntimeOrigin::root(),
					Omnipool::protocol_account(),
					ETH,
					1000 * UNITS as i128,
				));

				assert_ok!(hydradx_runtime::Omnipool::add_token(
					hydradx_runtime::RuntimeOrigin::root(),
					ETH,
					FixedU128::from_rational(1, 2),
					Permill::from_percent(1),
					AccountId::from(BOB),
				));

				create_xyk_pool_with_amounts(BTC, 1000 * UNITS, DAI, 1000 * UNITS);
				create_xyk_pool_with_amounts(DAI, 1000 * UNITS, ETH, 1000 * UNITS);

				let asset_pair = Pair::new(BTC, ETH);

				let route = vec![
					Trade {
						pool: PoolType::Omnipool,
						asset_in: BTC,
						asset_out: DAI,
					},
					Trade {
						pool: PoolType::XYK,
						asset_in: DAI,
						asset_out: ETH,
					},
				];

				populate_oracle(BTC, ETH, route.clone(), None, Some(UNITS / 1000000));

				//Validation is fine so no AMM error, but since the route is not better, it results in unsuccessfull route setting
				assert_noop!(
					Router::set_route(
						hydradx_runtime::RuntimeOrigin::signed(ALICE.into()),
						asset_pair,
						route.try_into().unwrap()
					),
					pallet_route_executor::Error::<hydradx_runtime::Runtime>::RouteUpdateIsNotSuccessful
				);
			});
		}

		#[test]
		fn invalid_new_inversed_route_should_be_revalidated_with_other_asset_liquidity() {
			TestNet::reset();

			Hydra::execute_with(|| {
				//Arrange
				init_omnipool();

				assert_ok!(Currencies::update_balance(
					hydradx_runtime::RuntimeOrigin::root(),
					Omnipool::protocol_account(),
					BTC,
					1000 * UNITS as i128,
				));

				assert_ok!(hydradx_runtime::Omnipool::add_token(
					hydradx_runtime::RuntimeOrigin::root(),
					BTC,
					FixedU128::from_rational(1, 2),
					Permill::from_percent(1),
					AccountId::from(BOB),
				));

				assert_ok!(Currencies::update_balance(
					hydradx_runtime::RuntimeOrigin::root(),
					Omnipool::protocol_account(),
					ETH,
					1000 * UNITS as i128,
				));

				assert_ok!(hydradx_runtime::Omnipool::add_token(
					hydradx_runtime::RuntimeOrigin::root(),
					ETH,
					FixedU128::from_rational(1, 2),
					Permill::from_percent(1),
					AccountId::from(BOB),
				));

				create_xyk_pool_with_amounts(BTC, 1000 * UNITS, DAI, 1000 * UNITS);
				create_xyk_pool_with_amounts(DAI, 10000000 * UNITS, ETH, 10000000 * UNITS);

				let asset_pair = Pair::new(BTC, ETH);

				let route = vec![
					Trade {
						pool: PoolType::Omnipool,
						asset_in: BTC,
						asset_out: DAI,
					},
					Trade {
						pool: PoolType::XYK,
						asset_in: DAI,
						asset_out: ETH,
					},
				];

				populate_oracle(BTC, ETH, route.clone(), None, Some(UNITS / 100));

				//Validation is fine, but since the route is not better, it results in unsuccessfull route setting
				assert_noop!(
					Router::set_route(
						hydradx_runtime::RuntimeOrigin::signed(ALICE.into()),
						asset_pair,
						route.try_into().unwrap()
					),
					pallet_route_executor::Error::<hydradx_runtime::Runtime>::RouteUpdateIsNotSuccessful
				);
			});
		}

		#[test]
		fn set_route_should_not_work_when_setting_default_omni_route_again() {
			TestNet::reset();

			Hydra::execute_with(|| {
				//Arrange
				init_omnipool();

				assert_ok!(Currencies::update_balance(
					hydradx_runtime::RuntimeOrigin::root(),
					Omnipool::protocol_account(),
					DOT,
					1000 * UNITS as i128,
				));

				assert_ok!(hydradx_runtime::Omnipool::add_token(
					hydradx_runtime::RuntimeOrigin::root(),
					DOT,
					FixedU128::from_rational(1, 2),
					Permill::from_percent(1),
					AccountId::from(BOB),
				));

				let route1 = vec![Trade {
					pool: PoolType::Omnipool,
					asset_in: HDX,
					asset_out: DOT,
				}];

				populate_oracle(HDX, DOT, route1.clone(), None, None);

				let asset_pair = Pair::new(HDX, DOT);

				assert_noop!(
					Router::set_route(
						hydradx_runtime::RuntimeOrigin::signed(ALICE.into()),
						asset_pair,
						route1.try_into().unwrap()
					),
					pallet_route_executor::Error::<hydradx_runtime::Runtime>::RouteUpdateIsNotSuccessful
				);
			});
		}
	}
}

mod with_on_chain_and_default_route {
	use super::*;
	use frame_support::assert_ok;
	use sp_runtime::BoundedVec;

	#[test]
	fn buy_should_work_with_onchain_route() {
		TestNet::reset();

		Hydra::execute_with(|| {
			let _ = with_transaction(|| {
				//Arrange
				let (pool_id, stable_asset_1, _) = init_stableswap().unwrap();

				init_omnipool();

				assert_ok!(Currencies::update_balance(
					hydradx_runtime::RuntimeOrigin::root(),
					Omnipool::protocol_account(),
					pool_id,
					3000 * UNITS as i128,
				));

				assert_ok!(hydradx_runtime::Omnipool::add_token(
					hydradx_runtime::RuntimeOrigin::root(),
					pool_id,
					FixedU128::from_rational(1, 2),
					Permill::from_percent(1),
					AccountId::from(BOB),
				));

				create_xyk_pool_with_amounts(DOT, 1000 * UNITS, stable_asset_1, 1000 * UNITS);

				let route1 = vec![
					Trade {
						pool: PoolType::Omnipool,
						asset_in: HDX,
						asset_out: pool_id,
					},
					Trade {
						pool: PoolType::Stableswap(pool_id),
						asset_in: pool_id,
						asset_out: stable_asset_1,
					},
					Trade {
						pool: PoolType::XYK,
						asset_in: stable_asset_1,
						asset_out: DOT,
					},
				];

				populate_oracle(HDX, DOT, route1.clone(), None, None);

				let asset_pair = Pair::new(HDX, DOT);
				let amount_to_buy = 100 * UNITS;

				assert_ok!(Router::set_route(
					hydradx_runtime::RuntimeOrigin::signed(ALICE.into()),
					asset_pair,
					route1.clone().try_into().unwrap()
				));
				assert_eq!(Router::route(asset_pair).unwrap(), route1);

				//Act
				assert_ok!(Currencies::update_balance(
					hydradx_runtime::RuntimeOrigin::root(),
					ALICE.into(),
					HDX,
					100000 * UNITS as i128,
				));

				assert_balance!(ALICE.into(), DOT, ALICE_INITIAL_DOT_BALANCE);
				assert_ok!(Router::buy(
					RuntimeOrigin::signed(ALICE.into()),
					HDX,
					DOT,
					amount_to_buy,
					u128::MAX,
					BoundedVec::new(),
				));

				assert_balance!(ALICE.into(), DOT, ALICE_INITIAL_DOT_BALANCE + amount_to_buy);
				TransactionOutcome::Commit(DispatchResult::Ok(()))
			});
		});
	}

	#[test]
	fn sell_should_work_with_onchain_route() {
		TestNet::reset();

		Hydra::execute_with(|| {
			let _ = with_transaction(|| {
				//Arrange
				let (pool_id, stable_asset_1, _) = init_stableswap().unwrap();

				init_omnipool();

				assert_ok!(Currencies::update_balance(
					hydradx_runtime::RuntimeOrigin::root(),
					Omnipool::protocol_account(),
					pool_id,
					3000 * UNITS as i128,
				));

				assert_ok!(hydradx_runtime::Omnipool::add_token(
					hydradx_runtime::RuntimeOrigin::root(),
					pool_id,
					FixedU128::from_rational(1, 2),
					Permill::from_percent(1),
					AccountId::from(BOB),
				));

				create_xyk_pool_with_amounts(DOT, 1000 * UNITS, stable_asset_1, 1000 * UNITS);

				let route1 = vec![
					Trade {
						pool: PoolType::Omnipool,
						asset_in: HDX,
						asset_out: pool_id,
					},
					Trade {
						pool: PoolType::Stableswap(pool_id),
						asset_in: pool_id,
						asset_out: stable_asset_1,
					},
					Trade {
						pool: PoolType::XYK,
						asset_in: stable_asset_1,
						asset_out: DOT,
					},
				];

				populate_oracle(HDX, DOT, route1.clone(), None, None);

				let asset_pair = Pair::new(HDX, DOT);
				let amount_to_sell = 100 * UNITS;

				assert_ok!(Router::set_route(
					hydradx_runtime::RuntimeOrigin::signed(ALICE.into()),
					asset_pair,
					route1.clone().try_into().unwrap()
				));
				assert_eq!(Router::route(asset_pair).unwrap(), route1);

				//Act
				assert_balance!(ALICE.into(), HDX, ALICE_INITIAL_NATIVE_BALANCE);
				assert_ok!(Router::sell(
					RuntimeOrigin::signed(ALICE.into()),
					HDX,
					DOT,
					amount_to_sell,
					0,
					BoundedVec::new(),
				));

				assert_balance!(ALICE.into(), HDX, ALICE_INITIAL_NATIVE_BALANCE - amount_to_sell);
				TransactionOutcome::Commit(DispatchResult::Ok(()))
			});
		});
	}

	#[test]
	fn sell_should_work_with_onchain_route_but_used_in_reversed_order() {
		TestNet::reset();

		Hydra::execute_with(|| {
			let _ = with_transaction(|| {
				//Arrange
				let (pool_id, stable_asset_1, _) = init_stableswap().unwrap();

				init_omnipool();

				assert_ok!(Currencies::update_balance(
					hydradx_runtime::RuntimeOrigin::root(),
					Omnipool::protocol_account(),
					pool_id,
					3000 * UNITS as i128,
				));

				assert_ok!(hydradx_runtime::Omnipool::add_token(
					hydradx_runtime::RuntimeOrigin::root(),
					pool_id,
					FixedU128::from_rational(1, 2),
					Permill::from_percent(1),
					AccountId::from(BOB),
				));

				create_xyk_pool_with_amounts(DOT, 1000 * UNITS, stable_asset_1, 1000 * UNITS);

				let route1 = vec![
					Trade {
						pool: PoolType::Omnipool,
						asset_in: HDX,
						asset_out: pool_id,
					},
					Trade {
						pool: PoolType::Stableswap(pool_id),
						asset_in: pool_id,
						asset_out: stable_asset_1,
					},
					Trade {
						pool: PoolType::XYK,
						asset_in: stable_asset_1,
						asset_out: DOT,
					},
				];

				populate_oracle(HDX, DOT, route1.clone(), None, None);

				let asset_pair = Pair::new(HDX, DOT);
				let amount_to_sell = 100 * UNITS;

				assert_ok!(Router::set_route(
					hydradx_runtime::RuntimeOrigin::signed(ALICE.into()),
					asset_pair,
					route1.clone().try_into().unwrap()
				));
				assert_eq!(Router::route(asset_pair).unwrap(), route1);

				//Act
				assert_balance!(ALICE.into(), HDX, ALICE_INITIAL_NATIVE_BALANCE);
				assert_ok!(Router::sell(
					RuntimeOrigin::signed(ALICE.into()),
					DOT,
					HDX,
					amount_to_sell,
					0,
					BoundedVec::new(),
				));

				assert_balance!(ALICE.into(), DOT, ALICE_INITIAL_DOT_BALANCE - amount_to_sell);
				TransactionOutcome::Commit(DispatchResult::Ok(()))
			});
		});
	}

	#[test]
	fn sell_should_work_with_default_omnipool_when_no_onchain_or_specified_route_present() {
		TestNet::reset();

		Hydra::execute_with(|| {
			//Arrange
			init_omnipool();

			let amount_to_sell = 10 * UNITS;
			let limit = 0;

			//Act
			assert_ok!(Router::sell(
				RuntimeOrigin::signed(BOB.into()),
				HDX,
				DAI,
				amount_to_sell,
				limit,
				BoundedVec::new()
			));

			//Assert
			let amount_out = 266461932256168358;

			assert_balance!(BOB.into(), HDX, BOB_INITIAL_NATIVE_BALANCE - amount_to_sell);
			assert_balance!(BOB.into(), DAI, BOB_INITIAL_DAI_BALANCE + amount_out);

			expect_hydra_last_events(vec![pallet_route_executor::Event::Executed {
				asset_in: HDX,
				asset_out: DAI,
				amount_in: amount_to_sell,
				amount_out,
				event_id: 0,
			}
			.into()]);
		});
	}

	#[test]
	fn buy_should_work_default_omni_route_when_no_onchain_or_specified_route_present() {
		TestNet::reset();

		Hydra::execute_with(|| {
			//Arrange
			init_omnipool();

			let amount_to_buy = UNITS * 100000;
			let limit = 100 * UNITS;

			//Act
			assert_ok!(Router::buy(
				RuntimeOrigin::signed(BOB.into()),
				HDX,
				DAI,
				amount_to_buy,
				limit,
				BoundedVec::new()
			));

			//Assert
			let amount_in = 3752843738106;

			assert_balance!(BOB.into(), HDX, BOB_INITIAL_NATIVE_BALANCE - amount_in);
			assert_balance!(BOB.into(), DAI, BOB_INITIAL_DAI_BALANCE + amount_to_buy);

			expect_hydra_last_events(vec![pallet_route_executor::Event::Executed {
				asset_in: HDX,
				asset_out: DAI,
				amount_in,
				amount_out: amount_to_buy,
				event_id: 0,
			}
			.into()]);
		});
	}
}

mod route_spot_price {
	use super::*;
	use hydradx_traits::router::PoolType;
	use sp_runtime::FixedU128;

	//TODO: Make LBP work with Router: https://github.com/galacticcouncil/hydration-node/issues/1059
	#[ignore]
	#[test]
	fn spot_price_should_be_ok_for_lbp() {
		TestNet::reset();

		Hydra::execute_with(|| {
			//Arrange
			create_lbp_pool(HDX, DOT);

			set_relaychain_block_number(LBP_SALE_START + 7);

			let amount_to_sell = 1 * UNITS;
			let limit = 0;
			let trades = vec![Trade {
				pool: PoolType::LBP,
				asset_in: HDX,
				asset_out: DOT,
			}];

			//Act
			assert_ok!(Router::sell(
				RuntimeOrigin::signed(BOB.into()),
				HDX,
				DOT,
				amount_to_sell,
				limit,
				BoundedVec::truncate_from(trades.clone())
			));

			//Assert
			let amount_out = 1_022562572986; //+7 blocks

			assert_balance!(BOB.into(), HDX, ALICE_INITIAL_NATIVE_BALANCE - amount_to_sell);
			assert_balance!(BOB.into(), DOT, amount_out);

			let spot_price_of_hdx_per_dot = Router::spot_price_with_fee(&trades).unwrap();
			let calculated_amount_out = spot_price_of_hdx_per_dot
				.reciprocal()
				.unwrap()
				.checked_mul_int(amount_to_sell)
				.unwrap();
			let difference = amount_out - calculated_amount_out;
			let relative_difference = FixedU128::from_rational(difference, amount_out);
			let tolerated_difference = FixedU128::from_rational(1, 100);
			// The difference of the amount out calculated with spot price should be less than 1%
			assert!(relative_difference < tolerated_difference);
			//assert_eq!(relative_difference, FixedU128::from_float(0.009468191066027364)); //TEMP assertion
		});
	}

	#[test]
<<<<<<< HEAD
=======
	fn route_should_have_spot_price_for_all_pools() {
		TestNet::reset();

		Hydra::execute_with(|| {
			let _ = with_transaction(|| {
				//Arrange
				create_lbp_pool(HDX, DAI);
				assert_eq!(
					hydradx_runtime::Balances::free_balance(AccountId::from(ALICE)),
					ALICE_INITIAL_NATIVE_BALANCE
				);
				let (pool_id, stable_asset_1, stable_asset_2) = init_stableswap().unwrap();
				init_omnipool();
				create_xyk_pool_with_amounts(stable_asset_2, 1000 * UNITS, DOT, 1000 * UNITS);

				set_relaychain_block_number(LBP_SALE_START + 7);

				assert_ok!(Currencies::update_balance(
					hydradx_runtime::RuntimeOrigin::root(),
					Omnipool::protocol_account(),
					stable_asset_1,
					3000 * UNITS as i128,
				));

				assert_ok!(hydradx_runtime::Omnipool::add_token(
					hydradx_runtime::RuntimeOrigin::root(),
					stable_asset_1,
					FixedU128::from_inner(25_650_000_000_000_000),
					Permill::from_percent(1),
					AccountId::from(BOB),
				));

				let trades = vec![
					Trade {
						pool: PoolType::LBP,
						asset_in: HDX,
						asset_out: DAI,
					},
					Trade {
						pool: PoolType::Omnipool,
						asset_in: DAI,
						asset_out: stable_asset_1,
					},
					Trade {
						pool: PoolType::Stableswap(pool_id),
						asset_in: stable_asset_1,
						asset_out: stable_asset_2,
					},
					Trade {
						pool: PoolType::XYK,
						asset_in: stable_asset_2,
						asset_out: DOT,
					},
				];
				let amount_to_sell = 1 * UNITS;

				//Act
				assert_ok!(Router::sell(
					hydradx_runtime::RuntimeOrigin::signed(ALICE.into()),
					HDX,
					DOT,
					amount_to_sell,
					0,
					BoundedVec::truncate_from(trades.clone())
				));

				//Assert
				let expected_amount_out = 1767145;

				assert_eq!(
					hydradx_runtime::Balances::free_balance(AccountId::from(ALICE)),
					ALICE_INITIAL_NATIVE_BALANCE - amount_to_sell
				);

				assert_eq!(
					hydradx_runtime::Currencies::free_balance(DOT, &AccountId::from(ALICE)),
					ALICE_INITIAL_DOT_BALANCE + expected_amount_out
				);

				let spot_price_of_hdx_per_dot = Router::spot_price_with_fee(&trades).unwrap();
				let calculated_amount_out = spot_price_of_hdx_per_dot
					.reciprocal()
					.unwrap()
					.checked_mul_int(amount_to_sell)
					.unwrap();
				let difference = if calculated_amount_out > expected_amount_out {
					calculated_amount_out - expected_amount_out
				} else {
					expected_amount_out - calculated_amount_out
				};
				let relative_difference = FixedU128::from_rational(difference, expected_amount_out);
				let tolerated_difference = FixedU128::from_rational(1, 100);
				// The difference of the amount out calculated with spot price should be less than 1%
				assert!(relative_difference < tolerated_difference);
				//assert_eq!(relative_difference, FixedU128::from_float(0.002541101725638051)); //TEMP assertion

				TransactionOutcome::Commit(DispatchResult::Ok(()))
			});
		});
	}

	#[test]
>>>>>>> 239d9de4
	fn route_should_have_spot_price_when_stable_share_asset_included() {
		TestNet::reset();

		Hydra::execute_with(|| {
			let _ = with_transaction(|| {
				//Arrange
				let (pool_id, stable_asset_1, _) =
					init_stableswap_with_details(1_000_000_000_000_000_000u128, 300_000_000_000_000_000u128, 12)
						.unwrap();
				init_omnipool();

				assert_ok!(Currencies::update_balance(
					hydradx_runtime::RuntimeOrigin::root(),
					Omnipool::protocol_account(),
					pool_id,
					3000 * UNITS as i128,
				));

				assert_ok!(hydradx_runtime::Omnipool::add_token(
					hydradx_runtime::RuntimeOrigin::root(),
					pool_id,
					FixedU128::from_inner(25_650_000_000_000_000),
					Permill::from_percent(1),
					AccountId::from(BOB),
				));

				let trades = vec![
					Trade {
						pool: PoolType::Omnipool,
						asset_in: HDX,
						asset_out: pool_id,
					},
					Trade {
						pool: PoolType::Stableswap(pool_id),
						asset_in: pool_id,
						asset_out: stable_asset_1,
					},
				];
				let amount_to_sell = 1 * UNITS;

				//Act
				assert_ok!(Router::sell(
					hydradx_runtime::RuntimeOrigin::signed(ALICE.into()),
					HDX,
					stable_asset_1,
					amount_to_sell,
					0,
					BoundedVec::truncate_from(trades.clone())
				));

				//Assert
				let expected_amount_out = 46513;

				assert_eq!(
					hydradx_runtime::Balances::free_balance(AccountId::from(ALICE)),
					ALICE_INITIAL_NATIVE_BALANCE - amount_to_sell
				);

				assert_eq!(
					hydradx_runtime::Currencies::free_balance(stable_asset_1, &AccountId::from(ALICE)),
					expected_amount_out
				);

				let spot_price_of_hdx_per_dot = Router::spot_price_with_fee(&trades).unwrap();
				let calculated_amount_out = spot_price_of_hdx_per_dot
					.reciprocal()
					.unwrap()
					.checked_mul_int(amount_to_sell)
					.unwrap();
				let difference = if expected_amount_out > calculated_amount_out {
					expected_amount_out - calculated_amount_out
				} else {
					calculated_amount_out - expected_amount_out
				};
				let relative_difference = FixedU128::from_rational(difference, expected_amount_out);
				let tolerated_difference = FixedU128::from_rational(1, 100);
				// The difference of the amount out calculated with spot price should be less than 1%
				//assert_eq!(relative_difference, FixedU128::from_float(0.002991370219725827)); //TEMP assertion
				assert!(relative_difference < tolerated_difference);

				TransactionOutcome::Commit(DispatchResult::Ok(()))
			});
		});
	}

	#[test]
	fn route_should_have_spot_price_when_only_stable_share_asset_included() {
		TestNet::reset();

		Hydra::execute_with(|| {
			let _ = with_transaction(|| {
				//Arrange
				let (pool_id, stable_asset_1, _) =
					init_stableswap_with_details(1_000_000_000_000_000_000u128, 300_000_000_000_000_000u128, 12)
						.unwrap();
				init_omnipool();

				assert_ok!(Currencies::update_balance(
					hydradx_runtime::RuntimeOrigin::root(),
					ALICE.into(),
					pool_id,
					3000 * UNITS as i128,
				));

				let trades = vec![Trade {
					pool: PoolType::Stableswap(pool_id),
					asset_in: pool_id,
					asset_out: stable_asset_1,
				}];
				let amount_to_sell = 1 * UNITS;

				//Act
				assert_ok!(Router::sell(
					hydradx_runtime::RuntimeOrigin::signed(ALICE.into()),
					pool_id,
					stable_asset_1,
					amount_to_sell,
					0,
					BoundedVec::truncate_from(trades.clone())
				));

				//Assert
				let expected_amount_out = 994999;

				assert_eq!(
					hydradx_runtime::Currencies::free_balance(pool_id, &AccountId::from(ALICE)),
					3000 * UNITS - amount_to_sell
				);

				assert_eq!(
					hydradx_runtime::Currencies::free_balance(stable_asset_1, &AccountId::from(ALICE)),
					expected_amount_out
				);

				let spot_price_of_hdx_per_dot = Router::spot_price_with_fee(&trades).unwrap();
				let calculated_amount_out = spot_price_of_hdx_per_dot
					.reciprocal()
					.unwrap()
					.checked_mul_int(amount_to_sell)
					.unwrap();
				let difference = if expected_amount_out > calculated_amount_out {
					expected_amount_out - calculated_amount_out
				} else {
					calculated_amount_out - expected_amount_out
				};
				let relative_difference = FixedU128::from_rational(difference, expected_amount_out);
				let tolerated_difference = FixedU128::from_rational(1, 100);
				// The difference of the amount out calculated with spot price should be less than 1%
				//assert_eq!(relative_difference, FixedU128::from_float(0.003019098511656796)); //TEMP assertion
				assert!(relative_difference < tolerated_difference);

				TransactionOutcome::Commit(DispatchResult::Ok(()))
			});
		});
	}
}

mod sell_all {
	use super::*;
	use hydradx_runtime::Currencies;
	use hydradx_traits::router::PoolType;

	#[test]
	fn sell_should_sell_all_user_native_balance() {
		TestNet::reset();

		let limit = 0;
		let amount_out = 26604007508238527742;

		Hydra::execute_with(|| {
			let bob_hdx_balance = Currencies::free_balance(HDX, &BOB.into());

			//Arrange
			init_omnipool();

			let trades = vec![Trade {
				pool: PoolType::Omnipool,
				asset_in: HDX,
				asset_out: DAI,
			}];

			//Act
			assert_ok!(Router::sell_all(
				RuntimeOrigin::signed(BOB.into()),
				HDX,
				DAI,
				limit,
				trades.try_into().unwrap()
			));

			//Assert
			assert_balance!(BOB.into(), HDX, 0);

			expect_hydra_last_events(vec![pallet_route_executor::Event::Executed {
				asset_in: HDX,
				asset_out: DAI,
				amount_in: bob_hdx_balance,
				amount_out,
				event_id: 0,
			}
			.into()]);
		});
	}

	#[test]
	fn sell_all_should_sell_all_user_nonnative_balance() {
		TestNet::reset();

		let limit = 0;
		let amount_out = 35263217460162492;

		Hydra::execute_with(|| {
			let bob_nonnative_balance = Currencies::free_balance(DAI, &BOB.into());

			//Arrange
			init_omnipool();

			let trades = vec![Trade {
				pool: PoolType::Omnipool,
				asset_in: DAI,
				asset_out: HDX,
			}];

			//Act
			assert_ok!(Router::sell_all(
				RuntimeOrigin::signed(BOB.into()),
				DAI,
				HDX,
				limit,
				trades.try_into().unwrap()
			));

			//Assert
			assert_balance!(BOB.into(), DAI, 0);

			expect_hydra_last_events(vec![pallet_route_executor::Event::Executed {
				asset_in: DAI,
				asset_out: HDX,
				amount_in: bob_nonnative_balance,
				amount_out,
				event_id: 0,
			}
			.into()]);
		});
	}

	#[test]
	fn sell_all_should_work_when_selling_all_nonnative_in_stableswap() {
		TestNet::reset();

		Hydra::execute_with(|| {
			let _ = with_transaction(|| {
				//Arrange
				let (pool_id, stable_asset_1, _) = init_stableswap().unwrap();

				init_omnipool();

				let init_balance = 3000 * UNITS + 1;
				assert_ok!(Currencies::update_balance(
					hydradx_runtime::RuntimeOrigin::root(),
					ALICE.into(),
					stable_asset_1,
					init_balance as i128,
				));

				let trades = vec![Trade {
					pool: PoolType::Stableswap(pool_id),
					asset_in: stable_asset_1,
					asset_out: pool_id,
				}];

				assert_balance!(ALICE.into(), pool_id, 0);

				//Act
				assert_ok!(Router::sell_all(
					hydradx_runtime::RuntimeOrigin::signed(ALICE.into()),
					stable_asset_1,
					pool_id,
					0,
					trades.try_into().unwrap()
				));

				//Assert
				assert_eq!(
					hydradx_runtime::Currencies::free_balance(stable_asset_1, &AccountId::from(ALICE)),
					0
				);

				TransactionOutcome::Commit(DispatchResult::Ok(()))
			});
		});
	}
}

pub fn create_lbp_pool(accumulated_asset: u32, distributed_asset: u32) {
	assert_ok!(Currencies::update_balance(
		hydradx_runtime::RuntimeOrigin::root(),
		DAVE.into(),
		accumulated_asset,
		1000 * UNITS as i128,
	));
	assert_ok!(Currencies::update_balance(
		hydradx_runtime::RuntimeOrigin::root(),
		DAVE.into(),
		distributed_asset,
		1000 * UNITS as i128,
	));
	assert_ok!(LBP::create_pool(
		RuntimeOrigin::root(),
		DAVE.into(),
		accumulated_asset,
		100 * UNITS,
		distributed_asset,
		200 * UNITS,
		20_000_000,
		80_000_000,
		WeightCurveType::Linear,
		(2, 1_000),
		CHARLIE.into(),
		0,
	));

	let account_id = get_lbp_pair_account_id(accumulated_asset, distributed_asset);

	assert_ok!(LBP::update_pool_data(
		RuntimeOrigin::signed(DAVE.into()),
		account_id,
		None,
		Some(LBP_SALE_START),
		Some(LBP_SALE_END),
		None,
		None,
		None,
		None,
		None,
	));
}

fn get_lbp_pair_account_id(asset_a: AssetId, asset_b: AssetId) -> AccountId {
	let asset_pair = pallet_lbp::AssetPair {
		asset_in: asset_a,
		asset_out: asset_b,
	};
	LBP::get_pair_id(asset_pair)
}

fn start_lbp_campaign() {
	set_relaychain_block_number(LBP_SALE_START + 1);
}

pub fn create_xyk_pool(asset_a: u32, asset_b: u32) {
	assert_ok!(XYK::create_pool(
		RuntimeOrigin::signed(ALICE.into()),
		asset_a,
		100 * UNITS,
		asset_b,
		50 * UNITS,
	));
}

fn create_xyk_pool_with_amounts(asset_a: u32, amount_a: u128, asset_b: u32, amount_b: u128) {
	assert_ok!(Currencies::update_balance(
		hydradx_runtime::RuntimeOrigin::root(),
		DAVE.into(),
		asset_a,
		amount_a as i128,
	));
	assert_ok!(Currencies::update_balance(
		hydradx_runtime::RuntimeOrigin::root(),
		DAVE.into(),
		asset_b,
		amount_b as i128,
	));

	assert_ok!(XYK::create_pool(
		RuntimeOrigin::signed(DAVE.into()),
		asset_a,
		amount_a,
		asset_b,
		amount_b,
	));
}

pub fn init_stableswap() -> Result<(AssetId, AssetId, AssetId), DispatchError> {
	let initial_liquidity = 1_000_000_000_000_000u128;
	let liquidity_added = 300_000_000_000_000u128;

	init_stableswap_with_details(initial_liquidity, liquidity_added, 18)
}

pub fn init_stableswap_with_details(
	initial_liquidity: Balance,
	liquidity_added: Balance,
	decimals: u8,
) -> Result<(AssetId, AssetId, AssetId), DispatchError> {
	let mut initial: Vec<AssetAmount<<hydradx_runtime::Runtime as pallet_stableswap::Config>::AssetId>> = vec![];
	let mut added_liquidity: Vec<AssetAmount<<hydradx_runtime::Runtime as pallet_stableswap::Config>::AssetId>> =
		vec![];

	let mut asset_ids: Vec<<hydradx_runtime::Runtime as pallet_stableswap::Config>::AssetId> = Vec::new();
	for idx in 0u32..MAX_ASSETS_IN_POOL {
		let name: Vec<u8> = idx.to_ne_bytes().to_vec();
		let asset_id = AssetRegistry::register_sufficient_asset(
			None,
			Some(name.try_into().unwrap()),
			AssetKind::Token,
			1000u128,
			Some(b"xDUM".to_vec().try_into().unwrap()),
			Some(decimals),
			None,
			None,
		)?;
		asset_ids.push(asset_id);

		Currencies::update_balance(
			hydradx_runtime::RuntimeOrigin::root(),
			AccountId::from(BOB),
			asset_id,
			initial_liquidity as i128,
		)?;
		Currencies::update_balance(
			hydradx_runtime::RuntimeOrigin::root(),
			AccountId::from(CHARLIE),
			asset_id,
			initial_liquidity as i128,
		)?;

		initial.push(AssetAmount::new(asset_id, initial_liquidity));
		added_liquidity.push(AssetAmount::new(asset_id, liquidity_added));
	}
	let pool_id = AssetRegistry::register_sufficient_asset(
		None,
		Some(b"pool".to_vec().try_into().unwrap()),
		AssetKind::Token,
		1000u128,
		None,
		None,
		None,
		None,
	)?;

	let amplification = 100u16;
	let fee = Permill::from_percent(1);

	let asset_in: AssetId = *asset_ids.last().unwrap();
	let asset_out: AssetId = *asset_ids.first().unwrap();

	Stableswap::create_pool(
		hydradx_runtime::RuntimeOrigin::root(),
		pool_id,
		BoundedVec::truncate_from(asset_ids),
		amplification,
		fee,
	)?;

	Stableswap::add_liquidity(
		hydradx_runtime::RuntimeOrigin::signed(BOB.into()),
		pool_id,
		BoundedVec::truncate_from(initial),
	)?;

	Ok((pool_id, asset_in, asset_out))
}

fn populate_oracle(
	asset_in: AssetId,
	asset_out: AssetId,
	route: Vec<Trade<u32>>,
	block: Option<BlockNumber>,
	amount: Option<u128>,
) {
	assert_ok!(hydradx_runtime::Tokens::set_balance(
		RawOrigin::Root.into(),
		DAVE.into(),
		asset_in,
		amount.unwrap_or(100 * UNITS),
		0,
	));
	assert_ok!(Router::sell(
		hydradx_runtime::RuntimeOrigin::signed(DAVE.into()),
		asset_in,
		asset_out,
		amount.unwrap_or(1 * UNITS),
		0,
		BoundedVec::truncate_from(route.clone())
	));
	set_relaychain_block_number(block.unwrap_or(10));
}<|MERGE_RESOLUTION|>--- conflicted
+++ resolved
@@ -5033,111 +5033,6 @@
 	}
 
 	#[test]
-<<<<<<< HEAD
-=======
-	fn route_should_have_spot_price_for_all_pools() {
-		TestNet::reset();
-
-		Hydra::execute_with(|| {
-			let _ = with_transaction(|| {
-				//Arrange
-				create_lbp_pool(HDX, DAI);
-				assert_eq!(
-					hydradx_runtime::Balances::free_balance(AccountId::from(ALICE)),
-					ALICE_INITIAL_NATIVE_BALANCE
-				);
-				let (pool_id, stable_asset_1, stable_asset_2) = init_stableswap().unwrap();
-				init_omnipool();
-				create_xyk_pool_with_amounts(stable_asset_2, 1000 * UNITS, DOT, 1000 * UNITS);
-
-				set_relaychain_block_number(LBP_SALE_START + 7);
-
-				assert_ok!(Currencies::update_balance(
-					hydradx_runtime::RuntimeOrigin::root(),
-					Omnipool::protocol_account(),
-					stable_asset_1,
-					3000 * UNITS as i128,
-				));
-
-				assert_ok!(hydradx_runtime::Omnipool::add_token(
-					hydradx_runtime::RuntimeOrigin::root(),
-					stable_asset_1,
-					FixedU128::from_inner(25_650_000_000_000_000),
-					Permill::from_percent(1),
-					AccountId::from(BOB),
-				));
-
-				let trades = vec![
-					Trade {
-						pool: PoolType::LBP,
-						asset_in: HDX,
-						asset_out: DAI,
-					},
-					Trade {
-						pool: PoolType::Omnipool,
-						asset_in: DAI,
-						asset_out: stable_asset_1,
-					},
-					Trade {
-						pool: PoolType::Stableswap(pool_id),
-						asset_in: stable_asset_1,
-						asset_out: stable_asset_2,
-					},
-					Trade {
-						pool: PoolType::XYK,
-						asset_in: stable_asset_2,
-						asset_out: DOT,
-					},
-				];
-				let amount_to_sell = 1 * UNITS;
-
-				//Act
-				assert_ok!(Router::sell(
-					hydradx_runtime::RuntimeOrigin::signed(ALICE.into()),
-					HDX,
-					DOT,
-					amount_to_sell,
-					0,
-					BoundedVec::truncate_from(trades.clone())
-				));
-
-				//Assert
-				let expected_amount_out = 1767145;
-
-				assert_eq!(
-					hydradx_runtime::Balances::free_balance(AccountId::from(ALICE)),
-					ALICE_INITIAL_NATIVE_BALANCE - amount_to_sell
-				);
-
-				assert_eq!(
-					hydradx_runtime::Currencies::free_balance(DOT, &AccountId::from(ALICE)),
-					ALICE_INITIAL_DOT_BALANCE + expected_amount_out
-				);
-
-				let spot_price_of_hdx_per_dot = Router::spot_price_with_fee(&trades).unwrap();
-				let calculated_amount_out = spot_price_of_hdx_per_dot
-					.reciprocal()
-					.unwrap()
-					.checked_mul_int(amount_to_sell)
-					.unwrap();
-				let difference = if calculated_amount_out > expected_amount_out {
-					calculated_amount_out - expected_amount_out
-				} else {
-					expected_amount_out - calculated_amount_out
-				};
-				let relative_difference = FixedU128::from_rational(difference, expected_amount_out);
-				let tolerated_difference = FixedU128::from_rational(1, 100);
-				// The difference of the amount out calculated with spot price should be less than 1%
-				assert!(relative_difference < tolerated_difference);
-				//assert_eq!(relative_difference, FixedU128::from_float(0.002541101725638051)); //TEMP assertion
-
-				TransactionOutcome::Commit(DispatchResult::Ok(()))
-			});
-		});
-	}
-
-	#[test]
->>>>>>> 239d9de4
 	fn route_should_have_spot_price_when_stable_share_asset_included() {
 		TestNet::reset();
 
