#![cfg(test)]
#![allow(clippy::identity_op)]
use super::assert_balance;
use crate::polkadot_test_net::*;
use hydradx_runtime::RuntimeEvent;
use hydradx_runtime::{
	AssetRegistry, BlockNumber, Currencies, Omnipool, Router, RouterWeightInfo, Runtime, RuntimeOrigin, Stableswap,
	LBP, XYK,
};
use sp_core::bounded_vec::BoundedVec;

use pallet_broadcast::types::Destination;

use hydradx_traits::router::AssetPair as Pair;
use hydradx_traits::router::RouteSpotPriceProvider;
use hydradx_traits::{
	registry::Create,
	router::{PoolType, Trade},
	AssetKind, AMM,
};
use pallet_broadcast::types::Asset;
use pallet_broadcast::types::ExecutionType;
use pallet_broadcast::types::Fee;
use pallet_lbp::weights::WeightInfo as LbpWeights;
use pallet_lbp::WeightCurveType;
use pallet_omnipool::traits::OmnipoolHooks;
use pallet_omnipool::weights::WeightInfo as OmnipoolWeights;
use pallet_route_executor::AmmTradeWeights;
use primitives::AssetId;
use sp_runtime::FixedPointNumber;
use std::convert::Into;

use frame_support::{assert_noop, assert_ok};
use xcm_emulator::TestExt;

use frame_support::storage::with_transaction;
use hydradx_traits::stableswap::AssetAmount;
use pallet_stableswap::MAX_ASSETS_IN_POOL;
use sp_runtime::{traits::Zero, DispatchError, DispatchResult, FixedU128, Permill, TransactionOutcome};

use hydradx_runtime::InsufficientEDinHDX;
use orml_traits::MultiCurrency;
pub const LBP_SALE_START: BlockNumber = 10;
pub const LBP_SALE_END: BlockNumber = 40;

#[test]
fn router_weights_should_be_non_zero() {
	assert!(!RouterWeightInfo::sell_and_calculate_sell_trade_amounts_overhead_weight(0, 1).is_zero());
	assert!(!RouterWeightInfo::sell_and_calculate_sell_trade_amounts_overhead_weight(1, 1).is_zero());

	assert!(!RouterWeightInfo::buy_and_calculate_buy_trade_amounts_overhead_weight(0, 1).is_zero());
	assert!(!RouterWeightInfo::buy_and_calculate_buy_trade_amounts_overhead_weight(1, 0).is_zero());
	assert!(!RouterWeightInfo::buy_and_calculate_buy_trade_amounts_overhead_weight(2, 1).is_zero());
}

mod router_different_pools_tests {
	use super::*;
	use hydradx_traits::router::PoolType;
	use pallet_broadcast::types::ExecutionType;

	#[test]
	fn route_should_fail_when_route_is_not_consistent() {
		TestNet::reset();

		Hydra::execute_with(|| {
			//Arrange
			init_omnipool();
			create_xyk_pool_with_amounts(DAI, 1000000 * UNITS, DOT, 1000000 * UNITS);
			create_xyk_pool_with_amounts(ETH, 1000000 * UNITS, DOT, 1000000 * UNITS);

			assert_ok!(Currencies::update_balance(
				hydradx_runtime::RuntimeOrigin::root(),
				BOB.into(),
				ETH,
				300000000 * UNITS as i128,
			));

			let amount_to_sell = UNITS;
			let limit = 0;
			let trades = vec![
				Trade {
					pool: PoolType::Omnipool,
					asset_in: HDX,
					asset_out: DAI,
				},
				Trade {
					pool: PoolType::XYK,
					asset_in: ETH,
					asset_out: DOT,
				},
			];

			//Act
			assert_noop!(
				Router::sell(
					RuntimeOrigin::signed(BOB.into()),
					HDX,
					DOT,
					amount_to_sell,
					limit,
					trades.try_into().unwrap()
				),
				pallet_route_executor::Error::<Runtime>::InvalidRoute
			);
		});
	}

	#[test]
	fn sell_should_work_when_route_contains_trades_with_different_pools() {
		TestNet::reset();

		Hydra::execute_with(|| {
			//Arrange
			init_omnipool();
			create_lbp_pool(DAI, LRNA);
			create_xyk_pool(HDX, DOT);

			let amount_to_sell = UNITS / 100;
			let limit = 0;
			let trades = vec![
				Trade {
					pool: PoolType::LBP,
					asset_in: DAI,
					asset_out: LRNA,
				},
				Trade {
					pool: PoolType::Omnipool,
					asset_in: LRNA,
					asset_out: HDX,
				},
				Trade {
					pool: PoolType::XYK,
					asset_in: HDX,
					asset_out: DOT,
				},
			];

			start_lbp_campaign();

			//Act
			assert_ok!(Router::sell(
				RuntimeOrigin::signed(BOB.into()),
				DAI,
				DOT,
				amount_to_sell,
				limit,
				trades.try_into().unwrap()
			));

			//Assert
			let amount_out = 2232143907425;

			assert_balance!(BOB.into(), DAI, 1_000_000_000 * UNITS - amount_to_sell);
			assert_balance!(BOB.into(), LRNA, BOB_INITIAL_LRNA_BALANCE);
			assert_balance!(BOB.into(), HDX, BOB_INITIAL_NATIVE_BALANCE);
			assert_balance!(BOB.into(), DOT, amount_out);
		});

		TestNet::reset();

		Hydra::execute_with(|| {
			let _ = with_transaction(|| {
				//Arrange
				let (stable_pool_id, stable_asset_1, stable_asset_2) = init_stableswap().unwrap();
				create_lbp_pool(DAI, HDX);

				assert_ok!(Currencies::update_balance(
					hydradx_runtime::RuntimeOrigin::root(),
					ALICE.into(),
					stable_asset_1,
					3000 * UNITS as i128,
				));

				create_xyk_pool(HDX, stable_asset_1);

				let amount_to_sell = UNITS * 10;
				let limit = 0;
				let trades = vec![
					Trade {
						pool: PoolType::LBP,
						asset_in: DAI,
						asset_out: HDX,
					},
					Trade {
						pool: PoolType::XYK,
						asset_in: HDX,
						asset_out: stable_asset_1,
					},
					Trade {
						pool: PoolType::Stableswap(stable_pool_id),
						asset_in: stable_asset_1,
						asset_out: stable_asset_2,
					},
				];

				start_lbp_campaign();

				//Act
				assert_ok!(Router::sell(
					RuntimeOrigin::signed(BOB.into()),
					DAI,
					stable_asset_2,
					amount_to_sell,
					limit,
					trades.try_into().unwrap()
				));

				//Assert
				let amount_out = 2486074848267;

				assert_balance!(BOB.into(), DAI, 1_000_000_000 * UNITS - amount_to_sell);
				assert_balance!(BOB.into(), HDX, BOB_INITIAL_NATIVE_BALANCE);
				assert_balance!(BOB.into(), stable_asset_1, 0);
				assert_balance!(BOB.into(), stable_asset_2, amount_out);

				TransactionOutcome::Commit(DispatchResult::Ok(()))
			});
		});
	}

	#[test]
	fn buy_should_work_when_route_contains_trades_with_different_pools() {
		TestNet::reset();

		Hydra::execute_with(|| {
			//Arrange
			init_omnipool();
			create_lbp_pool(DAI, LRNA);
			create_xyk_pool(HDX, DOT);

			let amount_to_buy = UNITS;
			let limit = 100 * UNITS;
			let trades = vec![
				Trade {
					pool: PoolType::LBP,
					asset_in: DAI,
					asset_out: LRNA,
				},
				Trade {
					pool: PoolType::Omnipool,
					asset_in: LRNA,
					asset_out: HDX,
				},
				Trade {
					pool: PoolType::XYK,
					asset_in: HDX,
					asset_out: DOT,
				},
			];

			start_lbp_campaign();

			//Act
			assert_ok!(Router::buy(
				RuntimeOrigin::signed(BOB.into()),
				DAI,
				DOT,
				amount_to_buy,
				limit,
				trades.try_into().unwrap()
			));

			//Assert
			let amount_in = 4_366_521_391;

			assert_balance!(BOB.into(), DAI, 1_000_000_000 * UNITS - amount_in);
			assert_balance!(BOB.into(), LRNA, 1_000 * UNITS);
			assert_balance!(BOB.into(), HDX, BOB_INITIAL_NATIVE_BALANCE);
			assert_balance!(BOB.into(), DOT, amount_to_buy);
		});

		TestNet::reset();

		Hydra::execute_with(|| {
			let _ = with_transaction(|| {
				//Arrange
				let (stable_pool_id, stable_asset_1, stable_asset_2) = init_stableswap().unwrap();
				create_lbp_pool(DAI, HDX);

				assert_ok!(Currencies::update_balance(
					hydradx_runtime::RuntimeOrigin::root(),
					ALICE.into(),
					stable_asset_1,
					3000 * UNITS as i128,
				));

				create_xyk_pool(HDX, stable_asset_1);

				let amount_to_buy = UNITS;
				let limit = 100 * UNITS;
				let trades = vec![
					Trade {
						pool: PoolType::LBP,
						asset_in: DAI,
						asset_out: HDX,
					},
					Trade {
						pool: PoolType::XYK,
						asset_in: HDX,
						asset_out: stable_asset_1,
					},
					Trade {
						pool: PoolType::Stableswap(stable_pool_id),
						asset_in: stable_asset_1,
						asset_out: stable_asset_2,
					},
				];

				start_lbp_campaign();

				//Act
				assert_ok!(Router::buy(
					RuntimeOrigin::signed(BOB.into()),
					DAI,
					stable_asset_2,
					amount_to_buy,
					limit,
					trades.try_into().unwrap()
				));

				//Assert
				let amount_in = 3_753_549_142_038;

				assert_balance!(BOB.into(), DAI, 1_000_000_000 * UNITS - amount_in);
				assert_balance!(BOB.into(), HDX, BOB_INITIAL_NATIVE_BALANCE);
				assert_balance!(BOB.into(), stable_asset_1, 0);
				assert_balance!(BOB.into(), stable_asset_2, amount_to_buy);

				/*
				expect_hydra_events(vec![
					pallet_broadcast::Event::Swapped {
						swapper: BOB.into(),
						filler: LBP::get_pair_id(pallet_lbp::types::AssetPair::new(DAI, HDX)),
						filler_type: pallet_broadcast::types::Filler::LBP,
						operation: pallet_broadcast::types::TradeOperation::ExactOut,
						inputs: vec![Asset::new(DAI, 3746042043754)],
						outputs: vec![Asset::new(HDX, 2067851065323)],
						fees: vec![Fee::new(
							DAI,
							7507098284,
							Destination::Account(
								LBP::pool_data(LBP::get_pair_id(pallet_lbp::types::AssetPair::new(DAI, HDX)))
									.unwrap()
									.fee_collector,
							),
						)],
						operation_stack: vec![ExecutionType::Router(0)],
					}
					.into(),
					pallet_broadcast::Event::Swapped {
						swapper: BOB.into(),
						filler: XYK::get_pair_id(pallet_xyk::types::AssetPair {
							asset_in: HDX,
							asset_out: stable_asset_1,
						}),
						filler_type: pallet_broadcast::types::Filler::XYK(XYK::share_token(XYK::get_pair_id(
							pallet_xyk::types::AssetPair {
								asset_in: HDX,
								asset_out: stable_asset_1,
							},
						))),
						operation: pallet_broadcast::types::TradeOperation::ExactOut,
						inputs: vec![Asset::new(HDX, 1010010000114)],
						outputs: vec![Asset::new(stable_asset_1, 2061666067122)],
						fees: vec![Fee::new(
							HDX,
							6184998201,
							Destination::Account(XYK::get_pair_id(pallet_xyk::types::AssetPair {
								asset_in: HDX,
								asset_out: stable_asset_1,
							})),
						)],
						operation_stack: vec![ExecutionType::Router(0)],
					}
					.into(),
					pallet_broadcast::Event::Swapped {
						swapper: BOB.into(),
						filler: <Runtime as pallet_stableswap::Config>::ShareAccountId::from_assets(
							&stable_pool_id,
							Some(pallet_stableswap::POOL_IDENTIFIER),
						),
						filler_type: pallet_broadcast::types::Filler::Stableswap(stable_pool_id),
						operation: pallet_broadcast::types::TradeOperation::ExactOut,
						inputs: vec![Asset::new(stable_asset_1, 1010010000114)],
						outputs: vec![Asset::new(stable_asset_2, 1000000000000)],
						fees: vec![Fee::new(
							stable_asset_1,
							10000099012,
							Destination::Account(<Runtime as pallet_stableswap::Config>::ShareAccountId::from_assets(
								&stable_pool_id,
								Some(pallet_stableswap::POOL_IDENTIFIER),
							)),
						)],
						operation_stack: vec![ExecutionType::Router(0)],
					}
					.into(),
					pallet_route_executor::Event::Executed {
						asset_in: DAI,
						asset_out: stable_asset_2,
						amount_in,
						amount_out: amount_to_buy,
						event_id: 0,
					}
					.into(),
				]);
				 */

				TransactionOutcome::Commit(DispatchResult::Ok(()))
			});
		});
	}

	#[test]
	fn multiple_trades_should_increase_event_id() {
		TestNet::reset();

		Hydra::execute_with(|| {
			//Arrange
			create_xyk_pool(HDX, DOT);

			let amount_to_sell = UNITS * 2;
			let limit = 0;
			let trades = vec![Trade {
				pool: PoolType::XYK,
				asset_in: HDX,
				asset_out: DOT,
			}];

			//Act
			assert_ok!(Router::sell(
				RuntimeOrigin::signed(BOB.into()),
				HDX,
				DOT,
				amount_to_sell,
				limit,
				BoundedVec::truncate_from(trades.clone())
			));

			assert_ok!(Router::buy(
				RuntimeOrigin::signed(BOB.into()),
				HDX,
				DOT,
				amount_to_sell,
				10 * amount_to_sell,
				BoundedVec::truncate_from(trades.clone())
			));

			assert_ok!(Router::sell(
				RuntimeOrigin::signed(BOB.into()),
				HDX,
				DOT,
				amount_to_sell,
				limit,
				trades.try_into().unwrap()
			));

			//Assert
<<<<<<< HEAD
			expect_hydra_events(vec![
				pallet_broadcast::Event::Swapped2 {
					swapper: BOB.into(),
					filler: XYK::get_pair_id(pallet_xyk::types::AssetPair {
						asset_in: HDX,
						asset_out: DOT,
					}),
					filler_type: pallet_broadcast::types::Filler::XYK(XYK::share_token(XYK::get_pair_id(
						pallet_xyk::types::AssetPair {
							asset_in: HDX,
							asset_out: DOT,
						},
					))),
					operation: pallet_broadcast::types::TradeOperation::ExactIn,
					inputs: vec![Asset::new(HDX, 10000000000)],
					outputs: vec![Asset::new(DOT, 4984501549)],
					fees: vec![Fee::new(
						DOT,
						14998500,
						Destination::Account(XYK::get_pair_id(pallet_xyk::types::AssetPair {
							asset_in: HDX,
							asset_out: DOT,
						})),
					)],
					operation_stack: vec![ExecutionType::Router(0)],
				}
				.into(),
				pallet_broadcast::Event::Swapped2 {
					swapper: BOB.into(),
					filler: XYK::get_pair_id(pallet_xyk::types::AssetPair {
						asset_in: HDX,
						asset_out: DOT,
					}),
					filler_type: pallet_broadcast::types::Filler::XYK(XYK::share_token(XYK::get_pair_id(
						pallet_xyk::types::AssetPair {
							asset_in: HDX,
							asset_out: DOT,
						},
					))),
					operation: pallet_broadcast::types::TradeOperation::ExactOut,
					inputs: vec![Asset::new(HDX, 20007996198)],
					outputs: vec![Asset::new(DOT, 10000000000)],
					fees: vec![Fee::new(
						HDX,
						60023988,
						Destination::Account(XYK::get_pair_id(pallet_xyk::types::AssetPair {
							asset_in: HDX,
							asset_out: DOT,
						})),
					)],
					operation_stack: vec![ExecutionType::Router(1)],
				}
				.into(),
				pallet_broadcast::Event::Swapped2 {
					swapper: BOB.into(),
					filler: XYK::get_pair_id(pallet_xyk::types::AssetPair {
						asset_in: HDX,
						asset_out: DOT,
					}),
					filler_type: pallet_broadcast::types::Filler::XYK(XYK::share_token(XYK::get_pair_id(
						pallet_xyk::types::AssetPair {
=======
			let swapped_events = get_last_swapped_events();
			pretty_assertions::assert_eq!(
				swapped_events,
				vec![
					pallet_broadcast::Event::Swapped {
						swapper: BOB.into(),
						filler: XYK::get_pair_id(pallet_xyk::types::AssetPair {
							asset_in: HDX,
							asset_out: DOT,
						}),
						filler_type: pallet_broadcast::types::Filler::XYK(XYK::share_token(XYK::get_pair_id(
							pallet_xyk::types::AssetPair {
								asset_in: HDX,
								asset_out: DOT,
							},
						))),
						operation: pallet_broadcast::types::TradeOperation::ExactIn,
						inputs: vec![Asset::new(HDX, 2000000000000)],
						outputs: vec![Asset::new(DOT, 977450980394)],
						fees: vec![Fee::new(
							DOT,
							2941176468,
							Destination::Account(XYK::get_pair_id(pallet_xyk::types::AssetPair {
								asset_in: HDX,
								asset_out: DOT,
							})),
						)],
						operation_stack: vec![ExecutionType::Router(0)],
					}
					.into(),
					pallet_broadcast::Event::Swapped {
						swapper: BOB.into(),
						filler: XYK::get_pair_id(pallet_xyk::types::AssetPair {
>>>>>>> df469e68
							asset_in: HDX,
							asset_out: DOT,
						}),
						filler_type: pallet_broadcast::types::Filler::XYK(XYK::share_token(XYK::get_pair_id(
							pallet_xyk::types::AssetPair {
								asset_in: HDX,
								asset_out: DOT,
							},
						))),
						operation: pallet_broadcast::types::TradeOperation::ExactOut,
						inputs: vec![Asset::new(HDX, 2000000000000)],
						outputs: vec![Asset::new(DOT, 4338344140275)],
						fees: vec![Fee::new(
							HDX,
							13015032420,
							Destination::Account(XYK::get_pair_id(pallet_xyk::types::AssetPair {
								asset_in: HDX,
								asset_out: DOT,
							})),
						)],
						operation_stack: vec![ExecutionType::Router(1)],
					}
					.into(),
					pallet_broadcast::Event::Swapped {
						swapper: BOB.into(),
						filler: XYK::get_pair_id(pallet_xyk::types::AssetPair {
							asset_in: HDX,
							asset_out: DOT,
						}),
						filler_type: pallet_broadcast::types::Filler::XYK(XYK::share_token(XYK::get_pair_id(
							pallet_xyk::types::AssetPair {
								asset_in: HDX,
								asset_out: DOT,
							},
						))),
						operation: pallet_broadcast::types::TradeOperation::ExactIn,
						inputs: vec![Asset::new(HDX, 2000000000000)],
						outputs: vec![Asset::new(DOT, 865360282152)],
						fees: vec![Fee::new(
							DOT,
							2603892522,
							Destination::Account(XYK::get_pair_id(pallet_xyk::types::AssetPair {
								asset_in: HDX,
								asset_out: DOT,
							})),
						)],
						operation_stack: vec![ExecutionType::Router(2)],
					}
					.into(),
				]
			);
		});
	}

	#[test]
	fn account_should_not_have_dust_when_selling_share_asset_with_dust_leftover() {
		TestNet::reset();

		Hydra::execute_with(|| {
			let _ = with_transaction(|| {
				//Arrange
				let (pool_id, stable_asset_1, _) = init_stableswap().unwrap();

				let some_dust = 9;
				assert_ok!(Currencies::update_balance(
					hydradx_runtime::RuntimeOrigin::root(),
					ALICE.into(),
					pool_id,
					(100 * UNITS + some_dust) as i128,
				));
				let trades = vec![Trade {
					pool: PoolType::Stableswap(pool_id),
					asset_in: pool_id,
					asset_out: stable_asset_1,
				}];

				//Act
				let amount_to_sell = 100 * UNITS;
				assert_ok!(Router::sell(
					hydradx_runtime::RuntimeOrigin::signed(ALICE.into()),
					pool_id,
					stable_asset_1,
					amount_to_sell,
					0,
					trades.try_into().unwrap()
				));

				//Assert that no dust left on account
				assert_eq!(
					hydradx_runtime::Currencies::free_balance(pool_id, &AccountId::from(ALICE)),
					0
				);

				//Assert that dust is transferred to treasury
				assert_eq!(
					hydradx_runtime::Currencies::free_balance(pool_id, &Treasury::account_id()),
					some_dust
				);

				TransactionOutcome::Commit(DispatchResult::Ok(()))
			});
		});
	}

	#[test]
	fn router_should_work_for_hopping_from_omnipool_to_stableswap() {
		TestNet::reset();

		Hydra::execute_with(|| {
			let _ = with_transaction(|| {
				//Arrange
				let (pool_id, stable_asset_1, stable_asset_2) = init_stableswap().unwrap();

				init_omnipool();

				assert_ok!(Currencies::update_balance(
					hydradx_runtime::RuntimeOrigin::root(),
					Omnipool::protocol_account(),
					stable_asset_1,
					3000 * UNITS as i128,
				));

				assert_ok!(hydradx_runtime::Omnipool::add_token(
					hydradx_runtime::RuntimeOrigin::root(),
					stable_asset_1,
					FixedU128::from_inner(25_650_000_000_000_000),
					Permill::from_percent(1),
					AccountId::from(BOB),
				));

				let trades = vec![
					Trade {
						pool: PoolType::Omnipool,
						asset_in: HDX,
						asset_out: stable_asset_1,
					},
					Trade {
						pool: PoolType::Stableswap(pool_id),
						asset_in: stable_asset_1,
						asset_out: stable_asset_2,
					},
				];

				//Act
				let amount_to_sell = 100 * UNITS;
				assert_ok!(Router::sell(
					hydradx_runtime::RuntimeOrigin::signed(ALICE.into()),
					HDX,
					stable_asset_2,
					amount_to_sell,
					0,
					trades.try_into().unwrap()
				));

				//Assert
				assert_eq!(
					hydradx_runtime::Balances::free_balance(AccountId::from(ALICE)),
					ALICE_INITIAL_NATIVE_BALANCE - amount_to_sell
				);
				TransactionOutcome::Commit(DispatchResult::Ok(()))
			});
		});
	}

	#[test]
	fn sell_router_should_add_liquidity_to_stableswap_when_selling_for_shareasset_in_stableswap() {
		TestNet::reset();

		Hydra::execute_with(|| {
			let _ = with_transaction(|| {
				//Arrange
				let (pool_id, stable_asset_1, _) = init_stableswap().unwrap();

				init_omnipool();

				assert_ok!(Currencies::update_balance(
					hydradx_runtime::RuntimeOrigin::root(),
					Omnipool::protocol_account(),
					stable_asset_1,
					3000 * UNITS as i128,
				));

				assert_ok!(hydradx_runtime::Omnipool::add_token(
					hydradx_runtime::RuntimeOrigin::root(),
					stable_asset_1,
					FixedU128::from_inner(25_650_000_000_000_000),
					Permill::from_percent(1),
					AccountId::from(BOB),
				));

				let trades = vec![
					Trade {
						pool: PoolType::Omnipool,
						asset_in: HDX,
						asset_out: stable_asset_1,
					},
					Trade {
						pool: PoolType::Stableswap(pool_id),
						asset_in: stable_asset_1,
						asset_out: pool_id,
					},
				];

				assert_balance!(ALICE.into(), pool_id, 0);

				//Act
				let amount_to_sell = 100 * UNITS;
				assert_ok!(Router::sell(
					hydradx_runtime::RuntimeOrigin::signed(ALICE.into()),
					HDX,
					pool_id,
					amount_to_sell,
					0,
					trades.try_into().unwrap()
				));

				//Assert
				assert_eq!(
					hydradx_runtime::Balances::free_balance(AccountId::from(ALICE)),
					ALICE_INITIAL_NATIVE_BALANCE - amount_to_sell
				);

				assert_balance!(ALICE.into(), pool_id, 4643642791732);
				TransactionOutcome::Commit(DispatchResult::Ok(()))
			});
		});
	}

	#[test]
	fn router_should_remove_liquidity_from_stableswap_when_selling_shareasset_in_stable() {
		TestNet::reset();

		Hydra::execute_with(|| {
			let _ = with_transaction(|| {
				//Arrange
				let (pool_id, stable_asset_1, _) = init_stableswap().unwrap();

				init_omnipool();

				assert_ok!(Currencies::update_balance(
					hydradx_runtime::RuntimeOrigin::root(),
					Omnipool::protocol_account(),
					pool_id,
					3000 * UNITS as i128,
				));

				assert_ok!(hydradx_runtime::Omnipool::add_token(
					hydradx_runtime::RuntimeOrigin::root(),
					pool_id,
					FixedU128::from_inner(25_650_000_000_000_000),
					Permill::from_percent(1),
					AccountId::from(BOB),
				));

				let trades = vec![
					Trade {
						pool: PoolType::Omnipool,
						asset_in: HDX,
						asset_out: pool_id,
					},
					Trade {
						pool: PoolType::Stableswap(pool_id),
						asset_in: pool_id,
						asset_out: stable_asset_1,
					},
				];

				assert_balance!(ALICE.into(), pool_id, 0);

				//Act
				let amount_to_sell = 100 * UNITS;

				assert_ok!(Router::sell(
					hydradx_runtime::RuntimeOrigin::signed(ALICE.into()),
					HDX,
					stable_asset_1,
					amount_to_sell,
					0,
					trades.try_into().unwrap()
				));

				//Assert
				assert_balance!(ALICE.into(), pool_id, 0);
				assert_balance!(ALICE.into(), HDX, ALICE_INITIAL_NATIVE_BALANCE - amount_to_sell);
				assert_balance!(ALICE.into(), stable_asset_1, 2902296768642);
				TransactionOutcome::Commit(DispatchResult::Ok(()))
			});
		});
	}

	#[test]
	fn buy_router_should_remove_liquidity_from_stableswap_when_asset_in_is_shareasset() {
		TestNet::reset();

		Hydra::execute_with(|| {
			let _ = with_transaction(|| {
				//Arrange
				let (pool_id, stable_asset_1, _) = init_stableswap().unwrap();

				init_omnipool();

				assert_ok!(Currencies::update_balance(
					hydradx_runtime::RuntimeOrigin::root(),
					Omnipool::protocol_account(),
					pool_id,
					3000 * UNITS as i128,
				));

				assert_ok!(hydradx_runtime::Omnipool::add_token(
					hydradx_runtime::RuntimeOrigin::root(),
					pool_id,
					FixedU128::from_inner(25_650_000_000_000_000),
					Permill::from_percent(1),
					AccountId::from(BOB),
				));

				let trades = vec![
					Trade {
						pool: PoolType::Omnipool,
						asset_in: HDX,
						asset_out: pool_id,
					},
					Trade {
						pool: PoolType::Stableswap(pool_id),
						asset_in: pool_id,
						asset_out: stable_asset_1,
					},
				];

				assert_balance!(ALICE.into(), pool_id, 0);

				//Act
				let amount_to_buy = UNITS;

				assert_ok!(Router::buy(
					hydradx_runtime::RuntimeOrigin::signed(ALICE.into()),
					HDX,
					stable_asset_1,
					amount_to_buy,
					u128::MAX,
					trades.try_into().unwrap()
				));

				//Assert
				//assert_balance!(ALICE.into(), HDX, ALICE_INITIAL_NATIVE_BALANCE);
				assert_balance!(ALICE.into(), stable_asset_1, amount_to_buy);
				TransactionOutcome::Commit(DispatchResult::Ok(()))
			});
		});
	}

	#[test]
	fn buy_router_should_add_liquidity_from_stableswap_when_asset_out_is_share_asset_in_stable() {
		TestNet::reset();

		Hydra::execute_with(|| {
			let _ = with_transaction(|| {
				//Arrange
				let (pool_id, stable_asset_1, _) = init_stableswap().unwrap();

				init_omnipool();

				assert_ok!(Currencies::update_balance(
					hydradx_runtime::RuntimeOrigin::root(),
					Omnipool::protocol_account(),
					pool_id,
					3000 * UNITS as i128,
				));

				assert_ok!(hydradx_runtime::Omnipool::add_token(
					hydradx_runtime::RuntimeOrigin::root(),
					pool_id,
					FixedU128::from_inner(25_650_000_000_000_000),
					Permill::from_percent(1),
					AccountId::from(BOB),
				));

				let trades = vec![
					Trade {
						pool: PoolType::Stableswap(pool_id),
						asset_in: stable_asset_1,
						asset_out: pool_id,
					},
					Trade {
						pool: PoolType::Omnipool,
						asset_in: pool_id,
						asset_out: HDX,
					},
				];

				assert_balance!(ALICE.into(), HDX, ALICE_INITIAL_NATIVE_BALANCE);

				//Act
				assert_ok!(Currencies::update_balance(
					hydradx_runtime::RuntimeOrigin::root(),
					ALICE.into(),
					stable_asset_1,
					3000 * UNITS as i128,
				));

				let amount_to_buy = 100 * UNITS;

				assert_ok!(Router::buy(
					hydradx_runtime::RuntimeOrigin::signed(ALICE.into()),
					stable_asset_1,
					HDX,
					amount_to_buy,
					u128::MAX,
					trades.try_into().unwrap()
				));

				//Assert
				assert_balance!(ALICE.into(), HDX, ALICE_INITIAL_NATIVE_BALANCE + amount_to_buy);
				TransactionOutcome::Commit(DispatchResult::Ok(()))
			});
		});
	}

	#[test]
	fn trade_should_return_correct_weight() {
		TestNet::reset();

		Hydra::execute_with(|| {
			//Arrange

			let trades = vec![
				Trade {
					pool: PoolType::Omnipool,
					asset_in: DAI,
					asset_out: ACA,
				},
				Trade {
					pool: PoolType::LBP,
					asset_in: ACA,
					asset_out: DOT,
				},
			];

			//Act & Assert
			assert_eq!(
				RouterWeightInfo::sell_weight(trades.as_slice()),
				hydradx_runtime::weights::pallet_omnipool::HydraWeight::<Runtime>::router_execution_sell(0, 1)
					.checked_add(&<Runtime as pallet_omnipool::Config>::OmnipoolHooks::on_trade_weight())
					.unwrap()
					.checked_add(&<Runtime as pallet_omnipool::Config>::OmnipoolHooks::on_liquidity_changed_weight())
					.unwrap()
					.checked_add(
						&hydradx_runtime::weights::pallet_lbp::HydraWeight::<Runtime>::router_execution_sell(0, 1)
					)
					.unwrap()
					.checked_add(
						&RouterWeightInfo::sell_and_calculate_sell_trade_amounts_overhead_weight(0, 1)
							.checked_mul(2)
							.unwrap()
					)
					.unwrap()
			);
			assert_eq!(
				RouterWeightInfo::buy_weight(trades.as_slice()),
				hydradx_runtime::weights::pallet_omnipool::HydraWeight::<Runtime>::router_execution_buy(1, 1)
					.checked_add(&<Runtime as pallet_omnipool::Config>::OmnipoolHooks::on_trade_weight())
					.unwrap()
					.checked_add(&<Runtime as pallet_omnipool::Config>::OmnipoolHooks::on_liquidity_changed_weight())
					.unwrap()
					.checked_add(
						&hydradx_runtime::weights::pallet_lbp::HydraWeight::<Runtime>::router_execution_buy(1, 1)
					)
					.unwrap()
					.checked_add(
						&RouterWeightInfo::buy_and_calculate_buy_trade_amounts_overhead_weight(0, 1)
							.checked_mul(2)
							.unwrap()
					)
					.unwrap()
			);
		});
	}
}

mod omnipool_router_tests {
	use super::*;
	use frame_support::assert_noop;
	use hydradx_runtime::{Balances, Omnipool, Treasury, XYK};
	use hydradx_traits::router::PoolType;
	use hydradx_traits::AssetKind;
	use pallet_broadcast::types::{Destination, ExecutionType};

	//TODO: Make LBP work with Router: https://github.com/galacticcouncil/hydration-node/issues/1059
	#[ignore]
	#[test]
	fn sell_should_work_when_route_contains_single_trade() {
		TestNet::reset();

		Hydra::execute_with(|| {
			//Arrange
			init_omnipool();

			let amount_to_sell = 10 * UNITS;
			let limit = 0;
			let trades = vec![Trade {
				pool: PoolType::Omnipool,
				asset_in: HDX,
				asset_out: DAI,
			}];

			//Act
			assert_ok!(Router::sell(
				RuntimeOrigin::signed(BOB.into()),
				HDX,
				DAI,
				amount_to_sell,
				limit,
				trades.try_into().unwrap()
			));

			//Assert
			let amount_out = 266461932256168358;

			assert_balance!(BOB.into(), HDX, BOB_INITIAL_NATIVE_BALANCE - amount_to_sell);
			assert_balance!(BOB.into(), DAI, BOB_INITIAL_DAI_BALANCE + amount_out);

			expect_hydra_last_events(vec![pallet_route_executor::Event::Executed {
				asset_in: HDX,
				asset_out: DAI,
				amount_in: amount_to_sell,
				amount_out,
				event_id: 0,
			}
			.into()]);
		});
	}

	#[test]
	fn sell_should_work_when_user_has_left_less_than_existential_in_nonnative() {
		TestNet::reset();

		Hydra::execute_with(|| {
			let _ = with_transaction(|| {
				//Arrange
				let (pool_id, stable_asset_1, _) = init_stableswap().unwrap();

				init_omnipool();

				let init_balance = 3000 * UNITS + 1;
				assert_ok!(Currencies::update_balance(
					hydradx_runtime::RuntimeOrigin::root(),
					ALICE.into(),
					stable_asset_1,
					init_balance as i128,
				));

				let trades = vec![Trade {
					pool: PoolType::Stableswap(pool_id),
					asset_in: stable_asset_1,
					asset_out: pool_id,
				}];

				assert_balance!(ALICE.into(), pool_id, 0);

				//Act
				let amount_to_sell = 3000 * UNITS;
				assert_ok!(Router::sell(
					hydradx_runtime::RuntimeOrigin::signed(ALICE.into()),
					stable_asset_1,
					pool_id,
					amount_to_sell,
					0,
					trades.try_into().unwrap()
				));

				//Assert
				assert_eq!(
					hydradx_runtime::Currencies::free_balance(stable_asset_1, &AccountId::from(ALICE)),
					0
				);

				TransactionOutcome::Commit(DispatchResult::Ok(()))
			});
		});
	}

	#[test]
	fn sell_should_fail_when_all_asset_in_spent_for_altcoin() {
		TestNet::reset();

		Hydra::execute_with(|| {
			let _ = with_transaction(|| {
				//Arrange
				let name = b"SHITCO".to_vec();
				let altcoin = AssetRegistry::register_insufficient_asset(
					None,
					Some(name.try_into().unwrap()),
					AssetKind::External,
					Some(1_000),
					None,
					None,
					None,
					None,
				)
				.unwrap();
				assert_ok!(Currencies::deposit(altcoin, &DAVE.into(), 100000 * UNITS,));
				assert_ok!(Currencies::update_balance(
					hydradx_runtime::RuntimeOrigin::root(),
					DAVE.into(),
					HDX,
					100000 * UNITS as i128,
				));

				assert_ok!(XYK::create_pool(
					RuntimeOrigin::signed(DAVE.into()),
					HDX,
					100000 * UNITS,
					altcoin,
					100000 * UNITS,
				));

				let trades = vec![Trade {
					pool: PoolType::XYK,
					asset_in: HDX,
					asset_out: altcoin,
				}];

				//Act
				let amount_to_sell = ALICE_INITIAL_NATIVE_BALANCE;
				assert_noop!(
					Router::sell(
						hydradx_runtime::RuntimeOrigin::signed(ALICE.into()),
						HDX,
						altcoin,
						amount_to_sell,
						0,
						trades.try_into().unwrap()
					),
					orml_tokens::Error::<Runtime>::ExistentialDeposit
				);

				TransactionOutcome::Commit(DispatchResult::Ok(()))
			});
		});
	}

	#[test]
	fn sell_should_pass_when_user_has_asset_in_covering_the_fee_for_altcoin() {
		TestNet::reset();

		Hydra::execute_with(|| {
			let _ = with_transaction(|| {
				//Arrange
				let name = b"SHITCO".to_vec();
				let altcoin = AssetRegistry::register_insufficient_asset(
					None,
					Some(name.try_into().unwrap()),
					AssetKind::External,
					Some(1_000),
					None,
					None,
					None,
					None,
				)
				.unwrap();

				assert_ok!(Currencies::deposit(altcoin, &DAVE.into(), 100000 * UNITS,));
				assert_ok!(Currencies::update_balance(
					hydradx_runtime::RuntimeOrigin::root(),
					DAVE.into(),
					HDX,
					100000 * UNITS as i128,
				));

				assert_ok!(XYK::create_pool(
					RuntimeOrigin::signed(DAVE.into()),
					HDX,
					100000 * UNITS,
					altcoin,
					100000 * UNITS,
				));

				let trades = vec![Trade {
					pool: PoolType::XYK,
					asset_in: HDX,
					asset_out: altcoin,
				}];

				//Act
				let amount_to_sell = ALICE_INITIAL_NATIVE_BALANCE - 20 * UNITS;
				assert_ok!(Router::sell(
					hydradx_runtime::RuntimeOrigin::signed(ALICE.into()),
					HDX,
					altcoin,
					amount_to_sell,
					0,
					trades.try_into().unwrap()
				));

				TransactionOutcome::Commit(DispatchResult::Ok(()))
			});
		});
	}

	#[test]
	fn sell_should_not_charge_ed_when_insufficient_in_middle_of_route() {
		TestNet::reset();

		Hydra::execute_with(|| {
			let _ = with_transaction(|| {
				//Arrange
				let name = b"INSUFF".to_vec();
				let insufficient_asset = AssetRegistry::register_insufficient_asset(
					None,
					Some(name.try_into().unwrap()),
					AssetKind::External,
					Some(1_000),
					None,
					None,
					None,
					None,
				)
				.unwrap();

				assert_ok!(Currencies::deposit(ETH, &DAVE.into(), 100000 * UNITS,));
				assert_ok!(Currencies::deposit(DOT, &DAVE.into(), 100000 * UNITS,));
				assert_ok!(Currencies::deposit(insufficient_asset, &DAVE.into(), 100000 * UNITS,));
				assert_ok!(Currencies::update_balance(
					hydradx_runtime::RuntimeOrigin::root(),
					DAVE.into(),
					HDX,
					10000 * UNITS as i128,
				));

				assert_ok!(XYK::create_pool(
					RuntimeOrigin::signed(DAVE.into()),
					HDX,
					10000 * UNITS,
					DOT,
					10000 * UNITS,
				));

				assert_ok!(XYK::create_pool(
					RuntimeOrigin::signed(DAVE.into()),
					DOT,
					10000 * UNITS,
					insufficient_asset,
					10000 * UNITS,
				));

				assert_ok!(XYK::create_pool(
					RuntimeOrigin::signed(DAVE.into()),
					insufficient_asset,
					10000 * UNITS,
					ETH,
					10000 * UNITS,
				));

				let trades = vec![
					Trade {
						pool: PoolType::XYK,
						asset_in: HDX,
						asset_out: DOT,
					},
					Trade {
						pool: PoolType::XYK,
						asset_in: DOT,
						asset_out: insufficient_asset,
					},
					Trade {
						pool: PoolType::XYK,
						asset_in: insufficient_asset,
						asset_out: ETH,
					},
				];

				//Act
				assert_balance!(ALICE.into(), HDX, 1000 * UNITS);

				let amount_to_sell = 20 * UNITS;
				assert_ok!(Router::sell(
					hydradx_runtime::RuntimeOrigin::signed(ALICE.into()),
					HDX,
					ETH,
					amount_to_sell,
					0,
					trades.try_into().unwrap()
				));

				assert_balance!(ALICE.into(), HDX, 1000 * UNITS - amount_to_sell);

				TransactionOutcome::Commit(DispatchResult::Ok(()))
			});
		});
	}

	#[test]
	fn sell_should_work_with_only_insufficient_assets() {
		TestNet::reset();

		Hydra::execute_with(|| {
			let _ = with_transaction(|| {
				//Arrange
				let name = b"INSUF1".to_vec();
				let insufficient_asset1 = AssetRegistry::register_insufficient_asset(
					None,
					Some(name.try_into().unwrap()),
					AssetKind::External,
					Some(1_000),
					None,
					None,
					None,
					None,
				)
				.unwrap();

				let name = b"INSUF2".to_vec();
				let insufficient_asset2 = AssetRegistry::register_insufficient_asset(
					None,
					Some(name.try_into().unwrap()),
					AssetKind::External,
					Some(1_000),
					None,
					None,
					None,
					None,
				)
				.unwrap();

				let name = b"INSUF3".to_vec();
				let insufficient_asset3 = AssetRegistry::register_insufficient_asset(
					None,
					Some(name.try_into().unwrap()),
					AssetKind::External,
					Some(1_000),
					None,
					None,
					None,
					None,
				)
				.unwrap();

				let name = b"INSUF4".to_vec();
				let insufficient_asset4 = AssetRegistry::register_insufficient_asset(
					None,
					Some(name.try_into().unwrap()),
					AssetKind::External,
					Some(1_000),
					None,
					None,
					None,
					None,
				)
				.unwrap();

				assert_ok!(Currencies::deposit(insufficient_asset1, &DAVE.into(), 100000 * UNITS,));
				assert_ok!(Currencies::deposit(insufficient_asset2, &DAVE.into(), 100000 * UNITS,));
				assert_ok!(Currencies::deposit(insufficient_asset3, &DAVE.into(), 100000 * UNITS,));
				assert_ok!(Currencies::deposit(insufficient_asset4, &DAVE.into(), 100000 * UNITS,));

				assert_ok!(XYK::create_pool(
					RuntimeOrigin::signed(DAVE.into()),
					insufficient_asset1,
					10000 * UNITS,
					insufficient_asset2,
					10000 * UNITS,
				));

				assert_ok!(XYK::create_pool(
					RuntimeOrigin::signed(DAVE.into()),
					insufficient_asset2,
					10000 * UNITS,
					insufficient_asset3,
					10000 * UNITS,
				));

				assert_ok!(XYK::create_pool(
					RuntimeOrigin::signed(DAVE.into()),
					insufficient_asset3,
					10000 * UNITS,
					insufficient_asset4,
					10000 * UNITS,
				));

				let trades = vec![
					Trade {
						pool: PoolType::XYK,
						asset_in: insufficient_asset1,
						asset_out: insufficient_asset2,
					},
					Trade {
						pool: PoolType::XYK,
						asset_in: insufficient_asset2,
						asset_out: insufficient_asset3,
					},
					Trade {
						pool: PoolType::XYK,
						asset_in: insufficient_asset3,
						asset_out: insufficient_asset4,
					},
				];

				assert_ok!(Currencies::deposit(insufficient_asset1, &ALICE.into(), 1500 * UNITS,));

				let ed = InsufficientEDinHDX::get();
				assert_balance!(ALICE.into(), HDX, 1000 * UNITS - ed);

				let amount_to_sell = 20 * UNITS;
				assert_ok!(Router::sell(
					hydradx_runtime::RuntimeOrigin::signed(ALICE.into()),
					insufficient_asset1,
					insufficient_asset4,
					amount_to_sell,
					0,
					trades.try_into().unwrap()
				));

				assert_balance!(ALICE.into(), HDX, 1000 * UNITS - 2 * ed);

				TransactionOutcome::Commit(DispatchResult::Ok(()))
			});
		});
	}

	#[test]
	fn ed_should_be_refunded_when_all_insufficient_assets_sold() {
		TestNet::reset();

		Hydra::execute_with(|| {
			let _ = with_transaction(|| {
				//Arrange
				let name = b"INSUF1".to_vec();
				let insufficient_asset1 = AssetRegistry::register_insufficient_asset(
					None,
					Some(name.try_into().unwrap()),
					AssetKind::External,
					Some(1_000),
					None,
					None,
					None,
					None,
				)
				.unwrap();

				let name = b"INSUF2".to_vec();
				let insufficient_asset2 = AssetRegistry::register_insufficient_asset(
					None,
					Some(name.try_into().unwrap()),
					AssetKind::External,
					Some(1_000),
					None,
					None,
					None,
					None,
				)
				.unwrap();

				assert_ok!(Currencies::deposit(insufficient_asset1, &DAVE.into(), 100000 * UNITS,));
				assert_ok!(Currencies::deposit(insufficient_asset2, &DAVE.into(), 100000 * UNITS,));
				assert_ok!(Currencies::deposit(ETH, &DAVE.into(), 100000 * UNITS,));

				assert_ok!(XYK::create_pool(
					RuntimeOrigin::signed(DAVE.into()),
					insufficient_asset1,
					10000 * UNITS,
					insufficient_asset2,
					10000 * UNITS,
				));

				assert_ok!(XYK::create_pool(
					RuntimeOrigin::signed(DAVE.into()),
					insufficient_asset2,
					10000 * UNITS,
					ETH,
					10000 * UNITS,
				));

				let trades = vec![
					Trade {
						pool: PoolType::XYK,
						asset_in: insufficient_asset1,
						asset_out: insufficient_asset2,
					},
					Trade {
						pool: PoolType::XYK,
						asset_in: insufficient_asset2,
						asset_out: ETH,
					},
				];

				let alice_balance_before_trade = Balances::free_balance(AccountId::from(ALICE));

				let insufficient_asset1_balance = 100 * UNITS;
				assert_ok!(Currencies::deposit(
					insufficient_asset1,
					&ALICE.into(),
					insufficient_asset1_balance,
				));

				let extra_ed_charge = UNITS / 10;

				let amount_to_sell = insufficient_asset1_balance;
				assert_ok!(Router::sell(
					hydradx_runtime::RuntimeOrigin::signed(ALICE.into()),
					insufficient_asset1,
					ETH,
					amount_to_sell,
					0,
					trades.try_into().unwrap()
				));
				let alice_balance_after_trade = Balances::free_balance(AccountId::from(ALICE));

				//ED should be refunded to alice as she sold all her asset, minus the 10% extra
				assert_eq!(alice_balance_before_trade, alice_balance_after_trade + extra_ed_charge);

				TransactionOutcome::Commit(DispatchResult::Ok(()))
			});
		});
	}

	#[test]
	fn ed_charging_should_not_be_disabled_when_only_one_trade_with_insufficient_assets() {
		TestNet::reset();

		Hydra::execute_with(|| {
			let _ = with_transaction(|| {
				//Arrange
				let name = b"INSUF1".to_vec();
				let insufficient_asset_1 = AssetRegistry::register_insufficient_asset(
					None,
					Some(name.try_into().unwrap()),
					AssetKind::External,
					Some(1_000),
					None,
					None,
					None,
					None,
				)
				.unwrap();

				let name = b"INSUF12".to_vec();
				let insufficient_asset_2 = AssetRegistry::register_insufficient_asset(
					None,
					Some(name.try_into().unwrap()),
					AssetKind::External,
					Some(1_000),
					None,
					None,
					None,
					None,
				)
				.unwrap();
				assert_ok!(Currencies::deposit(insufficient_asset_1, &DAVE.into(), 100000 * UNITS,));
				assert_ok!(Currencies::deposit(insufficient_asset_2, &DAVE.into(), 100000 * UNITS,));
				assert_ok!(Currencies::update_balance(
					hydradx_runtime::RuntimeOrigin::root(),
					DAVE.into(),
					HDX,
					100000 * UNITS as i128,
				));

				assert_ok!(XYK::create_pool(
					RuntimeOrigin::signed(DAVE.into()),
					insufficient_asset_1,
					100000 * UNITS,
					insufficient_asset_2,
					100000 * UNITS,
				));

				let trades = vec![Trade {
					pool: PoolType::XYK,
					asset_in: insufficient_asset_1,
					asset_out: insufficient_asset_2,
				}];

				//Act
				let amount_to_sell = 10 * UNITS;
				assert_ok!(Currencies::deposit(insufficient_asset_1, &ALICE.into(), amount_to_sell,));
				let ed = InsufficientEDinHDX::get();
				let extra_ed_charge = UNITS / 10;
				assert_balance!(ALICE.into(), HDX, 1000 * UNITS - ed);

				assert_ok!(Router::sell(
					hydradx_runtime::RuntimeOrigin::signed(ALICE.into()),
					insufficient_asset_1,
					insufficient_asset_2,
					amount_to_sell,
					0,
					trades.try_into().unwrap()
				),);

				//ED for insufficient_asset_1 is refunded, but ED for insufficient_asset_2 is charged plus extra 10%
				assert_balance!(ALICE.into(), HDX, 1000 * UNITS - 1 * ed - extra_ed_charge);

				TransactionOutcome::Commit(DispatchResult::Ok(()))
			});
		});
	}

	#[test]
	fn buy_should_work_with_only_insufficient_assets() {
		TestNet::reset();

		Hydra::execute_with(|| {
			let _ = with_transaction(|| {
				//Arrange
				let name = b"INSUF1".to_vec();
				let insufficient_asset1 = AssetRegistry::register_insufficient_asset(
					None,
					Some(name.try_into().unwrap()),
					AssetKind::External,
					Some(1_000),
					None,
					None,
					None,
					None,
				)
				.unwrap();

				let name = b"INSUF2".to_vec();
				let insufficient_asset2 = AssetRegistry::register_insufficient_asset(
					None,
					Some(name.try_into().unwrap()),
					AssetKind::External,
					Some(1_000),
					None,
					None,
					None,
					None,
				)
				.unwrap();

				let name = b"INSUF3".to_vec();
				let insufficient_asset3 = AssetRegistry::register_insufficient_asset(
					None,
					Some(name.try_into().unwrap()),
					AssetKind::External,
					Some(1_000),
					None,
					None,
					None,
					None,
				)
				.unwrap();

				let name = b"INSUF4".to_vec();
				let insufficient_asset4 = AssetRegistry::register_insufficient_asset(
					None,
					Some(name.try_into().unwrap()),
					AssetKind::External,
					Some(1_000),
					None,
					None,
					None,
					None,
				)
				.unwrap();

				assert_ok!(Currencies::deposit(insufficient_asset1, &DAVE.into(), 100000 * UNITS,));
				assert_ok!(Currencies::deposit(insufficient_asset2, &DAVE.into(), 100000 * UNITS,));
				assert_ok!(Currencies::deposit(insufficient_asset3, &DAVE.into(), 100000 * UNITS,));
				assert_ok!(Currencies::deposit(insufficient_asset4, &DAVE.into(), 100000 * UNITS,));

				assert_ok!(XYK::create_pool(
					RuntimeOrigin::signed(DAVE.into()),
					insufficient_asset1,
					10000 * UNITS,
					insufficient_asset2,
					10000 * UNITS,
				));

				assert_ok!(XYK::create_pool(
					RuntimeOrigin::signed(DAVE.into()),
					insufficient_asset2,
					10000 * UNITS,
					insufficient_asset3,
					10000 * UNITS,
				));

				assert_ok!(XYK::create_pool(
					RuntimeOrigin::signed(DAVE.into()),
					insufficient_asset3,
					10000 * UNITS,
					insufficient_asset4,
					10000 * UNITS,
				));

				let trades = vec![
					Trade {
						pool: PoolType::XYK,
						asset_in: insufficient_asset1,
						asset_out: insufficient_asset2,
					},
					Trade {
						pool: PoolType::XYK,
						asset_in: insufficient_asset2,
						asset_out: insufficient_asset3,
					},
					Trade {
						pool: PoolType::XYK,
						asset_in: insufficient_asset3,
						asset_out: insufficient_asset4,
					},
				];

				assert_ok!(Currencies::deposit(insufficient_asset1, &ALICE.into(), 1500 * UNITS,));

				let ed = InsufficientEDinHDX::get();
				assert_balance!(ALICE.into(), HDX, 1000 * UNITS - ed);

				let amount_to_buy = 20 * UNITS;
				assert_ok!(Router::buy(
					hydradx_runtime::RuntimeOrigin::signed(ALICE.into()),
					insufficient_asset1,
					insufficient_asset4,
					amount_to_buy,
					u128::MAX,
					trades.try_into().unwrap()
				));

				assert_balance!(ALICE.into(), HDX, 1000 * UNITS - 2 * ed);

				TransactionOutcome::Commit(DispatchResult::Ok(()))
			});
		});
	}

	#[test]
	fn sell_should_pass_when_ed_refund_after_selling_all_shitcoin() {
		TestNet::reset();

		Hydra::execute_with(|| {
			let _ = with_transaction(|| {
				//Arrange
				let name = b"SHITCO".to_vec();
				let shitcoin = AssetRegistry::register_insufficient_asset(
					None,
					Some(name.try_into().unwrap()),
					AssetKind::External,
					Some(1_000),
					None,
					None,
					None,
					None,
				)
				.unwrap();

				assert_ok!(Currencies::deposit(shitcoin, &DAVE.into(), 11000000 * UNITS,));
				assert_ok!(Currencies::update_balance(
					hydradx_runtime::RuntimeOrigin::root(),
					DAVE.into(),
					DAI,
					10000000 * UNITS as i128,
				));

				assert_ok!(XYK::create_pool(
					RuntimeOrigin::signed(DAVE.into()),
					DAI,
					10000000 * UNITS,
					shitcoin,
					10000000 * UNITS,
				));

				init_omnipool();

				let trades = vec![
					Trade {
						pool: PoolType::XYK,
						asset_in: shitcoin,
						asset_out: DAI,
					},
					Trade {
						pool: PoolType::Omnipool,
						asset_in: DAI,
						asset_out: HDX,
					},
				];

				//Act
				assert_ok!(Currencies::deposit(shitcoin, &ALICE.into(), 127_733_235_715_547_000));
				let amount_to_sell = 127_733_235_715_547_000;
				assert_ok!(Router::sell(
					hydradx_runtime::RuntimeOrigin::signed(ALICE.into()),
					shitcoin,
					HDX,
					amount_to_sell,
					0,
					trades.try_into().unwrap()
				));

				TransactionOutcome::Commit(DispatchResult::Ok(()))
			});
		});
	}

	#[test]
	fn sell_should_pass_when_ed_refund_happens_in_intermediare_trade() {
		TestNet::reset();

		Hydra::execute_with(|| {
			let _ = with_transaction(|| {
				//Arrange
				let name = b"SHITCO".to_vec();
				let shitcoin = AssetRegistry::register_insufficient_asset(
					None,
					Some(name.try_into().unwrap()),
					AssetKind::External,
					Some(1_000),
					None,
					None,
					None,
					None,
				)
				.unwrap();

				assert_ok!(Currencies::deposit(shitcoin, &DAVE.into(), 11000 * UNITS,));
				assert_ok!(Currencies::update_balance(
					hydradx_runtime::RuntimeOrigin::root(),
					DAVE.into(),
					HDX,
					10000 * UNITS as i128,
				));

				assert_ok!(XYK::create_pool(
					RuntimeOrigin::signed(DAVE.into()),
					shitcoin,
					10000 * UNITS,
					HDX,
					10000 * UNITS,
				));

				init_omnipool();

				assert_ok!(Currencies::update_balance(
					hydradx_runtime::RuntimeOrigin::root(),
					Omnipool::protocol_account(),
					shitcoin,
					6000 * UNITS as i128,
				));

				assert_ok!(hydradx_runtime::Omnipool::add_token(
					hydradx_runtime::RuntimeOrigin::root(),
					shitcoin,
					FixedU128::from_rational(1, 2),
					Permill::from_percent(1),
					AccountId::from(BOB),
				));

				assert_ok!(Currencies::update_balance(
					hydradx_runtime::RuntimeOrigin::root(),
					Omnipool::protocol_account(),
					BTC,
					6000 * UNITS as i128,
				));

				assert_ok!(hydradx_runtime::Omnipool::add_token(
					hydradx_runtime::RuntimeOrigin::root(),
					BTC,
					FixedU128::from_rational(1, 3),
					Permill::from_percent(1),
					AccountId::from(BOB),
				));

				assert_ok!(Currencies::update_balance(
					hydradx_runtime::RuntimeOrigin::root(),
					Omnipool::protocol_account(),
					ETH,
					6000 * UNITS as i128,
				));

				assert_ok!(hydradx_runtime::Omnipool::add_token(
					hydradx_runtime::RuntimeOrigin::root(),
					ETH,
					FixedU128::from_rational(1, 3),
					Permill::from_percent(1),
					AccountId::from(BOB),
				));

				let trades = vec![
					Trade {
						pool: PoolType::Omnipool,
						asset_in: ETH,
						asset_out: shitcoin,
					},
					Trade {
						pool: PoolType::XYK,
						asset_in: shitcoin,
						asset_out: HDX,
					},
					Trade {
						pool: PoolType::Omnipool,
						asset_in: HDX,
						asset_out: BTC,
					},
				];

				//Act
				//let amount_to_buy = 127_733_235_715_547;
				assert_ok!(Currencies::update_balance(
					hydradx_runtime::RuntimeOrigin::root(),
					ALICE.into(),
					ETH,
					6000 * UNITS as i128,
				));
				//assert_ok!(Currencies::deposit(DAI, &ALICE.into(), 100000 * UNITS));
				assert_ok!(Router::buy(
					hydradx_runtime::RuntimeOrigin::signed(ALICE.into()),
					ETH,
					BTC,
					UNITS,
					u128::MAX,
					trades.try_into().unwrap()
				));

				TransactionOutcome::Commit(DispatchResult::Ok(()))
			});
		});
	}

	#[test]
	fn sell_should_work_when_receiving_shitcoin() {
		TestNet::reset();

		Hydra::execute_with(|| {
			let _ = with_transaction(|| {
				//Arrange
				let name = b"SHITC1".to_vec();
				let shitcoin = AssetRegistry::register_insufficient_asset(
					None,
					Some(name.try_into().unwrap()),
					AssetKind::External,
					Some(1_000),
					None,
					None,
					None,
					None,
				)
				.unwrap();

				assert_ok!(Currencies::deposit(shitcoin, &DAVE.into(), 100000 * UNITS,));
				assert_ok!(Currencies::update_balance(
					hydradx_runtime::RuntimeOrigin::root(),
					DAVE.into(),
					HDX,
					100000 * UNITS as i128,
				));

				assert_ok!(XYK::create_pool(
					RuntimeOrigin::signed(DAVE.into()),
					HDX,
					100000 * UNITS,
					shitcoin,
					100000 * UNITS,
				));

				let trades = vec![Trade {
					pool: PoolType::XYK,
					asset_in: HDX,
					asset_out: shitcoin,
				}];

				//Act
				let amount_to_sell = ALICE_INITIAL_NATIVE_BALANCE - 20 * UNITS;
				assert_ok!(Router::sell(
					hydradx_runtime::RuntimeOrigin::signed(ALICE.into()),
					HDX,
					shitcoin,
					amount_to_sell,
					0,
					trades.try_into().unwrap()
				));

				TransactionOutcome::Commit(DispatchResult::Ok(()))
			});
		});
	}

	#[test]
	fn sell_should_work_when_user_has_left_less_than_existential_in_native() {
		TestNet::reset();

		Hydra::execute_with(|| {
			//Arrange
			init_omnipool();

			assert_ok!(Currencies::update_balance(
				hydradx_runtime::RuntimeOrigin::root(),
				ALICE.into(),
				HDX,
				2 * UNITS as i128,
			));

			let trades = vec![Trade {
				pool: PoolType::Omnipool,
				asset_in: HDX,
				asset_out: DAI,
			}];

			//Act and assert
			let amount_to_sell = ALICE_INITIAL_NATIVE_BALANCE;
			assert_ok!(Router::sell(
				hydradx_runtime::RuntimeOrigin::signed(ALICE.into()),
				HDX,
				DAI,
				amount_to_sell,
				0,
				trades.try_into().unwrap()
			));

			//Assert
			assert_eq!(
				hydradx_runtime::Currencies::free_balance(HDX, &AccountId::from(ALICE)),
				2 * UNITS
			);
		});
	}

	#[test]
	fn sell_should_work_when_account_providers_increases_during_trade() {
		TestNet::reset();

		Hydra::execute_with(|| {
			//Arrange
			let _ = with_transaction(|| {
				let (pool_id, stable_asset_1, _stable_asset_2) = init_stableswap().unwrap();
				init_omnipool();

				assert_ok!(Currencies::update_balance(
					hydradx_runtime::RuntimeOrigin::root(),
					Omnipool::protocol_account(),
					pool_id,
					60000 * UNITS as i128,
				));

				assert_ok!(hydradx_runtime::Omnipool::add_token(
					hydradx_runtime::RuntimeOrigin::root(),
					pool_id,
					FixedU128::from_rational(1, 2),
					Permill::from_percent(1),
					AccountId::from(BOB),
				));
				assert_ok!(Currencies::update_balance(
					hydradx_runtime::RuntimeOrigin::root(),
					ALICE.into(),
					HDX,
					2 * UNITS as i128,
				));

				let trades = vec![
					Trade {
						pool: PoolType::Omnipool,
						asset_in: HDX,
						asset_out: pool_id,
					},
					Trade {
						pool: PoolType::Stableswap(pool_id),
						asset_in: pool_id,
						asset_out: stable_asset_1,
					},
				];

				//We need to do this because this setup leads to different behaviour of reducable_balance in the post balance check in router
				hydradx_runtime::System::inc_consumers(&AccountId::from(ALICE)).unwrap();
				let acc = hydradx_runtime::System::account(AccountId::from(ALICE));
				assert_eq!(acc.consumers, 1);
				hydradx_runtime::System::dec_providers(&AccountId::from(ALICE)).unwrap();
				hydradx_runtime::System::dec_providers(&AccountId::from(ALICE)).unwrap();
				hydradx_runtime::System::dec_providers(&AccountId::from(ALICE)).unwrap();
				let acc = hydradx_runtime::System::account(AccountId::from(ALICE));
				assert_eq!(acc.providers, 1);

				//Act and assert
				let amount_to_sell = ALICE_INITIAL_NATIVE_BALANCE;
				assert_ok!(Router::sell(
					hydradx_runtime::RuntimeOrigin::signed(ALICE.into()),
					HDX,
					stable_asset_1,
					amount_to_sell,
					0,
					trades.try_into().unwrap()
				));

				//Assert
				assert_eq!(
					hydradx_runtime::Currencies::free_balance(HDX, &AccountId::from(ALICE)),
					2 * UNITS
				);

				TransactionOutcome::Commit(DispatchResult::Ok(()))
			});
		});
	}

	#[test]
	fn sell_should_work_with_selling_nonnaitve_when_account_providers_increases_during_trade() {
		TestNet::reset();

		Hydra::execute_with(|| {
			//Arrange
			let _ = with_transaction(|| {
				let (pool_id, stable_asset_1, _stable_asset_2) = init_stableswap().unwrap();
				init_omnipool();

				assert_ok!(Currencies::update_balance(
					hydradx_runtime::RuntimeOrigin::root(),
					Omnipool::protocol_account(),
					pool_id,
					60000 * UNITS as i128,
				));

				assert_ok!(hydradx_runtime::Omnipool::add_token(
					hydradx_runtime::RuntimeOrigin::root(),
					pool_id,
					FixedU128::from_rational(1, 2),
					Permill::from_percent(1),
					AccountId::from(BOB),
				));
				assert_ok!(Currencies::update_balance(
					hydradx_runtime::RuntimeOrigin::root(),
					ALICE.into(),
					DAI,
					2 * UNITS as i128,
				));

				let trades = vec![
					Trade {
						pool: PoolType::Omnipool,
						asset_in: DAI,
						asset_out: pool_id,
					},
					Trade {
						pool: PoolType::Stableswap(pool_id),
						asset_in: pool_id,
						asset_out: stable_asset_1,
					},
				];

				//We need to do this because this setup leads to different behaviour of reducable_balance in the post balance check in router
				hydradx_runtime::System::inc_consumers(&AccountId::from(ALICE)).unwrap();
				let acc = hydradx_runtime::System::account(AccountId::from(ALICE));
				assert_eq!(acc.consumers, 1);
				hydradx_runtime::System::dec_providers(&AccountId::from(ALICE)).unwrap();
				hydradx_runtime::System::dec_providers(&AccountId::from(ALICE)).unwrap();
				hydradx_runtime::System::dec_providers(&AccountId::from(ALICE)).unwrap();
				let acc = hydradx_runtime::System::account(AccountId::from(ALICE));
				assert_eq!(acc.providers, 1);

				//Act and assert
				let amount_to_sell = ALICE_INITIAL_DAI_BALANCE;
				assert_ok!(Router::sell(
					hydradx_runtime::RuntimeOrigin::signed(ALICE.into()),
					DAI,
					stable_asset_1,
					amount_to_sell,
					0,
					trades.try_into().unwrap()
				));

				//Assert
				assert_eq!(
					hydradx_runtime::Currencies::free_balance(DAI, &AccountId::from(ALICE)),
					2 * UNITS
				);

				TransactionOutcome::Commit(DispatchResult::Ok(()))
			});
		});
	}

	#[test]
	fn sell_hub_asset_should_work_when_route_contains_single_trade() {
		TestNet::reset();

		Hydra::execute_with(|| {
			//Arrange
			init_omnipool();

			let amount_to_sell = 10 * UNITS;
			let limit = 0;
			let trades = vec![Trade {
				pool: PoolType::Omnipool,
				asset_in: LRNA,
				asset_out: DAI,
			}];

			//Act
			assert_ok!(Router::sell(
				RuntimeOrigin::signed(BOB.into()),
				LRNA,
				DAI,
				amount_to_sell,
				limit,
				trades.try_into().unwrap()
			));

			//Assert
			let amount_out = 220907079646017699114;

			assert_balance!(BOB.into(), LRNA, 1_000 * UNITS - amount_to_sell);
			assert_balance!(BOB.into(), DAI, BOB_INITIAL_DAI_BALANCE + amount_out);

			expect_hydra_last_events(vec![pallet_route_executor::Event::Executed {
				asset_in: LRNA,
				asset_out: DAI,
				amount_in: amount_to_sell,
				amount_out,
				event_id: 0,
			}
			.into()]);
		});
	}

	#[test]
	fn direct_sell_should_yield_the_same_result_as_router() {
		TestNet::reset();

		let amount_to_sell = 10 * UNITS;
		let limit = 0;
		let amount_out = 266461932256168358;

		Hydra::execute_with(|| {
			//Arrange
			init_omnipool();

			let trades = vec![Trade {
				pool: PoolType::Omnipool,
				asset_in: HDX,
				asset_out: DAI,
			}];

			//Act
			assert_ok!(Router::sell(
				RuntimeOrigin::signed(BOB.into()),
				HDX,
				DAI,
				amount_to_sell,
				limit,
				trades.try_into().unwrap()
			));

			//Assert

			assert_balance!(BOB.into(), HDX, BOB_INITIAL_NATIVE_BALANCE - amount_to_sell);
			assert_balance!(BOB.into(), DAI, BOB_INITIAL_DAI_BALANCE + amount_out);

<<<<<<< HEAD
			expect_hydra_last_events(vec![
				pallet_broadcast::Event::Swapped2 {
					swapper: BOB.into(),
					filler: Omnipool::protocol_account(),
					filler_type: pallet_broadcast::types::Filler::Omnipool,
					operation: pallet_broadcast::types::TradeOperation::ExactIn,
					inputs: vec![Asset::new(HDX, amount_to_sell)],
					outputs: vec![Asset::new(LRNA, 12014871681)],
					fees: vec![
						Fee::new(LRNA, 3003717, Destination::Burned),
						Fee::new(LRNA, 3003718, Destination::Account(Treasury::account_id())),
					],
					operation_stack: vec![ExecutionType::Router(0), ExecutionType::Omnipool(1)],
				}
				.into(),
				pallet_broadcast::Event::Swapped2 {
					swapper: BOB.into(),
					filler: Omnipool::protocol_account(),
					filler_type: pallet_broadcast::types::Filler::Omnipool,
					operation: pallet_broadcast::types::TradeOperation::ExactIn,
					inputs: vec![Asset::new(LRNA, 12_008_864_246)],
					outputs: vec![Asset::new(DAI, amount_out)],
					fees: vec![Fee::new(
						DAI,
						400293338391841,
						Destination::Account(Omnipool::protocol_account()),
					)],
					operation_stack: vec![ExecutionType::Router(0), ExecutionType::Omnipool(1)],
				}
				.into(),
				pallet_route_executor::Event::Executed {
					asset_in: HDX,
					asset_out: DAI,
					amount_in: amount_to_sell,
					amount_out,
					event_id: 0,
				}
				.into(),
			]);
=======
			let swapped_events = get_last_swapped_events();

			pretty_assertions::assert_eq!(
				swapped_events,
				vec![
					pallet_broadcast::Event::Swapped {
						swapper: BOB.into(),
						filler: Omnipool::protocol_account(),
						filler_type: pallet_broadcast::types::Filler::Omnipool,
						operation: pallet_broadcast::types::TradeOperation::ExactIn,
						inputs: vec![Asset::new(HDX, amount_to_sell)],
						outputs: vec![Asset::new(LRNA, 12014871681)],
						fees: vec![
							Fee::new(LRNA, 3003717, Destination::Burned),
							Fee::new(LRNA, 3003718, Destination::Account(Treasury::account_id())),
						],
						operation_stack: vec![ExecutionType::Router(0), ExecutionType::Omnipool(1)],
					},
					pallet_broadcast::Event::Swapped {
						swapper: BOB.into(),
						filler: Omnipool::protocol_account(),
						filler_type: pallet_broadcast::types::Filler::Omnipool,
						operation: pallet_broadcast::types::TradeOperation::ExactIn,
						inputs: vec![Asset::new(LRNA, 12_008_864_246)],
						outputs: vec![Asset::new(DAI, amount_out)],
						fees: vec![Fee::new(
							DAI,
							400293338391841,
							Destination::Account(Omnipool::protocol_account()),
						)],
						operation_stack: vec![ExecutionType::Router(0), ExecutionType::Omnipool(1)],
					}
				]
			);
>>>>>>> df469e68
		});

		TestNet::reset();

		Hydra::execute_with(|| {
			//Arrange
			init_omnipool();

			//Act
			assert_ok!(Omnipool::sell(
				RuntimeOrigin::signed(BOB.into()),
				HDX,
				DAI,
				amount_to_sell,
				limit,
			));

			//Assert
			expect_hydra_last_events(vec![
				pallet_omnipool::Event::SellExecuted {
					who: BOB.into(),
					asset_in: HDX,
					asset_out: DAI,
					amount_in: amount_to_sell,
					amount_out,
					hub_amount_in: 12014871681,
					hub_amount_out: 12026877638,
					asset_fee_amount: 400293338391841,
					protocol_fee_amount: 6_007_435,
				}
				.into(),
				pallet_broadcast::Event::Swapped2 {
					swapper: BOB.into(),
					filler: Omnipool::protocol_account(),
					filler_type: pallet_broadcast::types::Filler::Omnipool,
					operation: pallet_broadcast::types::TradeOperation::ExactIn,
					inputs: vec![Asset::new(HDX, amount_to_sell)],
					outputs: vec![Asset::new(LRNA, 12_014_871_681)],
					fees: vec![
						Fee::new(LRNA, 3003717, Destination::Burned),
						Fee::new(LRNA, 3003718, Destination::Account(Treasury::account_id())),
					],

					operation_stack: vec![ExecutionType::Omnipool(0)],
				}
				.into(),
				pallet_broadcast::Event::Swapped2 {
					swapper: BOB.into(),
					filler: Omnipool::protocol_account(),
					filler_type: pallet_broadcast::types::Filler::Omnipool,
					operation: pallet_broadcast::types::TradeOperation::ExactIn,
					inputs: vec![Asset::new(LRNA, 12_008_864_246)],
					outputs: vec![Asset::new(DAI, amount_out)],
					fees: vec![Fee::new(
						DAI,
						400293338391841,
						Destination::Account(Omnipool::protocol_account()),
					)],
					operation_stack: vec![ExecutionType::Omnipool(0)],
				}
				.into(),
			]);

			assert_balance!(BOB.into(), HDX, BOB_INITIAL_NATIVE_BALANCE - amount_to_sell);
			assert_balance!(BOB.into(), DAI, BOB_INITIAL_DAI_BALANCE + amount_out);
		});
	}

	#[test]
	fn buy_should_work_when_route_contains_single_trade() {
		TestNet::reset();

		Hydra::execute_with(|| {
			//Arrange
			init_omnipool();

			let amount_to_buy = UNITS * 100000;
			let limit = 100 * UNITS;
			let trades = vec![Trade {
				pool: PoolType::Omnipool,
				asset_in: HDX,
				asset_out: DAI,
			}];

			//Act
			assert_ok!(Router::buy(
				RuntimeOrigin::signed(BOB.into()),
				HDX,
				DAI,
				amount_to_buy,
				limit,
				trades.try_into().unwrap()
			));

			//Assert
			let amount_in = 3752843738106;

			assert_balance!(BOB.into(), HDX, BOB_INITIAL_NATIVE_BALANCE - amount_in);
			assert_balance!(BOB.into(), DAI, BOB_INITIAL_DAI_BALANCE + amount_to_buy);

			expect_hydra_last_events(vec![pallet_route_executor::Event::Executed {
				asset_in: HDX,
				asset_out: DAI,
				amount_in,
				amount_out: amount_to_buy,
				event_id: 0,
			}
			.into()]);
		});
	}

	#[test]
	fn buy_should_work_when_after_trade_reamining_balance_is_less_than_existential_deposit() {
		TestNet::reset();

		Hydra::execute_with(|| {
			//Arrange
			init_omnipool();

			let amount_to_buy = 26559360000000000000u128;

			let limit = ALICE_INITIAL_NATIVE_BALANCE;
			let trades = vec![Trade {
				pool: PoolType::Omnipool,
				asset_in: HDX,
				asset_out: DAI,
			}];

			//Act
			assert_ok!(Router::buy(
				RuntimeOrigin::signed(BOB.into()),
				HDX,
				DAI,
				amount_to_buy,
				limit,
				trades.try_into().unwrap()
			));

			//Assert
			assert_balance!(BOB.into(), DAI, BOB_INITIAL_DAI_BALANCE + amount_to_buy);
		});
	}

	#[test]
	fn buy_hub_asset_should_not_work() {
		TestNet::reset();

		Hydra::execute_with(|| {
			//Arrange
			init_omnipool();

			let amount_to_buy = UNITS;
			let limit = 100 * UNITS;
			let trades = vec![Trade {
				pool: PoolType::Omnipool,
				asset_in: HDX,
				asset_out: LRNA,
			}];

			//Act & Assert
			assert_noop!(
				Router::buy(
					RuntimeOrigin::signed(BOB.into()),
					HDX,
					LRNA,
					amount_to_buy,
					limit,
					trades.try_into().unwrap()
				),
				pallet_omnipool::Error::<Runtime>::NotAllowed
			);
		});
	}

	#[test]
	fn direct_buy_should_yield_the_same_result_as_router() {
		TestNet::reset();

		let amount_to_buy = UNITS * 100000;
		let limit = 100 * UNITS;
		let amount_in = 3752843738106;

		Hydra::execute_with(|| {
			//Arrange
			init_omnipool();

			let trades = vec![Trade {
				pool: PoolType::Omnipool,
				asset_in: HDX,
				asset_out: DAI,
			}];

			//Act
			assert_ok!(Router::buy(
				RuntimeOrigin::signed(BOB.into()),
				HDX,
				DAI,
				amount_to_buy,
				limit,
				trades.try_into().unwrap()
			));

			//Assert
			assert_balance!(BOB.into(), HDX, BOB_INITIAL_NATIVE_BALANCE - amount_in);
			assert_balance!(BOB.into(), DAI, BOB_INITIAL_DAI_BALANCE + amount_to_buy);

<<<<<<< HEAD
			expect_hydra_last_events(vec![
				pallet_broadcast::Event::Swapped2 {
					swapper: BOB.into(),
					filler: Omnipool::protocol_account(),
					filler_type: pallet_broadcast::types::Filler::Omnipool,
					operation: pallet_broadcast::types::TradeOperation::ExactOut,
					inputs: vec![Asset::new(HDX, amount_in)],
					outputs: vec![Asset::new(LRNA, 45090)],
					fees: vec![
						Fee::new(LRNA, 11, Destination::Burned),
						Fee::new(LRNA, 11, Destination::Account(Treasury::account_id())),
					],
					operation_stack: vec![ExecutionType::Router(0), ExecutionType::Omnipool(1)],
				}
				.into(),
				pallet_broadcast::Event::Swapped2 {
					swapper: BOB.into(),
					filler: Omnipool::protocol_account(),
					filler_type: pallet_broadcast::types::Filler::Omnipool,
					operation: pallet_broadcast::types::TradeOperation::ExactOut,
					inputs: vec![Asset::new(LRNA, 45068)],
					outputs: vec![Asset::new(DAI, amount_to_buy)],
					fees: vec![Fee::new(
						DAI,
						1502253381,
						Destination::Account(Omnipool::protocol_account()),
					)],
					operation_stack: vec![ExecutionType::Router(0), ExecutionType::Omnipool(1)],
				}
				.into(),
				pallet_route_executor::Event::Executed {
					asset_in: HDX,
					asset_out: DAI,
					amount_in,
					amount_out: amount_to_buy,
					event_id: 0,
				}
				.into(),
			]);
=======
			let last_swapped_events = get_last_swapped_events();
			pretty_assertions::assert_eq!(
				last_swapped_events,
				vec![
					pallet_broadcast::Event::Swapped {
						swapper: BOB.into(),
						filler: Omnipool::protocol_account(),
						filler_type: pallet_broadcast::types::Filler::Omnipool,
						operation: pallet_broadcast::types::TradeOperation::ExactOut,
						inputs: vec![Asset::new(HDX, amount_in)],
						outputs: vec![Asset::new(LRNA, 4509023679)],
						fees: vec![
							Fee::new(LRNA, 1127255, Destination::Burned),
							Fee::new(LRNA, 1127256, Destination::Account(Treasury::account_id())),
						],
						operation_stack: vec![ExecutionType::Router(0), ExecutionType::Omnipool(1)],
					},
					pallet_broadcast::Event::Swapped {
						swapper: BOB.into(),
						filler: Omnipool::protocol_account(),
						filler_type: pallet_broadcast::types::Filler::Omnipool,
						operation: pallet_broadcast::types::TradeOperation::ExactOut,
						inputs: vec![Asset::new(LRNA, 4506769168)],
						outputs: vec![Asset::new(DAI, amount_to_buy)],
						fees: vec![Fee::new(
							DAI,
							150225338007011,
							Destination::Account(Omnipool::protocol_account()),
						)],
						operation_stack: vec![ExecutionType::Router(0), ExecutionType::Omnipool(1)],
					}
				]
			);
>>>>>>> df469e68
		});

		TestNet::reset();

		Hydra::execute_with(|| {
			//Arrange
			init_omnipool();

			//Act
			assert_ok!(Omnipool::buy(
				RuntimeOrigin::signed(BOB.into()),
				DAI,
				HDX,
				amount_to_buy,
				limit,
			));

			//Assert
			expect_hydra_last_events(vec![
				pallet_omnipool::Event::BuyExecuted {
					who: BOB.into(),
					asset_in: HDX,
					asset_out: DAI,
					amount_in,
					amount_out: amount_to_buy,
					hub_amount_in: 4509023679,
					hub_amount_out: 4513529335,
					asset_fee_amount: 150225338007011,
					protocol_fee_amount: 2254511,
				}
				.into(),
				pallet_broadcast::Event::Swapped2 {
					swapper: BOB.into(),
					filler: Omnipool::protocol_account(),
					filler_type: pallet_broadcast::types::Filler::Omnipool,
					operation: pallet_broadcast::types::TradeOperation::ExactOut,
					inputs: vec![Asset::new(HDX, amount_in)],
					outputs: vec![Asset::new(LRNA, 4509023679)],
					fees: vec![
						Fee::new(LRNA, 1127255, Destination::Burned),
						Fee::new(LRNA, 1127256, Destination::Account(Treasury::account_id())),
					],
					operation_stack: vec![ExecutionType::Omnipool(0)],
				}
				.into(),
				pallet_broadcast::Event::Swapped2 {
					swapper: BOB.into(),
					filler: Omnipool::protocol_account(),
					filler_type: pallet_broadcast::types::Filler::Omnipool,
					operation: pallet_broadcast::types::TradeOperation::ExactOut,
					inputs: vec![Asset::new(LRNA, 4506769168)],
					outputs: vec![Asset::new(DAI, amount_to_buy)],
					fees: vec![Fee::new(
						DAI,
						150225338007011,
						Destination::Account(Omnipool::protocol_account()),
					)],
					operation_stack: vec![ExecutionType::Omnipool(0)],
				}
				.into(),
			]);

			assert_balance!(BOB.into(), HDX, BOB_INITIAL_NATIVE_BALANCE - amount_in);
			assert_balance!(BOB.into(), DAI, BOB_INITIAL_DAI_BALANCE + amount_to_buy);
		});
	}

	#[test]
	fn trade_should_fail_when_asset_is_not_in_omnipool() {
		TestNet::reset();

		Hydra::execute_with(|| {
			//Arrange
			init_omnipool();

			let amount_to_sell = 10 * UNITS;
			let limit = 0;
			let trades = vec![Trade {
				pool: PoolType::Omnipool,
				asset_in: DAI,
				asset_out: ACA,
			}];

			//Act & Assert
			assert_noop!(
				Router::sell(
					RuntimeOrigin::signed(BOB.into()),
					DAI,
					ACA,
					amount_to_sell,
					limit,
					trades.try_into().unwrap()
				),
				pallet_omnipool::Error::<Runtime>::AssetNotFound
			);
		});
	}
}

mod lbp_router_tests {
	use super::*;
	use crate::assert_balance;
	use pallet_broadcast::types::{Asset, Destination, Fee};

	//TODO: Make LBP work with Router: https://github.com/galacticcouncil/hydration-node/issues/1059
	#[ignore]
	#[test]
	fn sell_should_work_when_route_contains_single_trade() {
		TestNet::reset();

		Hydra::execute_with(|| {
			//Arrange
			create_lbp_pool(HDX, DAI);
			start_lbp_campaign();

			let amount_to_sell = 10 * UNITS;
			let limit = 0;
			let trades = vec![Trade {
				pool: PoolType::LBP,
				asset_in: HDX,
				asset_out: DAI,
			}];

			//Act
			assert_ok!(Router::sell(
				RuntimeOrigin::signed(BOB.into()),
				HDX,
				DAI,
				amount_to_sell,
				limit,
				trades.try_into().unwrap()
			));

			//Assert
			let amount_out = 5_304_848_794_461;

			assert_balance!(BOB.into(), HDX, BOB_INITIAL_NATIVE_BALANCE - amount_to_sell);
			assert_balance!(BOB.into(), DAI, BOB_INITIAL_DAI_BALANCE + amount_out);

			expect_hydra_last_events(vec![pallet_route_executor::Event::Executed {
				asset_in: HDX,
				asset_out: DAI,
				amount_in: amount_to_sell,
				amount_out,
				event_id: 0,
			}
			.into()]);
		});
	}

	#[test]
	fn sell_should_work_when_selling_distributed_asset_in_a_single_trade() {
		TestNet::reset();

		Hydra::execute_with(|| {
			//Arrange
			create_lbp_pool(HDX, DAI);
			start_lbp_campaign();

			let amount_to_sell = 10 * UNITS;
			let limit = 0;
			let trades = vec![Trade {
				pool: PoolType::LBP,
				asset_in: DAI,
				asset_out: HDX,
			}];

			//Act
			assert_ok!(Router::sell(
				RuntimeOrigin::signed(BOB.into()),
				DAI,
				HDX,
				amount_to_sell,
				limit,
				trades.try_into().unwrap()
			));

			//Assert
			let amount_out = 15_853_064_919_440;

			assert_balance!(BOB.into(), DAI, BOB_INITIAL_DAI_BALANCE - amount_to_sell);
			assert_balance!(BOB.into(), HDX, BOB_INITIAL_NATIVE_BALANCE + amount_out);

			expect_hydra_last_events(vec![pallet_route_executor::Event::Executed {
				asset_in: DAI,
				asset_out: HDX,
				amount_in: amount_to_sell,
				amount_out,
				event_id: 0,
			}
			.into()]);
		});
	}

	//TODO: Make LBP work with Router: https://github.com/galacticcouncil/hydration-node/issues/1059
	#[ignore]
	#[test]
	fn sell_should_work_when_route_contains_double_trades_with_selling_accumulated_assets() {
		TestNet::reset();

		Hydra::execute_with(|| {
			//Arrange
			create_lbp_pool(HDX, DAI);
			create_lbp_pool(DAI, DOT);
			start_lbp_campaign();

			let amount_to_sell = 10 * UNITS;
			let limit = 0;
			let trades = vec![
				Trade {
					pool: PoolType::LBP,
					asset_in: HDX,
					asset_out: DAI,
				},
				Trade {
					pool: PoolType::LBP,
					asset_in: DAI,
					asset_out: DOT,
				},
			];

			//Act
			assert_ok!(Router::sell(
				RuntimeOrigin::signed(BOB.into()),
				HDX,
				DOT,
				amount_to_sell,
				limit,
				trades.try_into().unwrap()
			));

			//Assert
			let amount_out = 2_894_653_623_153;

			assert_balance!(BOB.into(), HDX, BOB_INITIAL_NATIVE_BALANCE - amount_to_sell);
			assert_balance!(BOB.into(), DAI, BOB_INITIAL_DAI_BALANCE);
			assert_balance!(BOB.into(), DOT, amount_out);

			expect_hydra_last_events(vec![pallet_route_executor::Event::Executed {
				asset_in: HDX,
				asset_out: DOT,
				amount_in: amount_to_sell,
				amount_out,
				event_id: 0,
			}
			.into()]);
		});
	}

	#[test]
	fn sell_should_work_when_route_contains_double_trades_with_selling_distributed_assets() {
		TestNet::reset();

		Hydra::execute_with(|| {
			//Arrange
			create_lbp_pool(DAI, HDX);
			create_lbp_pool(DOT, DAI);
			start_lbp_campaign();

			let amount_to_sell = 10 * UNITS;
			let limit = 0;
			let trades = vec![
				Trade {
					pool: PoolType::LBP,
					asset_in: HDX,
					asset_out: DAI,
				},
				Trade {
					pool: PoolType::LBP,
					asset_in: DAI,
					asset_out: DOT,
				},
			];

			//Act
			assert_ok!(Router::sell(
				RuntimeOrigin::signed(BOB.into()),
				HDX,
				DOT,
				amount_to_sell,
				limit,
				trades.try_into().unwrap()
			));

			//Assert
			let amount_out = 23_648_944_192_390;

			assert_balance!(BOB.into(), HDX, BOB_INITIAL_NATIVE_BALANCE - amount_to_sell);
			assert_balance!(BOB.into(), DAI, BOB_INITIAL_DAI_BALANCE);
			assert_balance!(BOB.into(), DOT, amount_out);

			expect_hydra_last_events(vec![pallet_route_executor::Event::Executed {
				asset_in: HDX,
				asset_out: DOT,
				amount_in: amount_to_sell,
				amount_out,
				event_id: 0,
			}
			.into()]);
		});
	}

	//TODO: Make LBP work with Router: https://github.com/galacticcouncil/hydration-node/issues/1059
	#[ignore]
	#[test]
	fn lbp_direct_sell_should_yield_the_same_result_as_router_sell() {
		TestNet::reset();

		let amount_to_sell = 10 * UNITS;
		let limit = 0;
		let received_amount_out = 5_304_848_794_461;

		Hydra::execute_with(|| {
			//Arrange
			create_lbp_pool(HDX, DAI);
			start_lbp_campaign();

			let trades = vec![Trade {
				pool: PoolType::LBP,
				asset_in: HDX,
				asset_out: DAI,
			}];

			//Act
			assert_ok!(Router::sell(
				RuntimeOrigin::signed(BOB.into()),
				HDX,
				DAI,
				amount_to_sell,
				limit,
				trades.try_into().unwrap()
			));

			//Assert
			assert_balance!(BOB.into(), HDX, BOB_INITIAL_NATIVE_BALANCE - amount_to_sell);
			assert_balance!(BOB.into(), DAI, BOB_INITIAL_DAI_BALANCE + received_amount_out);

			let fee = 20000000000;

<<<<<<< HEAD
			expect_hydra_last_events(vec![
				pallet_broadcast::Event::Swapped2 {
=======
			pretty_assertions::assert_eq!(
				*get_last_swapped_events().last().unwrap(),
				pallet_broadcast::Event::<Runtime>::Swapped {
>>>>>>> df469e68
					swapper: BOB.into(),
					filler: LBP::get_pair_id(pallet_lbp::types::AssetPair::new(DAI, HDX)),
					filler_type: pallet_broadcast::types::Filler::LBP,
					operation: pallet_broadcast::types::TradeOperation::ExactIn,
					inputs: vec![Asset::new(HDX, amount_to_sell - fee)],
					outputs: vec![Asset::new(DAI, received_amount_out)],
					fees: vec![Fee::new(
						HDX,
						fee,
						Destination::Account(
							LBP::pool_data(LBP::get_pair_id(pallet_lbp::types::AssetPair::new(HDX, DAI)))
								.unwrap()
								.fee_collector,
						),
					)],
					operation_stack: vec![ExecutionType::Router(0)],
				}
			);
		});

		TestNet::reset();

		Hydra::execute_with(|| {
			//Arrange
			create_lbp_pool(HDX, DAI);
			start_lbp_campaign();

			//Act
			assert_ok!(LBP::sell(
				RuntimeOrigin::signed(BOB.into()),
				HDX,
				DAI,
				amount_to_sell,
				limit
			));

			//Assert
			expect_hydra_last_events(vec![
				pallet_lbp::Event::SellExecuted {
					who: BOB.into(),
					asset_in: HDX,
					asset_out: DAI,
					amount: 9_980_000_000_000,
					sale_price: received_amount_out,
					fee_asset: HDX,
					fee_amount: 20_000_000_000,
				}
				.into(),
				pallet_broadcast::Event::Swapped2 {
					swapper: BOB.into(),
					filler: LBP::get_pair_id(pallet_lbp::types::AssetPair::new(DAI, HDX)),
					filler_type: pallet_broadcast::types::Filler::LBP,
					operation: pallet_broadcast::types::TradeOperation::ExactIn,
					inputs: vec![Asset::new(HDX, 9_980_000_000_000)],
					outputs: vec![Asset::new(DAI, received_amount_out)],
					fees: vec![Fee::new(
						HDX,
						20_000_000_000,
						Destination::Account(
							LBP::pool_data(LBP::get_pair_id(pallet_lbp::types::AssetPair::new(HDX, DAI)))
								.unwrap()
								.fee_collector,
						),
					)],
					operation_stack: vec![],
				}
				.into(),
			]);

			assert_balance!(BOB.into(), HDX, BOB_INITIAL_NATIVE_BALANCE - amount_to_sell);
			assert_balance!(BOB.into(), DAI, BOB_INITIAL_DAI_BALANCE + received_amount_out);
		});
	}

	//TODO: Make LBP work with Router: https://github.com/galacticcouncil/hydration-node/issues/1059
	#[ignore]
	#[test]
	fn buy_should_work_when_when_buying_distributed_asset() {
		TestNet::reset();

		Hydra::execute_with(|| {
			//Arrange
			create_lbp_pool(HDX, DAI);
			start_lbp_campaign();

			let amount_to_buy = 10 * UNITS;
			let limit = 100 * UNITS;
			let trades = vec![Trade {
				pool: PoolType::LBP,
				asset_in: HDX,
				asset_out: DAI,
			}];

			//Act
			assert_ok!(Router::buy(
				RuntimeOrigin::signed(BOB.into()),
				HDX,
				DAI,
				amount_to_buy,
				limit,
				trades.try_into().unwrap()
			));

			//Assert
			let amount_in = 19_944_391_321_918;

			assert_balance!(BOB.into(), HDX, BOB_INITIAL_NATIVE_BALANCE - amount_in);
			assert_balance!(BOB.into(), DAI, BOB_INITIAL_DAI_BALANCE + amount_to_buy);

			expect_hydra_last_events(vec![pallet_route_executor::Event::Executed {
				asset_in: HDX,
				asset_out: DAI,
				amount_in,
				amount_out: amount_to_buy,
				event_id: 0,
			}
			.into()]);
		});
	}

	#[test]
	fn buy_should_work_when_buying_accumulated_asset_in_a_single_trade() {
		TestNet::reset();

		Hydra::execute_with(|| {
			//Arrange
			create_lbp_pool(HDX, DAI);
			start_lbp_campaign();

			let amount_to_buy = 10 * UNITS;
			let limit = 100 * UNITS;
			let trades = vec![Trade {
				pool: PoolType::LBP,
				asset_in: DAI,
				asset_out: HDX,
			}];

			//Act
			assert_ok!(Router::buy(
				RuntimeOrigin::signed(BOB.into()),
				DAI,
				HDX,
				amount_to_buy,
				limit,
				trades.try_into().unwrap()
			));

			//Assert
			let amount_in = 6_045_520_997_664;

			assert_balance!(BOB.into(), HDX, BOB_INITIAL_NATIVE_BALANCE + amount_to_buy);
			assert_balance!(BOB.into(), DAI, BOB_INITIAL_DAI_BALANCE - amount_in);

			expect_hydra_last_events(vec![pallet_route_executor::Event::Executed {
				asset_in: DAI,
				asset_out: HDX,
				amount_in,
				amount_out: amount_to_buy,
				event_id: 0,
			}
			.into()]);
		});
	}

	//TODO: Make LBP work with Router: https://github.com/galacticcouncil/hydration-node/issues/1059
	#[ignore]
	#[test]
	fn buy_should_work_when_having_double_trades_with_buying_distributed_asset() {
		TestNet::reset();

		Hydra::execute_with(|| {
			//Arrange
			create_lbp_pool(HDX, DAI);
			create_lbp_pool(DAI, DOT);
			start_lbp_campaign();

			let amount_to_buy = UNITS;
			let limit = 100 * UNITS;
			let trades = vec![
				Trade {
					pool: PoolType::LBP,
					asset_in: HDX,
					asset_out: DAI,
				},
				Trade {
					pool: PoolType::LBP,
					asset_in: DAI,
					asset_out: DOT,
				},
			];

			//Act
			assert_ok!(Router::buy(
				RuntimeOrigin::signed(BOB.into()),
				HDX,
				DOT,
				amount_to_buy,
				limit,
				trades.try_into().unwrap()
			));

			//Assert
			let amount_in = 3_244_461_218_396;

			assert_balance!(BOB.into(), HDX, BOB_INITIAL_NATIVE_BALANCE - amount_in);
			assert_balance!(BOB.into(), DAI, BOB_INITIAL_DAI_BALANCE);
			assert_balance!(BOB.into(), DOT, amount_to_buy);

			expect_hydra_last_events(vec![pallet_route_executor::Event::Executed {
				asset_in: HDX,
				asset_out: DOT,
				amount_in,
				amount_out: amount_to_buy,
				event_id: 0,
			}
			.into()]);
		});
	}

	//TODO: Make LBP work with Router: https://github.com/galacticcouncil/hydration-node/issues/1059
	#[ignore]
	#[test]
	fn buy_should_work_when_having_double_trades_with_buying_accumulated_asset() {
		TestNet::reset();

		Hydra::execute_with(|| {
			//Arrange
			create_lbp_pool(DAI, HDX);
			create_lbp_pool(DOT, DAI);
			start_lbp_campaign();

			let amount_to_buy = UNITS;
			let limit = 100 * UNITS;
			let trades = vec![
				Trade {
					pool: PoolType::LBP,
					asset_in: HDX,
					asset_out: DAI,
				},
				Trade {
					pool: PoolType::LBP,
					asset_in: DAI,
					asset_out: DOT,
				},
			];

			//Act
			assert_ok!(Router::buy(
				RuntimeOrigin::signed(BOB.into()),
				HDX,
				DOT,
				amount_to_buy,
				limit,
				trades.try_into().unwrap()
			));

			//Assert
			let amount_in = 322_733_757_240;

			assert_balance!(BOB.into(), HDX, BOB_INITIAL_NATIVE_BALANCE - amount_in);
			assert_balance!(BOB.into(), DAI, BOB_INITIAL_DAI_BALANCE);
			assert_balance!(BOB.into(), DOT, amount_to_buy);

			expect_hydra_last_events(vec![pallet_route_executor::Event::Executed {
				asset_in: HDX,
				asset_out: DOT,
				amount_in,
				amount_out: amount_to_buy,
				event_id: 0,
			}
			.into()]);
		});
	}

	//TODO: Make LBP work with Router: https://github.com/galacticcouncil/hydration-node/issues/1059
	#[ignore]
	#[test]
	fn lbp_direct_buy_should_yield_the_same_result_as_router_buy() {
		TestNet::reset();

		let amount_to_buy = 10 * UNITS;
		let limit = 100 * UNITS;
		let spent_amount_in = 19_944_391_321_918;

		Hydra::execute_with(|| {
			//Arrange
			create_lbp_pool(HDX, DAI);
			start_lbp_campaign();

			let trades = vec![Trade {
				pool: PoolType::LBP,
				asset_in: HDX,
				asset_out: DAI,
			}];

			//Act
			assert_ok!(Router::buy(
				RuntimeOrigin::signed(BOB.into()),
				HDX,
				DAI,
				amount_to_buy,
				limit,
				trades.try_into().unwrap()
			));

			//Assert
			assert_balance!(BOB.into(), HDX, BOB_INITIAL_NATIVE_BALANCE - spent_amount_in);
			assert_balance!(BOB.into(), DAI, BOB_INITIAL_DAI_BALANCE + amount_to_buy);

			expect_hydra_last_events(vec![pallet_route_executor::Event::Executed {
				asset_in: HDX,
				asset_out: DAI,
				amount_in: spent_amount_in,
				amount_out: amount_to_buy,
				event_id: 0,
			}
			.into()]);
		});

		TestNet::reset();

		Hydra::execute_with(|| {
			//Arrange
			create_lbp_pool(HDX, DAI);
			start_lbp_campaign();

			//Act
			assert_ok!(LBP::buy(
				RuntimeOrigin::signed(BOB.into()),
				DAI,
				HDX,
				amount_to_buy,
				limit
			));

			//Assert
			assert_balance!(BOB.into(), HDX, BOB_INITIAL_NATIVE_BALANCE - spent_amount_in);
			assert_balance!(BOB.into(), DAI, BOB_INITIAL_DAI_BALANCE + amount_to_buy);
		});
	}

	#[test]
	fn trade_should_fail_when_asset_is_not_in_lbp() {
		TestNet::reset();

		Hydra::execute_with(|| {
			//Arrange
			create_lbp_pool(HDX, DAI);
			start_lbp_campaign();

			let amount_to_sell = 10 * UNITS;
			let limit = 0;
			let trades = vec![Trade {
				pool: PoolType::LBP,
				asset_in: DAI,
				asset_out: ACA,
			}];

			//Act & Assert
			assert_noop!(
				Router::sell(
					RuntimeOrigin::signed(BOB.into()),
					DAI,
					ACA,
					amount_to_sell,
					limit,
					trades.try_into().unwrap()
				),
				pallet_lbp::Error::<Runtime>::PoolNotFound
			);
		});
	}
}

mod xyk_router_tests {
	use super::*;

	//TODO: Make LBP work with Router: https://github.com/galacticcouncil/hydration-node/issues/1059
	#[ignore]
	#[test]
	fn sell_should_work_when_route_contains_single_trade() {
		TestNet::reset();

		Hydra::execute_with(|| {
			//Arrange
			create_xyk_pool(HDX, DOT);

			assert_balance!(BOB.into(), HDX, BOB_INITIAL_NATIVE_BALANCE);
			assert_balance!(BOB.into(), DOT, 0);

			let amount_to_sell = 10 * UNITS;
			let limit = 0;
			let trades = vec![Trade {
				pool: PoolType::XYK,
				asset_in: HDX,
				asset_out: DOT,
			}];

			//Act
			assert_ok!(Router::sell(
				RuntimeOrigin::signed(BOB.into()),
				HDX,
				DOT,
				amount_to_sell,
				limit,
				trades.try_into().unwrap()
			));

			//Assert
			let amount_out = 4_531_818_181_819_u128;

			assert_balance!(BOB.into(), HDX, BOB_INITIAL_NATIVE_BALANCE - amount_to_sell);
			assert_balance!(BOB.into(), DOT, amount_out);

			expect_hydra_last_events(vec![pallet_route_executor::Event::Executed {
				asset_in: HDX,
				asset_out: DOT,
				amount_in: amount_to_sell,
				amount_out,
				event_id: 0,
			}
			.into()]);
		});
	}

	#[test]
	fn sell_should_work_when_route_contains_multiple_trades() {
		TestNet::reset();

		Hydra::execute_with(|| {
			//Arrange
			create_xyk_pool(HDX, LRNA);
			create_xyk_pool(LRNA, DAI);
			create_xyk_pool(DAI, DOT);

			assert_balance!(BOB.into(), HDX, BOB_INITIAL_NATIVE_BALANCE);
			assert_balance!(BOB.into(), LRNA, BOB_INITIAL_LRNA_BALANCE);
			assert_balance!(BOB.into(), DAI, BOB_INITIAL_DAI_BALANCE);
			assert_balance!(BOB.into(), DOT, 0);

			let amount_to_sell = 10 * UNITS;
			let limit = 0;
			let trades = vec![
				Trade {
					pool: PoolType::XYK,
					asset_in: HDX,
					asset_out: LRNA,
				},
				Trade {
					pool: PoolType::XYK,
					asset_in: LRNA,
					asset_out: DAI,
				},
				Trade {
					pool: PoolType::XYK,
					asset_in: DAI,
					asset_out: DOT,
				},
			];

			//Act
			assert_ok!(Router::sell(
				RuntimeOrigin::signed(BOB.into()),
				HDX,
				DOT,
				amount_to_sell,
				limit,
				trades.try_into().unwrap()
			));

			//Assert
			let amount_out = 1_054_553_059_484_u128;

			assert_balance!(BOB.into(), HDX, BOB_INITIAL_NATIVE_BALANCE - amount_to_sell);
			assert_balance!(BOB.into(), LRNA, BOB_INITIAL_LRNA_BALANCE);
			assert_balance!(BOB.into(), DAI, BOB_INITIAL_DAI_BALANCE);
			assert_balance!(BOB.into(), DOT, amount_out);

			expect_hydra_last_events(vec![pallet_route_executor::Event::Executed {
				asset_in: HDX,
				asset_out: DOT,
				amount_in: amount_to_sell,
				amount_out,
				event_id: 0,
			}
			.into()]);
		});
	}

	#[test]
	fn sell_should_fail_when_there_is_no_pool_for_specific_asset_pair() {
		TestNet::reset();

		Hydra::execute_with(|| {
			//Arrange
			assert_balance!(BOB.into(), HDX, BOB_INITIAL_NATIVE_BALANCE);

			let amount_to_sell = 10;
			let limit = 0;
			let trades = vec![Trade {
				pool: PoolType::XYK,
				asset_in: HDX,
				asset_out: DAI,
			}];

			//Act and Assert
			assert_noop!(
				Router::sell(
					RuntimeOrigin::signed(BOB.into()),
					HDX,
					DAI,
					amount_to_sell * UNITS,
					limit,
					trades.try_into().unwrap()
				),
				pallet_xyk::Error::<hydradx_runtime::Runtime>::TokenPoolNotFound
			);
		});
	}

	#[test]
	fn sell_should_fail_when_balance_is_not_sufficient() {
		Hydra::execute_with(|| {
			//Arrange
			create_xyk_pool(HDX, DOT);

			let amount_to_sell = 9999 * UNITS;

			let trades = vec![Trade {
				pool: PoolType::XYK,
				asset_in: HDX,
				asset_out: DOT,
			}];

			//Act and Assert
			assert_noop!(
				Router::sell(
					RuntimeOrigin::signed(BOB.into()),
					HDX,
					DOT,
					amount_to_sell * UNITS,
					0,
					trades.try_into().unwrap()
				),
				sp_runtime::TokenError::FundsUnavailable
			);
		});
	}

	#[test]
	fn sell_should_fail_when_trading_limit_is_below_minimum() {
		Hydra::execute_with(|| {
			//Arrange
			create_xyk_pool(HDX, DOT);

			let amount_to_sell = hydradx_runtime::MinTradingLimit::get() - 1;
			let limit = 0;

			let trades = vec![Trade {
				pool: PoolType::XYK,
				asset_in: HDX,
				asset_out: DOT,
			}];

			//Act and Assert
			assert_noop!(
				Router::sell(
					RuntimeOrigin::signed(BOB.into()),
					HDX,
					DOT,
					amount_to_sell,
					limit,
					trades.try_into().unwrap()
				),
				sp_runtime::TokenError::BelowMinimum
			);
		});
	}

	#[test]
	fn sell_should_fail_when_buying_more_than_max_in_ratio_out() {
		Hydra::execute_with(|| {
			//Arrange
			create_xyk_pool(HDX, DOT);

			let amount_to_sell = 1000 * UNITS;
			let limit = 0;

			let trades = vec![Trade {
				pool: PoolType::XYK,
				asset_in: HDX,
				asset_out: DOT,
			}];

			//Act and Assert
			assert_noop!(
				Router::sell(
					RuntimeOrigin::signed(BOB.into()),
					HDX,
					DOT,
					amount_to_sell,
					limit,
					trades.try_into().unwrap()
				),
				pallet_xyk::Error::<hydradx_runtime::Runtime>::MaxInRatioExceeded
			);
		});
	}

	#[test]
	fn buy_should_work_when_route_contains_single_trade() {
		TestNet::reset();

		Hydra::execute_with(|| {
			//Arrange
			create_xyk_pool(HDX, DOT);

			assert_balance!(BOB.into(), HDX, BOB_INITIAL_NATIVE_BALANCE);
			assert_balance!(BOB.into(), DOT, 0);

			let amount_to_buy = 10 * UNITS;
			let limit = 30 * UNITS;
			let trades = vec![Trade {
				pool: PoolType::XYK,
				asset_in: HDX,
				asset_out: DOT,
			}];

			//Act
			assert_ok!(Router::buy(
				RuntimeOrigin::signed(BOB.into()),
				HDX,
				DOT,
				amount_to_buy,
				limit,
				trades.try_into().unwrap()
			));

			//Assert
			let amount_in = 25075000000001;

			assert_balance!(BOB.into(), HDX, BOB_INITIAL_NATIVE_BALANCE - amount_in);
			assert_balance!(BOB.into(), DOT, amount_to_buy);

			expect_hydra_last_events(vec![pallet_route_executor::Event::Executed {
				asset_in: HDX,
				asset_out: DOT,
				amount_in,
				amount_out: amount_to_buy,
				event_id: 0,
			}
			.into()]);
		});
	}

	#[test]
	fn buy_should_work_when_route_contains_two_trades() {
		TestNet::reset();

		Hydra::execute_with(|| {
			//Arrange
			create_xyk_pool(HDX, DOT);
			create_xyk_pool(DOT, DAI);

			assert_balance!(BOB.into(), HDX, BOB_INITIAL_NATIVE_BALANCE);
			assert_balance!(BOB.into(), DOT, 0);
			assert_balance!(BOB.into(), DAI, BOB_INITIAL_DAI_BALANCE);

			let amount_to_buy = UNITS;
			let limit = 10 * UNITS;
			let trades = vec![
				Trade {
					pool: PoolType::XYK,
					asset_in: HDX,
					asset_out: DOT,
				},
				Trade {
					pool: PoolType::XYK,
					asset_in: DOT,
					asset_out: DAI,
				},
			];

			//Act
			assert_ok!(Router::buy(
				RuntimeOrigin::signed(BOB.into()),
				HDX,
				DAI,
				amount_to_buy,
				limit,
				trades.try_into().unwrap()
			));

			//Assert
			let amount_in = 4_281_435_927_986;

			assert_balance!(BOB.into(), HDX, BOB_INITIAL_NATIVE_BALANCE - amount_in);
			assert_balance!(BOB.into(), DOT, 0);
			assert_balance!(BOB.into(), DAI, BOB_INITIAL_DAI_BALANCE + amount_to_buy);

			expect_hydra_last_events(vec![pallet_route_executor::Event::Executed {
				asset_in: HDX,
				asset_out: DAI,
				amount_in,
				amount_out: amount_to_buy,
				event_id: 0,
			}
			.into()]);
		});
	}

	#[test]
	fn buy_should_work_when_route_contains_multiple_trades() {
		TestNet::reset();

		Hydra::execute_with(|| {
			//Arrange
			create_xyk_pool(HDX, DOT);
			create_xyk_pool(DOT, LRNA);
			create_xyk_pool(LRNA, DAI);

			assert_balance!(BOB.into(), HDX, BOB_INITIAL_NATIVE_BALANCE);
			assert_balance!(BOB.into(), DOT, 0);
			assert_balance!(BOB.into(), LRNA, BOB_INITIAL_LRNA_BALANCE);
			assert_balance!(BOB.into(), DAI, BOB_INITIAL_DAI_BALANCE);

			let amount_to_buy = UNITS;
			let limit = 10 * UNITS;
			let trades = vec![
				Trade {
					pool: PoolType::XYK,
					asset_in: HDX,
					asset_out: DOT,
				},
				Trade {
					pool: PoolType::XYK,
					asset_in: DOT,
					asset_out: LRNA,
				},
				Trade {
					pool: PoolType::XYK,
					asset_in: LRNA,
					asset_out: DAI,
				},
			];

			//Act
			assert_ok!(Router::buy(
				RuntimeOrigin::signed(BOB.into()),
				HDX,
				DAI,
				amount_to_buy,
				limit,
				trades.try_into().unwrap()
			));

			//Assert
			let amount_in = 9_392_858_946_762;

			assert_balance!(BOB.into(), HDX, BOB_INITIAL_NATIVE_BALANCE - amount_in);
			assert_balance!(BOB.into(), DOT, 0);
			assert_balance!(BOB.into(), LRNA, BOB_INITIAL_LRNA_BALANCE);
			assert_balance!(BOB.into(), DAI, BOB_INITIAL_DAI_BALANCE + amount_to_buy);

			expect_hydra_last_events(vec![pallet_route_executor::Event::Executed {
				asset_in: HDX,
				asset_out: DAI,
				amount_in,
				amount_out: amount_to_buy,
				event_id: 0,
			}
			.into()]);
		});
	}

	#[test]
	fn buy_should_fail_when_there_is_no_pool_for_specific_asset_pair() {
		TestNet::reset();

		Hydra::execute_with(|| {
			//Arrange
			assert_balance!(BOB.into(), HDX, BOB_INITIAL_NATIVE_BALANCE);

			let amount_to_sell = 10;
			let limit = 0;
			let trades = vec![Trade {
				pool: PoolType::XYK,
				asset_in: HDX,
				asset_out: DAI,
			}];

			//Act and Assert
			assert_noop!(
				Router::buy(
					RuntimeOrigin::signed(BOB.into()),
					HDX,
					DAI,
					amount_to_sell * UNITS,
					limit,
					trades.try_into().unwrap()
				),
				pallet_xyk::Error::<hydradx_runtime::Runtime>::TokenPoolNotFound
			);
		});
	}

	#[test]
	fn buy_should_fail_when_balance_is_not_sufficient() {
		Hydra::execute_with(|| {
			//Arrange
			create_xyk_pool(DOT, HDX);

			assert_balance!(BOB.into(), DOT, 0);
			let amount_to_buy = 10 * UNITS;

			let trades = vec![Trade {
				pool: PoolType::XYK,
				asset_in: DOT,
				asset_out: HDX,
			}];

			//Act and Assert
			assert_noop!(
				Router::buy(
					RuntimeOrigin::signed(BOB.into()),
					DOT,
					HDX,
					amount_to_buy,
					150 * UNITS,
					trades.try_into().unwrap()
				),
				orml_tokens::Error::<hydradx_runtime::Runtime>::BalanceTooLow
			);
		});
	}

	#[test]
	fn buy_should_fail_when_trading_limit_is_below_minimum() {
		Hydra::execute_with(|| {
			//Arrange
			create_xyk_pool(HDX, DOT);

			let amount_to_buy = hydradx_runtime::MinTradingLimit::get() - 1;
			let limit = 100 * UNITS;

			let trades = vec![Trade {
				pool: PoolType::XYK,
				asset_in: HDX,
				asset_out: DOT,
			}];

			//Act and Assert
			assert_noop!(
				Router::buy(
					RuntimeOrigin::signed(BOB.into()),
					HDX,
					DOT,
					amount_to_buy,
					limit,
					trades.try_into().unwrap()
				),
				pallet_xyk::Error::<hydradx_runtime::Runtime>::InsufficientTradingAmount
			);
		});
	}

	#[test]
	fn buy_should_fail_when_buying_more_than_max_ratio_out() {
		Hydra::execute_with(|| {
			//Arrange
			create_xyk_pool(HDX, DOT);

			let amount_to_buy = 20 * UNITS;
			let limit = 100 * UNITS;

			let trades = vec![Trade {
				pool: PoolType::XYK,
				asset_in: HDX,
				asset_out: DOT,
			}];

			//Act and Assert
			assert_noop!(
				Router::buy(
					RuntimeOrigin::signed(BOB.into()),
					HDX,
					DOT,
					amount_to_buy,
					limit,
					trades.try_into().unwrap()
				),
				pallet_xyk::Error::<hydradx_runtime::Runtime>::MaxOutRatioExceeded
			);
		});
	}
}

mod omnipool_stableswap_router_tests {
	use super::*;

	#[test]
	fn sell_single_router_should_add_liquidity_to_stableswap_when_asset_out_is_share() {
		TestNet::reset();

		Hydra::execute_with(|| {
			let _ = with_transaction(|| {
				//Arrange
				let (pool_id, stable_asset_1, _) = init_stableswap().unwrap();

				init_omnipool();

				assert_ok!(Currencies::update_balance(
					hydradx_runtime::RuntimeOrigin::root(),
					ALICE.into(),
					stable_asset_1,
					3000 * UNITS as i128,
				));

				let trades = vec![Trade {
					pool: PoolType::Stableswap(pool_id),
					asset_in: stable_asset_1,
					asset_out: pool_id,
				}];

				assert_balance!(ALICE.into(), pool_id, 0);

				//Act
				let amount_to_sell = 100 * UNITS;
				assert_ok!(Router::sell(
					hydradx_runtime::RuntimeOrigin::signed(ALICE.into()),
					stable_asset_1,
					pool_id,
					amount_to_sell,
					0,
					trades.try_into().unwrap()
				));

				//Assert
				assert_eq!(
					hydradx_runtime::Currencies::free_balance(stable_asset_1, &AccountId::from(ALICE)),
					3000 * UNITS - amount_to_sell
				);
				TransactionOutcome::Commit(DispatchResult::Ok(()))
			});
		});
	}

	#[test]
	fn single_buy_router_should_work_one_stable_trade_when_asset_out_is_share_asset() {
		TestNet::reset();

		Hydra::execute_with(|| {
			let _ = with_transaction(|| {
				//Arrange
				let (pool_id, stable_asset_1, _) = init_stableswap().unwrap();

				let trades = vec![Trade {
					pool: PoolType::Stableswap(pool_id),
					asset_in: stable_asset_1,
					asset_out: pool_id,
				}];

				assert_balance!(ALICE.into(), HDX, ALICE_INITIAL_NATIVE_BALANCE);

				//Act
				assert_ok!(Currencies::update_balance(
					hydradx_runtime::RuntimeOrigin::root(),
					ALICE.into(),
					stable_asset_1,
					3000 * UNITS as i128,
				));

				let amount_to_buy = 100 * UNITS;

				assert_ok!(Router::buy(
					hydradx_runtime::RuntimeOrigin::signed(ALICE.into()),
					stable_asset_1,
					pool_id,
					amount_to_buy,
					u128::MAX,
					trades.try_into().unwrap()
				));
				TransactionOutcome::Commit(DispatchResult::Ok(()))
			});
		});
	}

	#[test]
	fn single_buy_router_should_work_one_stable_trade_when_asset_in_is_share() {
		TestNet::reset();

		Hydra::execute_with(|| {
			let _ = with_transaction(|| {
				//Arrange
				let (pool_id, stable_asset_1, _) = init_stableswap().unwrap();

				let trades = vec![Trade {
					pool: PoolType::Stableswap(pool_id),
					asset_in: pool_id,
					asset_out: stable_asset_1,
				}];

				//Act
				assert_ok!(Currencies::update_balance(
					hydradx_runtime::RuntimeOrigin::root(),
					ALICE.into(),
					pool_id,
					3000 * UNITS as i128,
				));

				let amount_to_buy = 100 * UNITS;

				assert_ok!(Router::buy(
					hydradx_runtime::RuntimeOrigin::signed(ALICE.into()),
					pool_id,
					stable_asset_1,
					amount_to_buy,
					u128::MAX,
					trades.try_into().unwrap()
				));
				TransactionOutcome::Commit(DispatchResult::Ok(()))
			});
		});
	}
}

mod set_route {
	use super::*;
	use frame_support::assert_noop;
	use frame_support::storage::with_transaction;
	use hydradx_traits::router::inverse_route;
	use hydradx_traits::router::PoolType;
	use sp_runtime::TransactionOutcome;

	mod when_prestored_route_is_invalid {
		use super::*;
		use frame_support::assert_ok;
		use hydradx_runtime::EmaOracle;
		use hydradx_traits::AssetKind;
		use primitives::constants::chain::XYK_SOURCE;
		use sp_runtime::BoundedVec;

		#[test]
		fn set_route_should_work_with_omnipool_xyk_and_stable_pools() {
			{
				TestNet::reset();

				Hydra::execute_with(|| {
					let _ = with_transaction(|| {
						//Arrange
						let (pool_id, stable_asset_1, _) =
							init_stableswap_with_details(1_000_000_000_000_000u128, 300_000_000_000_000u128, 18)
								.unwrap();

						init_omnipool();

						assert_ok!(Currencies::update_balance(
							hydradx_runtime::RuntimeOrigin::root(),
							Omnipool::protocol_account(),
							pool_id,
							1000 * UNITS as i128,
						));

						assert_ok!(hydradx_runtime::Omnipool::add_token(
							hydradx_runtime::RuntimeOrigin::root(),
							pool_id,
							FixedU128::from_rational(1, 2),
							Permill::from_percent(1),
							AccountId::from(BOB),
						));

						create_xyk_pool_with_amounts(DOT, 1000 * UNITS, stable_asset_1, 2000 * UNITS);
						create_xyk_pool_with_amounts(HDX, 10000000 * UNITS, DOT, 10000 * UNITS);

						let route1 = vec![
							Trade {
								pool: PoolType::Omnipool,
								asset_in: HDX,
								asset_out: pool_id,
							},
							Trade {
								pool: PoolType::Stableswap(pool_id),
								asset_in: pool_id,
								asset_out: stable_asset_1,
							},
							Trade {
								pool: PoolType::XYK,
								asset_in: stable_asset_1,
								asset_out: DOT,
							},
						];

						let route2_cheaper = vec![Trade {
							pool: PoolType::XYK,
							asset_in: HDX,
							asset_out: DOT,
						}];

						let asset_pair = Pair::new(HDX, DOT);

						//Verify if the cheaper route is indeed cheaper in both ways
						let amount_to_sell = 1 * UNITS;

						//Check for normal route
						let dot_amount_out = with_transaction::<_, _, _>(|| {
							assert_ok!(Router::sell(
								hydradx_runtime::RuntimeOrigin::signed(ALICE.into()),
								HDX,
								DOT,
								amount_to_sell,
								0,
								BoundedVec::truncate_from(route1.clone())
							));
							let alice_received_dot =
								Currencies::free_balance(DOT, &AccountId::from(ALICE)) - ALICE_INITIAL_DOT_BALANCE;

							TransactionOutcome::Rollback(Ok::<u128, DispatchError>(alice_received_dot))
						})
						.unwrap();

						//Check for normal route
						let dot_amout_out_for_cheaper_route = with_transaction::<_, _, _>(|| {
							assert_ok!(Router::sell(
								hydradx_runtime::RuntimeOrigin::signed(ALICE.into()),
								HDX,
								DOT,
								amount_to_sell,
								0,
								BoundedVec::truncate_from(route2_cheaper.clone())
							));
							let alice_received_dot =
								Currencies::free_balance(DOT, &AccountId::from(ALICE)) - ALICE_INITIAL_DOT_BALANCE;

							TransactionOutcome::Rollback(Ok::<u128, DispatchError>(alice_received_dot))
						})
						.unwrap();

						assert!(dot_amout_out_for_cheaper_route > dot_amount_out);

						// Check for inverse route
						let amount_out_for_inverse = with_transaction::<_, _, _>(|| {
							let alice_hdx_balance = Currencies::free_balance(HDX, &AccountId::from(ALICE));
							assert_ok!(Router::sell(
								hydradx_runtime::RuntimeOrigin::signed(ALICE.into()),
								DOT,
								HDX,
								amount_to_sell,
								0,
								inverse_route(route1.clone().try_into().unwrap())
							));
							let alice_received_hdx =
								Currencies::free_balance(HDX, &AccountId::from(ALICE)) - alice_hdx_balance;

							TransactionOutcome::Rollback(Ok::<u128, DispatchError>(alice_received_hdx))
						})
						.unwrap();

						let amount_out_for_inverse_with_chaper_route = with_transaction::<_, _, _>(|| {
							let alice_hdx_balance = Currencies::free_balance(HDX, &AccountId::from(ALICE));
							assert_ok!(Router::sell(
								hydradx_runtime::RuntimeOrigin::signed(ALICE.into()),
								DOT,
								HDX,
								amount_to_sell,
								0,
								inverse_route(route2_cheaper.clone().try_into().unwrap())
							));
							let alice_received_hdx =
								Currencies::free_balance(HDX, &AccountId::from(ALICE)) - alice_hdx_balance;

							TransactionOutcome::Rollback(Ok::<u128, DispatchError>(alice_received_hdx))
						})
						.unwrap();

						assert!(amount_out_for_inverse_with_chaper_route > amount_out_for_inverse);

						//ACT AND ASSERT
						populate_oracle(HDX, DOT, route1.clone(), Some(10), None);

						//We set first the more expensive route
						assert_ok!(Router::set_route(
							hydradx_runtime::RuntimeOrigin::signed(ALICE.into()),
							asset_pair,
							route1.clone().try_into().unwrap()
						));
						assert_eq!(Router::route(asset_pair).unwrap(), route1);

						//We set the cheaper one so it should replace existing one
						populate_oracle(HDX, DOT, route2_cheaper.clone(), Some(11), None);
						assert_ok!(Router::set_route(
							hydradx_runtime::RuntimeOrigin::signed(ALICE.into()),
							asset_pair,
							route2_cheaper.clone().try_into().unwrap()
						));
						assert_eq!(Router::route(asset_pair).unwrap(), route2_cheaper);

						//We try to set back the more expensive but did not replace
						assert_noop!(
							Router::set_route(
								hydradx_runtime::RuntimeOrigin::signed(ALICE.into()),
								asset_pair,
								route1.try_into().unwrap()
							),
							pallet_route_executor::Error::<hydradx_runtime::Runtime>::RouteUpdateIsNotSuccessful
						);
						assert_eq!(Router::route(asset_pair).unwrap(), route2_cheaper);
						TransactionOutcome::Commit(DispatchResult::Ok(()))
					});
				});
			}
		}

		#[test]
		fn set_route_should_fail_with_invalid_route() {
			TestNet::reset();

			Hydra::execute_with(|| {
				//Arrange
				init_omnipool();

				assert_ok!(Currencies::update_balance(
					hydradx_runtime::RuntimeOrigin::root(),
					Omnipool::protocol_account(),
					DOT,
					3000 * UNITS as i128,
				));

				assert_ok!(hydradx_runtime::Omnipool::add_token(
					hydradx_runtime::RuntimeOrigin::root(),
					DOT,
					FixedU128::from_rational(1, 2),
					Permill::from_percent(1),
					AccountId::from(BOB),
				));

				create_xyk_pool_with_amounts(ETH, 1000 * UNITS, BTC, 1000 * UNITS);

				let route1 = vec![
					Trade {
						pool: PoolType::Omnipool,
						asset_in: HDX,
						asset_out: DOT,
					},
					Trade {
						pool: PoolType::XYK,
						asset_in: ETH,
						asset_out: BTC,
					},
				];

				let asset_pair = Pair::new(HDX, BTC);

				//Act and assert
				assert_noop!(
					Router::set_route(
						hydradx_runtime::RuntimeOrigin::signed(ALICE.into()),
						asset_pair,
						route1.try_into().unwrap()
					),
					pallet_route_executor::Error::<hydradx_runtime::Runtime>::InvalidRoute
				);
			});
		}

		#[test]
		fn set_route_should_work_when_stored_route_is_broken_due_to_not_existing_route() {
			TestNet::reset();

			Hydra::execute_with(|| {
				//Arrange
				init_omnipool();

				assert_ok!(Currencies::update_balance(
					hydradx_runtime::RuntimeOrigin::root(),
					Omnipool::protocol_account(),
					DOT,
					1000000000000 * UNITS as i128,
				));

				assert_ok!(hydradx_runtime::Omnipool::add_token(
					hydradx_runtime::RuntimeOrigin::root(),
					DOT,
					FixedU128::from_rational(1, 2),
					Permill::from_percent(1),
					AccountId::from(BOB),
				));

				create_xyk_pool_with_amounts(DOT, 50000 * UNITS, BTC, 4000000 * UNITS);

				let asset_pair = Pair::new(HDX, BTC);

				let route = vec![
					Trade {
						pool: PoolType::Omnipool,
						asset_in: HDX,
						asset_out: DOT,
					},
					Trade {
						pool: PoolType::XYK,
						asset_in: DOT,
						asset_out: BTC,
					},
				];

				populate_oracle(HDX, BTC, route.clone(), None, None);

				//Act and assert
				assert_ok!(Router::set_route(
					hydradx_runtime::RuntimeOrigin::signed(ALICE.into()),
					asset_pair,
					route.try_into().unwrap()
				),);
			});
		}

		#[test]
		fn invalid_new_normal_route_should_be_revalidated_with_lowest_liquidity_of_assets() {
			TestNet::reset();

			Hydra::execute_with(|| {
				//Arrange
				init_omnipool();

				assert_ok!(Currencies::update_balance(
					hydradx_runtime::RuntimeOrigin::root(),
					Omnipool::protocol_account(),
					DOT,
					10000000000 * UNITS as i128,
				));

				assert_ok!(hydradx_runtime::Omnipool::add_token(
					hydradx_runtime::RuntimeOrigin::root(),
					DOT,
					FixedU128::from_rational(1, 2),
					Permill::from_percent(1),
					AccountId::from(BOB),
				));

				create_xyk_pool_with_amounts(DOT, 10 * UNITS, BTC, 1000000 * UNITS);

				let asset_pair = Pair::new(DAI, BTC);

				let route = vec![
					Trade {
						pool: PoolType::Omnipool,
						asset_in: DAI,
						asset_out: DOT,
					},
					Trade {
						pool: PoolType::XYK,
						asset_in: DOT,
						asset_out: BTC,
					},
				];

				//To prevent ED error
				assert_ok!(hydradx_runtime::Tokens::set_balance(
					RawOrigin::Root.into(),
					DAVE.into(),
					BTC,
					1 * UNITS,
					0,
				));

				populate_oracle(DAI, BTC, route.clone(), None, Some(90 * UNITS));

				//Act and assert
				assert_ok!(Router::set_route(
					hydradx_runtime::RuntimeOrigin::signed(ALICE.into()),
					asset_pair,
					route.try_into().unwrap()
				),);
			});
		}

		#[test]
		fn invalid_new_inverse_route_should_be_revalidated_with_lowest_liquidity_of_assets() {
			TestNet::reset();

			Hydra::execute_with(|| {
				//Arrange
				init_omnipool();

				assert_ok!(Currencies::update_balance(
					hydradx_runtime::RuntimeOrigin::root(),
					Omnipool::protocol_account(),
					DOT,
					1000 * UNITS as i128,
				));

				assert_ok!(hydradx_runtime::Omnipool::add_token(
					hydradx_runtime::RuntimeOrigin::root(),
					DOT,
					FixedU128::from_rational(1, 2),
					Permill::from_percent(1),
					AccountId::from(BOB),
				));

				create_xyk_pool_with_amounts(DOT, 100000000000 * UNITS, BTC, 100000000000 * UNITS);

				let asset_pair = Pair::new(HDX, BTC);

				let route = vec![
					Trade {
						pool: PoolType::Omnipool,
						asset_in: HDX,
						asset_out: DOT,
					},
					Trade {
						pool: PoolType::XYK,
						asset_in: DOT,
						asset_out: BTC,
					},
				];

				populate_oracle(HDX, BTC, route.clone(), None, None);

				//Act and assert
				assert_ok!(Router::set_route(
					hydradx_runtime::RuntimeOrigin::signed(ALICE.into()),
					asset_pair,
					route.try_into().unwrap()
				),);
			});
		}

		#[test]
		fn set_should_work_when_omnipool_route_does_not_exist_for_pair() {
			TestNet::reset();

			Hydra::execute_with(|| {
				//Arrange
				create_xyk_pool_with_amounts(HDX, 1000000 * UNITS, DOT, 1000000 * UNITS);
				create_xyk_pool_with_amounts(DOT, 1000000 * UNITS, BTC, 1000000 * UNITS);

				let route1 = vec![
					Trade {
						pool: PoolType::XYK,
						asset_in: HDX,
						asset_out: DOT,
					},
					Trade {
						pool: PoolType::XYK,
						asset_in: DOT,
						asset_out: BTC,
					},
				];

				populate_oracle(HDX, BTC, route1.clone(), None, None);

				let asset_pair = Pair::new(HDX, BTC);

				assert_ok!(Router::set_route(
					hydradx_runtime::RuntimeOrigin::signed(ALICE.into()),
					asset_pair,
					route1.try_into().unwrap()
				));
			});
		}

		#[test]
		fn set_route_should_not_work_when_route_has_insufficient_asset_without_oracle() {
			{
				TestNet::reset();

				Hydra::execute_with(|| {
					let _ = with_transaction(|| {
						let name = b"INSUF1".to_vec();
						let insufficient_asset = AssetRegistry::register_insufficient_asset(
							None,
							Some(name.try_into().unwrap()),
							AssetKind::External,
							Some(1_000),
							None,
							None,
							None,
							None,
						)
						.unwrap();

						let route1 = vec![Trade {
							pool: PoolType::XYK,
							asset_in: DOT,
							asset_out: insufficient_asset,
						}];

						create_xyk_pool_with_amounts(DOT, 10000 * UNITS, insufficient_asset, 10000 * UNITS);

						//Act
						assert_noop!(
							Router::set_route(
								hydradx_runtime::RuntimeOrigin::signed(ALICE.into()),
								Pair::new(DOT, insufficient_asset),
								route1.clone().try_into().unwrap()
							),
							pallet_route_executor::Error::<hydradx_runtime::Runtime>::RouteHasNoOracle
						);

						TransactionOutcome::Commit(DispatchResult::Ok(()))
					});
				});
			}
		}

		#[test]
		fn set_route_should_work_when_route_has_insufficient_asset_with_oracle() {
			{
				TestNet::reset();

				Hydra::execute_with(|| {
					let _ = with_transaction(|| {
						let name = b"INSUF1".to_vec();
						let insufficient_asset = AssetRegistry::register_insufficient_asset(
							None,
							Some(name.try_into().unwrap()),
							AssetKind::External,
							Some(1_000),
							None,
							None,
							None,
							None,
						)
						.unwrap();

						let route1 = vec![Trade {
							pool: PoolType::XYK,
							asset_in: DOT,
							asset_out: insufficient_asset,
						}];

						create_xyk_pool_with_amounts(DOT, 10000 * UNITS, insufficient_asset, 10000 * UNITS);

						//Whitelist insufficient asset in oracle
						EmaOracle::add_oracle(
							hydradx_runtime::RuntimeOrigin::root(),
							XYK_SOURCE,
							(DOT, insufficient_asset),
						)
						.unwrap();

						populate_oracle(DOT, insufficient_asset, route1.clone(), None, Some(10 * UNITS));

						//Act
						assert_ok!(Router::set_route(
							hydradx_runtime::RuntimeOrigin::signed(ALICE.into()),
							Pair::new(DOT, insufficient_asset),
							route1.clone().try_into().unwrap()
						),);

						TransactionOutcome::Commit(DispatchResult::Ok(()))
					});
				});
			}
		}
	}

	mod when_prestored_route_is_valid {
		use super::*;

		#[test]
		fn set_route_should_fail_with_trying_to_override_with_invalid_route() {
			TestNet::reset();

			Hydra::execute_with(|| {
				//Arrange
				init_omnipool();

				assert_ok!(Currencies::update_balance(
					hydradx_runtime::RuntimeOrigin::root(),
					Omnipool::protocol_account(),
					DOT,
					3000 * UNITS as i128,
				));

				assert_ok!(hydradx_runtime::Omnipool::add_token(
					hydradx_runtime::RuntimeOrigin::root(),
					DOT,
					FixedU128::from_rational(1, 2),
					Permill::from_percent(1),
					AccountId::from(BOB),
				));

				create_xyk_pool_with_amounts(DOT, 1000 * UNITS, BTC, 1000 * UNITS);

				let route1 = vec![
					Trade {
						pool: PoolType::Omnipool,
						asset_in: HDX,
						asset_out: DOT,
					},
					Trade {
						pool: PoolType::XYK,
						asset_in: DOT,
						asset_out: BTC,
					},
				];

				populate_oracle(HDX, BTC, route1.clone(), None, None);

				let asset_pair = Pair::new(HDX, BTC);

				//Act and assert
				assert_ok!(Router::set_route(
					hydradx_runtime::RuntimeOrigin::signed(ALICE.into()),
					asset_pair,
					route1.try_into().unwrap()
				));

				create_xyk_pool_with_amounts(ETH, 1000 * UNITS, BTC, 1000 * UNITS);

				let invalid_route = vec![
					Trade {
						pool: PoolType::Omnipool,
						asset_in: HDX,
						asset_out: DOT,
					},
					Trade {
						pool: PoolType::XYK,
						asset_in: ETH,
						asset_out: BTC,
					},
				];
				assert_noop!(
					Router::set_route(
						hydradx_runtime::RuntimeOrigin::signed(ALICE.into()),
						asset_pair,
						invalid_route.try_into().unwrap()
					),
					pallet_route_executor::Error::<hydradx_runtime::Runtime>::InvalidRoute
				);
			});
		}

		#[test]
		fn invalid_new_normal_route_should_be_revalidated_with_other_asset_liquidity() {
			TestNet::reset();

			Hydra::execute_with(|| {
				//Arrange
				init_omnipool();

				assert_ok!(Currencies::update_balance(
					hydradx_runtime::RuntimeOrigin::root(),
					Omnipool::protocol_account(),
					BTC,
					1000 * UNITS as i128,
				));

				assert_ok!(hydradx_runtime::Omnipool::add_token(
					hydradx_runtime::RuntimeOrigin::root(),
					BTC,
					FixedU128::from_rational(1, 2),
					Permill::from_percent(1),
					AccountId::from(BOB),
				));

				assert_ok!(Currencies::update_balance(
					hydradx_runtime::RuntimeOrigin::root(),
					Omnipool::protocol_account(),
					ETH,
					1000 * UNITS as i128,
				));

				assert_ok!(hydradx_runtime::Omnipool::add_token(
					hydradx_runtime::RuntimeOrigin::root(),
					ETH,
					FixedU128::from_rational(1, 2),
					Permill::from_percent(1),
					AccountId::from(BOB),
				));

				create_xyk_pool_with_amounts(BTC, 1000 * UNITS, DAI, 1000 * UNITS);
				create_xyk_pool_with_amounts(DAI, 1000 * UNITS, ETH, 1000 * UNITS);

				let asset_pair = Pair::new(BTC, ETH);

				let route = vec![
					Trade {
						pool: PoolType::Omnipool,
						asset_in: BTC,
						asset_out: DAI,
					},
					Trade {
						pool: PoolType::XYK,
						asset_in: DAI,
						asset_out: ETH,
					},
				];

				populate_oracle(BTC, ETH, route.clone(), None, Some(UNITS / 1000000));

				//Validation is fine so no AMM error, but since the route is not better, it results in unsuccessfull route setting
				assert_noop!(
					Router::set_route(
						hydradx_runtime::RuntimeOrigin::signed(ALICE.into()),
						asset_pair,
						route.try_into().unwrap()
					),
					pallet_route_executor::Error::<hydradx_runtime::Runtime>::RouteUpdateIsNotSuccessful
				);
			});
		}

		#[test]
		fn invalid_new_inversed_route_should_be_revalidated_with_other_asset_liquidity() {
			TestNet::reset();

			Hydra::execute_with(|| {
				//Arrange
				init_omnipool();

				assert_ok!(Currencies::update_balance(
					hydradx_runtime::RuntimeOrigin::root(),
					Omnipool::protocol_account(),
					BTC,
					1000 * UNITS as i128,
				));

				assert_ok!(hydradx_runtime::Omnipool::add_token(
					hydradx_runtime::RuntimeOrigin::root(),
					BTC,
					FixedU128::from_rational(1, 2),
					Permill::from_percent(1),
					AccountId::from(BOB),
				));

				assert_ok!(Currencies::update_balance(
					hydradx_runtime::RuntimeOrigin::root(),
					Omnipool::protocol_account(),
					ETH,
					1000 * UNITS as i128,
				));

				assert_ok!(hydradx_runtime::Omnipool::add_token(
					hydradx_runtime::RuntimeOrigin::root(),
					ETH,
					FixedU128::from_rational(1, 2),
					Permill::from_percent(1),
					AccountId::from(BOB),
				));

				create_xyk_pool_with_amounts(BTC, 1000 * UNITS, DAI, 1000 * UNITS);
				create_xyk_pool_with_amounts(DAI, 10000000 * UNITS, ETH, 10000000 * UNITS);

				let asset_pair = Pair::new(BTC, ETH);

				let route = vec![
					Trade {
						pool: PoolType::Omnipool,
						asset_in: BTC,
						asset_out: DAI,
					},
					Trade {
						pool: PoolType::XYK,
						asset_in: DAI,
						asset_out: ETH,
					},
				];

				populate_oracle(BTC, ETH, route.clone(), None, Some(UNITS / 100));

				//Validation is fine, but since the route is not better, it results in unsuccessfull route setting
				assert_noop!(
					Router::set_route(
						hydradx_runtime::RuntimeOrigin::signed(ALICE.into()),
						asset_pair,
						route.try_into().unwrap()
					),
					pallet_route_executor::Error::<hydradx_runtime::Runtime>::RouteUpdateIsNotSuccessful
				);
			});
		}

		#[test]
		fn set_route_should_not_work_when_setting_default_omni_route_again() {
			TestNet::reset();

			Hydra::execute_with(|| {
				//Arrange
				init_omnipool();

				assert_ok!(Currencies::update_balance(
					hydradx_runtime::RuntimeOrigin::root(),
					Omnipool::protocol_account(),
					DOT,
					1000 * UNITS as i128,
				));

				assert_ok!(hydradx_runtime::Omnipool::add_token(
					hydradx_runtime::RuntimeOrigin::root(),
					DOT,
					FixedU128::from_rational(1, 2),
					Permill::from_percent(1),
					AccountId::from(BOB),
				));

				let route1 = vec![Trade {
					pool: PoolType::Omnipool,
					asset_in: HDX,
					asset_out: DOT,
				}];

				populate_oracle(HDX, DOT, route1.clone(), None, None);

				let asset_pair = Pair::new(HDX, DOT);

				assert_noop!(
					Router::set_route(
						hydradx_runtime::RuntimeOrigin::signed(ALICE.into()),
						asset_pair,
						route1.try_into().unwrap()
					),
					pallet_route_executor::Error::<hydradx_runtime::Runtime>::RouteUpdateIsNotSuccessful
				);
			});
		}
	}
}

mod with_on_chain_and_default_route {
	use super::*;
	use frame_support::assert_ok;
	use sp_runtime::BoundedVec;

	#[test]
	fn buy_should_work_with_onchain_route() {
		TestNet::reset();

		Hydra::execute_with(|| {
			let _ = with_transaction(|| {
				//Arrange
				let (pool_id, stable_asset_1, _) = init_stableswap().unwrap();

				init_omnipool();

				assert_ok!(Currencies::update_balance(
					hydradx_runtime::RuntimeOrigin::root(),
					Omnipool::protocol_account(),
					pool_id,
					3000 * UNITS as i128,
				));

				assert_ok!(hydradx_runtime::Omnipool::add_token(
					hydradx_runtime::RuntimeOrigin::root(),
					pool_id,
					FixedU128::from_rational(1, 2),
					Permill::from_percent(1),
					AccountId::from(BOB),
				));

				create_xyk_pool_with_amounts(DOT, 1000 * UNITS, stable_asset_1, 1000 * UNITS);

				let route1 = vec![
					Trade {
						pool: PoolType::Omnipool,
						asset_in: HDX,
						asset_out: pool_id,
					},
					Trade {
						pool: PoolType::Stableswap(pool_id),
						asset_in: pool_id,
						asset_out: stable_asset_1,
					},
					Trade {
						pool: PoolType::XYK,
						asset_in: stable_asset_1,
						asset_out: DOT,
					},
				];

				populate_oracle(HDX, DOT, route1.clone(), None, None);

				let asset_pair = Pair::new(HDX, DOT);
				let amount_to_buy = 100 * UNITS;

				assert_ok!(Router::set_route(
					hydradx_runtime::RuntimeOrigin::signed(ALICE.into()),
					asset_pair,
					route1.clone().try_into().unwrap()
				));
				assert_eq!(Router::route(asset_pair).unwrap(), route1);

				//Act
				assert_ok!(Currencies::update_balance(
					hydradx_runtime::RuntimeOrigin::root(),
					ALICE.into(),
					HDX,
					100000 * UNITS as i128,
				));

				assert_balance!(ALICE.into(), DOT, ALICE_INITIAL_DOT_BALANCE);
				assert_ok!(Router::buy(
					RuntimeOrigin::signed(ALICE.into()),
					HDX,
					DOT,
					amount_to_buy,
					u128::MAX,
					BoundedVec::new(),
				));

				assert_balance!(ALICE.into(), DOT, ALICE_INITIAL_DOT_BALANCE + amount_to_buy);
				TransactionOutcome::Commit(DispatchResult::Ok(()))
			});
		});
	}

	#[test]
	fn sell_should_work_with_onchain_route() {
		TestNet::reset();

		Hydra::execute_with(|| {
			let _ = with_transaction(|| {
				//Arrange
				let (pool_id, stable_asset_1, _) = init_stableswap().unwrap();

				init_omnipool();

				assert_ok!(Currencies::update_balance(
					hydradx_runtime::RuntimeOrigin::root(),
					Omnipool::protocol_account(),
					pool_id,
					3000 * UNITS as i128,
				));

				assert_ok!(hydradx_runtime::Omnipool::add_token(
					hydradx_runtime::RuntimeOrigin::root(),
					pool_id,
					FixedU128::from_rational(1, 2),
					Permill::from_percent(1),
					AccountId::from(BOB),
				));

				create_xyk_pool_with_amounts(DOT, 1000 * UNITS, stable_asset_1, 1000 * UNITS);

				let route1 = vec![
					Trade {
						pool: PoolType::Omnipool,
						asset_in: HDX,
						asset_out: pool_id,
					},
					Trade {
						pool: PoolType::Stableswap(pool_id),
						asset_in: pool_id,
						asset_out: stable_asset_1,
					},
					Trade {
						pool: PoolType::XYK,
						asset_in: stable_asset_1,
						asset_out: DOT,
					},
				];

				populate_oracle(HDX, DOT, route1.clone(), None, None);

				let asset_pair = Pair::new(HDX, DOT);
				let amount_to_sell = 100 * UNITS;

				assert_ok!(Router::set_route(
					hydradx_runtime::RuntimeOrigin::signed(ALICE.into()),
					asset_pair,
					route1.clone().try_into().unwrap()
				));
				assert_eq!(Router::route(asset_pair).unwrap(), route1);

				//Act
				assert_balance!(ALICE.into(), HDX, ALICE_INITIAL_NATIVE_BALANCE);
				assert_ok!(Router::sell(
					RuntimeOrigin::signed(ALICE.into()),
					HDX,
					DOT,
					amount_to_sell,
					0,
					BoundedVec::new(),
				));

				assert_balance!(ALICE.into(), HDX, ALICE_INITIAL_NATIVE_BALANCE - amount_to_sell);
				TransactionOutcome::Commit(DispatchResult::Ok(()))
			});
		});
	}

	#[test]
	fn sell_should_work_with_onchain_route_but_used_in_reversed_order() {
		TestNet::reset();

		Hydra::execute_with(|| {
			let _ = with_transaction(|| {
				//Arrange
				let (pool_id, stable_asset_1, _) = init_stableswap().unwrap();

				init_omnipool();

				assert_ok!(Currencies::update_balance(
					hydradx_runtime::RuntimeOrigin::root(),
					Omnipool::protocol_account(),
					pool_id,
					3000 * UNITS as i128,
				));

				assert_ok!(hydradx_runtime::Omnipool::add_token(
					hydradx_runtime::RuntimeOrigin::root(),
					pool_id,
					FixedU128::from_rational(1, 2),
					Permill::from_percent(1),
					AccountId::from(BOB),
				));

				create_xyk_pool_with_amounts(DOT, 1000 * UNITS, stable_asset_1, 1000 * UNITS);

				let route1 = vec![
					Trade {
						pool: PoolType::Omnipool,
						asset_in: HDX,
						asset_out: pool_id,
					},
					Trade {
						pool: PoolType::Stableswap(pool_id),
						asset_in: pool_id,
						asset_out: stable_asset_1,
					},
					Trade {
						pool: PoolType::XYK,
						asset_in: stable_asset_1,
						asset_out: DOT,
					},
				];

				populate_oracle(HDX, DOT, route1.clone(), None, None);

				let asset_pair = Pair::new(HDX, DOT);
				let amount_to_sell = 100 * UNITS;

				assert_ok!(Router::set_route(
					hydradx_runtime::RuntimeOrigin::signed(ALICE.into()),
					asset_pair,
					route1.clone().try_into().unwrap()
				));
				assert_eq!(Router::route(asset_pair).unwrap(), route1);

				//Act
				assert_balance!(ALICE.into(), HDX, ALICE_INITIAL_NATIVE_BALANCE);
				assert_ok!(Router::sell(
					RuntimeOrigin::signed(ALICE.into()),
					DOT,
					HDX,
					amount_to_sell,
					0,
					BoundedVec::new(),
				));

				assert_balance!(ALICE.into(), DOT, ALICE_INITIAL_DOT_BALANCE - amount_to_sell);
				TransactionOutcome::Commit(DispatchResult::Ok(()))
			});
		});
	}

	#[test]
	fn sell_should_work_with_default_omnipool_when_no_onchain_or_specified_route_present() {
		TestNet::reset();

		Hydra::execute_with(|| {
			//Arrange
			init_omnipool();

			let amount_to_sell = 10 * UNITS;
			let limit = 0;

			//Act
			assert_ok!(Router::sell(
				RuntimeOrigin::signed(BOB.into()),
				HDX,
				DAI,
				amount_to_sell,
				limit,
				BoundedVec::new()
			));

			//Assert
			let amount_out = 266461932256168358;

			assert_balance!(BOB.into(), HDX, BOB_INITIAL_NATIVE_BALANCE - amount_to_sell);
			assert_balance!(BOB.into(), DAI, BOB_INITIAL_DAI_BALANCE + amount_out);

			expect_hydra_last_events(vec![pallet_route_executor::Event::Executed {
				asset_in: HDX,
				asset_out: DAI,
				amount_in: amount_to_sell,
				amount_out,
				event_id: 0,
			}
			.into()]);
		});
	}

	#[test]
	fn buy_should_work_default_omni_route_when_no_onchain_or_specified_route_present() {
		TestNet::reset();

		Hydra::execute_with(|| {
			//Arrange
			init_omnipool();

			let amount_to_buy = UNITS * 100000;
			let limit = 100 * UNITS;

			//Act
			assert_ok!(Router::buy(
				RuntimeOrigin::signed(BOB.into()),
				HDX,
				DAI,
				amount_to_buy,
				limit,
				BoundedVec::new()
			));

			//Assert
			let amount_in = 3752843738106;

			assert_balance!(BOB.into(), HDX, BOB_INITIAL_NATIVE_BALANCE - amount_in);
			assert_balance!(BOB.into(), DAI, BOB_INITIAL_DAI_BALANCE + amount_to_buy);

			expect_hydra_last_events(vec![pallet_route_executor::Event::Executed {
				asset_in: HDX,
				asset_out: DAI,
				amount_in,
				amount_out: amount_to_buy,
				event_id: 0,
			}
			.into()]);
		});
	}
}

mod route_spot_price {
	use super::*;
	use hydradx_traits::router::PoolType;
	use sp_runtime::FixedU128;

	//TODO: Make LBP work with Router: https://github.com/galacticcouncil/hydration-node/issues/1059
	#[ignore]
	#[test]
	fn spot_price_should_be_ok_for_lbp() {
		TestNet::reset();

		Hydra::execute_with(|| {
			//Arrange
			create_lbp_pool(HDX, DOT);

			set_relaychain_block_number(LBP_SALE_START + 7);

			let amount_to_sell = 1 * UNITS;
			let limit = 0;
			let trades = vec![Trade {
				pool: PoolType::LBP,
				asset_in: HDX,
				asset_out: DOT,
			}];

			//Act
			assert_ok!(Router::sell(
				RuntimeOrigin::signed(BOB.into()),
				HDX,
				DOT,
				amount_to_sell,
				limit,
				BoundedVec::truncate_from(trades.clone())
			));

			//Assert
			let amount_out = 1_022562572986; //+7 blocks

			assert_balance!(BOB.into(), HDX, ALICE_INITIAL_NATIVE_BALANCE - amount_to_sell);
			assert_balance!(BOB.into(), DOT, amount_out);

			let spot_price_of_hdx_per_dot = Router::spot_price_with_fee(&trades).unwrap();
			let calculated_amount_out = spot_price_of_hdx_per_dot
				.reciprocal()
				.unwrap()
				.checked_mul_int(amount_to_sell)
				.unwrap();
			let difference = amount_out - calculated_amount_out;
			let relative_difference = FixedU128::from_rational(difference, amount_out);
			let tolerated_difference = FixedU128::from_rational(1, 100);
			// The difference of the amount out calculated with spot price should be less than 1%
			assert!(relative_difference < tolerated_difference);
			//assert_eq!(relative_difference, FixedU128::from_float(0.009468191066027364)); //TEMP assertion
		});
	}

	#[test]
	fn route_should_have_spot_price_when_stable_share_asset_included() {
		TestNet::reset();

		Hydra::execute_with(|| {
			let _ = with_transaction(|| {
				//Arrange
				let (pool_id, stable_asset_1, _) =
					init_stableswap_with_details(1_000_000_000_000_000_000u128, 300_000_000_000_000_000u128, 12)
						.unwrap();
				init_omnipool();

				assert_ok!(Currencies::update_balance(
					hydradx_runtime::RuntimeOrigin::root(),
					Omnipool::protocol_account(),
					pool_id,
					3000 * UNITS as i128,
				));

				assert_ok!(hydradx_runtime::Omnipool::add_token(
					hydradx_runtime::RuntimeOrigin::root(),
					pool_id,
					FixedU128::from_inner(25_650_000_000_000_000),
					Permill::from_percent(1),
					AccountId::from(BOB),
				));

				let trades = vec![
					Trade {
						pool: PoolType::Omnipool,
						asset_in: HDX,
						asset_out: pool_id,
					},
					Trade {
						pool: PoolType::Stableswap(pool_id),
						asset_in: pool_id,
						asset_out: stable_asset_1,
					},
				];
				let amount_to_sell = 1 * UNITS;

				//Act
				assert_ok!(Router::sell(
					hydradx_runtime::RuntimeOrigin::signed(ALICE.into()),
					HDX,
					stable_asset_1,
					amount_to_sell,
					0,
					BoundedVec::truncate_from(trades.clone())
				));

				//Assert
				let expected_amount_out = 46513;

				assert_eq!(
					hydradx_runtime::Balances::free_balance(AccountId::from(ALICE)),
					ALICE_INITIAL_NATIVE_BALANCE - amount_to_sell
				);

				assert_eq!(
					hydradx_runtime::Currencies::free_balance(stable_asset_1, &AccountId::from(ALICE)),
					expected_amount_out
				);

				let spot_price_of_hdx_per_dot = Router::spot_price_with_fee(&trades).unwrap();
				let calculated_amount_out = spot_price_of_hdx_per_dot
					.reciprocal()
					.unwrap()
					.checked_mul_int(amount_to_sell)
					.unwrap();
				let difference = if expected_amount_out > calculated_amount_out {
					expected_amount_out - calculated_amount_out
				} else {
					calculated_amount_out - expected_amount_out
				};
				let relative_difference = FixedU128::from_rational(difference, expected_amount_out);
				let tolerated_difference = FixedU128::from_rational(1, 100);
				// The difference of the amount out calculated with spot price should be less than 1%
				//assert_eq!(relative_difference, FixedU128::from_float(0.002991370219725827)); //TEMP assertion
				assert!(relative_difference < tolerated_difference);

				TransactionOutcome::Commit(DispatchResult::Ok(()))
			});
		});
	}

	#[test]
	fn route_should_have_spot_price_when_only_stable_share_asset_included() {
		TestNet::reset();

		Hydra::execute_with(|| {
			let _ = with_transaction(|| {
				//Arrange
				let (pool_id, stable_asset_1, _) =
					init_stableswap_with_details(1_000_000_000_000_000_000u128, 300_000_000_000_000_000u128, 12)
						.unwrap();
				init_omnipool();

				assert_ok!(Currencies::update_balance(
					hydradx_runtime::RuntimeOrigin::root(),
					ALICE.into(),
					pool_id,
					3000 * UNITS as i128,
				));

				let trades = vec![Trade {
					pool: PoolType::Stableswap(pool_id),
					asset_in: pool_id,
					asset_out: stable_asset_1,
				}];
				let amount_to_sell = 1 * UNITS;

				//Act
				assert_ok!(Router::sell(
					hydradx_runtime::RuntimeOrigin::signed(ALICE.into()),
					pool_id,
					stable_asset_1,
					amount_to_sell,
					0,
					BoundedVec::truncate_from(trades.clone())
				));

				//Assert
				let expected_amount_out = 994999;

				assert_eq!(
					hydradx_runtime::Currencies::free_balance(pool_id, &AccountId::from(ALICE)),
					3000 * UNITS - amount_to_sell
				);

				assert_eq!(
					hydradx_runtime::Currencies::free_balance(stable_asset_1, &AccountId::from(ALICE)),
					expected_amount_out
				);

				let spot_price_of_hdx_per_dot = Router::spot_price_with_fee(&trades).unwrap();
				let calculated_amount_out = spot_price_of_hdx_per_dot
					.reciprocal()
					.unwrap()
					.checked_mul_int(amount_to_sell)
					.unwrap();
				let difference = if expected_amount_out > calculated_amount_out {
					expected_amount_out - calculated_amount_out
				} else {
					calculated_amount_out - expected_amount_out
				};
				let relative_difference = FixedU128::from_rational(difference, expected_amount_out);
				let tolerated_difference = FixedU128::from_rational(1, 100);
				// The difference of the amount out calculated with spot price should be less than 1%
				//assert_eq!(relative_difference, FixedU128::from_float(0.003019098511656796)); //TEMP assertion
				assert!(relative_difference < tolerated_difference);

				TransactionOutcome::Commit(DispatchResult::Ok(()))
			});
		});
	}
}

mod sell_all {
	use super::*;
	use hydradx_runtime::Currencies;
	use hydradx_traits::router::PoolType;

	#[test]
	fn sell_should_sell_all_user_native_balance() {
		TestNet::reset();

		let limit = 0;
		let amount_out = 26604007508238527742;

		Hydra::execute_with(|| {
			let bob_hdx_balance = Currencies::free_balance(HDX, &BOB.into());

			//Arrange
			init_omnipool();

			let trades = vec![Trade {
				pool: PoolType::Omnipool,
				asset_in: HDX,
				asset_out: DAI,
			}];

			//Act
			assert_ok!(Router::sell_all(
				RuntimeOrigin::signed(BOB.into()),
				HDX,
				DAI,
				limit,
				trades.try_into().unwrap()
			));

			//Assert
			assert_balance!(BOB.into(), HDX, 0);

			expect_hydra_last_events(vec![pallet_route_executor::Event::Executed {
				asset_in: HDX,
				asset_out: DAI,
				amount_in: bob_hdx_balance,
				amount_out,
				event_id: 0,
			}
			.into()]);
		});
	}

	#[test]
	fn sell_all_should_sell_all_user_nonnative_balance() {
		TestNet::reset();

		let limit = 0;
		let amount_out = 35263217460162492;

		Hydra::execute_with(|| {
			let bob_nonnative_balance = Currencies::free_balance(DAI, &BOB.into());

			//Arrange
			init_omnipool();

			let trades = vec![Trade {
				pool: PoolType::Omnipool,
				asset_in: DAI,
				asset_out: HDX,
			}];

			//Act
			assert_ok!(Router::sell_all(
				RuntimeOrigin::signed(BOB.into()),
				DAI,
				HDX,
				limit,
				trades.try_into().unwrap()
			));

			//Assert
			assert_balance!(BOB.into(), DAI, 0);

			expect_hydra_last_events(vec![pallet_route_executor::Event::Executed {
				asset_in: DAI,
				asset_out: HDX,
				amount_in: bob_nonnative_balance,
				amount_out,
				event_id: 0,
			}
			.into()]);
		});
	}

	#[test]
	fn sell_all_should_work_when_selling_all_nonnative_in_stableswap() {
		TestNet::reset();

		Hydra::execute_with(|| {
			let _ = with_transaction(|| {
				//Arrange
				let (pool_id, stable_asset_1, _) = init_stableswap().unwrap();

				init_omnipool();

				let init_balance = 3000 * UNITS + 1;
				assert_ok!(Currencies::update_balance(
					hydradx_runtime::RuntimeOrigin::root(),
					ALICE.into(),
					stable_asset_1,
					init_balance as i128,
				));

				let trades = vec![Trade {
					pool: PoolType::Stableswap(pool_id),
					asset_in: stable_asset_1,
					asset_out: pool_id,
				}];

				assert_balance!(ALICE.into(), pool_id, 0);

				//Act
				assert_ok!(Router::sell_all(
					hydradx_runtime::RuntimeOrigin::signed(ALICE.into()),
					stable_asset_1,
					pool_id,
					0,
					trades.try_into().unwrap()
				));

				//Assert
				assert_eq!(
					hydradx_runtime::Currencies::free_balance(stable_asset_1, &AccountId::from(ALICE)),
					0
				);

				TransactionOutcome::Commit(DispatchResult::Ok(()))
			});
		});
	}
}

pub fn create_lbp_pool(accumulated_asset: u32, distributed_asset: u32) {
	assert_ok!(Currencies::update_balance(
		hydradx_runtime::RuntimeOrigin::root(),
		DAVE.into(),
		accumulated_asset,
		1000 * UNITS as i128,
	));
	assert_ok!(Currencies::update_balance(
		hydradx_runtime::RuntimeOrigin::root(),
		DAVE.into(),
		distributed_asset,
		1000 * UNITS as i128,
	));
	assert_ok!(LBP::create_pool(
		RuntimeOrigin::root(),
		DAVE.into(),
		accumulated_asset,
		100 * UNITS,
		distributed_asset,
		200 * UNITS,
		20_000_000,
		80_000_000,
		WeightCurveType::Linear,
		(2, 1_000),
		CHARLIE.into(),
		0,
	));

	let account_id = get_lbp_pair_account_id(accumulated_asset, distributed_asset);

	assert_ok!(LBP::update_pool_data(
		RuntimeOrigin::signed(DAVE.into()),
		account_id,
		None,
		Some(LBP_SALE_START),
		Some(LBP_SALE_END),
		None,
		None,
		None,
		None,
		None,
	));
}

fn get_lbp_pair_account_id(asset_a: AssetId, asset_b: AssetId) -> AccountId {
	let asset_pair = pallet_lbp::AssetPair {
		asset_in: asset_a,
		asset_out: asset_b,
	};
	LBP::get_pair_id(asset_pair)
}

fn start_lbp_campaign() {
	set_relaychain_block_number(LBP_SALE_START + 1);
}

pub fn create_xyk_pool(asset_a: u32, asset_b: u32) {
	assert_ok!(XYK::create_pool(
		RuntimeOrigin::signed(ALICE.into()),
		asset_a,
		100 * UNITS,
		asset_b,
		50 * UNITS,
	));
}

fn create_xyk_pool_with_amounts(asset_a: u32, amount_a: u128, asset_b: u32, amount_b: u128) {
	assert_ok!(Currencies::update_balance(
		hydradx_runtime::RuntimeOrigin::root(),
		DAVE.into(),
		asset_a,
		amount_a as i128,
	));
	assert_ok!(Currencies::update_balance(
		hydradx_runtime::RuntimeOrigin::root(),
		DAVE.into(),
		asset_b,
		amount_b as i128,
	));

	assert_ok!(XYK::create_pool(
		RuntimeOrigin::signed(DAVE.into()),
		asset_a,
		amount_a,
		asset_b,
		amount_b,
	));
}

pub fn init_stableswap() -> Result<(AssetId, AssetId, AssetId), DispatchError> {
	let initial_liquidity = 1_000_000_000_000_000u128;
	let liquidity_added = 300_000_000_000_000u128;

	init_stableswap_with_details(initial_liquidity, liquidity_added, 18)
}

pub fn init_stableswap_with_details(
	initial_liquidity: Balance,
	liquidity_added: Balance,
	decimals: u8,
) -> Result<(AssetId, AssetId, AssetId), DispatchError> {
	let mut initial: Vec<AssetAmount<<hydradx_runtime::Runtime as pallet_stableswap::Config>::AssetId>> = vec![];
	let mut added_liquidity: Vec<AssetAmount<<hydradx_runtime::Runtime as pallet_stableswap::Config>::AssetId>> =
		vec![];

	let mut asset_ids: Vec<<hydradx_runtime::Runtime as pallet_stableswap::Config>::AssetId> = Vec::new();
	for idx in 0u32..MAX_ASSETS_IN_POOL {
		let name: Vec<u8> = idx.to_ne_bytes().to_vec();
		let asset_id = AssetRegistry::register_sufficient_asset(
			None,
			Some(name.try_into().unwrap()),
			AssetKind::Token,
			1000u128,
			Some(b"xDUM".to_vec().try_into().unwrap()),
			Some(decimals),
			None,
			None,
		)?;
		asset_ids.push(asset_id);

		Currencies::update_balance(
			hydradx_runtime::RuntimeOrigin::root(),
			AccountId::from(BOB),
			asset_id,
			initial_liquidity as i128,
		)?;
		Currencies::update_balance(
			hydradx_runtime::RuntimeOrigin::root(),
			AccountId::from(CHARLIE),
			asset_id,
			initial_liquidity as i128,
		)?;

		initial.push(AssetAmount::new(asset_id, initial_liquidity));
		added_liquidity.push(AssetAmount::new(asset_id, liquidity_added));
	}
	let pool_id = AssetRegistry::register_sufficient_asset(
		None,
		Some(b"pool".to_vec().try_into().unwrap()),
		AssetKind::Token,
		1000u128,
		None,
		None,
		None,
		None,
	)?;

	let amplification = 100u16;
	let fee = Permill::from_percent(1);

	let asset_in: AssetId = *asset_ids.last().unwrap();
	let asset_out: AssetId = *asset_ids.first().unwrap();

	Stableswap::create_pool(
		hydradx_runtime::RuntimeOrigin::root(),
		pool_id,
		BoundedVec::truncate_from(asset_ids),
		amplification,
		fee,
	)?;

	Stableswap::add_liquidity(
		hydradx_runtime::RuntimeOrigin::signed(BOB.into()),
		pool_id,
		BoundedVec::truncate_from(initial),
	)?;

	Ok((pool_id, asset_in, asset_out))
}

fn populate_oracle(
	asset_in: AssetId,
	asset_out: AssetId,
	route: Vec<Trade<u32>>,
	block: Option<BlockNumber>,
	amount: Option<u128>,
) {
	assert_ok!(hydradx_runtime::Tokens::set_balance(
		RawOrigin::Root.into(),
		DAVE.into(),
		asset_in,
		amount.unwrap_or(100 * UNITS),
		0,
	));
	assert_ok!(Router::sell(
		hydradx_runtime::RuntimeOrigin::signed(DAVE.into()),
		asset_in,
		asset_out,
		amount.unwrap_or(1 * UNITS),
		0,
		BoundedVec::truncate_from(route.clone())
	));
	set_relaychain_block_number(block.unwrap_or(10));
}<|MERGE_RESOLUTION|>--- conflicted
+++ resolved
@@ -455,74 +455,11 @@
 			));
 
 			//Assert
-<<<<<<< HEAD
-			expect_hydra_events(vec![
-				pallet_broadcast::Event::Swapped2 {
-					swapper: BOB.into(),
-					filler: XYK::get_pair_id(pallet_xyk::types::AssetPair {
-						asset_in: HDX,
-						asset_out: DOT,
-					}),
-					filler_type: pallet_broadcast::types::Filler::XYK(XYK::share_token(XYK::get_pair_id(
-						pallet_xyk::types::AssetPair {
-							asset_in: HDX,
-							asset_out: DOT,
-						},
-					))),
-					operation: pallet_broadcast::types::TradeOperation::ExactIn,
-					inputs: vec![Asset::new(HDX, 10000000000)],
-					outputs: vec![Asset::new(DOT, 4984501549)],
-					fees: vec![Fee::new(
-						DOT,
-						14998500,
-						Destination::Account(XYK::get_pair_id(pallet_xyk::types::AssetPair {
-							asset_in: HDX,
-							asset_out: DOT,
-						})),
-					)],
-					operation_stack: vec![ExecutionType::Router(0)],
-				}
-				.into(),
-				pallet_broadcast::Event::Swapped2 {
-					swapper: BOB.into(),
-					filler: XYK::get_pair_id(pallet_xyk::types::AssetPair {
-						asset_in: HDX,
-						asset_out: DOT,
-					}),
-					filler_type: pallet_broadcast::types::Filler::XYK(XYK::share_token(XYK::get_pair_id(
-						pallet_xyk::types::AssetPair {
-							asset_in: HDX,
-							asset_out: DOT,
-						},
-					))),
-					operation: pallet_broadcast::types::TradeOperation::ExactOut,
-					inputs: vec![Asset::new(HDX, 20007996198)],
-					outputs: vec![Asset::new(DOT, 10000000000)],
-					fees: vec![Fee::new(
-						HDX,
-						60023988,
-						Destination::Account(XYK::get_pair_id(pallet_xyk::types::AssetPair {
-							asset_in: HDX,
-							asset_out: DOT,
-						})),
-					)],
-					operation_stack: vec![ExecutionType::Router(1)],
-				}
-				.into(),
-				pallet_broadcast::Event::Swapped2 {
-					swapper: BOB.into(),
-					filler: XYK::get_pair_id(pallet_xyk::types::AssetPair {
-						asset_in: HDX,
-						asset_out: DOT,
-					}),
-					filler_type: pallet_broadcast::types::Filler::XYK(XYK::share_token(XYK::get_pair_id(
-						pallet_xyk::types::AssetPair {
-=======
 			let swapped_events = get_last_swapped_events();
 			pretty_assertions::assert_eq!(
 				swapped_events,
 				vec![
-					pallet_broadcast::Event::Swapped {
+					pallet_broadcast::Event::Swapped2 {
 						swapper: BOB.into(),
 						filler: XYK::get_pair_id(pallet_xyk::types::AssetPair {
 							asset_in: HDX,
@@ -548,10 +485,9 @@
 						operation_stack: vec![ExecutionType::Router(0)],
 					}
 					.into(),
-					pallet_broadcast::Event::Swapped {
+					pallet_broadcast::Event::Swapped2 {
 						swapper: BOB.into(),
 						filler: XYK::get_pair_id(pallet_xyk::types::AssetPair {
->>>>>>> df469e68
 							asset_in: HDX,
 							asset_out: DOT,
 						}),
@@ -562,8 +498,8 @@
 							},
 						))),
 						operation: pallet_broadcast::types::TradeOperation::ExactOut,
-						inputs: vec![Asset::new(HDX, 2000000000000)],
-						outputs: vec![Asset::new(DOT, 4338344140275)],
+						inputs: vec![Asset::new(HDX, 4338344140275 )],
+						outputs: vec![Asset::new(DOT, 2000000000000)],
 						fees: vec![Fee::new(
 							HDX,
 							13015032420,
@@ -575,7 +511,7 @@
 						operation_stack: vec![ExecutionType::Router(1)],
 					}
 					.into(),
-					pallet_broadcast::Event::Swapped {
+					pallet_broadcast::Event::Swapped2 {
 						swapper: BOB.into(),
 						filler: XYK::get_pair_id(pallet_xyk::types::AssetPair {
 							asset_in: HDX,
@@ -2292,53 +2228,12 @@
 			assert_balance!(BOB.into(), HDX, BOB_INITIAL_NATIVE_BALANCE - amount_to_sell);
 			assert_balance!(BOB.into(), DAI, BOB_INITIAL_DAI_BALANCE + amount_out);
 
-<<<<<<< HEAD
-			expect_hydra_last_events(vec![
-				pallet_broadcast::Event::Swapped2 {
-					swapper: BOB.into(),
-					filler: Omnipool::protocol_account(),
-					filler_type: pallet_broadcast::types::Filler::Omnipool,
-					operation: pallet_broadcast::types::TradeOperation::ExactIn,
-					inputs: vec![Asset::new(HDX, amount_to_sell)],
-					outputs: vec![Asset::new(LRNA, 12014871681)],
-					fees: vec![
-						Fee::new(LRNA, 3003717, Destination::Burned),
-						Fee::new(LRNA, 3003718, Destination::Account(Treasury::account_id())),
-					],
-					operation_stack: vec![ExecutionType::Router(0), ExecutionType::Omnipool(1)],
-				}
-				.into(),
-				pallet_broadcast::Event::Swapped2 {
-					swapper: BOB.into(),
-					filler: Omnipool::protocol_account(),
-					filler_type: pallet_broadcast::types::Filler::Omnipool,
-					operation: pallet_broadcast::types::TradeOperation::ExactIn,
-					inputs: vec![Asset::new(LRNA, 12_008_864_246)],
-					outputs: vec![Asset::new(DAI, amount_out)],
-					fees: vec![Fee::new(
-						DAI,
-						400293338391841,
-						Destination::Account(Omnipool::protocol_account()),
-					)],
-					operation_stack: vec![ExecutionType::Router(0), ExecutionType::Omnipool(1)],
-				}
-				.into(),
-				pallet_route_executor::Event::Executed {
-					asset_in: HDX,
-					asset_out: DAI,
-					amount_in: amount_to_sell,
-					amount_out,
-					event_id: 0,
-				}
-				.into(),
-			]);
-=======
 			let swapped_events = get_last_swapped_events();
 
 			pretty_assertions::assert_eq!(
 				swapped_events,
 				vec![
-					pallet_broadcast::Event::Swapped {
+					pallet_broadcast::Event::Swapped2 {
 						swapper: BOB.into(),
 						filler: Omnipool::protocol_account(),
 						filler_type: pallet_broadcast::types::Filler::Omnipool,
@@ -2351,7 +2246,7 @@
 						],
 						operation_stack: vec![ExecutionType::Router(0), ExecutionType::Omnipool(1)],
 					},
-					pallet_broadcast::Event::Swapped {
+					pallet_broadcast::Event::Swapped2 {
 						swapper: BOB.into(),
 						filler: Omnipool::protocol_account(),
 						filler_type: pallet_broadcast::types::Filler::Omnipool,
@@ -2367,7 +2262,6 @@
 					}
 				]
 			);
->>>>>>> df469e68
 		});
 
 		TestNet::reset();
@@ -2574,52 +2468,11 @@
 			assert_balance!(BOB.into(), HDX, BOB_INITIAL_NATIVE_BALANCE - amount_in);
 			assert_balance!(BOB.into(), DAI, BOB_INITIAL_DAI_BALANCE + amount_to_buy);
 
-<<<<<<< HEAD
-			expect_hydra_last_events(vec![
-				pallet_broadcast::Event::Swapped2 {
-					swapper: BOB.into(),
-					filler: Omnipool::protocol_account(),
-					filler_type: pallet_broadcast::types::Filler::Omnipool,
-					operation: pallet_broadcast::types::TradeOperation::ExactOut,
-					inputs: vec![Asset::new(HDX, amount_in)],
-					outputs: vec![Asset::new(LRNA, 45090)],
-					fees: vec![
-						Fee::new(LRNA, 11, Destination::Burned),
-						Fee::new(LRNA, 11, Destination::Account(Treasury::account_id())),
-					],
-					operation_stack: vec![ExecutionType::Router(0), ExecutionType::Omnipool(1)],
-				}
-				.into(),
-				pallet_broadcast::Event::Swapped2 {
-					swapper: BOB.into(),
-					filler: Omnipool::protocol_account(),
-					filler_type: pallet_broadcast::types::Filler::Omnipool,
-					operation: pallet_broadcast::types::TradeOperation::ExactOut,
-					inputs: vec![Asset::new(LRNA, 45068)],
-					outputs: vec![Asset::new(DAI, amount_to_buy)],
-					fees: vec![Fee::new(
-						DAI,
-						1502253381,
-						Destination::Account(Omnipool::protocol_account()),
-					)],
-					operation_stack: vec![ExecutionType::Router(0), ExecutionType::Omnipool(1)],
-				}
-				.into(),
-				pallet_route_executor::Event::Executed {
-					asset_in: HDX,
-					asset_out: DAI,
-					amount_in,
-					amount_out: amount_to_buy,
-					event_id: 0,
-				}
-				.into(),
-			]);
-=======
 			let last_swapped_events = get_last_swapped_events();
 			pretty_assertions::assert_eq!(
 				last_swapped_events,
 				vec![
-					pallet_broadcast::Event::Swapped {
+					pallet_broadcast::Event::Swapped2 {
 						swapper: BOB.into(),
 						filler: Omnipool::protocol_account(),
 						filler_type: pallet_broadcast::types::Filler::Omnipool,
@@ -2632,7 +2485,7 @@
 						],
 						operation_stack: vec![ExecutionType::Router(0), ExecutionType::Omnipool(1)],
 					},
-					pallet_broadcast::Event::Swapped {
+					pallet_broadcast::Event::Swapped2 {
 						swapper: BOB.into(),
 						filler: Omnipool::protocol_account(),
 						filler_type: pallet_broadcast::types::Filler::Omnipool,
@@ -2648,7 +2501,6 @@
 					}
 				]
 			);
->>>>>>> df469e68
 		});
 
 		TestNet::reset();
@@ -2988,14 +2840,9 @@
 
 			let fee = 20000000000;
 
-<<<<<<< HEAD
-			expect_hydra_last_events(vec![
-				pallet_broadcast::Event::Swapped2 {
-=======
 			pretty_assertions::assert_eq!(
 				*get_last_swapped_events().last().unwrap(),
-				pallet_broadcast::Event::<Runtime>::Swapped {
->>>>>>> df469e68
+				pallet_broadcast::Event::<Runtime>::Swapped2 {
 					swapper: BOB.into(),
 					filler: LBP::get_pair_id(pallet_lbp::types::AssetPair::new(DAI, HDX)),
 					filler_type: pallet_broadcast::types::Filler::LBP,
