--- conflicted
+++ resolved
@@ -59,7 +59,7 @@
 			));
 
 			//Assert
-			let amount_out = 4_383_480_141_260_650;
+			let amount_out = 4_383_480_416_162_085;
 
 			assert_balance!(BOB.into(), DAI, 1_000_000_000 * UNITS - amount_to_sell);
 			assert_balance!(BOB.into(), LRNA, 1_000 * UNITS);
@@ -112,7 +112,7 @@
 			));
 
 			//Assert
-			let amount_in = 2_135_300_210;
+			let amount_in = 2_135_301_508;
 
 			assert_balance!(BOB.into(), DAI, 1_000_000_000 * UNITS - amount_in);
 			assert_balance!(BOB.into(), LRNA, 1_000 * UNITS);
@@ -576,11 +576,7 @@
 			));
 
 			//Assert
-<<<<<<< HEAD
-			let amount_out = 5_304_848_460_209;
-=======
-			let amount_out = 5304848794461;
->>>>>>> adfd19c0
+			let amount_out = 5_304_848_794_461;
 
 			assert_balance!(BOB.into(), HDX, BOB_INITIAL_NATIVE_BALANCE - amount_to_sell);
 			assert_balance!(BOB.into(), DAI, BOB_INITIAL_DAI_BALANCE + amount_out);
@@ -623,11 +619,7 @@
 			));
 
 			//Assert
-<<<<<<< HEAD
-			let amount_out = 15_853_065_839_194;
-=======
-			let amount_out = 15853064919440;
->>>>>>> adfd19c0
+			let amount_out = 15_853_064_919_440;
 
 			assert_balance!(BOB.into(), DAI, BOB_INITIAL_DAI_BALANCE - amount_to_sell);
 			assert_balance!(BOB.into(), HDX, BOB_INITIAL_NATIVE_BALANCE + amount_out);
@@ -678,11 +670,7 @@
 			));
 
 			//Assert
-<<<<<<< HEAD
-			let amount_out = 2_894_653_262_401;
-=======
-			let amount_out = 2894653623153;
->>>>>>> adfd19c0
+			let amount_out = 2_894_653_623_153;
 
 			assert_balance!(BOB.into(), HDX, BOB_INITIAL_NATIVE_BALANCE - amount_to_sell);
 			assert_balance!(BOB.into(), DAI, BOB_INITIAL_DAI_BALANCE);
@@ -734,11 +722,7 @@
 			));
 
 			//Assert
-<<<<<<< HEAD
-			let amount_out = 23_648_946_648_916;
-=======
-			let amount_out = 23648944192390;
->>>>>>> adfd19c0
+			let amount_out = 23_648_944_192_390;
 
 			assert_balance!(BOB.into(), HDX, BOB_INITIAL_NATIVE_BALANCE - amount_to_sell);
 			assert_balance!(BOB.into(), DAI, BOB_INITIAL_DAI_BALANCE);
@@ -760,11 +744,7 @@
 
 		let amount_to_sell = 10 * UNITS;
 		let limit = 0;
-<<<<<<< HEAD
-		let received_amount_out = 5_304_848_460_209;
-=======
-		let received_amount_out = 5304848794461;
->>>>>>> adfd19c0
+		let received_amount_out = 5_304_848_794_461;
 
 		Hydra::execute_with(|| {
 			//Arrange
@@ -861,11 +841,7 @@
 			));
 
 			//Assert
-<<<<<<< HEAD
-			let amount_in = 19_944_392_706_756;
-=======
-			let amount_in = 19944391321918;
->>>>>>> adfd19c0
+			let amount_in = 19_944_391_321_918;
 
 			assert_balance!(BOB.into(), HDX, BOB_INITIAL_NATIVE_BALANCE - amount_in);
 			assert_balance!(BOB.into(), DAI, BOB_INITIAL_DAI_BALANCE + amount_to_buy);
@@ -908,11 +884,7 @@
 			));
 
 			//Assert
-<<<<<<< HEAD
-			let amount_in = 6_045_520_606_503;
-=======
-			let amount_in = 6045520997664;
->>>>>>> adfd19c0
+			let amount_in = 6_045_520_997_664;
 
 			assert_balance!(BOB.into(), HDX, BOB_INITIAL_NATIVE_BALANCE + amount_to_buy);
 			assert_balance!(BOB.into(), DAI, BOB_INITIAL_DAI_BALANCE - amount_in);
@@ -963,11 +935,7 @@
 			));
 
 			//Assert
-<<<<<<< HEAD
-			let amount_in = 3_244_461_635_777;
-=======
-			let amount_in = 3244461218396;
->>>>>>> adfd19c0
+			let amount_in = 3_244_461_218_396;
 
 			assert_balance!(BOB.into(), HDX, BOB_INITIAL_NATIVE_BALANCE - amount_in);
 			assert_balance!(BOB.into(), DAI, BOB_INITIAL_DAI_BALANCE);
@@ -1019,11 +987,7 @@
 			));
 
 			//Assert
-<<<<<<< HEAD
-			let amount_in = 322_733_714_720;
-=======
-			let amount_in = 322733757240;
->>>>>>> adfd19c0
+			let amount_in = 322_733_757_240;
 
 			assert_balance!(BOB.into(), HDX, BOB_INITIAL_NATIVE_BALANCE - amount_in);
 			assert_balance!(BOB.into(), DAI, BOB_INITIAL_DAI_BALANCE);
@@ -1045,11 +1009,7 @@
 
 		let amount_to_buy = 10 * UNITS;
 		let limit = 100 * UNITS;
-<<<<<<< HEAD
-		let spent_amount_in = 19_944_392_706_756;
-=======
-		let spent_amount_in = 19944391321918;
->>>>>>> adfd19c0
+		let spent_amount_in = 19_944_391_321_918;
 
 		Hydra::execute_with(|| {
 			//Arrange
