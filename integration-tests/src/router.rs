#![cfg(test)]
#![allow(clippy::identity_op)]
use super::assert_balance;
use crate::polkadot_test_net::*;

use std::convert::Into;

use hydradx_adapters::OmnipoolHookAdapter;
<<<<<<< HEAD
use hydradx_runtime::{BlockNumber, Omnipool, Router, RouterWeightInfo, Runtime, RuntimeOrigin, LBP};
=======
use hydradx_runtime::{
	AmmWeights, AssetRegistry, BlockNumber, Currencies, Omnipool, Router, Runtime, RuntimeOrigin, Stableswap, LBP, XYK,
};
use hydradx_traits::Registry;
>>>>>>> 2cc7a5fe
use hydradx_traits::{router::PoolType, AMM};
use pallet_lbp::weights::WeightInfo as LbpWeights;
use pallet_lbp::WeightCurveType;
use pallet_omnipool::traits::OmnipoolHooks;
use pallet_omnipool::weights::WeightInfo as OmnipoolWeights;
use pallet_route_executor::{AmmTradeWeights, Trade};
use primitives::asset::AssetPair;
use primitives::AssetId;

use frame_support::{assert_noop, assert_ok};
use xcm_emulator::TestExt;

use pallet_stableswap::types::AssetAmount;
use pallet_stableswap::MAX_ASSETS_IN_POOL;
use sp_runtime::{DispatchError, FixedU128, Permill};

use orml_traits::MultiCurrency;

pub const LBP_SALE_START: BlockNumber = 10;
pub const LBP_SALE_END: BlockNumber = 40;

mod router_different_pools_tests {
	use super::*;

	#[test]
	fn sell_should_work_when_route_contains_trades_with_different_pools() {
		TestNet::reset();

		Hydra::execute_with(|| {
			//Arrange
			init_omnipool();
			create_lbp_pool(DAI, LRNA);
			create_xyk_pool(HDX, DOT);

			let amount_to_sell = UNITS / 100;
			let limit = 0;
			let trades = vec![
				Trade {
					pool: PoolType::LBP,
					asset_in: DAI,
					asset_out: LRNA,
				},
				Trade {
					pool: PoolType::Omnipool,
					asset_in: LRNA,
					asset_out: HDX,
				},
				Trade {
					pool: PoolType::XYK,
					asset_in: HDX,
					asset_out: DOT,
				},
			];

			start_lbp_campaign();

			//Act
			assert_ok!(Router::sell(
				RuntimeOrigin::signed(BOB.into()),
				DAI,
				DOT,
				amount_to_sell,
				limit,
				trades
			));

			//Assert
			let amount_out = 2_230_008_413_831;

			assert_balance!(BOB.into(), DAI, 1_000_000_000 * UNITS - amount_to_sell);
			assert_balance!(BOB.into(), LRNA, BOB_INITIAL_LRNA_BALANCE);
			assert_balance!(BOB.into(), HDX, BOB_INITIAL_NATIVE_BALANCE);
			assert_balance!(BOB.into(), DOT, amount_out);

			expect_hydra_events(vec![pallet_route_executor::Event::RouteExecuted {
				asset_in: DAI,
				asset_out: DOT,
				amount_in: amount_to_sell,
				amount_out,
			}
			.into()]);
		});

		TestNet::reset();

		Hydra::execute_with(|| {
			//Arrange
			let (stable_pool_id, stable_asset_1, stable_asset_2) = init_stableswap().unwrap();
			create_lbp_pool(DAI, HDX);

			assert_ok!(Currencies::update_balance(
				hydradx_runtime::RuntimeOrigin::root(),
				ALICE.into(),
				stable_asset_1,
				3000 * UNITS as i128,
			));

			create_xyk_pool(HDX, stable_asset_1);

			let amount_to_sell = UNITS / 100;
			let limit = 0;
			let trades = vec![
				Trade {
					pool: PoolType::LBP,
					asset_in: DAI,
					asset_out: HDX,
				},
				Trade {
					pool: PoolType::XYK,
					asset_in: HDX,
					asset_out: stable_asset_1,
				},
				Trade {
					pool: PoolType::Stableswap(stable_pool_id),
					asset_in: stable_asset_1,
					asset_out: stable_asset_2,
				},
			];

			start_lbp_campaign();

			//Act
			assert_ok!(Router::sell(
				RuntimeOrigin::signed(BOB.into()),
				DAI,
				stable_asset_2,
				amount_to_sell,
				limit,
				trades
			));

			//Assert
			let amount_out = 2_783_595_233;

			assert_balance!(BOB.into(), DAI, 1_000_000_000 * UNITS - amount_to_sell);
			assert_balance!(BOB.into(), HDX, BOB_INITIAL_NATIVE_BALANCE);
			assert_balance!(BOB.into(), stable_asset_1, 0);
			assert_balance!(BOB.into(), stable_asset_2, amount_out);

			expect_hydra_events(vec![pallet_route_executor::Event::RouteExecuted {
				asset_in: DAI,
				asset_out: stable_asset_2,
				amount_in: amount_to_sell,
				amount_out,
			}
			.into()]);
		});
	}

	#[test]
	fn buy_should_work_when_route_contains_trades_with_different_pools() {
		TestNet::reset();

		Hydra::execute_with(|| {
			//Arrange
			init_omnipool();
			create_lbp_pool(DAI, LRNA);
			create_xyk_pool(HDX, DOT);

			let amount_to_buy = UNITS;
			let limit = 100 * UNITS;
			let trades = vec![
				Trade {
					pool: PoolType::LBP,
					asset_in: DAI,
					asset_out: LRNA,
				},
				Trade {
					pool: PoolType::Omnipool,
					asset_in: LRNA,
					asset_out: HDX,
				},
				Trade {
					pool: PoolType::XYK,
					asset_in: HDX,
					asset_out: DOT,
				},
			];

			start_lbp_campaign();

			//Act
			assert_ok!(Router::buy(
				RuntimeOrigin::signed(BOB.into()),
				DAI,
				DOT,
				amount_to_buy,
				limit,
				trades
			));

			//Assert
			let amount_in = 4_370_898_989;

			assert_balance!(BOB.into(), DAI, 1_000_000_000 * UNITS - amount_in);
			assert_balance!(BOB.into(), LRNA, 1_000 * UNITS);
			assert_balance!(BOB.into(), HDX, BOB_INITIAL_NATIVE_BALANCE);
			assert_balance!(BOB.into(), DOT, amount_to_buy);

			expect_hydra_events(vec![pallet_route_executor::Event::RouteExecuted {
				asset_in: DAI,
				asset_out: DOT,
				amount_in,
				amount_out: amount_to_buy,
			}
			.into()]);
		});

		TestNet::reset();

		Hydra::execute_with(|| {
			//Arrange
			let (stable_pool_id, stable_asset_1, stable_asset_2) = init_stableswap().unwrap();
			create_lbp_pool(DAI, HDX);

			assert_ok!(Currencies::update_balance(
				hydradx_runtime::RuntimeOrigin::root(),
				ALICE.into(),
				stable_asset_1,
				3000 * UNITS as i128,
			));

			create_xyk_pool(HDX, stable_asset_1);

			let amount_to_buy = UNITS;
			let limit = 100 * UNITS;
			let trades = vec![
				Trade {
					pool: PoolType::LBP,
					asset_in: DAI,
					asset_out: HDX,
				},
				Trade {
					pool: PoolType::XYK,
					asset_in: HDX,
					asset_out: stable_asset_1,
				},
				Trade {
					pool: PoolType::Stableswap(stable_pool_id),
					asset_in: stable_asset_1,
					asset_out: stable_asset_2,
				},
			];

			start_lbp_campaign();

			//Act
			assert_ok!(Router::buy(
				RuntimeOrigin::signed(BOB.into()),
				DAI,
				stable_asset_2,
				amount_to_buy,
				limit,
				trades
			));

			//Assert
			let amount_in = 3_753_549_142_038;

			assert_balance!(BOB.into(), DAI, 1_000_000_000 * UNITS - amount_in);
			assert_balance!(BOB.into(), HDX, BOB_INITIAL_NATIVE_BALANCE);
			assert_balance!(BOB.into(), stable_asset_1, 0);
			assert_balance!(BOB.into(), stable_asset_2, amount_to_buy);

			expect_hydra_events(vec![pallet_route_executor::Event::RouteExecuted {
				asset_in: DAI,
				asset_out: stable_asset_2,
				amount_in,
				amount_out: amount_to_buy,
			}
			.into()]);
		});
	}

	#[test]
	fn router_should_work_for_hopping_from_omnipool_to_stableswap() {
		TestNet::reset();

		Hydra::execute_with(|| {
			//Arrange
			let (pool_id, stable_asset_1, stable_asset_2) = init_stableswap().unwrap();

			init_omnipool();

			assert_ok!(Currencies::update_balance(
				hydradx_runtime::RuntimeOrigin::root(),
				Omnipool::protocol_account(),
				stable_asset_1,
				3000 * UNITS as i128,
			));

			assert_ok!(hydradx_runtime::Omnipool::add_token(
				hydradx_runtime::RuntimeOrigin::root(),
				stable_asset_1,
				FixedU128::from_inner(25_650_000_000_000_000),
				Permill::from_percent(1),
				AccountId::from(BOB),
			));

			let trades = vec![
				Trade {
					pool: PoolType::Omnipool,
					asset_in: HDX,
					asset_out: stable_asset_1,
				},
				Trade {
					pool: PoolType::Stableswap(pool_id),
					asset_in: stable_asset_1,
					asset_out: stable_asset_2,
				},
			];

			//Act
			let amount_to_sell = 100 * UNITS;
			assert_ok!(Router::sell(
				hydradx_runtime::RuntimeOrigin::signed(ALICE.into()),
				HDX,
				stable_asset_2,
				amount_to_sell,
				0,
				trades
			));

			//Assert
			assert_eq!(
				hydradx_runtime::Balances::free_balance(&AccountId::from(ALICE)),
				ALICE_INITIAL_NATIVE_BALANCE - amount_to_sell
			);
		});
	}

	#[test]
	fn sell_router_should_add_liquidity_to_stableswap_when_selling_for_shareasset_in_stableswap() {
		TestNet::reset();

		Hydra::execute_with(|| {
			//Arrange
			let (pool_id, stable_asset_1, _) = init_stableswap().unwrap();

			init_omnipool();

			assert_ok!(Currencies::update_balance(
				hydradx_runtime::RuntimeOrigin::root(),
				Omnipool::protocol_account(),
				stable_asset_1,
				3000 * UNITS as i128,
			));

			assert_ok!(hydradx_runtime::Omnipool::add_token(
				hydradx_runtime::RuntimeOrigin::root(),
				stable_asset_1,
				FixedU128::from_inner(25_650_000_000_000_000),
				Permill::from_percent(1),
				AccountId::from(BOB),
			));

			let trades = vec![
				Trade {
					pool: PoolType::Omnipool,
					asset_in: HDX,
					asset_out: stable_asset_1,
				},
				Trade {
					pool: PoolType::Stableswap(pool_id),
					asset_in: stable_asset_1,
					asset_out: pool_id,
				},
			];

			assert_balance!(ALICE.into(), pool_id, 0);

			//Act
			let amount_to_sell = 100 * UNITS;
			assert_ok!(Router::sell(
				hydradx_runtime::RuntimeOrigin::signed(ALICE.into()),
				HDX,
				pool_id,
				amount_to_sell,
				0,
				trades
			));

			//Assert
			assert_eq!(
<<<<<<< HEAD
				RouterWeightInfo::sell_weight(trades.as_slice()),
				hydradx_runtime::weights::omnipool::HydraWeight::<Runtime>::router_execution_sell(1, 1)
					.checked_add(
						&<OmnipoolHookAdapter<RuntimeOrigin, ConstU32<LRNA>, Runtime> as OmnipoolHooks::<
							RuntimeOrigin,
							AccountId,
							AssetId,
							Balance,
						>>::on_trade_weight()
					)
					.unwrap()
					.checked_add(
						&<OmnipoolHookAdapter<RuntimeOrigin, ConstU32<LRNA>, Runtime> as OmnipoolHooks::<
							RuntimeOrigin,
							AccountId,
							AssetId,
							Balance,
						>>::on_liquidity_changed_weight()
					)
					.unwrap()
					.checked_add(&hydradx_runtime::weights::lbp::HydraWeight::<Runtime>::router_execution_sell(1, 1))
					.unwrap()
					.checked_add(
						&RouterWeightInfo::sell_and_calculate_sell_trade_amounts_overhead_weight(0, 1)
							.checked_mul(2)
							.unwrap()
					)
					.unwrap()
			);
			assert_eq!(
				RouterWeightInfo::buy_weight(trades.as_slice()),
				hydradx_runtime::weights::omnipool::HydraWeight::<Runtime>::router_execution_buy(1, 1)
					.checked_add(
						&<OmnipoolHookAdapter<RuntimeOrigin, ConstU32<LRNA>, Runtime> as OmnipoolHooks::<
							RuntimeOrigin,
							AccountId,
							AssetId,
							Balance,
						>>::on_trade_weight()
					)
					.unwrap()
					.checked_add(
						&<OmnipoolHookAdapter<RuntimeOrigin, ConstU32<LRNA>, Runtime> as OmnipoolHooks::<
							RuntimeOrigin,
							AccountId,
							AssetId,
							Balance,
						>>::on_liquidity_changed_weight()
					)
					.unwrap()
					.checked_add(&hydradx_runtime::weights::lbp::HydraWeight::<Runtime>::router_execution_buy(1, 1))
					.unwrap()
					.checked_add(
						&RouterWeightInfo::buy_and_calculate_buy_trade_amounts_overhead_weight(0, 1)
							.checked_mul(2)
							.unwrap()
					)
					.unwrap()
=======
				hydradx_runtime::Balances::free_balance(&AccountId::from(ALICE)),
				ALICE_INITIAL_NATIVE_BALANCE - amount_to_sell
>>>>>>> 2cc7a5fe
			);

			assert_balance!(ALICE.into(), pool_id, 4638992258357);
		});
	}

	#[test]
	fn router_should_remove_liquidity_from_stableswap_when_selling_shareasset_in_stable() {
		TestNet::reset();

		Hydra::execute_with(|| {
			//Arrange
			let (pool_id, stable_asset_1, _) = init_stableswap().unwrap();

			init_omnipool();

			assert_ok!(Currencies::update_balance(
				hydradx_runtime::RuntimeOrigin::root(),
				Omnipool::protocol_account(),
				pool_id,
				3000 * UNITS as i128,
			));

			assert_ok!(hydradx_runtime::Omnipool::add_token(
				hydradx_runtime::RuntimeOrigin::root(),
				pool_id,
				FixedU128::from_inner(25_650_000_000_000_000),
				Permill::from_percent(1),
				AccountId::from(BOB),
			));

			let trades = vec![
				Trade {
					pool: PoolType::Omnipool,
					asset_in: HDX,
					asset_out: pool_id,
				},
				Trade {
					pool: PoolType::Stableswap(pool_id),
					asset_in: pool_id,
					asset_out: stable_asset_1,
				},
			];

			assert_balance!(ALICE.into(), pool_id, 0);

			//Act
			let amount_to_sell = 100 * UNITS;

			assert_ok!(Router::sell(
				hydradx_runtime::RuntimeOrigin::signed(ALICE.into()),
				HDX,
				stable_asset_1,
				amount_to_sell,
				0,
				trades
			));

			//Assert
			assert_balance!(ALICE.into(), pool_id, 0);
			assert_balance!(ALICE.into(), HDX, ALICE_INITIAL_NATIVE_BALANCE - amount_to_sell);
			assert_balance!(ALICE.into(), stable_asset_1, 2899390145403);
		});
	}

	#[test]
	fn buy_router_should_remove_liquidity_from_stableswap_when_asset_in_is_shareasset() {
		TestNet::reset();

		Hydra::execute_with(|| {
			//Arrange
			let (pool_id, stable_asset_1, _) = init_stableswap().unwrap();

			init_omnipool();

			assert_ok!(Currencies::update_balance(
				hydradx_runtime::RuntimeOrigin::root(),
				Omnipool::protocol_account(),
				pool_id,
				3000 * UNITS as i128,
			));

			assert_ok!(hydradx_runtime::Omnipool::add_token(
				hydradx_runtime::RuntimeOrigin::root(),
				pool_id,
				FixedU128::from_inner(25_650_000_000_000_000),
				Permill::from_percent(1),
				AccountId::from(BOB),
			));

			let trades = vec![
				Trade {
					pool: PoolType::Omnipool,
					asset_in: HDX,
					asset_out: pool_id,
				},
				Trade {
					pool: PoolType::Stableswap(pool_id),
					asset_in: pool_id,
					asset_out: stable_asset_1,
				},
			];

			assert_balance!(ALICE.into(), pool_id, 0);

			//Act
			let amount_to_buy = UNITS / 1000;

			assert_ok!(Router::buy(
				hydradx_runtime::RuntimeOrigin::signed(ALICE.into()),
				HDX,
				stable_asset_1,
				amount_to_buy,
				u128::MAX,
				trades
			));

			//Assert
			//assert_balance!(ALICE.into(), HDX, ALICE_INITIAL_NATIVE_BALANCE);
			assert_balance!(ALICE.into(), stable_asset_1, amount_to_buy);
		});
	}

	#[test]
	fn buy_router_should_add_liquidity_from_stableswap_when_asset_out_is_share_asset_in_stable() {
		TestNet::reset();

		Hydra::execute_with(|| {
			//Arrange
			let (pool_id, stable_asset_1, _) = init_stableswap().unwrap();

			init_omnipool();

			assert_ok!(Currencies::update_balance(
				hydradx_runtime::RuntimeOrigin::root(),
				Omnipool::protocol_account(),
				pool_id,
				3000 * UNITS as i128,
			));

			assert_ok!(hydradx_runtime::Omnipool::add_token(
				hydradx_runtime::RuntimeOrigin::root(),
				pool_id,
				FixedU128::from_inner(25_650_000_000_000_000),
				Permill::from_percent(1),
				AccountId::from(BOB),
			));

			let trades = vec![
				Trade {
					pool: PoolType::Stableswap(pool_id),
					asset_in: stable_asset_1,
					asset_out: pool_id,
				},
				Trade {
					pool: PoolType::Omnipool,
					asset_in: pool_id,
					asset_out: HDX,
				},
			];

			assert_balance!(ALICE.into(), HDX, ALICE_INITIAL_NATIVE_BALANCE);

			//Act
			assert_ok!(Currencies::update_balance(
				hydradx_runtime::RuntimeOrigin::root(),
				ALICE.into(),
				stable_asset_1,
				3000 * UNITS as i128,
			));

			let amount_to_buy = 100 * UNITS;

			assert_ok!(Router::buy(
				hydradx_runtime::RuntimeOrigin::signed(ALICE.into()),
				stable_asset_1,
				HDX,
				amount_to_buy,
				u128::MAX,
				trades
			));

			//Assert
			assert_balance!(ALICE.into(), HDX, ALICE_INITIAL_NATIVE_BALANCE + amount_to_buy);
		});
	}
}

mod omnipool_router_tests {
	use super::*;

	#[test]
	fn sell_should_work_when_route_contains_single_trade() {
		TestNet::reset();

		Hydra::execute_with(|| {
			//Arrange
			init_omnipool();

			let amount_to_sell = 10 * UNITS;
			let limit = 0;
			let trades = vec![Trade {
				pool: PoolType::Omnipool,
				asset_in: HDX,
				asset_out: DAI,
			}];

			//Act
			assert_ok!(Router::sell(
				RuntimeOrigin::signed(BOB.into()),
				HDX,
				DAI,
				amount_to_sell,
				limit,
				trades
			));

			//Assert
			let amount_out = 266_195_070_030_573_798;

			assert_balance!(BOB.into(), HDX, BOB_INITIAL_NATIVE_BALANCE - amount_to_sell);
			assert_balance!(BOB.into(), DAI, BOB_INITIAL_DAI_BALANCE + amount_out);

			expect_hydra_events(vec![pallet_route_executor::Event::RouteExecuted {
				asset_in: HDX,
				asset_out: DAI,
				amount_in: amount_to_sell,
				amount_out,
			}
			.into()]);
		});
	}

	#[test]
	fn sell_hub_asset_should_work_when_route_contains_single_trade() {
		TestNet::reset();

		Hydra::execute_with(|| {
			//Arrange
			init_omnipool();

			let amount_to_sell = 10 * UNITS;
			let limit = 0;
			let trades = vec![Trade {
				pool: PoolType::Omnipool,
				asset_in: LRNA,
				asset_out: DAI,
			}];

			//Act
			assert_ok!(Router::sell(
				RuntimeOrigin::signed(BOB.into()),
				LRNA,
				DAI,
				amount_to_sell,
				limit,
				trades
			));

			//Assert
			let amount_out = 220_685_840_707_964_601_769;

			assert_balance!(BOB.into(), LRNA, 1_000 * UNITS - amount_to_sell);
			assert_balance!(BOB.into(), DAI, BOB_INITIAL_DAI_BALANCE + amount_out);

			expect_hydra_events(vec![pallet_route_executor::Event::RouteExecuted {
				asset_in: LRNA,
				asset_out: DAI,
				amount_in: amount_to_sell,
				amount_out,
			}
			.into()]);
		});
	}

	#[test]
	fn direct_sell_should_yield_the_same_result_as_router() {
		TestNet::reset();

		let amount_to_sell = 10 * UNITS;
		let limit = 0;
		let amount_out = 266_195_070_030_573_798;

		Hydra::execute_with(|| {
			//Arrange
			init_omnipool();

			let trades = vec![Trade {
				pool: PoolType::Omnipool,
				asset_in: HDX,
				asset_out: DAI,
			}];

			//Act
			assert_ok!(Router::sell(
				RuntimeOrigin::signed(BOB.into()),
				HDX,
				DAI,
				amount_to_sell,
				limit,
				trades
			));

			//Assert

			assert_balance!(BOB.into(), HDX, BOB_INITIAL_NATIVE_BALANCE - amount_to_sell);
			assert_balance!(BOB.into(), DAI, BOB_INITIAL_DAI_BALANCE + amount_out);

			expect_hydra_events(vec![pallet_route_executor::Event::RouteExecuted {
				asset_in: HDX,
				asset_out: DAI,
				amount_in: amount_to_sell,
				amount_out,
			}
			.into()]);
		});

		TestNet::reset();

		Hydra::execute_with(|| {
			//Arrange
			init_omnipool();

			//Act
			assert_ok!(Omnipool::sell(
				RuntimeOrigin::signed(BOB.into()),
				HDX,
				DAI,
				amount_to_sell,
				limit,
			));

			//Assert
			expect_hydra_events(vec![pallet_omnipool::Event::SellExecuted {
				who: BOB.into(),
				asset_in: HDX,
				asset_out: DAI,
				amount_in: amount_to_sell,
				amount_out,
				asset_fee_amount: 667_155_563_986_401,
				protocol_fee_amount: 6_007_435,
			}
			.into()]);

			assert_balance!(BOB.into(), HDX, BOB_INITIAL_NATIVE_BALANCE - amount_to_sell);
			assert_balance!(BOB.into(), DAI, BOB_INITIAL_DAI_BALANCE + amount_out);
		});
	}

	#[test]
	fn buy_should_work_when_route_contains_single_trade() {
		TestNet::reset();

		Hydra::execute_with(|| {
			//Arrange
			init_omnipool();

			let amount_to_buy = UNITS;
			let limit = 100 * UNITS;
			let trades = vec![Trade {
				pool: PoolType::Omnipool,
				asset_in: HDX,
				asset_out: DAI,
			}];

			//Act
			assert_ok!(Router::buy(
				RuntimeOrigin::signed(BOB.into()),
				HDX,
				DAI,
				amount_to_buy,
				limit,
				trades
			));

			//Assert
			let amount_in = 37_565_544;

			assert_balance!(BOB.into(), HDX, BOB_INITIAL_NATIVE_BALANCE - amount_in);
			assert_balance!(BOB.into(), DAI, BOB_INITIAL_DAI_BALANCE + amount_to_buy);

			expect_hydra_events(vec![pallet_route_executor::Event::RouteExecuted {
				asset_in: HDX,
				asset_out: DAI,
				amount_in,
				amount_out: amount_to_buy,
			}
			.into()]);
		});
	}

	#[test]
	fn buy_hub_asset_should_not_work() {
		TestNet::reset();

		Hydra::execute_with(|| {
			//Arrange
			init_omnipool();

			let amount_to_buy = UNITS;
			let limit = 100 * UNITS;
			let trades = vec![Trade {
				pool: PoolType::Omnipool,
				asset_in: HDX,
				asset_out: LRNA,
			}];

			//Act & Assert
			assert_noop!(
				Router::buy(
					RuntimeOrigin::signed(BOB.into()),
					HDX,
					DAI,
					amount_to_buy,
					limit,
					trades
				),
				pallet_omnipool::Error::<Runtime>::NotAllowed
			);
		});
	}

	#[test]
	fn direct_buy_should_yield_the_same_result_as_router() {
		TestNet::reset();

		let amount_to_buy = UNITS;
		let limit = 100 * UNITS;
		let amount_in = 37_565_544;

		Hydra::execute_with(|| {
			//Arrange
			init_omnipool();

			let trades = vec![Trade {
				pool: PoolType::Omnipool,
				asset_in: HDX,
				asset_out: DAI,
			}];

			//Act
			assert_ok!(Router::buy(
				RuntimeOrigin::signed(BOB.into()),
				HDX,
				DAI,
				amount_to_buy,
				limit,
				trades
			));

			//Assert
			assert_balance!(BOB.into(), HDX, BOB_INITIAL_NATIVE_BALANCE - amount_in);
			assert_balance!(BOB.into(), DAI, BOB_INITIAL_DAI_BALANCE + amount_to_buy);

			expect_hydra_events(vec![pallet_route_executor::Event::RouteExecuted {
				asset_in: HDX,
				asset_out: DAI,
				amount_in,
				amount_out: amount_to_buy,
			}
			.into()]);
		});

		TestNet::reset();

		Hydra::execute_with(|| {
			//Arrange
			init_omnipool();

			//Act
			assert_ok!(Omnipool::buy(
				RuntimeOrigin::signed(BOB.into()),
				DAI,
				HDX,
				amount_to_buy,
				limit,
			));

			//Assert
			expect_hydra_events(vec![pallet_omnipool::Event::BuyExecuted {
				who: BOB.into(),
				asset_in: HDX,
				asset_out: DAI,
				amount_in,
				amount_out: amount_to_buy,
				asset_fee_amount: 111_528,
				protocol_fee_amount: 22,
			}
			.into()]);

			assert_balance!(BOB.into(), HDX, BOB_INITIAL_NATIVE_BALANCE - amount_in);
			assert_balance!(BOB.into(), DAI, BOB_INITIAL_DAI_BALANCE + amount_to_buy);
		});
	}

	#[test]
	fn trade_should_fail_when_asset_is_not_in_omnipool() {
		TestNet::reset();

		Hydra::execute_with(|| {
			//Arrange
			init_omnipool();

			let amount_to_sell = 10 * UNITS;
			let limit = 0;
			let trades = vec![Trade {
				pool: PoolType::Omnipool,
				asset_in: DAI,
				asset_out: ACA,
			}];

			//Act & Assert
			assert_noop!(
				Router::sell(
					RuntimeOrigin::signed(BOB.into()),
					DAI,
					ACA,
					amount_to_sell,
					limit,
					trades
				),
				pallet_omnipool::Error::<Runtime>::AssetNotFound
			);
		});
	}
}

mod lbp_router_tests {
	use super::*;
	use crate::assert_balance;

	#[test]
	fn sell_should_work_when_route_contains_single_trade() {
		TestNet::reset();

		Hydra::execute_with(|| {
			//Arrange
			create_lbp_pool(HDX, DAI);
			start_lbp_campaign();

			let amount_to_sell = 10 * UNITS;
			let limit = 0;
			let trades = vec![Trade {
				pool: PoolType::LBP,
				asset_in: HDX,
				asset_out: DAI,
			}];

			//Act
			assert_ok!(Router::sell(
				RuntimeOrigin::signed(BOB.into()),
				HDX,
				DAI,
				amount_to_sell,
				limit,
				trades
			));

			//Assert
			let amount_out = 5_304_848_794_461;

			assert_balance!(BOB.into(), HDX, BOB_INITIAL_NATIVE_BALANCE - amount_to_sell);
			assert_balance!(BOB.into(), DAI, BOB_INITIAL_DAI_BALANCE + amount_out);

			expect_hydra_events(vec![pallet_route_executor::Event::RouteExecuted {
				asset_in: HDX,
				asset_out: DAI,
				amount_in: amount_to_sell,
				amount_out,
			}
			.into()]);
		});
	}

	#[test]
	fn sell_should_work_when_selling_distributed_asset_in_a_single_trade() {
		TestNet::reset();

		Hydra::execute_with(|| {
			//Arrange
			create_lbp_pool(HDX, DAI);
			start_lbp_campaign();

			let amount_to_sell = 10 * UNITS;
			let limit = 0;
			let trades = vec![Trade {
				pool: PoolType::LBP,
				asset_in: DAI,
				asset_out: HDX,
			}];

			//Act
			assert_ok!(Router::sell(
				RuntimeOrigin::signed(BOB.into()),
				DAI,
				HDX,
				amount_to_sell,
				limit,
				trades
			));

			//Assert
			let amount_out = 15_853_064_919_440;

			assert_balance!(BOB.into(), DAI, BOB_INITIAL_DAI_BALANCE - amount_to_sell);
			assert_balance!(BOB.into(), HDX, BOB_INITIAL_NATIVE_BALANCE + amount_out);

			expect_hydra_events(vec![pallet_route_executor::Event::RouteExecuted {
				asset_in: DAI,
				asset_out: HDX,
				amount_in: amount_to_sell,
				amount_out,
			}
			.into()]);
		});
	}

	#[test]
	fn sell_should_work_when_route_contains_double_trades_with_selling_accumulated_assets() {
		TestNet::reset();

		Hydra::execute_with(|| {
			//Arrange
			create_lbp_pool(HDX, DAI);
			create_lbp_pool(DAI, DOT);
			start_lbp_campaign();

			let amount_to_sell = 10 * UNITS;
			let limit = 0;
			let trades = vec![
				Trade {
					pool: PoolType::LBP,
					asset_in: HDX,
					asset_out: DAI,
				},
				Trade {
					pool: PoolType::LBP,
					asset_in: DAI,
					asset_out: DOT,
				},
			];

			//Act
			assert_ok!(Router::sell(
				RuntimeOrigin::signed(BOB.into()),
				HDX,
				DOT,
				amount_to_sell,
				limit,
				trades
			));

			//Assert
			let amount_out = 2_894_653_623_153;

			assert_balance!(BOB.into(), HDX, BOB_INITIAL_NATIVE_BALANCE - amount_to_sell);
			assert_balance!(BOB.into(), DAI, BOB_INITIAL_DAI_BALANCE);
			assert_balance!(BOB.into(), DOT, amount_out);

			expect_hydra_events(vec![pallet_route_executor::Event::RouteExecuted {
				asset_in: HDX,
				asset_out: DOT,
				amount_in: amount_to_sell,
				amount_out,
			}
			.into()]);
		});
	}

	#[test]
	fn sell_should_work_when_route_contains_double_trades_with_selling_distributed_assets() {
		TestNet::reset();

		Hydra::execute_with(|| {
			//Arrange
			create_lbp_pool(DAI, HDX);
			create_lbp_pool(DOT, DAI);
			start_lbp_campaign();

			let amount_to_sell = 10 * UNITS;
			let limit = 0;
			let trades = vec![
				Trade {
					pool: PoolType::LBP,
					asset_in: HDX,
					asset_out: DAI,
				},
				Trade {
					pool: PoolType::LBP,
					asset_in: DAI,
					asset_out: DOT,
				},
			];

			//Act
			assert_ok!(Router::sell(
				RuntimeOrigin::signed(BOB.into()),
				HDX,
				DOT,
				amount_to_sell,
				limit,
				trades
			));

			//Assert
			let amount_out = 23_648_944_192_390;

			assert_balance!(BOB.into(), HDX, BOB_INITIAL_NATIVE_BALANCE - amount_to_sell);
			assert_balance!(BOB.into(), DAI, BOB_INITIAL_DAI_BALANCE);
			assert_balance!(BOB.into(), DOT, amount_out);

			expect_hydra_events(vec![pallet_route_executor::Event::RouteExecuted {
				asset_in: HDX,
				asset_out: DOT,
				amount_in: amount_to_sell,
				amount_out,
			}
			.into()]);
		});
	}

	#[test]
	fn lbp_direct_sell_should_yield_the_same_result_as_router_sell() {
		TestNet::reset();

		let amount_to_sell = 10 * UNITS;
		let limit = 0;
		let received_amount_out = 5_304_848_794_461;

		Hydra::execute_with(|| {
			//Arrange
			create_lbp_pool(HDX, DAI);
			start_lbp_campaign();

			let trades = vec![Trade {
				pool: PoolType::LBP,
				asset_in: HDX,
				asset_out: DAI,
			}];

			//Act
			assert_ok!(Router::sell(
				RuntimeOrigin::signed(BOB.into()),
				HDX,
				DAI,
				amount_to_sell,
				limit,
				trades
			));

			//Assert
			assert_balance!(BOB.into(), HDX, BOB_INITIAL_NATIVE_BALANCE - amount_to_sell);
			assert_balance!(BOB.into(), DAI, BOB_INITIAL_DAI_BALANCE + received_amount_out);

			expect_hydra_events(vec![pallet_route_executor::Event::RouteExecuted {
				asset_in: HDX,
				asset_out: DAI,
				amount_in: amount_to_sell,
				amount_out: received_amount_out,
			}
			.into()]);
		});

		TestNet::reset();

		Hydra::execute_with(|| {
			//Arrange
			create_lbp_pool(HDX, DAI);
			start_lbp_campaign();

			//Act
			assert_ok!(LBP::sell(
				RuntimeOrigin::signed(BOB.into()),
				HDX,
				DAI,
				amount_to_sell,
				limit
			));

			//Assert
			expect_hydra_events(vec![pallet_lbp::Event::SellExecuted {
				who: BOB.into(),
				asset_in: HDX,
				asset_out: DAI,
				amount: 9_980_000_000_000,
				sale_price: received_amount_out,
				fee_asset: HDX,
				fee_amount: 20_000_000_000,
			}
			.into()]);

			assert_balance!(BOB.into(), HDX, BOB_INITIAL_NATIVE_BALANCE - amount_to_sell);
			assert_balance!(BOB.into(), DAI, BOB_INITIAL_DAI_BALANCE + received_amount_out);
		});
	}

	#[test]
	fn buy_should_work_when_when_buying_distributed_asset() {
		TestNet::reset();

		Hydra::execute_with(|| {
			//Arrange
			create_lbp_pool(HDX, DAI);
			start_lbp_campaign();

			let amount_to_buy = 10 * UNITS;
			let limit = 100 * UNITS;
			let trades = vec![Trade {
				pool: PoolType::LBP,
				asset_in: HDX,
				asset_out: DAI,
			}];

			//Act
			assert_ok!(Router::buy(
				RuntimeOrigin::signed(BOB.into()),
				HDX,
				DAI,
				amount_to_buy,
				limit,
				trades
			));

			//Assert
			let amount_in = 19_944_391_321_918;

			assert_balance!(BOB.into(), HDX, BOB_INITIAL_NATIVE_BALANCE - amount_in);
			assert_balance!(BOB.into(), DAI, BOB_INITIAL_DAI_BALANCE + amount_to_buy);

			expect_hydra_events(vec![pallet_route_executor::Event::RouteExecuted {
				asset_in: HDX,
				asset_out: DAI,
				amount_in,
				amount_out: amount_to_buy,
			}
			.into()]);
		});
	}

	#[test]
	fn buy_should_work_when_buying_accumulated_asset_in_a_single_trade() {
		TestNet::reset();

		Hydra::execute_with(|| {
			//Arrange
			create_lbp_pool(HDX, DAI);
			start_lbp_campaign();

			let amount_to_buy = 10 * UNITS;
			let limit = 100 * UNITS;
			let trades = vec![Trade {
				pool: PoolType::LBP,
				asset_in: DAI,
				asset_out: HDX,
			}];

			//Act
			assert_ok!(Router::buy(
				RuntimeOrigin::signed(BOB.into()),
				DAI,
				HDX,
				amount_to_buy,
				limit,
				trades
			));

			//Assert
			let amount_in = 6_045_520_997_664;

			assert_balance!(BOB.into(), HDX, BOB_INITIAL_NATIVE_BALANCE + amount_to_buy);
			assert_balance!(BOB.into(), DAI, BOB_INITIAL_DAI_BALANCE - amount_in);

			expect_hydra_events(vec![pallet_route_executor::Event::RouteExecuted {
				asset_in: DAI,
				asset_out: HDX,
				amount_in,
				amount_out: amount_to_buy,
			}
			.into()]);
		});
	}

	#[test]
	fn buy_should_work_when_having_double_trades_with_buying_distributed_asset() {
		TestNet::reset();

		Hydra::execute_with(|| {
			//Arrange
			create_lbp_pool(HDX, DAI);
			create_lbp_pool(DAI, DOT);
			start_lbp_campaign();

			let amount_to_buy = UNITS;
			let limit = 100 * UNITS;
			let trades = vec![
				Trade {
					pool: PoolType::LBP,
					asset_in: HDX,
					asset_out: DAI,
				},
				Trade {
					pool: PoolType::LBP,
					asset_in: DAI,
					asset_out: DOT,
				},
			];

			//Act
			assert_ok!(Router::buy(
				RuntimeOrigin::signed(BOB.into()),
				HDX,
				DOT,
				amount_to_buy,
				limit,
				trades
			));

			//Assert
			let amount_in = 3_244_461_218_396;

			assert_balance!(BOB.into(), HDX, BOB_INITIAL_NATIVE_BALANCE - amount_in);
			assert_balance!(BOB.into(), DAI, BOB_INITIAL_DAI_BALANCE);
			assert_balance!(BOB.into(), DOT, amount_to_buy);

			expect_hydra_events(vec![pallet_route_executor::Event::RouteExecuted {
				asset_in: HDX,
				asset_out: DOT,
				amount_in,
				amount_out: amount_to_buy,
			}
			.into()]);
		});
	}

	#[test]
	fn buy_should_work_when_having_double_trades_with_buying_accumulated_asset() {
		TestNet::reset();

		Hydra::execute_with(|| {
			//Arrange
			create_lbp_pool(DAI, HDX);
			create_lbp_pool(DOT, DAI);
			start_lbp_campaign();

			let amount_to_buy = UNITS;
			let limit = 100 * UNITS;
			let trades = vec![
				Trade {
					pool: PoolType::LBP,
					asset_in: HDX,
					asset_out: DAI,
				},
				Trade {
					pool: PoolType::LBP,
					asset_in: DAI,
					asset_out: DOT,
				},
			];

			//Act
			assert_ok!(Router::buy(
				RuntimeOrigin::signed(BOB.into()),
				HDX,
				DOT,
				amount_to_buy,
				limit,
				trades
			));

			//Assert
			let amount_in = 322_733_757_240;

			assert_balance!(BOB.into(), HDX, BOB_INITIAL_NATIVE_BALANCE - amount_in);
			assert_balance!(BOB.into(), DAI, BOB_INITIAL_DAI_BALANCE);
			assert_balance!(BOB.into(), DOT, amount_to_buy);

			expect_hydra_events(vec![pallet_route_executor::Event::RouteExecuted {
				asset_in: HDX,
				asset_out: DOT,
				amount_in,
				amount_out: amount_to_buy,
			}
			.into()]);
		});
	}

	#[test]
	fn lbp_direct_buy_should_yield_the_same_result_as_router_buy() {
		TestNet::reset();

		let amount_to_buy = 10 * UNITS;
		let limit = 100 * UNITS;
		let spent_amount_in = 19_944_391_321_918;

		Hydra::execute_with(|| {
			//Arrange
			create_lbp_pool(HDX, DAI);
			start_lbp_campaign();

			let trades = vec![Trade {
				pool: PoolType::LBP,
				asset_in: HDX,
				asset_out: DAI,
			}];

			//Act
			assert_ok!(Router::buy(
				RuntimeOrigin::signed(BOB.into()),
				HDX,
				DAI,
				amount_to_buy,
				limit,
				trades
			));

			//Assert
			assert_balance!(BOB.into(), HDX, BOB_INITIAL_NATIVE_BALANCE - spent_amount_in);
			assert_balance!(BOB.into(), DAI, BOB_INITIAL_DAI_BALANCE + amount_to_buy);

			expect_hydra_events(vec![pallet_route_executor::Event::RouteExecuted {
				asset_in: HDX,
				asset_out: DAI,
				amount_in: spent_amount_in,
				amount_out: amount_to_buy,
			}
			.into()]);
		});

		TestNet::reset();

		Hydra::execute_with(|| {
			//Arrange
			create_lbp_pool(HDX, DAI);
			start_lbp_campaign();

			//Act
			assert_ok!(LBP::buy(
				RuntimeOrigin::signed(BOB.into()),
				DAI,
				HDX,
				amount_to_buy,
				limit
			));

			//Assert
			assert_balance!(BOB.into(), HDX, BOB_INITIAL_NATIVE_BALANCE - spent_amount_in);
			assert_balance!(BOB.into(), DAI, BOB_INITIAL_DAI_BALANCE + amount_to_buy);
		});
	}

	#[test]
	fn trade_should_fail_when_asset_is_not_in_lbp() {
		TestNet::reset();

		Hydra::execute_with(|| {
			//Arrange
			create_lbp_pool(HDX, DAI);
			start_lbp_campaign();

			let amount_to_sell = 10 * UNITS;
			let limit = 0;
			let trades = vec![Trade {
				pool: PoolType::LBP,
				asset_in: DAI,
				asset_out: ACA,
			}];

			//Act & Assert
			assert_noop!(
				Router::sell(
					RuntimeOrigin::signed(BOB.into()),
					DAI,
					ACA,
					amount_to_sell,
					limit,
					trades
				),
				pallet_lbp::Error::<Runtime>::PoolNotFound
			);
		});
	}
}

mod xyk_router_tests {
	use super::*;

	#[test]
	fn sell_should_work_when_route_contains_single_trade() {
		TestNet::reset();

		Hydra::execute_with(|| {
			//Arrange
			create_xyk_pool(HDX, DOT);

			assert_balance!(BOB.into(), HDX, BOB_INITIAL_NATIVE_BALANCE);
			assert_balance!(BOB.into(), DOT, 0);

			let amount_to_sell = 10 * UNITS;
			let limit = 0;
			let trades = vec![Trade {
				pool: PoolType::XYK,
				asset_in: HDX,
				asset_out: DOT,
			}];

			//Act
			assert_ok!(Router::sell(
				RuntimeOrigin::signed(BOB.into()),
				HDX,
				DOT,
				amount_to_sell,
				limit,
				trades
			));

			//Assert
			let amount_out = 4_531_818_181_819_u128;

			assert_balance!(BOB.into(), HDX, BOB_INITIAL_NATIVE_BALANCE - amount_to_sell);
			assert_balance!(BOB.into(), DOT, amount_out);

			expect_hydra_events(vec![pallet_route_executor::Event::RouteExecuted {
				asset_in: HDX,
				asset_out: DOT,
				amount_in: amount_to_sell,
				amount_out,
			}
			.into()]);
		});
	}

	#[test]
	fn sell_should_work_when_route_contains_multiple_trades() {
		TestNet::reset();

		Hydra::execute_with(|| {
			//Arrange
			create_xyk_pool(HDX, LRNA);
			create_xyk_pool(LRNA, DAI);
			create_xyk_pool(DAI, DOT);

			assert_balance!(BOB.into(), HDX, BOB_INITIAL_NATIVE_BALANCE);
			assert_balance!(BOB.into(), LRNA, BOB_INITIAL_LRNA_BALANCE);
			assert_balance!(BOB.into(), DAI, BOB_INITIAL_DAI_BALANCE);
			assert_balance!(BOB.into(), DOT, 0);

			let amount_to_sell = 10 * UNITS;
			let limit = 0;
			let trades = vec![
				Trade {
					pool: PoolType::XYK,
					asset_in: HDX,
					asset_out: LRNA,
				},
				Trade {
					pool: PoolType::XYK,
					asset_in: LRNA,
					asset_out: DAI,
				},
				Trade {
					pool: PoolType::XYK,
					asset_in: DAI,
					asset_out: DOT,
				},
			];

			//Act
			assert_ok!(Router::sell(
				RuntimeOrigin::signed(BOB.into()),
				HDX,
				DOT,
				amount_to_sell,
				limit,
				trades
			));

			//Assert
			let amount_out = 1_054_553_059_484_u128;

			assert_balance!(BOB.into(), HDX, BOB_INITIAL_NATIVE_BALANCE - amount_to_sell);
			assert_balance!(BOB.into(), LRNA, BOB_INITIAL_LRNA_BALANCE);
			assert_balance!(BOB.into(), DAI, BOB_INITIAL_DAI_BALANCE);
			assert_balance!(BOB.into(), DOT, amount_out);

			expect_hydra_events(vec![pallet_route_executor::Event::RouteExecuted {
				asset_in: HDX,
				asset_out: DOT,
				amount_in: amount_to_sell,
				amount_out,
			}
			.into()]);
		});
	}

	#[test]
	fn sell_should_fail_when_there_is_no_pool_for_specific_asset_pair() {
		TestNet::reset();

		Hydra::execute_with(|| {
			//Arrange
			assert_balance!(BOB.into(), HDX, BOB_INITIAL_NATIVE_BALANCE);

			let amount_to_sell = 10;
			let limit = 0;
			let trades = vec![Trade {
				pool: PoolType::XYK,
				asset_in: HDX,
				asset_out: DAI,
			}];

			//Act and Assert
			assert_noop!(
				Router::sell(
					RuntimeOrigin::signed(BOB.into()),
					HDX,
					DAI,
					amount_to_sell * UNITS,
					limit,
					trades
				),
				pallet_xyk::Error::<hydradx_runtime::Runtime>::TokenPoolNotFound
			);
		});
	}

	#[test]
	fn sell_should_fail_when_balance_is_not_sufficient() {
		Hydra::execute_with(|| {
			//Arrange
			create_xyk_pool(HDX, DOT);

			let amount_to_sell = 9999 * UNITS;

			let trades = vec![Trade {
				pool: PoolType::XYK,
				asset_in: HDX,
				asset_out: DOT,
			}];

			//Act and Assert
			assert_noop!(
				Router::sell(
					RuntimeOrigin::signed(BOB.into()),
					HDX,
					DOT,
					amount_to_sell * UNITS,
					0,
					trades
				),
				pallet_route_executor::Error::<hydradx_runtime::Runtime>::InsufficientBalance
			);
		});
	}

	#[test]
	fn sell_should_fail_when_trading_limit_is_below_minimum() {
		Hydra::execute_with(|| {
			//Arrange
			create_xyk_pool(HDX, DOT);

			let amount_to_sell = hydradx_runtime::MinTradingLimit::get() - 1;
			let limit = 0;

			let trades = vec![Trade {
				pool: PoolType::XYK,
				asset_in: HDX,
				asset_out: DOT,
			}];

			//Act and Assert
			assert_noop!(
				Router::sell(
					RuntimeOrigin::signed(BOB.into()),
					HDX,
					DOT,
					amount_to_sell,
					limit,
					trades
				),
				pallet_xyk::Error::<hydradx_runtime::Runtime>::InsufficientTradingAmount
			);
		});
	}

	#[test]
	fn sell_should_fail_when_buying_more_than_max_in_ratio_out() {
		Hydra::execute_with(|| {
			//Arrange
			create_xyk_pool(HDX, DOT);

			let amount_to_sell = 1000 * UNITS;
			let limit = 0;

			let trades = vec![Trade {
				pool: PoolType::XYK,
				asset_in: HDX,
				asset_out: DOT,
			}];

			//Act and Assert
			assert_noop!(
				Router::sell(
					RuntimeOrigin::signed(BOB.into()),
					HDX,
					DOT,
					amount_to_sell,
					limit,
					trades
				),
				pallet_xyk::Error::<hydradx_runtime::Runtime>::MaxInRatioExceeded
			);
		});
	}

	#[test]
	fn buy_should_work_when_route_contains_single_trade() {
		TestNet::reset();

		Hydra::execute_with(|| {
			//Arrange
			create_xyk_pool(HDX, DOT);

			assert_balance!(BOB.into(), HDX, BOB_INITIAL_NATIVE_BALANCE);
			assert_balance!(BOB.into(), DOT, 0);

			let amount_to_buy = 10 * UNITS;
			let limit = 30 * UNITS;
			let trades = vec![Trade {
				pool: PoolType::XYK,
				asset_in: HDX,
				asset_out: DOT,
			}];

			//Act
			assert_ok!(Router::buy(
				RuntimeOrigin::signed(BOB.into()),
				HDX,
				DOT,
				amount_to_buy,
				limit,
				trades
			));

			//Assert
			let amount_in = 25075000000001;

			assert_balance!(BOB.into(), HDX, BOB_INITIAL_NATIVE_BALANCE - amount_in);
			assert_balance!(BOB.into(), DOT, amount_to_buy);

			expect_hydra_events(vec![pallet_route_executor::Event::RouteExecuted {
				asset_in: HDX,
				asset_out: DOT,
				amount_in,
				amount_out: amount_to_buy,
			}
			.into()]);
		});
	}

	#[test]
	fn buy_should_work_when_route_contains_two_trades() {
		TestNet::reset();

		Hydra::execute_with(|| {
			//Arrange
			create_xyk_pool(HDX, DOT);
			create_xyk_pool(DOT, DAI);

			assert_balance!(BOB.into(), HDX, BOB_INITIAL_NATIVE_BALANCE);
			assert_balance!(BOB.into(), DOT, 0);
			assert_balance!(BOB.into(), DAI, BOB_INITIAL_DAI_BALANCE);

			let amount_to_buy = UNITS;
			let limit = 10 * UNITS;
			let trades = vec![
				Trade {
					pool: PoolType::XYK,
					asset_in: HDX,
					asset_out: DOT,
				},
				Trade {
					pool: PoolType::XYK,
					asset_in: DOT,
					asset_out: DAI,
				},
			];

			//Act
			assert_ok!(Router::buy(
				RuntimeOrigin::signed(BOB.into()),
				HDX,
				DAI,
				amount_to_buy,
				limit,
				trades
			));

			//Assert
			let amount_in = 4_281_435_927_986;

			assert_balance!(BOB.into(), HDX, BOB_INITIAL_NATIVE_BALANCE - amount_in);
			assert_balance!(BOB.into(), DOT, 0);
			assert_balance!(BOB.into(), DAI, BOB_INITIAL_DAI_BALANCE + amount_to_buy);

			expect_hydra_events(vec![pallet_route_executor::Event::RouteExecuted {
				asset_in: HDX,
				asset_out: DAI,
				amount_in,
				amount_out: amount_to_buy,
			}
			.into()]);
		});
	}

	#[test]
	fn buy_should_work_when_route_contains_multiple_trades() {
		TestNet::reset();

		Hydra::execute_with(|| {
			//Arrange
			create_xyk_pool(HDX, DOT);
			create_xyk_pool(DOT, LRNA);
			create_xyk_pool(LRNA, DAI);

			assert_balance!(BOB.into(), HDX, BOB_INITIAL_NATIVE_BALANCE);
			assert_balance!(BOB.into(), DOT, 0);
			assert_balance!(BOB.into(), LRNA, BOB_INITIAL_LRNA_BALANCE);
			assert_balance!(BOB.into(), DAI, BOB_INITIAL_DAI_BALANCE);

			let amount_to_buy = UNITS;
			let limit = 10 * UNITS;
			let trades = vec![
				Trade {
					pool: PoolType::XYK,
					asset_in: HDX,
					asset_out: DOT,
				},
				Trade {
					pool: PoolType::XYK,
					asset_in: DOT,
					asset_out: LRNA,
				},
				Trade {
					pool: PoolType::XYK,
					asset_in: LRNA,
					asset_out: DAI,
				},
			];

			//Act
			assert_ok!(Router::buy(
				RuntimeOrigin::signed(BOB.into()),
				HDX,
				DAI,
				amount_to_buy,
				limit,
				trades
			));

			//Assert
			let amount_in = 9_392_858_946_762;

			assert_balance!(BOB.into(), HDX, BOB_INITIAL_NATIVE_BALANCE - amount_in);
			assert_balance!(BOB.into(), DOT, 0);
			assert_balance!(BOB.into(), LRNA, BOB_INITIAL_LRNA_BALANCE);
			assert_balance!(BOB.into(), DAI, BOB_INITIAL_DAI_BALANCE + amount_to_buy);

			expect_hydra_events(vec![pallet_route_executor::Event::RouteExecuted {
				asset_in: HDX,
				asset_out: DAI,
				amount_in,
				amount_out: amount_to_buy,
			}
			.into()]);
		});
	}

	#[test]
	fn buy_should_fail_when_there_is_no_pool_for_specific_asset_pair() {
		TestNet::reset();

		Hydra::execute_with(|| {
			//Arrange
			assert_balance!(BOB.into(), HDX, BOB_INITIAL_NATIVE_BALANCE);

			let amount_to_sell = 10;
			let limit = 0;
			let trades = vec![Trade {
				pool: PoolType::XYK,
				asset_in: HDX,
				asset_out: DAI,
			}];

			//Act and Assert
			assert_noop!(
				Router::buy(
					RuntimeOrigin::signed(BOB.into()),
					HDX,
					DAI,
					amount_to_sell * UNITS,
					limit,
					trades
				),
				pallet_xyk::Error::<hydradx_runtime::Runtime>::TokenPoolNotFound
			);
		});
	}

	#[test]
	fn buy_should_fail_when_balance_is_not_sufficient() {
		Hydra::execute_with(|| {
			//Arrange
			create_xyk_pool(DOT, HDX);

			assert_balance!(BOB.into(), DOT, 0);
			let amount_to_buy = 10 * UNITS;

			let trades = vec![Trade {
				pool: PoolType::XYK,
				asset_in: DOT,
				asset_out: HDX,
			}];

			//Act and Assert
			assert_noop!(
				Router::buy(
					RuntimeOrigin::signed(BOB.into()),
					DOT,
					HDX,
					amount_to_buy,
					150 * UNITS,
					trades
				),
				pallet_xyk::Error::<hydradx_runtime::Runtime>::InsufficientAssetBalance
			);
		});
	}

	#[test]
	fn buy_should_fail_when_trading_limit_is_below_minimum() {
		Hydra::execute_with(|| {
			//Arrange
			create_xyk_pool(HDX, DOT);

			let amount_to_buy = hydradx_runtime::MinTradingLimit::get() - 1;
			let limit = 100 * UNITS;

			let trades = vec![Trade {
				pool: PoolType::XYK,
				asset_in: HDX,
				asset_out: DOT,
			}];

			//Act and Assert
			assert_noop!(
				Router::buy(
					RuntimeOrigin::signed(BOB.into()),
					HDX,
					DOT,
					amount_to_buy,
					limit,
					trades
				),
				pallet_xyk::Error::<hydradx_runtime::Runtime>::InsufficientTradingAmount
			);
		});
	}

	#[test]
	fn buy_should_fail_when_buying_more_than_max_ratio_out() {
		Hydra::execute_with(|| {
			//Arrange
			create_xyk_pool(HDX, DOT);

			let amount_to_buy = 20 * UNITS;
			let limit = 100 * UNITS;

			let trades = vec![Trade {
				pool: PoolType::XYK,
				asset_in: HDX,
				asset_out: DOT,
			}];

			//Act and Assert
			assert_noop!(
				Router::buy(
					RuntimeOrigin::signed(BOB.into()),
					HDX,
					DOT,
					amount_to_buy,
					limit,
					trades
				),
				pallet_xyk::Error::<hydradx_runtime::Runtime>::MaxOutRatioExceeded
			);
		});
	}
}

mod omnipool_stableswap_router_tests {
	use super::*;

	#[test]
	fn sell_single_router_should_add_liquidity_to_stableswap_when_asset_out_is_share() {
		TestNet::reset();

		Hydra::execute_with(|| {
			//Arrange
			let (pool_id, stable_asset_1, _) = init_stableswap().unwrap();

			init_omnipool();

			assert_ok!(Currencies::update_balance(
				hydradx_runtime::RuntimeOrigin::root(),
				ALICE.into(),
				stable_asset_1,
				3000 * UNITS as i128,
			));

			let trades = vec![Trade {
				pool: PoolType::Stableswap(pool_id),
				asset_in: stable_asset_1,
				asset_out: pool_id,
			}];

			assert_balance!(ALICE.into(), pool_id, 0);

			//Act
			let amount_to_sell = 100 * UNITS;
			assert_ok!(Router::sell(
				hydradx_runtime::RuntimeOrigin::signed(ALICE.into()),
				stable_asset_1,
				pool_id,
				amount_to_sell,
				0,
				trades
			));

			//Assert
			assert_eq!(
				hydradx_runtime::Currencies::free_balance(stable_asset_1, &AccountId::from(ALICE)),
				3000 * UNITS - amount_to_sell
			);
		});
	}

	#[test]
	fn single_buy_router_should_work_one_stable_trade_when_asset_out_is_share_asset() {
		TestNet::reset();

		Hydra::execute_with(|| {
			//Arrange
			let (pool_id, stable_asset_1, _) = init_stableswap().unwrap();

			let trades = vec![Trade {
				pool: PoolType::Stableswap(pool_id),
				asset_in: stable_asset_1,
				asset_out: pool_id,
			}];

			assert_balance!(ALICE.into(), HDX, ALICE_INITIAL_NATIVE_BALANCE);

			//Act
			assert_ok!(Currencies::update_balance(
				hydradx_runtime::RuntimeOrigin::root(),
				ALICE.into(),
				stable_asset_1,
				3000 * UNITS as i128,
			));

			let amount_to_buy = 100 * UNITS;

			assert_ok!(Router::buy(
				hydradx_runtime::RuntimeOrigin::signed(ALICE.into()),
				stable_asset_1,
				pool_id,
				amount_to_buy,
				u128::MAX,
				trades
			));
		});
	}

	#[test]
	fn single_buy_router_should_work_one_stable_trade_when_asset_in_is_share() {
		TestNet::reset();

		Hydra::execute_with(|| {
			//Arrange
			let (pool_id, stable_asset_1, _) = init_stableswap().unwrap();

			let trades = vec![Trade {
				pool: PoolType::Stableswap(pool_id),
				asset_in: pool_id,
				asset_out: stable_asset_1,
			}];

			//Act
			assert_ok!(Currencies::update_balance(
				hydradx_runtime::RuntimeOrigin::root(),
				ALICE.into(),
				pool_id,
				3000 * UNITS as i128,
			));

			let amount_to_buy = 100 * UNITS;

			assert_ok!(Router::buy(
				hydradx_runtime::RuntimeOrigin::signed(ALICE.into()),
				pool_id,
				stable_asset_1,
				amount_to_buy,
				u128::MAX,
				trades
			));
		});
	}
}

fn create_lbp_pool(accumulated_asset: u32, distributed_asset: u32) {
	assert_ok!(LBP::create_pool(
		RuntimeOrigin::root(),
		ALICE.into(),
		accumulated_asset,
		100 * UNITS,
		distributed_asset,
		200 * UNITS,
		20_000_000,
		80_000_000,
		WeightCurveType::Linear,
		(2, 1_000),
		CHARLIE.into(),
		0,
	));

	let account_id = get_lbp_pair_account_id(accumulated_asset, distributed_asset);

	assert_ok!(LBP::update_pool_data(
		RuntimeOrigin::signed(ALICE.into()),
		account_id,
		None,
		Some(LBP_SALE_START),
		Some(LBP_SALE_END),
		None,
		None,
		None,
		None,
		None,
	));
}

fn get_lbp_pair_account_id(asset_a: AssetId, asset_b: AssetId) -> AccountId {
	let asset_pair = AssetPair {
		asset_in: asset_a,
		asset_out: asset_b,
	};
	LBP::get_pair_id(asset_pair)
}

fn start_lbp_campaign() {
	set_relaychain_block_number(LBP_SALE_START + 1);
}

fn create_xyk_pool(asset_a: u32, asset_b: u32) {
	assert_ok!(XYK::create_pool(
		RuntimeOrigin::signed(ALICE.into()),
		asset_a,
		100 * UNITS,
		asset_b,
		50 * UNITS,
	));
}

pub fn init_stableswap() -> Result<(AssetId, AssetId, AssetId), DispatchError> {
	let initial_liquidity = 1_000_000_000_000_000u128;
	let liquidity_added = 300_000_000_000_000u128;

	let mut initial: Vec<AssetAmount<<hydradx_runtime::Runtime as pallet_stableswap::Config>::AssetId>> = vec![];
	let mut added_liquidity: Vec<AssetAmount<<hydradx_runtime::Runtime as pallet_stableswap::Config>::AssetId>> =
		vec![];

	let mut asset_ids: Vec<<hydradx_runtime::Runtime as pallet_stableswap::Config>::AssetId> = Vec::new();
	for idx in 0u32..MAX_ASSETS_IN_POOL {
		let name: Vec<u8> = idx.to_ne_bytes().to_vec();
		let asset_id = AssetRegistry::create_asset(&name, 1u128)?;
		AssetRegistry::set_metadata(hydradx_runtime::RuntimeOrigin::root(), asset_id, b"xDUM".to_vec(), 18u8)?;
		asset_ids.push(asset_id);

		Currencies::update_balance(
			hydradx_runtime::RuntimeOrigin::root(),
			AccountId::from(BOB),
			asset_id,
			1_000_000_000_000_000i128,
		)?;
		Currencies::update_balance(
			hydradx_runtime::RuntimeOrigin::root(),
			AccountId::from(CHARLIE),
			asset_id,
			1_000_000_000_000_000_000_000i128,
		)?;

		initial.push(AssetAmount::new(asset_id, initial_liquidity));
		added_liquidity.push(AssetAmount::new(asset_id, liquidity_added));
	}
	let pool_id = AssetRegistry::create_asset(&b"pool".to_vec(), 1u128)?;

	let amplification = 100u16;
	let fee = Permill::from_percent(1);

	let asset_in: AssetId = *asset_ids.last().unwrap();
	let asset_out: AssetId = *asset_ids.first().unwrap();

	Stableswap::create_pool(
		hydradx_runtime::RuntimeOrigin::root(),
		pool_id,
		asset_ids,
		amplification,
		fee,
	)?;

	Stableswap::add_liquidity(hydradx_runtime::RuntimeOrigin::signed(BOB.into()), pool_id, initial)?;

	Ok((pool_id, asset_in, asset_out))
}<|MERGE_RESOLUTION|>--- conflicted
+++ resolved
@@ -6,14 +6,11 @@
 use std::convert::Into;
 
 use hydradx_adapters::OmnipoolHookAdapter;
-<<<<<<< HEAD
-use hydradx_runtime::{BlockNumber, Omnipool, Router, RouterWeightInfo, Runtime, RuntimeOrigin, LBP};
-=======
 use hydradx_runtime::{
-	AmmWeights, AssetRegistry, BlockNumber, Currencies, Omnipool, Router, Runtime, RuntimeOrigin, Stableswap, LBP, XYK,
+	AssetRegistry, BlockNumber, Currencies, Omnipool, Router, RouterWeightInfo, Runtime, RuntimeOrigin, Stableswap,
+	LBP, XYK,
 };
 use hydradx_traits::Registry;
->>>>>>> 2cc7a5fe
 use hydradx_traits::{router::PoolType, AMM};
 use pallet_lbp::weights::WeightInfo as LbpWeights;
 use pallet_lbp::WeightCurveType;
@@ -28,7 +25,7 @@
 
 use pallet_stableswap::types::AssetAmount;
 use pallet_stableswap::MAX_ASSETS_IN_POOL;
-use sp_runtime::{DispatchError, FixedU128, Permill};
+use sp_runtime::{traits::ConstU32, DispatchError, FixedU128, Permill};
 
 use orml_traits::MultiCurrency;
 
@@ -398,7 +395,217 @@
 
 			//Assert
 			assert_eq!(
-<<<<<<< HEAD
+				hydradx_runtime::Balances::free_balance(&AccountId::from(ALICE)),
+				ALICE_INITIAL_NATIVE_BALANCE - amount_to_sell
+			);
+
+			assert_balance!(ALICE.into(), pool_id, 4638992258357);
+		});
+	}
+
+	#[test]
+	fn router_should_remove_liquidity_from_stableswap_when_selling_shareasset_in_stable() {
+		TestNet::reset();
+
+		Hydra::execute_with(|| {
+			//Arrange
+			let (pool_id, stable_asset_1, _) = init_stableswap().unwrap();
+
+			init_omnipool();
+
+			assert_ok!(Currencies::update_balance(
+				hydradx_runtime::RuntimeOrigin::root(),
+				Omnipool::protocol_account(),
+				pool_id,
+				3000 * UNITS as i128,
+			));
+
+			assert_ok!(hydradx_runtime::Omnipool::add_token(
+				hydradx_runtime::RuntimeOrigin::root(),
+				pool_id,
+				FixedU128::from_inner(25_650_000_000_000_000),
+				Permill::from_percent(1),
+				AccountId::from(BOB),
+			));
+
+			let trades = vec![
+				Trade {
+					pool: PoolType::Omnipool,
+					asset_in: HDX,
+					asset_out: pool_id,
+				},
+				Trade {
+					pool: PoolType::Stableswap(pool_id),
+					asset_in: pool_id,
+					asset_out: stable_asset_1,
+				},
+			];
+
+			assert_balance!(ALICE.into(), pool_id, 0);
+
+			//Act
+			let amount_to_sell = 100 * UNITS;
+
+			assert_ok!(Router::sell(
+				hydradx_runtime::RuntimeOrigin::signed(ALICE.into()),
+				HDX,
+				stable_asset_1,
+				amount_to_sell,
+				0,
+				trades
+			));
+
+			//Assert
+			assert_balance!(ALICE.into(), pool_id, 0);
+			assert_balance!(ALICE.into(), HDX, ALICE_INITIAL_NATIVE_BALANCE - amount_to_sell);
+			assert_balance!(ALICE.into(), stable_asset_1, 2899390145403);
+		});
+	}
+
+	#[test]
+	fn buy_router_should_remove_liquidity_from_stableswap_when_asset_in_is_shareasset() {
+		TestNet::reset();
+
+		Hydra::execute_with(|| {
+			//Arrange
+			let (pool_id, stable_asset_1, _) = init_stableswap().unwrap();
+
+			init_omnipool();
+
+			assert_ok!(Currencies::update_balance(
+				hydradx_runtime::RuntimeOrigin::root(),
+				Omnipool::protocol_account(),
+				pool_id,
+				3000 * UNITS as i128,
+			));
+
+			assert_ok!(hydradx_runtime::Omnipool::add_token(
+				hydradx_runtime::RuntimeOrigin::root(),
+				pool_id,
+				FixedU128::from_inner(25_650_000_000_000_000),
+				Permill::from_percent(1),
+				AccountId::from(BOB),
+			));
+
+			let trades = vec![
+				Trade {
+					pool: PoolType::Omnipool,
+					asset_in: HDX,
+					asset_out: pool_id,
+				},
+				Trade {
+					pool: PoolType::Stableswap(pool_id),
+					asset_in: pool_id,
+					asset_out: stable_asset_1,
+				},
+			];
+
+			assert_balance!(ALICE.into(), pool_id, 0);
+
+			//Act
+			let amount_to_buy = UNITS / 1000;
+
+			assert_ok!(Router::buy(
+				hydradx_runtime::RuntimeOrigin::signed(ALICE.into()),
+				HDX,
+				stable_asset_1,
+				amount_to_buy,
+				u128::MAX,
+				trades
+			));
+
+			//Assert
+			//assert_balance!(ALICE.into(), HDX, ALICE_INITIAL_NATIVE_BALANCE);
+			assert_balance!(ALICE.into(), stable_asset_1, amount_to_buy);
+		});
+	}
+
+	#[test]
+	fn buy_router_should_add_liquidity_from_stableswap_when_asset_out_is_share_asset_in_stable() {
+		TestNet::reset();
+
+		Hydra::execute_with(|| {
+			//Arrange
+			let (pool_id, stable_asset_1, _) = init_stableswap().unwrap();
+
+			init_omnipool();
+
+			assert_ok!(Currencies::update_balance(
+				hydradx_runtime::RuntimeOrigin::root(),
+				Omnipool::protocol_account(),
+				pool_id,
+				3000 * UNITS as i128,
+			));
+
+			assert_ok!(hydradx_runtime::Omnipool::add_token(
+				hydradx_runtime::RuntimeOrigin::root(),
+				pool_id,
+				FixedU128::from_inner(25_650_000_000_000_000),
+				Permill::from_percent(1),
+				AccountId::from(BOB),
+			));
+
+			let trades = vec![
+				Trade {
+					pool: PoolType::Stableswap(pool_id),
+					asset_in: stable_asset_1,
+					asset_out: pool_id,
+				},
+				Trade {
+					pool: PoolType::Omnipool,
+					asset_in: pool_id,
+					asset_out: HDX,
+				},
+			];
+
+			assert_balance!(ALICE.into(), HDX, ALICE_INITIAL_NATIVE_BALANCE);
+
+			//Act
+			assert_ok!(Currencies::update_balance(
+				hydradx_runtime::RuntimeOrigin::root(),
+				ALICE.into(),
+				stable_asset_1,
+				3000 * UNITS as i128,
+			));
+
+			let amount_to_buy = 100 * UNITS;
+
+			assert_ok!(Router::buy(
+				hydradx_runtime::RuntimeOrigin::signed(ALICE.into()),
+				stable_asset_1,
+				HDX,
+				amount_to_buy,
+				u128::MAX,
+				trades
+			));
+
+			//Assert
+			assert_balance!(ALICE.into(), HDX, ALICE_INITIAL_NATIVE_BALANCE + amount_to_buy);
+		});
+	}
+
+	#[test]
+	fn trade_should_return_correct_weight() {
+		TestNet::reset();
+
+		Hydra::execute_with(|| {
+			//Arrange
+
+			let trades = vec![
+				Trade {
+					pool: PoolType::Omnipool,
+					asset_in: DAI,
+					asset_out: ACA,
+				},
+				Trade {
+					pool: PoolType::LBP,
+					asset_in: ACA,
+					asset_out: DOT,
+				},
+			];
+
+			//Act & Assert
+			assert_eq!(
 				RouterWeightInfo::sell_weight(trades.as_slice()),
 				hydradx_runtime::weights::omnipool::HydraWeight::<Runtime>::router_execution_sell(1, 1)
 					.checked_add(
@@ -457,194 +664,7 @@
 							.unwrap()
 					)
 					.unwrap()
-=======
-				hydradx_runtime::Balances::free_balance(&AccountId::from(ALICE)),
-				ALICE_INITIAL_NATIVE_BALANCE - amount_to_sell
->>>>>>> 2cc7a5fe
 			);
-
-			assert_balance!(ALICE.into(), pool_id, 4638992258357);
-		});
-	}
-
-	#[test]
-	fn router_should_remove_liquidity_from_stableswap_when_selling_shareasset_in_stable() {
-		TestNet::reset();
-
-		Hydra::execute_with(|| {
-			//Arrange
-			let (pool_id, stable_asset_1, _) = init_stableswap().unwrap();
-
-			init_omnipool();
-
-			assert_ok!(Currencies::update_balance(
-				hydradx_runtime::RuntimeOrigin::root(),
-				Omnipool::protocol_account(),
-				pool_id,
-				3000 * UNITS as i128,
-			));
-
-			assert_ok!(hydradx_runtime::Omnipool::add_token(
-				hydradx_runtime::RuntimeOrigin::root(),
-				pool_id,
-				FixedU128::from_inner(25_650_000_000_000_000),
-				Permill::from_percent(1),
-				AccountId::from(BOB),
-			));
-
-			let trades = vec![
-				Trade {
-					pool: PoolType::Omnipool,
-					asset_in: HDX,
-					asset_out: pool_id,
-				},
-				Trade {
-					pool: PoolType::Stableswap(pool_id),
-					asset_in: pool_id,
-					asset_out: stable_asset_1,
-				},
-			];
-
-			assert_balance!(ALICE.into(), pool_id, 0);
-
-			//Act
-			let amount_to_sell = 100 * UNITS;
-
-			assert_ok!(Router::sell(
-				hydradx_runtime::RuntimeOrigin::signed(ALICE.into()),
-				HDX,
-				stable_asset_1,
-				amount_to_sell,
-				0,
-				trades
-			));
-
-			//Assert
-			assert_balance!(ALICE.into(), pool_id, 0);
-			assert_balance!(ALICE.into(), HDX, ALICE_INITIAL_NATIVE_BALANCE - amount_to_sell);
-			assert_balance!(ALICE.into(), stable_asset_1, 2899390145403);
-		});
-	}
-
-	#[test]
-	fn buy_router_should_remove_liquidity_from_stableswap_when_asset_in_is_shareasset() {
-		TestNet::reset();
-
-		Hydra::execute_with(|| {
-			//Arrange
-			let (pool_id, stable_asset_1, _) = init_stableswap().unwrap();
-
-			init_omnipool();
-
-			assert_ok!(Currencies::update_balance(
-				hydradx_runtime::RuntimeOrigin::root(),
-				Omnipool::protocol_account(),
-				pool_id,
-				3000 * UNITS as i128,
-			));
-
-			assert_ok!(hydradx_runtime::Omnipool::add_token(
-				hydradx_runtime::RuntimeOrigin::root(),
-				pool_id,
-				FixedU128::from_inner(25_650_000_000_000_000),
-				Permill::from_percent(1),
-				AccountId::from(BOB),
-			));
-
-			let trades = vec![
-				Trade {
-					pool: PoolType::Omnipool,
-					asset_in: HDX,
-					asset_out: pool_id,
-				},
-				Trade {
-					pool: PoolType::Stableswap(pool_id),
-					asset_in: pool_id,
-					asset_out: stable_asset_1,
-				},
-			];
-
-			assert_balance!(ALICE.into(), pool_id, 0);
-
-			//Act
-			let amount_to_buy = UNITS / 1000;
-
-			assert_ok!(Router::buy(
-				hydradx_runtime::RuntimeOrigin::signed(ALICE.into()),
-				HDX,
-				stable_asset_1,
-				amount_to_buy,
-				u128::MAX,
-				trades
-			));
-
-			//Assert
-			//assert_balance!(ALICE.into(), HDX, ALICE_INITIAL_NATIVE_BALANCE);
-			assert_balance!(ALICE.into(), stable_asset_1, amount_to_buy);
-		});
-	}
-
-	#[test]
-	fn buy_router_should_add_liquidity_from_stableswap_when_asset_out_is_share_asset_in_stable() {
-		TestNet::reset();
-
-		Hydra::execute_with(|| {
-			//Arrange
-			let (pool_id, stable_asset_1, _) = init_stableswap().unwrap();
-
-			init_omnipool();
-
-			assert_ok!(Currencies::update_balance(
-				hydradx_runtime::RuntimeOrigin::root(),
-				Omnipool::protocol_account(),
-				pool_id,
-				3000 * UNITS as i128,
-			));
-
-			assert_ok!(hydradx_runtime::Omnipool::add_token(
-				hydradx_runtime::RuntimeOrigin::root(),
-				pool_id,
-				FixedU128::from_inner(25_650_000_000_000_000),
-				Permill::from_percent(1),
-				AccountId::from(BOB),
-			));
-
-			let trades = vec![
-				Trade {
-					pool: PoolType::Stableswap(pool_id),
-					asset_in: stable_asset_1,
-					asset_out: pool_id,
-				},
-				Trade {
-					pool: PoolType::Omnipool,
-					asset_in: pool_id,
-					asset_out: HDX,
-				},
-			];
-
-			assert_balance!(ALICE.into(), HDX, ALICE_INITIAL_NATIVE_BALANCE);
-
-			//Act
-			assert_ok!(Currencies::update_balance(
-				hydradx_runtime::RuntimeOrigin::root(),
-				ALICE.into(),
-				stable_asset_1,
-				3000 * UNITS as i128,
-			));
-
-			let amount_to_buy = 100 * UNITS;
-
-			assert_ok!(Router::buy(
-				hydradx_runtime::RuntimeOrigin::signed(ALICE.into()),
-				stable_asset_1,
-				HDX,
-				amount_to_buy,
-				u128::MAX,
-				trades
-			));
-
-			//Assert
-			assert_balance!(ALICE.into(), HDX, ALICE_INITIAL_NATIVE_BALANCE + amount_to_buy);
 		});
 	}
 }
