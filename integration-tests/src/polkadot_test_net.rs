#![cfg(test)]
use frame_support::{
	assert_ok,
	dispatch::{Dispatchable, GetCallMetadata},
	sp_runtime::{
		traits::{AccountIdConversion, Block as BlockT},
		FixedU128, Permill,
	},
	traits::GenesisBuild,
	weights::Weight,
};
pub use hydradx_runtime::{AccountId, Currencies, NativeExistentialDeposit, Treasury, VestingPalletId};
use pallet_transaction_multi_payment::Price;
pub use primitives::{constants::chain::CORE_ASSET_ID, AssetId, Balance, Moment};

use cumulus_primitives_core::ParaId;
use cumulus_test_relay_sproof_builder::RelayStateSproofBuilder;
//use cumulus_primitives_core::relay_chain::AccountId;
use polkadot_primitives::v2::{BlockNumber, MAX_CODE_SIZE, MAX_POV_SIZE};
use polkadot_runtime_parachains::configuration::HostConfiguration;
use xcm_emulator::{decl_test_network, decl_test_parachain, decl_test_relay_chain};

pub const ALICE: [u8; 32] = [4u8; 32];
pub const BOB: [u8; 32] = [5u8; 32];
pub const CHARLIE: [u8; 32] = [6u8; 32];
pub const DAVE: [u8; 32] = [7u8; 32];

pub const UNITS: Balance = 1_000_000_000_000;

pub const ACALA_PARA_ID: u32 = 2_000;
pub const HYDRA_PARA_ID: u32 = 2_034;
pub const MOONBEAM_PARA_ID: u32 = 2_004;
pub const INTERLAY_PARA_ID: u32 = 2_032;

pub const ALICE_INITIAL_NATIVE_BALANCE: Balance = 1_000 * UNITS;
pub const ALICE_INITIAL_DAI_BALANCE: Balance = 2_000 * UNITS;
pub const ALICE_INITIAL_LRNA_BALANCE: Balance = 200 * UNITS;
pub const ALICE_INITIAL_DOT_BALANCE: Balance = 2_000 * UNITS;
pub const BOB_INITIAL_DAI_BALANCE: Balance = 1_000_000_000 * UNITS;
pub const BOB_INITIAL_NATIVE_BALANCE: Balance = 1_000 * UNITS;
pub const CHARLIE_INITIAL_LRNA_BALANCE: Balance = 1_000 * UNITS;

pub fn parachain_reserve_account() -> AccountId {
	polkadot_parachain::primitives::Sibling::from(ACALA_PARA_ID).into_account_truncating()
}

pub const HDX: AssetId = 0;
pub const LRNA: AssetId = 1;
pub const DAI: AssetId = 2;
pub const DOT: AssetId = 3;
pub const ETH: AssetId = 4;
pub const BTC: AssetId = 5;
pub const ACA: AssetId = 6;
pub const PEPE: AssetId = 420;

pub const NOW: Moment = 1689844300000; // unix time in milliseconds

decl_test_relay_chain! {
	pub struct PolkadotRelay {
		Runtime = polkadot_runtime::Runtime,
		XcmConfig = polkadot_runtime::xcm_config::XcmConfig,
		new_ext = polkadot_ext(),
	}
}

decl_test_parachain! {
	pub struct Hydra{
		Runtime = hydradx_runtime::Runtime,
		RuntimeOrigin = hydradx_runtime::RuntimeOrigin,
		XcmpMessageHandler = hydradx_runtime::XcmpQueue,
		DmpMessageHandler = hydradx_runtime::DmpQueue,
		new_ext = hydra_ext(),
	}
}

decl_test_parachain! {
	pub struct Acala{
		Runtime = hydradx_runtime::Runtime,
		RuntimeOrigin = hydradx_runtime::RuntimeOrigin,
		XcmpMessageHandler = hydradx_runtime::XcmpQueue,
		DmpMessageHandler = hydradx_runtime::DmpQueue,
		new_ext = para_ext(ACALA_PARA_ID),
	}
}

decl_test_parachain! {
	pub struct Moonbeam{
		Runtime = hydradx_runtime::Runtime,
		RuntimeOrigin = hydradx_runtime::RuntimeOrigin,
		XcmpMessageHandler = hydradx_runtime::XcmpQueue,
		DmpMessageHandler = hydradx_runtime::DmpQueue,
		new_ext = para_ext(MOONBEAM_PARA_ID),
	}
}

decl_test_parachain! {
	pub struct Interlay {
		Runtime = hydradx_runtime::Runtime,
		RuntimeOrigin = hydradx_runtime::RuntimeOrigin,
		XcmpMessageHandler = hydradx_runtime::XcmpQueue,
		DmpMessageHandler = hydradx_runtime::DmpQueue,
		new_ext = para_ext(INTERLAY_PARA_ID),
	}
}

decl_test_network! {
	pub struct TestNet {
		relay_chain = PolkadotRelay,
		parachains = vec![
			(2000, Acala),
			(2004, Moonbeam),
			(2032, Interlay),
			(2034, Hydra),
		],
	}
}

fn default_parachains_host_configuration() -> HostConfiguration<BlockNumber> {
	HostConfiguration {
		minimum_validation_upgrade_delay: 5,
		validation_upgrade_cooldown: 5u32,
		validation_upgrade_delay: 5,
		code_retention_period: 1200,
		max_code_size: MAX_CODE_SIZE,
		max_pov_size: MAX_POV_SIZE,
		max_head_data_size: 32 * 1024,
		group_rotation_frequency: 20,
		chain_availability_period: 4,
		thread_availability_period: 4,
		max_upward_queue_count: 8,
		max_upward_queue_size: 1024 * 1024,
		max_downward_message_size: 1024,
		ump_service_total_weight: Weight::from_ref_time(4 * 1_000_000_000),
		max_upward_message_size: 50 * 1024,
		max_upward_message_num_per_candidate: 5,
		hrmp_sender_deposit: 0,
		hrmp_recipient_deposit: 0,
		hrmp_channel_max_capacity: 8,
		hrmp_channel_max_total_size: 8 * 1024,
		hrmp_max_parachain_inbound_channels: 4,
		hrmp_max_parathread_inbound_channels: 4,
		hrmp_channel_max_message_size: 1024 * 1024,
		hrmp_max_parachain_outbound_channels: 4,
		hrmp_max_parathread_outbound_channels: 4,
		hrmp_max_message_num_per_candidate: 5,
		dispute_period: 6,
		no_show_slots: 2,
		n_delay_tranches: 25,
		needed_approvals: 2,
		relay_vrf_modulo_samples: 2,
		zeroth_delay_tranche_width: 0,
		..Default::default()
	}
}

pub fn polkadot_ext() -> sp_io::TestExternalities {
	use polkadot_runtime::{Runtime, System};

	let mut t = frame_system::GenesisConfig::default()
		.build_storage::<Runtime>()
		.unwrap();

	pallet_balances::GenesisConfig::<Runtime> {
		balances: vec![
			(AccountId::from(ALICE), 2_002 * UNITS),
			(ParaId::from(HYDRA_PARA_ID).into_account_truncating(), 10 * UNITS),
		],
	}
	.assimilate_storage(&mut t)
	.unwrap();

	polkadot_runtime_parachains::configuration::GenesisConfig::<Runtime> {
		config: default_parachains_host_configuration(),
	}
	.assimilate_storage(&mut t)
	.unwrap();

	<pallet_xcm::GenesisConfig as GenesisBuild<Runtime>>::assimilate_storage(
		&pallet_xcm::GenesisConfig {
			safe_xcm_version: Some(3),
		},
		&mut t,
	)
	.unwrap();

	let mut ext = sp_io::TestExternalities::new(t);
	ext.execute_with(|| System::set_block_number(1));
	ext
}

pub fn hydra_ext() -> sp_io::TestExternalities {
	use frame_support::traits::OnInitialize;
	use hydradx_runtime::{MultiTransactionPayment, Runtime, System, Timestamp};

	let stable_amount = 50_000 * UNITS * 1_000_000;
	let native_amount = 936_329_588_000_000_000;
	let dot_amount = 87_719_298_250_000_u128;
	let eth_amount = 63_750_000_000_000_000_000u128;
	let btc_amount = 1_000_000_000u128;
	let omnipool_account = hydradx_runtime::Omnipool::protocol_account();
	let staking_account = pallet_staking::Pallet::<hydradx_runtime::Runtime>::pot_account_id();

	let existential_deposit = NativeExistentialDeposit::get();

	let mut t = frame_system::GenesisConfig::default()
		.build_storage::<Runtime>()
		.unwrap();

	pallet_balances::GenesisConfig::<Runtime> {
		balances: vec![
			(AccountId::from(ALICE), ALICE_INITIAL_NATIVE_BALANCE),
			(AccountId::from(BOB), BOB_INITIAL_NATIVE_BALANCE),
			(AccountId::from(CHARLIE), 1_000 * UNITS),
			(AccountId::from(DAVE), 1_000 * UNITS),
			(omnipool_account.clone(), native_amount),
			(vesting_account(), 10_000 * UNITS),
			(staking_account, UNITS),
		],
	}
	.assimilate_storage(&mut t)
	.unwrap();

	pallet_asset_registry::GenesisConfig::<Runtime> {
		registered_assets: vec![
			(b"LRNA".to_vec(), 1_000u128, Some(LRNA)),
			(b"DAI".to_vec(), 1_000u128, Some(DAI)),
			(b"DOT".to_vec(), 1_000u128, Some(DOT)),
			(b"ETH".to_vec(), 1_000u128, Some(ETH)),
			(b"BTC".to_vec(), 1_000u128, Some(BTC)),
			(b"ACA".to_vec(), 1_000u128, Some(ACA)),
			(b"PEPE".to_vec(), 1_000u128, Some(PEPE)),
			// workaround for next_asset_id() to return correct values
			(b"DUMMY".to_vec(), 1_000u128, None),
		],
		native_asset_name: b"HDX".to_vec(),
		native_existential_deposit: existential_deposit,
	}
	.assimilate_storage(&mut t)
	.unwrap();

	<parachain_info::GenesisConfig as GenesisBuild<Runtime>>::assimilate_storage(
		&parachain_info::GenesisConfig {
			parachain_id: HYDRA_PARA_ID.into(),
		},
		&mut t,
	)
	.unwrap();
	orml_tokens::GenesisConfig::<Runtime> {
		balances: vec![
			(AccountId::from(ALICE), LRNA, ALICE_INITIAL_LRNA_BALANCE),
			(AccountId::from(ALICE), DAI, ALICE_INITIAL_DAI_BALANCE),
			(AccountId::from(ALICE), DOT, ALICE_INITIAL_DOT_BALANCE),
			(AccountId::from(BOB), LRNA, 1_000 * UNITS),
			(AccountId::from(BOB), DAI, 1_000_000_000 * UNITS),
			(AccountId::from(BOB), BTC, 1_000_000),
<<<<<<< HEAD
			(AccountId::from(CHARLIE), DAI, 80_000_000_000 * UNITS),
=======
			(AccountId::from(BOB), PEPE, 1_000 * UNITS * 1_000_000),
			(AccountId::from(CHARLIE), DAI, 80_000 * UNITS * 1_000_000),
>>>>>>> e0b70e5d
			(AccountId::from(CHARLIE), LRNA, CHARLIE_INITIAL_LRNA_BALANCE),
			(AccountId::from(DAVE), LRNA, 1_000 * UNITS),
			(AccountId::from(DAVE), DAI, 1_000_000_000 * UNITS),
			(omnipool_account.clone(), DAI, stable_amount),
			(omnipool_account.clone(), ETH, eth_amount),
			(omnipool_account.clone(), BTC, btc_amount),
			(omnipool_account, DOT, dot_amount),
		],
	}
	.assimilate_storage(&mut t)
	.unwrap();

	<pallet_xcm::GenesisConfig as GenesisBuild<Runtime>>::assimilate_storage(
		&pallet_xcm::GenesisConfig {
			safe_xcm_version: Some(3),
		},
		&mut t,
	)
	.unwrap();

	pallet_transaction_multi_payment::GenesisConfig::<Runtime> {
		currencies: vec![
			(LRNA, Price::from(1)),
			(DAI, Price::from(1)),
			(ACA, Price::from(1)),
			(BTC, Price::from_inner(134_000_000)),
		],
		account_currencies: vec![],
	}
	.assimilate_storage(&mut t)
	.unwrap();

	//add duster
	pallet_duster::GenesisConfig::<Runtime> {
		account_blacklist: vec![Treasury::account_id()],
		reward_account: Some(Treasury::account_id()),
		dust_account: Some(Treasury::account_id()),
	}
	.assimilate_storage(&mut t)
	.unwrap();

	<pallet_omnipool_liquidity_mining::GenesisConfig as GenesisBuild<Runtime>>::assimilate_storage(
		&pallet_omnipool_liquidity_mining::GenesisConfig::default(),
		&mut t,
	)
	.unwrap();

	let mut ext = sp_io::TestExternalities::new(t);
	ext.execute_with(|| {
		System::set_block_number(1);
		Timestamp::set_timestamp(NOW);
		// Make sure the prices are up-to-date.
		MultiTransactionPayment::on_initialize(1);
	});
	ext
}

pub fn para_ext(para_id: u32) -> sp_io::TestExternalities {
	use hydradx_runtime::{Runtime, System};

	let mut t = frame_system::GenesisConfig::default()
		.build_storage::<Runtime>()
		.unwrap();

	pallet_balances::GenesisConfig::<Runtime> {
		balances: vec![(AccountId::from(ALICE), ALICE_INITIAL_NATIVE_BALANCE)],
	}
	.assimilate_storage(&mut t)
	.unwrap();

	<parachain_info::GenesisConfig as GenesisBuild<Runtime>>::assimilate_storage(
		&parachain_info::GenesisConfig {
			parachain_id: para_id.into(),
		},
		&mut t,
	)
	.unwrap();

	<pallet_xcm::GenesisConfig as GenesisBuild<Runtime>>::assimilate_storage(
		&pallet_xcm::GenesisConfig {
			safe_xcm_version: Some(3),
		},
		&mut t,
	)
	.unwrap();

	let mut ext = sp_io::TestExternalities::new(t);
	ext.execute_with(|| System::set_block_number(1));
	ext
}

pub fn vesting_account() -> AccountId {
	VestingPalletId::get().into_account_truncating()
}

pub fn last_hydra_events(n: usize) -> Vec<hydradx_runtime::RuntimeEvent> {
	frame_system::Pallet::<hydradx_runtime::Runtime>::events()
		.into_iter()
		.rev()
		.take(n)
		.rev()
		.map(|e| e.event)
		.collect()
}

pub fn expect_hydra_events(e: Vec<hydradx_runtime::RuntimeEvent>) {
	pretty_assertions::assert_eq!(last_hydra_events(e.len()), e);
}

pub fn set_relaychain_block_number(number: BlockNumber) {
	use frame_support::traits::OnInitialize;
	use hydradx_runtime::{ParachainSystem, RuntimeOrigin};

	// We need to set block number this way as well because tarpaulin code coverage tool does not like the way
	// how we set the block number with `cumulus-test-relay-sproof-builder` package
	polkadot_run_to_block(number);

	ParachainSystem::on_initialize(number);

	let (relay_storage_root, proof) = RelayStateSproofBuilder::default().into_state_root_and_proof();

	assert_ok!(ParachainSystem::set_validation_data(
		RuntimeOrigin::none(),
		cumulus_primitives_parachain_inherent::ParachainInherentData {
			validation_data: cumulus_primitives_core::PersistedValidationData {
				parent_head: Default::default(),
				relay_parent_number: number,
				relay_parent_storage_root: relay_storage_root,
				max_pov_size: Default::default(),
			},
			relay_chain_state: proof,
			downward_messages: Default::default(),
			horizontal_messages: Default::default(),
		}
	));
}
pub fn polkadot_run_to_block(to: BlockNumber) {
	use frame_support::traits::{OnFinalize, OnInitialize};
	while hydradx_runtime::System::block_number() < to {
		let b = hydradx_runtime::System::block_number();

		hydradx_runtime::System::on_finalize(b);
		hydradx_runtime::MultiTransactionPayment::on_finalize(b);
		hydradx_runtime::EmaOracle::on_finalize(b);
		hydradx_runtime::DCA::on_finalize(b);
		hydradx_runtime::CircuitBreaker::on_finalize(b);

		hydradx_runtime::System::on_initialize(b + 1);
		hydradx_runtime::MultiTransactionPayment::on_initialize(b + 1);
		hydradx_runtime::EmaOracle::on_initialize(b + 1);
		hydradx_runtime::DCA::on_initialize(b + 1);
		hydradx_runtime::CircuitBreaker::on_initialize(b + 1);

		hydradx_runtime::System::set_block_number(b + 1);
	}
}

pub fn hydra_live_ext(
	path_to_snapshot: &str,
) -> frame_remote_externalities::RemoteExternalities<hydradx_runtime::Block> {
	let ext = tokio::runtime::Builder::new_current_thread()
		.enable_all()
		.build()
		.unwrap()
		.block_on(async {
			use frame_remote_externalities::*;

			let snapshot_config = SnapshotConfig::from(String::from(path_to_snapshot));
			let offline_config = OfflineConfig {
				state_snapshot: snapshot_config,
			};
			let mode = Mode::Offline(offline_config);

			let builder = Builder::<hydradx_runtime::Block>::new().mode(mode);

			builder.build().await.unwrap()
		});
	ext
}

#[allow(dead_code)]
pub fn apply_blocks_from_file(pallet_whitelist: Vec<&str>) {
	let blocks =
		scraper::load_blocks_snapshot::<hydradx_runtime::Block>(&std::path::PathBuf::from("../scraper/SNAPSHOT"))
			.unwrap();

	for block in blocks.iter() {
		for tx in block.extrinsics() {
			let call = &tx.function;
			let call_p = call.get_call_metadata().pallet_name;

			if pallet_whitelist.contains(&call_p) {
				let acc = &tx.signature.as_ref().unwrap().0;
				assert_ok!(call
					.clone()
					.dispatch(hydradx_runtime::RuntimeOrigin::signed(acc.clone())));
			}
		}
	}
}

pub fn init_omnipool() {
	let native_price = FixedU128::from_inner(1201500000000000);
	let stable_price = FixedU128::from_inner(45_000_000_000);

	assert_ok!(hydradx_runtime::Omnipool::set_tvl_cap(
		hydradx_runtime::RuntimeOrigin::root(),
		522_222_000_000_000_000_000_000,
	));

	assert_ok!(hydradx_runtime::Omnipool::initialize_pool(
		hydradx_runtime::RuntimeOrigin::root(),
		stable_price,
		native_price,
		Permill::from_percent(100),
		Permill::from_percent(10)
	));
}

#[macro_export]
macro_rules! assert_balance {
	( $who:expr, $asset:expr, $amount:expr) => {{
		assert_eq!(Currencies::free_balance($asset, &$who), $amount);
	}};
}

#[macro_export]
macro_rules! assert_reserved_balance {
	( $who:expr, $asset:expr, $amount:expr) => {{
		assert_eq!(Currencies::reserved_balance($asset, &$who), $amount);
	}};
}<|MERGE_RESOLUTION|>--- conflicted
+++ resolved
@@ -253,12 +253,8 @@
 			(AccountId::from(BOB), LRNA, 1_000 * UNITS),
 			(AccountId::from(BOB), DAI, 1_000_000_000 * UNITS),
 			(AccountId::from(BOB), BTC, 1_000_000),
-<<<<<<< HEAD
 			(AccountId::from(CHARLIE), DAI, 80_000_000_000 * UNITS),
-=======
 			(AccountId::from(BOB), PEPE, 1_000 * UNITS * 1_000_000),
-			(AccountId::from(CHARLIE), DAI, 80_000 * UNITS * 1_000_000),
->>>>>>> e0b70e5d
 			(AccountId::from(CHARLIE), LRNA, CHARLIE_INITIAL_LRNA_BALANCE),
 			(AccountId::from(DAVE), LRNA, 1_000 * UNITS),
 			(AccountId::from(DAVE), DAI, 1_000_000_000 * UNITS),
