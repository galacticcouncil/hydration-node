#![cfg(test)]
use frame_support::{
	assert_ok,
	sp_runtime::{
		traits::{AccountIdConversion, Block as BlockT, Dispatchable},
		BuildStorage, FixedU128, Permill,
	},
	traits::{GetCallMetadata, OnInitialize},
};
pub use hydradx_runtime::{
	evm::ExtendedAddressMapping, AccountId, Currencies, NativeExistentialDeposit, Treasury, VestingPalletId,
};
use pallet_transaction_multi_payment::Price;
pub use primitives::{constants::chain::CORE_ASSET_ID, AssetId, Balance, Moment};

use cumulus_primitives_core::ParaId;
use cumulus_test_relay_sproof_builder::RelayStateSproofBuilder;
pub use frame_system::{pallet_prelude::BlockNumberFor, RawOrigin};
use hex_literal::hex;
use hydradx_runtime::{evm::WETH_ASSET_LOCATION, Referrals, RuntimeOrigin};
use pallet_evm::AddressMapping;
use pallet_referrals::{FeeDistribution, Level};
pub use polkadot_primitives::v5::{BlockNumber, MAX_CODE_SIZE, MAX_POV_SIZE};
use polkadot_runtime_parachains::configuration::HostConfiguration;
use sp_core::storage::Storage;
use sp_core::H160;
pub use xcm_emulator::Network;
use xcm_emulator::{decl_test_networks, decl_test_parachains, decl_test_relay_chains, DefaultMessageProcessor};

pub const ALICE: [u8; 32] = [4u8; 32];
pub const BOB: [u8; 32] = [5u8; 32];
pub const CHARLIE: [u8; 32] = [6u8; 32];
pub const DAVE: [u8; 32] = [7u8; 32];
pub const UNKNOWN: [u8; 32] = [8u8; 32];

pub fn evm_address() -> H160 {
	hex!["222222ff7Be76052e023Ec1a306fCca8F9659D80"].into()
}
pub fn evm_account() -> AccountId {
	ExtendedAddressMapping::into_account_id(evm_address())
}

pub fn evm_address2() -> H160 {
	hex!["222222ff7Be76052e023Ec1a306fCca8F9659D81"].into()
}
pub fn evm_account2() -> AccountId {
	ExtendedAddressMapping::into_account_id(evm_address2())
}
pub fn evm_signed_origin(address: H160) -> RuntimeOrigin {
	// account has to be truncated to spoof it as an origin
	let mut account_truncated: [u8; 32] = [0; 32];
	account_truncated[..address.clone().as_bytes().len()].copy_from_slice(address.as_bytes());
	RuntimeOrigin::signed(AccountId::from(account_truncated))
}
pub fn to_ether(b: Balance) -> Balance {
	b * 10_u128.pow(18)
}

pub const UNITS: Balance = 1_000_000_000_000;

pub const ACALA_PARA_ID: u32 = 2_000;
pub const HYDRA_PARA_ID: u32 = 2_034;
pub const MOONBEAM_PARA_ID: u32 = 2_004;
pub const INTERLAY_PARA_ID: u32 = 2_032;

pub const ALICE_INITIAL_NATIVE_BALANCE: Balance = 1_000 * UNITS;
pub const ALICE_INITIAL_DAI_BALANCE: Balance = 2_000 * UNITS;
pub const ALICE_INITIAL_LRNA_BALANCE: Balance = 200 * UNITS;
pub const ALICE_INITIAL_DOT_BALANCE: Balance = 2_000 * UNITS;
pub const BOB_INITIAL_NATIVE_BALANCE: Balance = 1_000 * UNITS;
pub const BOB_INITIAL_LRNA_BALANCE: Balance = 1_000 * UNITS;
pub const BOB_INITIAL_DAI_BALANCE: Balance = 1_000_000_000 * UNITS;
pub const CHARLIE_INITIAL_LRNA_BALANCE: Balance = 1_000 * UNITS;

pub fn parachain_reserve_account() -> AccountId {
	polkadot_parachain::primitives::Sibling::from(ACALA_PARA_ID).into_account_truncating()
}

pub const HDX: AssetId = 0;
pub const LRNA: AssetId = 1;
pub const DAI: AssetId = 2;
pub const DOT: AssetId = 3;
pub const ETH: AssetId = 4;
pub const BTC: AssetId = 5;
pub const ACA: AssetId = 6;
pub const WETH: AssetId = 20;
pub const PEPE: AssetId = 420;

pub const NOW: Moment = 1689844300000; // unix time in milliseconds

decl_test_relay_chains! {
	#[api_version(5)]
	pub struct PolkadotRelay {
		genesis = polkadot::genesis(),
		on_init = {
			polkadot_runtime::System::set_block_number(1);
		},
		runtime = polkadot_runtime,
		core = {
			MessageProcessor: DefaultMessageProcessor<PolkadotRelay>,
			SovereignAccountOf: polkadot_runtime::xcm_config::SovereignAccountOf,
		},
		pallets = {
			XcmPallet: polkadot_runtime::XcmPallet,
			Balances: polkadot_runtime::Balances,
			Hrmp: polkadot_runtime::Hrmp,
		}
	}
}

decl_test_parachains! {
	pub struct Hydra {
		genesis = hydra::genesis(),
		on_init = {
			hydradx_runtime::System::set_block_number(1);
			hydradx_runtime::Timestamp::set_timestamp(NOW);
			// Make sure the prices are up-to-date.
			hydradx_runtime::MultiTransactionPayment::on_initialize(1);
			hydradx_runtime::AssetRegistry::set_location(RuntimeOrigin::root(), WETH, WETH_ASSET_LOCATION).unwrap();
		},
		runtime = hydradx_runtime,
		core = {
			XcmpMessageHandler: hydradx_runtime::XcmpQueue,
			DmpMessageHandler: hydradx_runtime::DmpQueue,
			LocationToAccountId: hydradx_runtime::xcm::LocationToAccountId,
			ParachainInfo: hydradx_runtime::ParachainInfo,
		},
		pallets = {
			PolkadotXcm: hydradx_runtime::PolkadotXcm,
			Balances: hydradx_runtime::Balances,
		}
	},
	pub struct Acala {
		genesis = para::genesis(ACALA_PARA_ID),
		on_init = {
			hydradx_runtime::System::set_block_number(1);
		},
		runtime = hydradx_runtime,
		core = {
			XcmpMessageHandler: hydradx_runtime::XcmpQueue,
			DmpMessageHandler: hydradx_runtime::DmpQueue,
			LocationToAccountId: hydradx_runtime::xcm::LocationToAccountId,
			ParachainInfo: hydradx_runtime::ParachainInfo,
		},
		pallets = {
			PolkadotXcm: hydradx_runtime::PolkadotXcm,
			Balances: hydradx_runtime::Balances,
		}
	},
	pub struct Moonbeam {
		genesis = para::genesis(MOONBEAM_PARA_ID),
		on_init = {
			hydradx_runtime::System::set_block_number(1);
		},
		runtime = hydradx_runtime,
		core = {
			XcmpMessageHandler: hydradx_runtime::XcmpQueue,
			DmpMessageHandler: hydradx_runtime::DmpQueue,
			LocationToAccountId: hydradx_runtime::xcm::LocationToAccountId,
			ParachainInfo: hydradx_runtime::ParachainInfo,
		},
		pallets = {
			PolkadotXcm: hydradx_runtime::PolkadotXcm,
			Balances: hydradx_runtime::Balances,
		}
	},
	pub struct Interlay {
		genesis = para::genesis(INTERLAY_PARA_ID),
		on_init = {
			hydradx_runtime::System::set_block_number(1);
		},
		runtime = hydradx_runtime,
		core = {
			XcmpMessageHandler: hydradx_runtime::XcmpQueue,
			DmpMessageHandler: hydradx_runtime::DmpQueue,
			LocationToAccountId: hydradx_runtime::xcm::LocationToAccountId,
			ParachainInfo: hydradx_runtime::ParachainInfo,
		},
		pallets = {
			PolkadotXcm: hydradx_runtime::PolkadotXcm,
			Balances: hydradx_runtime::Balances,
		}
	}
}

decl_test_networks! {
	pub struct TestNet {
		relay_chain = PolkadotRelay,
		parachains = vec![
			Acala,
			Moonbeam,
			Interlay,
			Hydra,
		],
		bridge = ()
	},
}

pub mod polkadot {
	use super::*;

	fn get_host_configuration() -> HostConfiguration<BlockNumber> {
		HostConfiguration {
			minimum_validation_upgrade_delay: 5,
			validation_upgrade_cooldown: 5u32,
			validation_upgrade_delay: 5,
			code_retention_period: 1200,
			max_code_size: MAX_CODE_SIZE,
			max_pov_size: MAX_POV_SIZE,
			max_head_data_size: 32 * 1024,
			group_rotation_frequency: 20,
			paras_availability_period: 4,
			max_upward_queue_count: 8,
			max_upward_queue_size: 1024 * 1024,
			max_downward_message_size: 1024,
			max_upward_message_size: 50 * 1024,
			max_upward_message_num_per_candidate: 5,
			hrmp_sender_deposit: 0,
			hrmp_recipient_deposit: 0,
			hrmp_channel_max_capacity: 8,
			hrmp_channel_max_total_size: 8 * 1024,
			hrmp_max_parachain_inbound_channels: 4,
			hrmp_channel_max_message_size: 1024 * 1024,
			hrmp_max_parachain_outbound_channels: 4,
			hrmp_max_message_num_per_candidate: 5,
			dispute_period: 6,
			no_show_slots: 2,
			n_delay_tranches: 25,
			needed_approvals: 2,
			relay_vrf_modulo_samples: 2,
			zeroth_delay_tranche_width: 0,
			..Default::default()
		}
	}

	use pallet_im_online::sr25519::AuthorityId as ImOnlineId;
	use polkadot_primitives::{AssignmentId, ValidatorId};
	use polkadot_service::chain_spec::get_authority_keys_from_seed_no_beefy;
	use sc_consensus_grandpa::AuthorityId as GrandpaId;
	use sp_authority_discovery::AuthorityId as AuthorityDiscoveryId;
	use sp_consensus_babe::AuthorityId as BabeId;

	#[allow(clippy::type_complexity)]
	pub fn initial_authorities() -> Vec<(
		AccountId,
		AccountId,
		BabeId,
		GrandpaId,
		ImOnlineId,
		ValidatorId,
		AssignmentId,
		AuthorityDiscoveryId,
	)> {
		vec![get_authority_keys_from_seed_no_beefy("Alice")]
	}

	fn session_keys(
		babe: BabeId,
		grandpa: GrandpaId,
		im_online: ImOnlineId,
		para_validator: ValidatorId,
		para_assignment: AssignmentId,
		authority_discovery: AuthorityDiscoveryId,
	) -> polkadot_runtime::SessionKeys {
		polkadot_runtime::SessionKeys {
			babe,
			grandpa,
			im_online,
			para_validator,
			para_assignment,
			authority_discovery,
		}
	}

	pub fn genesis() -> Storage {
		let genesis_config = polkadot_runtime::RuntimeGenesisConfig {
			balances: polkadot_runtime::BalancesConfig {
				balances: vec![
					(AccountId::from(ALICE), 2_002 * UNITS),
					(ParaId::from(HYDRA_PARA_ID).into_account_truncating(), 10 * UNITS),
				],
			},
			session: polkadot_runtime::SessionConfig {
				keys: initial_authorities()
					.iter()
					.map(|x| {
						(
							x.0.clone(),
							x.0.clone(),
							polkadot::session_keys(
								x.2.clone(),
								x.3.clone(),
								x.4.clone(),
								x.5.clone(),
								x.6.clone(),
								x.7.clone(),
							),
						)
					})
					.collect::<Vec<_>>(),
			},
			configuration: polkadot_runtime::ConfigurationConfig {
				config: get_host_configuration(),
			},
			xcm_pallet: polkadot_runtime::XcmPalletConfig {
				safe_xcm_version: Some(3),
				..Default::default()
			},
			babe: polkadot_runtime::BabeConfig {
				authorities: Default::default(),
				epoch_config: Some(polkadot_runtime::BABE_GENESIS_EPOCH_CONFIG),
				..Default::default()
			},
			..Default::default()
		};

		genesis_config.build_storage().unwrap()
	}
}

use sp_core::{sr25519, Pair, Public};
use sp_runtime::{
	traits::{IdentifyAccount, Verify},
	MultiSignature,
};
type AccountPublic = <MultiSignature as Verify>::Signer;

/// Helper function to generate a crypto pair from seed
fn get_from_seed<TPublic: Public>(seed: &str) -> <TPublic::Pair as Pair>::Public {
	TPublic::Pair::from_string(&format!("//{}", seed), None)
		.expect("static values are valid; qed")
		.public()
}

/// Helper function to generate an account ID from seed.
fn get_account_id_from_seed<TPublic: Public>(seed: &str) -> AccountId
where
	AccountPublic: From<<TPublic::Pair as Pair>::Public>,
{
	AccountPublic::from(get_from_seed::<TPublic>(seed)).into_account()
}

pub use sp_consensus_aura::sr25519::AuthorityId as AuraId;
pub mod collators {
	use super::*;

	pub fn invulnerables() -> Vec<(AccountId, AuraId)> {
		vec![
			(
				get_account_id_from_seed::<sr25519::Public>("Alice"),
				get_from_seed::<AuraId>("Alice"),
			),
			(
				get_account_id_from_seed::<sr25519::Public>("Bob"),
				get_from_seed::<AuraId>("Bob"),
			),
		]
	}
}

pub mod hydra {
	use super::*;

	pub fn genesis() -> Storage {
		let stable_amount = 50_000 * UNITS * 1_000_000;
		let native_amount = 936_329_588_000_000_000;
		let dot_amount = 87_719_298_250_000_u128;
		let eth_amount = 63_750_000_000_000_000_000u128;
		let btc_amount = 1_000_000_000u128;
		let omnipool_account = hydradx_runtime::Omnipool::protocol_account();
		let staking_account = pallet_staking::Pallet::<hydradx_runtime::Runtime>::pot_account_id();

		let existential_deposit = NativeExistentialDeposit::get();

		let genesis_config = hydradx_runtime::RuntimeGenesisConfig {
			balances: hydradx_runtime::BalancesConfig {
				balances: vec![
					(AccountId::from(ALICE), ALICE_INITIAL_NATIVE_BALANCE),
					(AccountId::from(BOB), BOB_INITIAL_NATIVE_BALANCE),
					(AccountId::from(CHARLIE), 1_000 * UNITS),
					(AccountId::from(DAVE), 1_000 * UNITS),
					(omnipool_account.clone(), native_amount),
					(vesting_account(), 10_000 * UNITS),
					(staking_account, UNITS),
				],
			},
			collator_selection: hydradx_runtime::CollatorSelectionConfig {
				invulnerables: collators::invulnerables().iter().cloned().map(|(acc, _)| acc).collect(),
				candidacy_bond: 2 * UNITS,
				..Default::default()
			},
			session: hydradx_runtime::SessionConfig {
				keys: collators::invulnerables()
					.into_iter()
					.map(|(acc, aura)| {
						(
							acc.clone(),                                   // account id
							acc,                                           // validator id
							hydradx_runtime::opaque::SessionKeys { aura }, // session keys
						)
					})
					.collect(),
			},
			asset_registry: hydradx_runtime::AssetRegistryConfig {
				registered_assets: vec![
					(b"LRNA".to_vec(), 1_000u128, Some(LRNA)),
					(b"DAI".to_vec(), 1_000u128, Some(DAI)),
					(b"DOT".to_vec(), 1_000u128, Some(DOT)),
					(b"ETH".to_vec(), 1_000u128, Some(ETH)),
					(b"BTC".to_vec(), 1_000u128, Some(BTC)),
					(b"ACA".to_vec(), 1_000u128, Some(ACA)),
					(b"WETH".to_vec(), 1_000u128, Some(WETH)),
					(b"PEPE".to_vec(), 1_000u128, Some(PEPE)),
					// workaround for next_asset_id() to return correct values
					(b"DUMMY".to_vec(), 1_000u128, None),
				],
				native_asset_name: b"HDX".to_vec(),
				native_existential_deposit: existential_deposit,
			},
			parachain_info: hydradx_runtime::ParachainInfoConfig {
				parachain_id: HYDRA_PARA_ID.into(),
				..Default::default()
			},
			tokens: hydradx_runtime::TokensConfig {
				balances: vec![
					(AccountId::from(ALICE), LRNA, ALICE_INITIAL_LRNA_BALANCE),
					(AccountId::from(ALICE), DAI, ALICE_INITIAL_DAI_BALANCE),
					(AccountId::from(ALICE), DOT, ALICE_INITIAL_DOT_BALANCE),
					(AccountId::from(BOB), LRNA, BOB_INITIAL_LRNA_BALANCE),
					(AccountId::from(BOB), DAI, BOB_INITIAL_DAI_BALANCE),
					(AccountId::from(BOB), BTC, 1_000_000),
					(AccountId::from(CHARLIE), DAI, 80_000_000_000 * UNITS),
					(AccountId::from(BOB), PEPE, 1_000 * UNITS * 1_000_000),
					(AccountId::from(CHARLIE), LRNA, CHARLIE_INITIAL_LRNA_BALANCE),
					(AccountId::from(DAVE), LRNA, 1_000 * UNITS),
					(AccountId::from(DAVE), DAI, 1_000_000_000 * UNITS),
					(evm_account(), WETH, to_ether(1_000)),
					(omnipool_account.clone(), DAI, stable_amount),
					(omnipool_account.clone(), ETH, eth_amount),
					(omnipool_account.clone(), BTC, btc_amount),
					(omnipool_account, DOT, dot_amount),
				],
			},
			polkadot_xcm: hydradx_runtime::PolkadotXcmConfig {
				safe_xcm_version: Some(3),
				..Default::default()
			},
			multi_transaction_payment: hydradx_runtime::MultiTransactionPaymentConfig {
				currencies: vec![
					(LRNA, Price::from(1)),
					(DAI, Price::from(1)),
					(ACA, Price::from(1)),
					(BTC, Price::from_inner(134_000_000)),
					(WETH, Price::from_inner(3_666_754_716_981_130_000)),
				],
				account_currencies: vec![],
			},
			duster: hydradx_runtime::DusterConfig {
				account_blacklist: vec![Treasury::account_id()],
				reward_account: Some(Treasury::account_id()),
				dust_account: Some(Treasury::account_id()),
			},
			..Default::default()
		};
		genesis_config.build_storage().unwrap()
	}
}

pub mod para {
	use super::*;

	pub fn genesis(para_id: u32) -> Storage {
		let genesis_config = hydradx_runtime::RuntimeGenesisConfig {
			balances: hydradx_runtime::BalancesConfig {
				balances: vec![(AccountId::from(ALICE), ALICE_INITIAL_NATIVE_BALANCE)],
			},
			collator_selection: hydradx_runtime::CollatorSelectionConfig {
				invulnerables: collators::invulnerables().iter().cloned().map(|(acc, _)| acc).collect(),
				candidacy_bond: UNITS * 16,
				..Default::default()
			},
			session: hydradx_runtime::SessionConfig {
				keys: collators::invulnerables()
					.into_iter()
					.map(|(acc, aura)| {
						(
							acc.clone(),                                   // account id
							acc,                                           // validator id
							hydradx_runtime::opaque::SessionKeys { aura }, // session keys
						)
					})
					.collect(),
			},
			parachain_info: hydradx_runtime::ParachainInfoConfig {
				parachain_id: para_id.into(),
				..Default::default()
			},
			polkadot_xcm: hydradx_runtime::PolkadotXcmConfig {
				safe_xcm_version: Some(3),
				..Default::default()
			},
			duster: hydradx_runtime::DusterConfig {
				account_blacklist: vec![Treasury::account_id()],
				reward_account: Some(Treasury::account_id()),
				dust_account: Some(Treasury::account_id()),
			},
			..Default::default()
		};

		genesis_config.build_storage().unwrap()
	}
}

pub fn vesting_account() -> AccountId {
	VestingPalletId::get().into_account_truncating()
}

pub fn last_hydra_events(n: usize) -> Vec<hydradx_runtime::RuntimeEvent> {
	frame_system::Pallet::<hydradx_runtime::Runtime>::events()
		.into_iter()
		.rev()
		.take(n)
		.rev()
		.map(|e| e.event)
		.collect()
}

pub fn expect_hydra_events(e: Vec<hydradx_runtime::RuntimeEvent>) {
	pretty_assertions::assert_eq!(last_hydra_events(e.len()), e);
}

pub fn set_relaychain_block_number(number: BlockNumber) {
	use hydradx_runtime::ParachainSystem;

	// We need to set block number this way as well because tarpaulin code coverage tool does not like the way
	// how we set the block number with `cumulus-test-relay-sproof-builder` package
	polkadot_run_to_block(number);

	ParachainSystem::on_initialize(number);

	let (relay_storage_root, proof) = RelayStateSproofBuilder::default().into_state_root_and_proof();

	assert_ok!(ParachainSystem::set_validation_data(
		RuntimeOrigin::none(),
		cumulus_primitives_parachain_inherent::ParachainInherentData {
			validation_data: cumulus_primitives_core::PersistedValidationData {
				parent_head: Default::default(),
				relay_parent_number: number,
				relay_parent_storage_root: relay_storage_root,
				max_pov_size: Default::default(),
			},
			relay_chain_state: proof,
			downward_messages: Default::default(),
			horizontal_messages: Default::default(),
		}
	));
}

pub fn hydradx_run_to_next_block() {
	use frame_support::traits::OnFinalize;

	let b = hydradx_runtime::System::block_number();

	hydradx_runtime::System::on_finalize(b);
	hydradx_runtime::EmaOracle::on_finalize(b);
	hydradx_runtime::MultiTransactionPayment::on_finalize(b);

	hydradx_runtime::System::on_initialize(b + 1);
	hydradx_runtime::EmaOracle::on_initialize(b + 1);
	hydradx_runtime::MultiTransactionPayment::on_initialize(b + 1);

	hydradx_runtime::System::set_block_number(b + 1);
}

pub fn hydradx_run_to_block(to: BlockNumber) {
	let b = hydradx_runtime::System::block_number();
	assert!(b <= to, "the current block number {:?} is higher than expected.", b);

	while hydradx_runtime::System::block_number() < to {
		hydradx_run_to_next_block();
	}
}

pub fn polkadot_run_to_block(to: BlockNumber) {
	use frame_support::traits::OnFinalize;

	while hydradx_runtime::System::block_number() < to {
		let b = hydradx_runtime::System::block_number();

		hydradx_runtime::System::on_finalize(b);
		hydradx_runtime::MultiTransactionPayment::on_finalize(b);
		hydradx_runtime::EmaOracle::on_finalize(b);
		hydradx_runtime::DCA::on_finalize(b);
		hydradx_runtime::CircuitBreaker::on_finalize(b);

		hydradx_runtime::System::on_initialize(b + 1);
		hydradx_runtime::MultiTransactionPayment::on_initialize(b + 1);
		hydradx_runtime::EmaOracle::on_initialize(b + 1);
		hydradx_runtime::DCA::on_initialize(b + 1);
		hydradx_runtime::CircuitBreaker::on_initialize(b + 1);

		hydradx_runtime::System::set_block_number(b + 1);
	}
}

pub fn hydra_live_ext(
	path_to_snapshot: &str,
) -> frame_remote_externalities::RemoteExternalities<hydradx_runtime::Block> {
	let ext = tokio::runtime::Builder::new_current_thread()
		.enable_all()
		.build()
		.unwrap()
		.block_on(async {
			use frame_remote_externalities::*;

			let snapshot_config = SnapshotConfig::from(String::from(path_to_snapshot));
			let offline_config = OfflineConfig {
				state_snapshot: snapshot_config,
			};
			let mode = Mode::Offline(offline_config);

			let builder = Builder::<hydradx_runtime::Block>::new().mode(mode);

			builder.build().await.unwrap()
		});
	ext
}

#[allow(dead_code)]
pub fn apply_blocks_from_file(pallet_whitelist: Vec<&str>) {
	let blocks =
		scraper::load_blocks_snapshot::<hydradx_runtime::Block>(&std::path::PathBuf::from("../scraper/SNAPSHOT"))
			.unwrap();

	for block in blocks.iter() {
		for tx in block.extrinsics() {
			let call = &tx.0.function;
			let call_p = call.get_call_metadata().pallet_name;

			if pallet_whitelist.contains(&call_p) {
				let acc = &tx.0.signature.as_ref().unwrap().0;
				assert_ok!(call
					.clone()
					.dispatch(hydradx_runtime::RuntimeOrigin::signed(acc.clone())));
			}
		}
	}
}

pub fn init_omnipool() {
	let native_price = FixedU128::from_inner(1201500000000000);
	let stable_price = FixedU128::from_inner(45_000_000_000);

	let native_position_id = hydradx_runtime::Omnipool::next_position_id();

	assert_ok!(hydradx_runtime::Omnipool::add_token(
		hydradx_runtime::RuntimeOrigin::root(),
		HDX,
		native_price,
		Permill::from_percent(10),
		AccountId::from(ALICE),
	));

	let stable_position_id = hydradx_runtime::Omnipool::next_position_id();

	assert_ok!(hydradx_runtime::Omnipool::add_token(
		hydradx_runtime::RuntimeOrigin::root(),
		DAI,
		stable_price,
		Permill::from_percent(100),
		AccountId::from(ALICE),
	));

	assert_ok!(hydradx_runtime::Omnipool::sacrifice_position(
		hydradx_runtime::RuntimeOrigin::signed(ALICE.into()),
		native_position_id,
	));

	assert_ok!(hydradx_runtime::Omnipool::sacrifice_position(
		hydradx_runtime::RuntimeOrigin::signed(ALICE.into()),
		stable_position_id,
	));
<<<<<<< HEAD
=======

	set_zero_reward_for_referrals(DAI);
	set_zero_reward_for_referrals(HDX);
}

#[macro_export]
macro_rules! assert_balance {
	( $who:expr, $asset:expr, $amount:expr) => {{
		assert_eq!(Currencies::free_balance($asset, &$who), $amount);
	}};
}

#[macro_export]
macro_rules! assert_reserved_balance {
	( $who:expr, $asset:expr, $amount:expr) => {{
		assert_eq!(Currencies::reserved_balance($asset, &$who), $amount);
	}};
}

pub fn set_zero_reward_for_referrals(asset_id: AssetId) {
	assert_ok!(Referrals::set_reward_percentage(
		RawOrigin::Root.into(),
		asset_id,
		Level::None,
		FeeDistribution::default(),
	));
>>>>>>> d77d88b8
}<|MERGE_RESOLUTION|>--- conflicted
+++ resolved
@@ -680,33 +680,7 @@
 		hydradx_runtime::RuntimeOrigin::signed(ALICE.into()),
 		stable_position_id,
 	));
-<<<<<<< HEAD
-=======
 
 	set_zero_reward_for_referrals(DAI);
 	set_zero_reward_for_referrals(HDX);
-}
-
-#[macro_export]
-macro_rules! assert_balance {
-	( $who:expr, $asset:expr, $amount:expr) => {{
-		assert_eq!(Currencies::free_balance($asset, &$who), $amount);
-	}};
-}
-
-#[macro_export]
-macro_rules! assert_reserved_balance {
-	( $who:expr, $asset:expr, $amount:expr) => {{
-		assert_eq!(Currencies::reserved_balance($asset, &$who), $amount);
-	}};
-}
-
-pub fn set_zero_reward_for_referrals(asset_id: AssetId) {
-	assert_ok!(Referrals::set_reward_percentage(
-		RawOrigin::Root.into(),
-		asset_id,
-		Level::None,
-		FeeDistribution::default(),
-	));
->>>>>>> d77d88b8
 }