#![cfg(test)]
pub use hydradx_runtime::{AccountId, VestingPalletId};

use pallet_transaction_multi_payment::Price;
use primitives::{AssetId, Balance};

pub const ALICE: [u8; 32] = [4u8; 32];
pub const BOB: [u8; 32] = [5u8; 32];
pub const CHARLIE: [u8; 32] = [6u8; 32];
pub const DAVE: [u8; 32] = [7u8; 32];

pub const UNITS: Balance = 1_000_000_000_000;

pub const ACALA_PARA_ID: u32 = 2_000;
pub const HYDRA_PARA_ID: u32 = 2_034;

pub const ALICE_INITIAL_NATIVE_BALANCE_ON_OTHER_PARACHAIN: Balance = 200 * UNITS;
pub const ALICE_INITIAL_NATIVE_BALANCE: Balance = 200 * UNITS;
pub const BOB_INITIAL_NATIVE_BALANCE: Balance = 1_000 * UNITS;

//pub const HDX: AssetId = 0;
pub const LRNA: AssetId = 1;
pub const DAI: AssetId = 2;
pub const DOT: AssetId = 3;
pub const ETH: AssetId = 4;
pub const BTC: AssetId = 5;

use cumulus_primitives_core::ParaId;
//use cumulus_primitives_core::relay_chain::AccountId;
use frame_support::traits::GenesisBuild;
use frame_support::weights::Weight;
use polkadot_primitives::v2::{BlockNumber, MAX_CODE_SIZE, MAX_POV_SIZE};
use polkadot_runtime_parachains::configuration::HostConfiguration;
use sp_runtime::traits::AccountIdConversion;

use hydradx_runtime::NativeExistentialDeposit;
use xcm_emulator::{decl_test_network, decl_test_parachain, decl_test_relay_chain};

decl_test_relay_chain! {
	pub struct PolkadotRelay {
		Runtime = polkadot_runtime::Runtime,
		XcmConfig = polkadot_runtime::xcm_config::XcmConfig,
		new_ext = polkadot_ext(),
	}
}

decl_test_parachain! {
	pub struct Hydra{
		Runtime = hydradx_runtime::Runtime,
		Origin = hydradx_runtime::Origin,
		XcmpMessageHandler = hydradx_runtime::XcmpQueue,
		DmpMessageHandler = hydradx_runtime::DmpQueue,
		new_ext = hydra_ext(),
	}
}

decl_test_parachain! {
	pub struct Acala{
		Runtime = hydradx_runtime::Runtime,
		Origin = hydradx_runtime::Origin,
		XcmpMessageHandler = hydradx_runtime::XcmpQueue,
		DmpMessageHandler = hydradx_runtime::DmpQueue,
		new_ext = acala_ext(),
	}
}

decl_test_network! {
	pub struct TestNet {
		relay_chain = PolkadotRelay,
		parachains = vec![
			(2000, Acala),
			(2034, Hydra),
		],
	}
}

fn default_parachains_host_configuration() -> HostConfiguration<BlockNumber> {
	HostConfiguration {
		minimum_validation_upgrade_delay: 5,
		validation_upgrade_cooldown: 5u32,
		validation_upgrade_delay: 5,
		code_retention_period: 1200,
		max_code_size: MAX_CODE_SIZE,
		max_pov_size: MAX_POV_SIZE,
		max_head_data_size: 32 * 1024,
		group_rotation_frequency: 20,
		chain_availability_period: 4,
		thread_availability_period: 4,
		max_upward_queue_count: 8,
		max_upward_queue_size: 1024 * 1024,
		max_downward_message_size: 1024,
		ump_service_total_weight: Weight::from_ref_time(4 * 1_000_000_000),
		max_upward_message_size: 50 * 1024,
		max_upward_message_num_per_candidate: 5,
		hrmp_sender_deposit: 0,
		hrmp_recipient_deposit: 0,
		hrmp_channel_max_capacity: 8,
		hrmp_channel_max_total_size: 8 * 1024,
		hrmp_max_parachain_inbound_channels: 4,
		hrmp_max_parathread_inbound_channels: 4,
		hrmp_channel_max_message_size: 1024 * 1024,
		hrmp_max_parachain_outbound_channels: 4,
		hrmp_max_parathread_outbound_channels: 4,
		hrmp_max_message_num_per_candidate: 5,
		dispute_period: 6,
		no_show_slots: 2,
		n_delay_tranches: 25,
		needed_approvals: 2,
		relay_vrf_modulo_samples: 2,
		zeroth_delay_tranche_width: 0,
		..Default::default()
	}
}

pub fn polkadot_ext() -> sp_io::TestExternalities {
	use polkadot_runtime::{Runtime, System};

	let mut t = frame_system::GenesisConfig::default()
		.build_storage::<Runtime>()
		.unwrap();

	pallet_balances::GenesisConfig::<Runtime> {
		balances: vec![
			(AccountId::from(ALICE), 2_002 * UNITS),
			(ParaId::from(HYDRA_PARA_ID).into_account_truncating(), 10 * UNITS),
		],
	}
	.assimilate_storage(&mut t)
	.unwrap();

	polkadot_runtime_parachains::configuration::GenesisConfig::<Runtime> {
		config: default_parachains_host_configuration(),
	}
	.assimilate_storage(&mut t)
	.unwrap();

	<pallet_xcm::GenesisConfig as GenesisBuild<Runtime>>::assimilate_storage(
		&pallet_xcm::GenesisConfig {
			safe_xcm_version: Some(2),
		},
		&mut t,
	)
	.unwrap();

	let mut ext = sp_io::TestExternalities::new(t);
	ext.execute_with(|| System::set_block_number(1));
	ext
}

pub fn hydra_ext() -> sp_io::TestExternalities {
	use frame_support::traits::OnInitialize;
	use hydradx_runtime::{MultiTransactionPayment, Runtime, System};

	let stable_amount = 50_000 * UNITS * 1_000_000;
	let native_amount = 936_329_588_000_000_000;
	let dot_amount = 87_719_298_250_000_u128;
	let eth_amount = 63_750_000_000_000_000_000u128;
	let btc_amount = 1_000_000_000u128;
	let omnipool_account = hydradx_runtime::Omnipool::protocol_account();

	let existential_deposit = NativeExistentialDeposit::get();

	let mut t = frame_system::GenesisConfig::default()
		.build_storage::<Runtime>()
		.unwrap();

	pallet_balances::GenesisConfig::<Runtime> {
		balances: vec![
			(AccountId::from(ALICE), ALICE_INITIAL_NATIVE_BALANCE),
			(AccountId::from(BOB), BOB_INITIAL_NATIVE_BALANCE),
			(AccountId::from(CHARLIE), 1_000 * UNITS),
			(AccountId::from(DAVE), 1_000 * UNITS),
			(omnipool_account.clone(), native_amount),
			(vesting_account(), 10_000 * UNITS),
		],
	}
	.assimilate_storage(&mut t)
	.unwrap();

	pallet_asset_registry::GenesisConfig::<Runtime> {
		asset_names: vec![
			(b"LRNA".to_vec(), 1_000u128),
			(b"DAI".to_vec(), 1_000u128),
			(b"DOT".to_vec(), 1_000u128),
			(b"ETH".to_vec(), 1_000u128),
			(b"BTC".to_vec(), 1_000u128),
		],
		native_asset_name: b"HDX".to_vec(),
		native_existential_deposit: existential_deposit,
	}
	.assimilate_storage(&mut t)
	.unwrap();

	<parachain_info::GenesisConfig as GenesisBuild<Runtime>>::assimilate_storage(
		&parachain_info::GenesisConfig {
			parachain_id: HYDRA_PARA_ID.into(),
		},
		&mut t,
	)
	.unwrap();
	orml_tokens::GenesisConfig::<Runtime> {
		balances: vec![
			(AccountId::from(ALICE), LRNA, 200 * UNITS),
			(AccountId::from(ALICE), DAI, 200 * UNITS),
			(AccountId::from(BOB), LRNA, 1_000 * UNITS),
			(AccountId::from(BOB), DAI, 1_000 * UNITS * 1_000_000),
<<<<<<< HEAD
			(AccountId::from(CHARLIE), LRNA, 1_000 * UNITS),
			(AccountId::from(DAVE), LRNA, 1_000 * UNITS),
=======
			(AccountId::from(CHARLIE), DAI, 80_000 * UNITS * 1_000_000),
			(AccountId::from(CHARLIE), 1, 1_000 * UNITS),
			(AccountId::from(DAVE), 1, 1_000 * UNITS),
>>>>>>> 111392d2
			(AccountId::from(DAVE), DAI, 1_000 * UNITS * 1_000_000),
			(omnipool_account.clone(), DAI, stable_amount),
			(omnipool_account.clone(), ETH, eth_amount),
			(omnipool_account.clone(), BTC, btc_amount),
			(omnipool_account, DOT, dot_amount),
		],
	}
	.assimilate_storage(&mut t)
	.unwrap();

	<pallet_xcm::GenesisConfig as GenesisBuild<Runtime>>::assimilate_storage(
		&pallet_xcm::GenesisConfig {
			safe_xcm_version: Some(2),
		},
		&mut t,
	)
	.unwrap();

	pallet_transaction_multi_payment::GenesisConfig::<Runtime> {
		currencies: vec![(1, Price::from(1)), (DAI, Price::from(1))],
		account_currencies: vec![],
	}
	.assimilate_storage(&mut t)
	.unwrap();

	let mut ext = sp_io::TestExternalities::new(t);
	ext.execute_with(|| {
		System::set_block_number(1);
		// Make sure the prices are up-to-date.
		MultiTransactionPayment::on_initialize(1);
	});
	ext
}

pub fn acala_ext() -> sp_io::TestExternalities {
	use hydradx_runtime::{Runtime, System};

	let mut t = frame_system::GenesisConfig::default()
		.build_storage::<Runtime>()
		.unwrap();

	pallet_balances::GenesisConfig::<Runtime> {
		balances: vec![(AccountId::from(ALICE), ALICE_INITIAL_NATIVE_BALANCE_ON_OTHER_PARACHAIN)],
	}
	.assimilate_storage(&mut t)
	.unwrap();

	<parachain_info::GenesisConfig as GenesisBuild<Runtime>>::assimilate_storage(
		&parachain_info::GenesisConfig {
			parachain_id: ACALA_PARA_ID.into(),
		},
		&mut t,
	)
	.unwrap();

	<pallet_xcm::GenesisConfig as GenesisBuild<Runtime>>::assimilate_storage(
		&pallet_xcm::GenesisConfig {
			safe_xcm_version: Some(2),
		},
		&mut t,
	)
	.unwrap();

	let mut ext = sp_io::TestExternalities::new(t);
	ext.execute_with(|| System::set_block_number(1));
	ext
}

pub fn vesting_account() -> AccountId {
	VestingPalletId::get().into_account_truncating()
}

fn last_hydra_events(n: usize) -> Vec<hydradx_runtime::Event> {
	frame_system::Pallet::<hydradx_runtime::Runtime>::events()
		.into_iter()
		.rev()
		.take(n)
		.rev()
		.map(|e| e.event)
		.collect()
}

pub fn expect_hydra_events(e: Vec<hydradx_runtime::Event>) {
	assert_eq!(last_hydra_events(e.len()), e);
}<|MERGE_RESOLUTION|>--- conflicted
+++ resolved
@@ -204,14 +204,9 @@
 			(AccountId::from(ALICE), DAI, 200 * UNITS),
 			(AccountId::from(BOB), LRNA, 1_000 * UNITS),
 			(AccountId::from(BOB), DAI, 1_000 * UNITS * 1_000_000),
-<<<<<<< HEAD
 			(AccountId::from(CHARLIE), LRNA, 1_000 * UNITS),
+			(AccountId::from(CHARLIE), DAI, 80_000 * UNITS * 1_000_000),
 			(AccountId::from(DAVE), LRNA, 1_000 * UNITS),
-=======
-			(AccountId::from(CHARLIE), DAI, 80_000 * UNITS * 1_000_000),
-			(AccountId::from(CHARLIE), 1, 1_000 * UNITS),
-			(AccountId::from(DAVE), 1, 1_000 * UNITS),
->>>>>>> 111392d2
 			(AccountId::from(DAVE), DAI, 1_000 * UNITS * 1_000_000),
 			(omnipool_account.clone(), DAI, stable_amount),
 			(omnipool_account.clone(), ETH, eth_amount),
