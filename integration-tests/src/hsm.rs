--- conflicted
+++ resolved
@@ -1950,39 +1950,7 @@
 		.unwrap()
 		.reciprocal();
 
-<<<<<<< HEAD
-		let mut last_spot_price = initial_spot_price;
-
-		for block_idx in 0..50 {
-			assert_ok!(HSM::execute_arbitrage(hydradx_runtime::RuntimeOrigin::none(), 2, None));
-			let state = Stableswap::create_snapshot(pool_id).unwrap();
-			let r = state
-				.assets
-				.iter()
-				.zip(state.reserves.iter())
-				.map(|(a, b)| (a.clone(), b.clone()))
-				.collect();
-			let spot_price = hydra_dx_math::stableswap::calculate_spot_price(
-				pool_id,
-				r,
-				state.amplification,
-				222,
-				2,
-				state.share_issuance,
-				1_000_000_000_000_000_000,
-				Some(state.fee),
-				&state.pegs,
-			)
-			.unwrap()
-			.reciprocal();
-			println!("Block: {:?}: spot: {:?}", block_idx, spot_price);
-			assert!(spot_price > last_spot_price);
-			last_spot_price = spot_price;
-			hydradx_run_to_next_block();
-		}
-=======
 		assert_ok!(HSM::execute_arbitrage(hydradx_runtime::RuntimeOrigin::none(), 2, None));
->>>>>>> bd03c6f3
 
 		let state = Stableswap::create_snapshot(pool_id).unwrap();
 		let r = state
@@ -2130,47 +2098,11 @@
 		.unwrap()
 		.reciprocal();
 
-<<<<<<< HEAD
-		let mut last_spot_price = initial_spot_price;
-
-		for block_idx in 0..50 {
-			assert_ok!(HSM::execute_arbitrage(
-				hydradx_runtime::RuntimeOrigin::none(),
-				collateral_asset_id,
-				None
-			));
-			let state = Stableswap::create_snapshot(pool_id).unwrap();
-			let r = state
-				.assets
-				.iter()
-				.zip(state.reserves.iter())
-				.map(|(a, b)| (a.clone(), b.clone()))
-				.collect();
-			let spot_price = hydra_dx_math::stableswap::calculate_spot_price(
-				pool_id,
-				r,
-				state.amplification,
-				222,
-				collateral_asset_id,
-				state.share_issuance,
-				1_000_000_000_000_000_000,
-				Some(state.fee),
-				&state.pegs,
-			)
-			.unwrap()
-			.reciprocal();
-			println!("Block: {:?}: spot: {:?}", block_idx, spot_price);
-			assert!(spot_price > last_spot_price);
-			last_spot_price = spot_price;
-			hydradx_run_to_next_block();
-		}
-=======
 		assert_ok!(HSM::execute_arbitrage(
 			hydradx_runtime::RuntimeOrigin::none(),
 			collateral_asset_id,
 			None
 		));
->>>>>>> bd03c6f3
 
 		let state = Stableswap::create_snapshot(pool_id).unwrap();
 		let r = state
@@ -2314,14 +2246,9 @@
 			1_000_000_000_000_000_000,
 			Some(state.fee),
 			&state.pegs,
-<<<<<<< HEAD
 		)
 		.unwrap()
 		.reciprocal();
-		dbg!(initial_spot_price);
-=======
-		);
->>>>>>> bd03c6f3
 
 		let mut last_spot_price = initial_spot_price;
 
@@ -2508,14 +2435,9 @@
 			1_000_000_000_000_000_000,
 			Some(state.fee),
 			&state.pegs,
-<<<<<<< HEAD
 		)
 		.unwrap()
 		.reciprocal();
-		dbg!(initial_spot_price);
-=======
-		);
->>>>>>> bd03c6f3
 
 		let mut last_spot_price = initial_spot_price;
 
