--- conflicted
+++ resolved
@@ -4,11 +4,6 @@
 use crate::polkadot_test_net::{TestNet, ALICE, BOB, HDX};
 use fp_evm::ExitSucceed::Returned;
 use fp_evm::{ExitReason::Succeed, ExitSucceed::Stopped};
-<<<<<<< HEAD
-use frame_support::assert_noop;
-use frame_support::assert_ok;
-=======
->>>>>>> 76236c65
 use frame_support::dispatch::RawOrigin;
 use frame_support::{assert_noop, assert_ok};
 use hex_literal::hex;
@@ -1883,113 +1878,6 @@
 			HSM::execute_arbitrage(hydradx_runtime::RuntimeOrigin::none(), 2, None),
 			pallet_hsm::Error::<hydradx_runtime::Runtime>::NoArbitrageOpportunity
 		);
-<<<<<<< HEAD
-	});
-}
-
-#[test]
-fn arbitrage_should_fail_when_max_holding_exceeded() {
-	TestNet::reset();
-	crate::driver::HydrationTestDriver::with_snapshot(PATH_TO_SNAPSHOT).execute(|| {
-		let flash_minter: EvmAddress = hex!["8F3aC7f6482ABc1A5c48a95D97F7A235186dBb68"].into();
-
-		let hsm_address = hydradx_runtime::HSM::account_id();
-		assert_ok!(EVMAccounts::bind_evm_address(hydradx_runtime::RuntimeOrigin::signed(
-			hsm_address.clone().into()
-		)));
-		let hsm_evm_address = EVMAccounts::evm_address(&hsm_address);
-		add_facilitator(hsm_evm_address, "hsm", 100_000_000_000_000_000_000_000);
-
-		assert!(!check_flash_borrower(hsm_evm_address));
-		add_flash_borrower(hsm_evm_address);
-		assert!(check_flash_borrower(hsm_evm_address));
-
-		assert_ok!(EVMAccounts::bind_evm_address(hydradx_runtime::RuntimeOrigin::signed(
-			ALICE.into()
-		),));
-		let alice_evm_address = EVMAccounts::evm_address(&AccountId::from(ALICE));
-		mint(minter(), alice_evm_address, 1_500_000_000_000_000_000_000_000);
-		let alice_hollar_balance = balance_of(alice_evm_address);
-		assert_eq!(alice_hollar_balance, U256::from(1_500_000_000_000_000_000_000_000u128));
-
-		let pool_id = 9876;
-		let asset_ids = vec![222, 2];
-
-		assert_ok!(hydradx_runtime::AssetRegistry::register(
-			RawOrigin::Root.into(),
-			Some(pool_id),
-			Some(b"pool".to_vec().try_into().unwrap()),
-			AssetType::StableSwap,
-			Some(1u128),
-			None,
-			None,
-			None,
-			None,
-			true,
-		));
-
-		let amplification = 100u16;
-		let fee = Permill::from_float(0.002);
-
-		assert_ok!(hydradx_runtime::Stableswap::create_pool(
-			hydradx_runtime::RuntimeOrigin::root(),
-			pool_id,
-			BoundedVec::truncate_from(asset_ids),
-			amplification,
-			fee,
-		));
-
-		// Give ALICE asset 2 (collateral) for liquidity provision
-		// HOLLAR (222) is handled via EVM minting above
-		assert_ok!(Tokens::set_balance(
-			RawOrigin::Root.into(),
-			ALICE.into(),
-			2,
-			1_000_020_000_000_000_000_000_000,
-			0,
-		));
-
-		// Create pool with LESS Hollar than collateral to trigger BUY direction
-		// This will cause HSM to buy more collateral during arbitrage
-		let initial_liquidity = vec![
-			AssetAmount::new(2, 1_000_000_000_000_000_000_000_000u128),
-			AssetAmount::new(222, 700_000_000_000_000_000_000_000u128),
-		];
-
-		assert_ok!(hydradx_runtime::Stableswap::add_assets_liquidity(
-			hydradx_runtime::RuntimeOrigin::signed(ALICE.into()),
-			pool_id,
-			BoundedVec::truncate_from(initial_liquidity),
-			0
-		));
-
-		hydradx_run_to_next_block();
-
-		// Set max_holding to zero - ANY attempt to receive collateral will fail
-		assert_ok!(HSM::add_collateral_asset(
-			hydradx_runtime::RuntimeOrigin::root(),
-			2,
-			pool_id,
-			Permill::zero(),
-			FixedU128::from_rational(99, 100),
-			Permill::zero(),
-			Perbill::zero(),
-			Some(0) // max_in_holding = 0, no collateral allowed
-		));
-
-		assert_ok!(HSM::set_flash_minter(
-			hydradx_runtime::RuntimeOrigin::root(),
-			flash_minter,
-		));
-
-		// HSM starts with zero collateral, but max_holding is also zero
-		// When arbitrage tries to buy HOLLAR (giving collateral to HSM), it will fail MaxHoldingExceeded
-		assert_noop!(
-			HSM::execute_arbitrage(hydradx_runtime::RuntimeOrigin::none(), 2, None),
-			pallet_hsm::Error::<hydradx_runtime::Runtime>::MaxHoldingExceeded
-		);
-=======
->>>>>>> 76236c65
 	});
 }
 
