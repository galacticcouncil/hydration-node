#![cfg(test)]
// DCA pallet uses dummy router for benchmarks and some tests fail when benchmarking feature is enabled
#![cfg(not(feature = "runtime-benchmarks"))]
mod asset_registry;
mod bonds;
mod call_filter;
mod circuit_breaker;
mod contracts;
mod cross_chain_transfer;
mod dca;
mod dust;
mod dust_removal_whitelist;
mod dynamic_fees;
mod erc20;
mod evm;
mod evm_permit;
mod exchange_asset;
mod fee_calculation;
<<<<<<< HEAD
mod global_account_derivation;
mod ice;
=======
>>>>>>> 02adadc5
mod insufficient_assets_ed;
mod liquidation;
mod multi_payment;
mod non_native_fee;
mod omnipool_init;
mod omnipool_liquidity_mining;
mod oracle;
mod otc;
mod polkadot_test_net;
mod referrals;
mod router;
mod staking;
mod transact_call_filter;
mod utility;
pub mod utils;
mod vesting;
mod xcm;
mod xyk;
mod xyk_liquidity_mining;

#[macro_export]
macro_rules! assert_balance {
	( $who:expr, $asset:expr, $amount:expr) => {{
		assert_eq!(Currencies::free_balance($asset, &$who), $amount);
	}};
}

#[macro_export]
macro_rules! assert_reserved_balance {
	( $who:expr, $asset:expr, $amount:expr) => {{
		assert_eq!(Currencies::reserved_balance($asset, &$who), $amount);
	}};
}<|MERGE_RESOLUTION|>--- conflicted
+++ resolved
@@ -16,11 +16,8 @@
 mod evm_permit;
 mod exchange_asset;
 mod fee_calculation;
-<<<<<<< HEAD
 mod global_account_derivation;
 mod ice;
-=======
->>>>>>> 02adadc5
 mod insufficient_assets_ed;
 mod liquidation;
 mod multi_payment;
