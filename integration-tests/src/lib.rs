<<<<<<< HEAD
mod circuit_breaker;
=======
mod call_filter;
>>>>>>> 3aad83fb
mod cross_chain_transfer;
mod non_native_fee;
mod omnipool_init;
mod polkadot_test_net;
mod vesting;<|MERGE_RESOLUTION|>--- conflicted
+++ resolved
@@ -1,10 +1,7 @@
-<<<<<<< HEAD
-mod circuit_breaker;
-=======
-mod call_filter;
->>>>>>> 3aad83fb
 mod cross_chain_transfer;
 mod non_native_fee;
 mod omnipool_init;
 mod polkadot_test_net;
-mod vesting;+mod vesting;
+mod call_filter;
+mod circuit_breaker;