#![cfg(test)]

use crate::polkadot_test_net::*;
use frame_support::assert_ok;
use pallet_broadcast::types::Destination;

use crate::assert_balance;
use hydradx_runtime::LBP;
use hydradx_runtime::XYK;
use hydradx_runtime::{Currencies, Omnipool, Runtime};
use hydradx_runtime::{RuntimeCall, Utility};
use hydradx_traits::router::PoolType;
use pallet_broadcast::types::Asset;
use xcm_emulator::TestExt;

use hydradx_traits::router::Trade;
use hydradx_traits::AMM;
use orml_traits::MultiCurrency;
use pallet_broadcast::types::ExecutionType;
use pallet_broadcast::types::Fee;
use sp_core::bounded_vec::BoundedVec;
#[test]
fn batch_execution_type_should_be_included_in_batch() {
	TestNet::reset();

	Hydra::execute_with(|| {
		//Arrange
		init_omnipool();
		crate::router::create_lbp_pool(DAI, LRNA);
		crate::router::create_xyk_pool(HDX, DOT);

		let amount_to_sell = UNITS / 100;
		let limit = 0;
		let trades = vec![
			Trade {
				pool: PoolType::LBP,
				asset_in: DAI,
				asset_out: LRNA,
			},
			Trade {
				pool: PoolType::Omnipool,
				asset_in: LRNA,
				asset_out: HDX,
			},
			Trade {
				pool: PoolType::XYK,
				asset_in: HDX,
				asset_out: DOT,
			},
		];

		start_lbp_campaign();

		//Act
		let router_call = RuntimeCall::Router(pallet_route_executor::Call::sell {
			asset_in: DAI,
			asset_out: DOT,
			amount_in: amount_to_sell,
			min_amount_out: limit,
			route: BoundedVec::truncate_from(trades.clone()),
		});
		assert_ok!(Utility::batch(
			hydradx_runtime::RuntimeOrigin::signed(BOB.into()),
			vec![router_call.clone()]
		));

		//Assert
		assert_balance!(BOB.into(), DAI, 1_000_000_000 * UNITS - amount_to_sell);

		let swapped_events = get_last_swapped_events();

		pretty_assertions::assert_eq!(
			swapped_events,
			vec![
				pallet_broadcast::Event::<Runtime>::Swapped {
					swapper: BOB.into(),
					filler: LBP::get_pair_id(pallet_lbp::types::AssetPair::new(DAI, LRNA)),
					filler_type: pallet_broadcast::types::Filler::LBP,
					operation: pallet_broadcast::types::TradeOperation::ExactIn,
					inputs: vec![Asset::new(DAI, 9980000000)],
					outputs: vec![Asset::new(LRNA, 5640664064)],
					fees: vec![Fee::new(
						DAI,
						20000000,
						Destination::Account(
							LBP::pool_data(LBP::get_pair_id(pallet_lbp::types::AssetPair::new(DAI, LRNA)))
								.unwrap()
								.fee_collector
						),
					)],
					operation_stack: vec![ExecutionType::Batch(0), ExecutionType::Router(1)],
				},
				pallet_broadcast::Event::<Runtime>::Swapped {
					swapper: BOB.into(),
					filler: Omnipool::protocol_account(),
					filler_type: pallet_broadcast::types::Filler::Omnipool,
					operation: pallet_broadcast::types::TradeOperation::ExactIn,
					inputs: vec![Asset::new(LRNA, 5640664064)],
					outputs: vec![Asset::new(HDX, 4687619499466)],
					fees: vec![Fee::new(
						HDX,
						7041992238,
						Destination::Account(Omnipool::protocol_account())
					)],
					operation_stack: vec![ExecutionType::Batch(0), ExecutionType::Router(1)],
				},
				pallet_broadcast::Event::<Runtime>::Swapped {
					swapper: BOB.into(),
					filler: XYK::get_pair_id(pallet_xyk::types::AssetPair {
						asset_in: HDX,
						asset_out: DOT,
					}),
					filler_type: pallet_broadcast::types::Filler::XYK(XYK::share_token(XYK::get_pair_id(
						pallet_xyk::types::AssetPair {
							asset_in: HDX,
							asset_out: DOT,
						},
					))),
					operation: pallet_broadcast::types::TradeOperation::ExactIn,
					inputs: vec![Asset::new(HDX, 4687619499466)],
					outputs: vec![Asset::new(DOT, 2232143907425)],
					fees: vec![Fee::new(
						DOT,
						6716581464,
						Destination::Account(XYK::get_pair_id(pallet_xyk::types::AssetPair {
							asset_in: HDX,
							asset_out: DOT,
						})),
					)],
					operation_stack: vec![ExecutionType::Batch(0), ExecutionType::Router(1)],
				}
			]
		);
	});
}

#[test]
fn batch_execution_type_should_be_popped_when_multiple_batch_calls_happen() {
	TestNet::reset();

	Hydra::execute_with(|| {
		//Arrange
		init_omnipool();
		crate::router::create_xyk_pool(HDX, DOT);

<<<<<<< HEAD
		let amount_to_sell = UNITS * 10;
=======
		let amount_to_sell = UNITS / 100;
		let limit = 0;
		let trades = vec![
			Trade {
				pool: PoolType::LBP,
				asset_in: DAI,
				asset_out: LRNA,
			},
			Trade {
				pool: PoolType::Omnipool,
				asset_in: LRNA,
				asset_out: HDX,
			},
			Trade {
				pool: PoolType::XYK,
				asset_in: HDX,
				asset_out: DOT,
			},
		];

		start_lbp_campaign();

		let router_call = RuntimeCall::Router(pallet_route_executor::Call::sell {
			asset_in: DAI,
			asset_out: DOT,
			amount_in: amount_to_sell,
			min_amount_out: limit,
			route: BoundedVec::truncate_from(trades.clone()),
		});
		assert_ok!(Utility::batch(
			hydradx_runtime::RuntimeOrigin::signed(BOB.into()),
			vec![router_call.clone()]
		));

		//Act
>>>>>>> 239d9de4
		let trades = vec![Trade {
			pool: PoolType::XYK,
			asset_in: HDX,
			asset_out: DOT,
		}];
		let router_call = RuntimeCall::Router(pallet_route_executor::Call::sell {
			asset_in: HDX,
			asset_out: DOT,
<<<<<<< HEAD
			amount_in: 10 * UNITS,
			min_amount_out: 0,
			route: trades.clone(),
=======
			amount_in: amount_to_sell,
			min_amount_out: limit,
			route: BoundedVec::truncate_from(trades.clone()),
>>>>>>> 239d9de4
		});

		assert_ok!(Utility::batch(
			hydradx_runtime::RuntimeOrigin::signed(BOB.into()),
			vec![router_call.clone()]
		));

		//Act
		assert_ok!(Utility::batch(
			hydradx_runtime::RuntimeOrigin::signed(BOB.into()),
			vec![router_call.clone()]
		));

		//Assert
		pretty_assertions::assert_eq!(
			*get_last_swapped_events().last().unwrap(),
			pallet_broadcast::Event::<Runtime>::Swapped {
				swapper: BOB.into(),
				filler: XYK::get_pair_id(pallet_xyk::types::AssetPair {
					asset_in: HDX,
					asset_out: DOT,
				}),
				filler_type: pallet_broadcast::types::Filler::XYK(XYK::share_token(XYK::get_pair_id(
					pallet_xyk::types::AssetPair {
						asset_in: HDX,
						asset_out: DOT,
					},
				))),
				operation: pallet_broadcast::types::TradeOperation::ExactIn,
				inputs: vec![Asset::new(HDX, amount_to_sell)],
				outputs: vec![Asset::new(DOT, 3777648106062)],
				fees: vec![Fee::new(
					DOT,
					11367045453,
					Destination::Account(XYK::get_pair_id(pallet_xyk::types::AssetPair {
						asset_in: HDX,
						asset_out: DOT,
					})),
				)],
				operation_stack: vec![ExecutionType::Batch(2), ExecutionType::Router(3)],
			}
		);
	});
}

#[test]
fn nested_batch_should_represent_embeddedness() {
	TestNet::reset();

	Hydra::execute_with(|| {
		//Arrange
		init_omnipool();
		crate::router::create_lbp_pool(DAI, LRNA);
		crate::router::create_xyk_pool(HDX, DOT);

		let amount_to_sell = UNITS / 100;
		let limit = 0;
		let trades = vec![
			Trade {
				pool: PoolType::LBP,
				asset_in: DAI,
				asset_out: LRNA,
			},
			Trade {
				pool: PoolType::Omnipool,
				asset_in: LRNA,
				asset_out: HDX,
			},
			Trade {
				pool: PoolType::XYK,
				asset_in: HDX,
				asset_out: DOT,
			},
		];

		start_lbp_campaign();

		//Act

		let sell_via_utility = RuntimeCall::Utility(pallet_utility::Call::batch {
			calls: vec![RuntimeCall::Router(pallet_route_executor::Call::sell {
				asset_in: DAI,
				asset_out: DOT,
				amount_in: amount_to_sell,
				min_amount_out: limit,
				route: BoundedVec::truncate_from(trades.clone()),
			})],
		});

		assert_ok!(Utility::batch(
			hydradx_runtime::RuntimeOrigin::signed(BOB.into()),
			vec![sell_via_utility.clone()]
		));

		//Assert
		assert_balance!(BOB.into(), DAI, 1_000_000_000 * UNITS - amount_to_sell);

		let swapped_events = get_last_swapped_events();

		pretty_assertions::assert_eq!(
			swapped_events,
			vec![
				pallet_broadcast::Event::<Runtime>::Swapped {
					swapper: BOB.into(),
					filler: LBP::get_pair_id(pallet_lbp::types::AssetPair::new(DAI, LRNA)),
					filler_type: pallet_broadcast::types::Filler::LBP,
					operation: pallet_broadcast::types::TradeOperation::ExactIn,
					inputs: vec![Asset::new(DAI, 9980000000)],
					outputs: vec![Asset::new(LRNA, 5640664064)],
					fees: vec![Fee::new(
						DAI,
						20000000,
						Destination::Account(
							LBP::pool_data(LBP::get_pair_id(pallet_lbp::types::AssetPair::new(DAI, LRNA)))
								.unwrap()
								.fee_collector
						),
					)],
					operation_stack: vec![
						ExecutionType::Batch(0),
						ExecutionType::Batch(1),
						ExecutionType::Router(2)
					],
				},
				pallet_broadcast::Event::<Runtime>::Swapped {
					swapper: BOB.into(),
					filler: Omnipool::protocol_account(),
					filler_type: pallet_broadcast::types::Filler::Omnipool,
					operation: pallet_broadcast::types::TradeOperation::ExactIn,
					inputs: vec![Asset::new(LRNA, 5640664064)],
					outputs: vec![Asset::new(HDX, 4687619499466)],
					fees: vec![Fee::new(
						HDX,
						7041992238,
						Destination::Account(Omnipool::protocol_account())
					)],
					operation_stack: vec![
						ExecutionType::Batch(0),
						ExecutionType::Batch(1),
						ExecutionType::Router(2)
					],
				},
				pallet_broadcast::Event::<Runtime>::Swapped {
					swapper: BOB.into(),
					filler: XYK::get_pair_id(pallet_xyk::types::AssetPair {
						asset_in: HDX,
						asset_out: DOT,
					}),
					filler_type: pallet_broadcast::types::Filler::XYK(XYK::share_token(XYK::get_pair_id(
						pallet_xyk::types::AssetPair {
							asset_in: HDX,
							asset_out: DOT,
						},
					))),
					operation: pallet_broadcast::types::TradeOperation::ExactIn,
					inputs: vec![Asset::new(HDX, 4687619499466)],
					outputs: vec![Asset::new(DOT, 2232143907425)],
					fees: vec![Fee::new(
						DOT,
						6716581464,
						Destination::Account(XYK::get_pair_id(pallet_xyk::types::AssetPair {
							asset_in: HDX,
							asset_out: DOT,
						})),
					)],
					operation_stack: vec![
						ExecutionType::Batch(0),
						ExecutionType::Batch(1),
						ExecutionType::Router(2)
					],
				}
			]
		);
	});
}

fn start_lbp_campaign() {
	set_relaychain_block_number(crate::router::LBP_SALE_START + 1);
}<|MERGE_RESOLUTION|>--- conflicted
+++ resolved
@@ -143,45 +143,7 @@
 		init_omnipool();
 		crate::router::create_xyk_pool(HDX, DOT);
 
-<<<<<<< HEAD
 		let amount_to_sell = UNITS * 10;
-=======
-		let amount_to_sell = UNITS / 100;
-		let limit = 0;
-		let trades = vec![
-			Trade {
-				pool: PoolType::LBP,
-				asset_in: DAI,
-				asset_out: LRNA,
-			},
-			Trade {
-				pool: PoolType::Omnipool,
-				asset_in: LRNA,
-				asset_out: HDX,
-			},
-			Trade {
-				pool: PoolType::XYK,
-				asset_in: HDX,
-				asset_out: DOT,
-			},
-		];
-
-		start_lbp_campaign();
-
-		let router_call = RuntimeCall::Router(pallet_route_executor::Call::sell {
-			asset_in: DAI,
-			asset_out: DOT,
-			amount_in: amount_to_sell,
-			min_amount_out: limit,
-			route: BoundedVec::truncate_from(trades.clone()),
-		});
-		assert_ok!(Utility::batch(
-			hydradx_runtime::RuntimeOrigin::signed(BOB.into()),
-			vec![router_call.clone()]
-		));
-
-		//Act
->>>>>>> 239d9de4
 		let trades = vec![Trade {
 			pool: PoolType::XYK,
 			asset_in: HDX,
@@ -190,15 +152,9 @@
 		let router_call = RuntimeCall::Router(pallet_route_executor::Call::sell {
 			asset_in: HDX,
 			asset_out: DOT,
-<<<<<<< HEAD
-			amount_in: 10 * UNITS,
+			amount_in: amount_to_sell,
 			min_amount_out: 0,
-			route: trades.clone(),
-=======
-			amount_in: amount_to_sell,
-			min_amount_out: limit,
-			route: BoundedVec::truncate_from(trades.clone()),
->>>>>>> 239d9de4
+			route: trades.clone().try_into().unwrap(),
 		});
 
 		assert_ok!(Utility::batch(
