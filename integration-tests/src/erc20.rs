--- conflicted
+++ resolved
@@ -430,61 +430,31 @@
 		let asset = bind_erc20(contract);
 
 		assert_eq!(
-			Currencies::deposit(asset, &ALICE.into(), 100),
-			Err(Other("evm:0xe450d38c000000000000000000000000ffffffffffffffffffffffffffffffffffffffff00000000000000000000000000000000000000000000000000000000000000000000000000000000000000000000000000000000000000000000000000000064"))
-		);
-	});
-}
-
-#[test]
-<<<<<<< HEAD
+            Currencies::deposit(asset, &ALICE.into(), 100),
+            Err(Other("evm:0xe450d38c000000000000000000000000ffffffffffffffffffffffffffffffffffffffff00000000000000000000000000000000000000000000000000000000000000000000000000000000000000000000000000000000000000000000000000000064"))
+        );
+	});
+}
+
+#[test]
 fn withdraw() {
-=======
-fn deposit_fails_when_unsufficient_funds_in_hold() {
->>>>>>> 76236c65
 	TestNet::reset();
 	Hydra::execute_with(|| {
 		let contract = deploy_token_contract();
 		let asset = bind_erc20(contract);
 
-<<<<<<< HEAD
 		assert_ok!(Currencies::withdraw(asset, &ALICE.into(), 100));
-=======
-		assert_eq!(
-			Currencies::deposit(asset, &ALICE.into(), 100),
-			Err(Other("evm:0xe450d38c000000000000000000000000ffffffffffffffffffffffffffffffffffffffff00000000000000000000000000000000000000000000000000000000000000000000000000000000000000000000000000000000000000000000000000000064"))
-		);
->>>>>>> 76236c65
-	});
-}
-
-#[test]
-<<<<<<< HEAD
+	});
+}
+
+#[test]
 fn deposit() {
-=======
-fn withdraw() {
->>>>>>> 76236c65
 	TestNet::reset();
 	Hydra::execute_with(|| {
 		let contract = deploy_token_contract();
 		let asset = bind_erc20(contract);
 		assert_ok!(Currencies::withdraw(asset, &ALICE.into(), 100));
 
-<<<<<<< HEAD
-=======
-		assert_ok!(Currencies::withdraw(asset, &ALICE.into(), 100));
-	});
-}
-
-#[test]
-fn deposit() {
-	TestNet::reset();
-	Hydra::execute_with(|| {
-		let contract = deploy_token_contract();
-		let asset = bind_erc20(contract);
-		assert_ok!(Currencies::withdraw(asset, &ALICE.into(), 100));
-
->>>>>>> 76236c65
 		assert_ok!(Currencies::deposit(asset, &BOB.into(), 100));
 		assert_eq!(Currencies::free_balance(asset, &BOB.into()), 100);
 	});
