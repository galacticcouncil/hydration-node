--- conflicted
+++ resolved
@@ -738,11 +738,6 @@
 		));
 		let fee_currency = asset;
 
-<<<<<<< HEAD
-		//let fee_currency = DAI;
-
-=======
->>>>>>> 76236c65
 		init_omnipool_with_oracle_for_block_10();
 		//Add new erc20 token to omnipool and populate oracle
 		assert_ok!(hydradx_runtime::Omnipool::add_token(
@@ -868,8 +863,6 @@
 }
 
 #[test]
-<<<<<<< HEAD
-=======
 fn evm_permit_set_currency_dispatch_should_work_when_wrapped_in_dispatch_with_extra_gas_by_frontend() {
 	TestNet::reset();
 
@@ -1041,7 +1034,6 @@
 }
 
 #[test]
->>>>>>> 76236c65
 fn evm_permit_set_currency_dispatch_should_pay_evm_fee_in_insufficient_asset() {
 	TestNet::reset();
 	let user_evm_address = alith_evm_address();
