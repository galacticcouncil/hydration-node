--- conflicted
+++ resolved
@@ -322,7 +322,6 @@
 			TransactionOutcome::Commit(DispatchResult::Ok(()))
 		});
 	});
-<<<<<<< HEAD
 }
 
 #[test]
@@ -409,12 +408,6 @@
 	});
 }
 
-fn default_post_info() -> PostDispatchInfo {
-	PostDispatchInfo {
-		actual_weight: None,
-		pays_fee: Default::default(),
-	}
-}
 fn set_ed(asset_id: AssetId, ed: u128) {
 	AssetRegistry::update(
 		hydradx_runtime::RuntimeOrigin::root(),
@@ -429,6 +422,4 @@
 		None,
 	)
 	.unwrap();
-=======
->>>>>>> e325a432
 }