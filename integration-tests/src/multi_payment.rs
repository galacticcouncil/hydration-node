--- conflicted
+++ resolved
@@ -96,11 +96,7 @@
 			assert_ok!(ChargeTransactionPayment::<hydradx_runtime::Runtime>::post_dispatch(
 				pre_data,
 				&info,
-<<<<<<< HEAD
-				&mut default_post_info(),
-=======
-				&PostDispatchInfo::default(),
->>>>>>> 27eb5028
+				&mut PostDispatchInfo::default(),
 				info_len,
 				&Ok(())
 			));
@@ -241,11 +237,7 @@
 			assert_ok!(ChargeTransactionPayment::<hydradx_runtime::Runtime>::post_dispatch(
 				pre_data,
 				&info,
-<<<<<<< HEAD
-				&mut default_post_info(),
-=======
-				&PostDispatchInfo::default(),
->>>>>>> 27eb5028
+				&mut PostDispatchInfo::default(),
 				info_len,
 				&Ok(())
 			));
