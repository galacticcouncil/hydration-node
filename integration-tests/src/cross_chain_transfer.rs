#![cfg(test)]
use crate::polkadot_test_net::*;

use frame_support::{assert_noop, assert_ok};

use polkadot_xcm::{latest::prelude::*, v2::WeightLimit, VersionedMultiAssets, VersionedXcm};

use cumulus_primitives_core::ParaId;
use frame_support::weights::Weight;
use hex_literal::hex;
use orml_traits::currency::MultiCurrency;
<<<<<<< HEAD
use polkadot_xcm::{v3::WeightLimit, VersionedMultiAssets};
=======
>>>>>>> 4da692a6
use pretty_assertions::assert_eq;
use sp_core::H256;
use sp_runtime::traits::{AccountIdConversion, BlakeTwo256, Hash};
use xcm_emulator::TestExt;

// Determine the hash for assets expected to be have been trapped.
fn determine_hash<M>(origin: &MultiLocation, assets: M) -> H256
where
	M: Into<MultiAssets>,
{
	let versioned = VersionedMultiAssets::from(assets.into());
	BlakeTwo256::hash_of(&(origin, &versioned))
}

#[test]
fn hydra_should_receive_asset_when_transferred_from_polkadot_relay_chain() {
	//Arrange
	Hydra::execute_with(|| {
		assert_ok!(hydradx_runtime::AssetRegistry::set_location(
			hydradx_runtime::RuntimeOrigin::root(),
			1,
			hydradx_runtime::AssetLocation(MultiLocation::parent())
		));
	});

	PolkadotRelay::execute_with(|| {
		//Act
		assert_ok!(polkadot_runtime::XcmPallet::reserve_transfer_assets(
			polkadot_runtime::RuntimeOrigin::signed(ALICE.into()),
			Box::new(Parachain(HYDRA_PARA_ID).into_versioned()),
			Box::new(Junction::AccountId32 { id: BOB, network: None }.into()),
			Box::new((Here, 300 * UNITS).into()),
			0,
		));

		//Assert
		assert_eq!(
			polkadot_runtime::Balances::free_balance(&ParaId::from(HYDRA_PARA_ID).into_account_truncating()),
			310 * UNITS
		);
	});

	let fees = 400641025641;
	Hydra::execute_with(|| {
		assert_eq!(
			hydradx_runtime::Tokens::free_balance(1, &AccountId::from(BOB)),
			BOB_INITIAL_NATIVE_BALANCE + 300 * UNITS - fees
		);
		assert_eq!(
			hydradx_runtime::Tokens::free_balance(1, &hydradx_runtime::Treasury::account_id()),
			fees
		);
	});
}

#[test]
fn polkadot_should_receive_asset_when_sent_from_hydra() {
	//Arrange
	PolkadotRelay::execute_with(|| {
		assert_eq!(hydradx_runtime::Balances::free_balance(&AccountId::from(BOB)), 0);
	});

	Hydra::execute_with(|| {
		assert_ok!(hydradx_runtime::AssetRegistry::set_location(
			hydradx_runtime::RuntimeOrigin::root(),
			1,
			hydradx_runtime::AssetLocation(MultiLocation::parent())
		));

		//Act
		assert_ok!(hydradx_runtime::XTokens::transfer(
			hydradx_runtime::RuntimeOrigin::signed(ALICE.into()),
			1,
			3 * UNITS,
			Box::new(MultiLocation::new(1, X1(Junction::AccountId32 { id: BOB, network: None })).into()),
			WeightLimit::Unlimited,
		));

		//Assert
		assert_eq!(
			hydradx_runtime::Tokens::free_balance(1, &AccountId::from(ALICE)),
			200 * UNITS - 3 * UNITS
		);
	});

	PolkadotRelay::execute_with(|| {
		assert_eq!(
			hydradx_runtime::Balances::free_balance(&AccountId::from(BOB)),
			2999637471000 // 3 * HDX - fee
		);
	});
}

#[test]
fn hydra_should_receive_asset_when_transferred_from_acala() {
	// Arrange
	TestNet::reset();

	Hydra::execute_with(|| {
		assert_ok!(hydradx_runtime::AssetRegistry::set_location(
			hydradx_runtime::RuntimeOrigin::root(),
			1,
			hydradx_runtime::AssetLocation(MultiLocation::new(1, X2(Parachain(ACALA_PARA_ID), GeneralIndex(0))))
		));
	});

	Acala::execute_with(|| {
		// Act
		assert_ok!(hydradx_runtime::XTokens::transfer(
			hydradx_runtime::RuntimeOrigin::signed(ALICE.into()),
			0,
			30 * UNITS,
			Box::new(
				MultiLocation::new(
					1,
					X2(
						Junction::Parachain(HYDRA_PARA_ID),
						Junction::AccountId32 { id: BOB, network: None }
					)
				)
				.into()
			),
			WeightLimit::Limited(Weight::from_ref_time(399_600_000_000))
		));

		// Assert
		assert_eq!(
			hydradx_runtime::Balances::free_balance(&AccountId::from(ALICE)),
			200 * UNITS - 30 * UNITS
		);
	});

	let fee = 400641025641;
	Hydra::execute_with(|| {
		assert_eq!(
			hydradx_runtime::Tokens::free_balance(1, &AccountId::from(BOB)),
			1_030 * UNITS - fee
		);
		assert_eq!(
			hydradx_runtime::Tokens::free_balance(1, &hydradx_runtime::Treasury::account_id()),
			fee // fees should go to treasury
		);
	});
}

#[test]
fn transfer_from_acala_should_fail_when_transferring_insufficient_amount() {
	TestNet::reset();

	Hydra::execute_with(|| {
		assert_ok!(hydradx_runtime::AssetRegistry::set_location(
			hydradx_runtime::RuntimeOrigin::root(),
			1,
			hydradx_runtime::AssetLocation(MultiLocation::new(1, X2(Parachain(ACALA_PARA_ID), GeneralIndex(0))))
		));
	});

	Acala::execute_with(|| {
		assert_noop!(
			hydradx_runtime::XTokens::transfer(
				hydradx_runtime::RuntimeOrigin::signed(ALICE.into()),
				0,
				1_000_000,
				Box::new(
					MultiLocation::new(
						1,
						X2(
							Junction::Parachain(HYDRA_PARA_ID),
							Junction::AccountId32 { id: BOB, network: None }
						)
					)
					.into()
				),
				WeightLimit::Limited(Weight::from_ref_time(399_600_000_000))
			),
			orml_xtokens::Error::<hydradx_runtime::Runtime>::XcmExecutionFailed
		);
		assert_eq!(
			hydradx_runtime::Balances::free_balance(&AccountId::from(ALICE)),
			200000000000000
		);
	});

	Hydra::execute_with(|| {
		// Xcm should fail therefore nothing should be deposit into beneficiary account
		assert_eq!(
			hydradx_runtime::Tokens::free_balance(1, &AccountId::from(BOB)),
			1000 * UNITS
		);
	});
}

#[test]
fn assets_should_be_trapped_when_assets_are_unknown() {
	TestNet::reset();

	Acala::execute_with(|| {
		assert_ok!(hydradx_runtime::XTokens::transfer(
			hydradx_runtime::RuntimeOrigin::signed(ALICE.into()),
			0,
			30 * UNITS,
			Box::new(
				MultiLocation::new(
					1,
					X2(
						Junction::Parachain(HYDRA_PARA_ID),
						Junction::AccountId32 { id: BOB, network: None }
					)
				)
				.into()
			),
			WeightLimit::Limited(Weight::from_ref_time(399_600_000_000))
		));
		assert_eq!(
			hydradx_runtime::Balances::free_balance(&AccountId::from(ALICE)),
			ALICE_INITIAL_NATIVE_BALANCE_ON_OTHER_PARACHAIN - 30 * UNITS
		);
	});

	Hydra::execute_with(|| {
		expect_hydra_events(vec![
			cumulus_pallet_xcmp_queue::Event::Fail {
				message_hash: Some(hex!["4efbf4d7ba73f43d5bb4ebbec3189e132ccf2686aed37e97985af019e1cf62dc"].into()),
				error: XcmError::AssetNotFound,
				weight: Weight::from_ref_time(300_000_000),
			}
			.into(),
			pallet_relaychain_info::Event::CurrentBlockNumbers {
				parachain_block_number: 1,
				relaychain_block_number: 4,
			}
			.into(),
		]);
		let origin = MultiLocation::new(1, X1(Parachain(ACALA_PARA_ID)));
		let loc = MultiLocation::new(1, X2(Parachain(ACALA_PARA_ID), GeneralIndex(0)));
		let asset: MultiAsset = (loc, 30 * UNITS).into();
		let hash = determine_hash(&origin, vec![asset]);
		assert_eq!(hydradx_runtime::PolkadotXcm::asset_trap(hash), 1);
	});
}

#[test]
fn claim_trapped_asset_should_work() {
	TestNet::reset();

	// traps asset when asset is not registered yet
	let asset = trap_asset();

	// register the asset
	Hydra::execute_with(|| {
		assert_ok!(hydradx_runtime::AssetRegistry::set_location(
			hydradx_runtime::RuntimeOrigin::root(),
			1,
			hydradx_runtime::AssetLocation(MultiLocation::new(1, X2(Parachain(ACALA_PARA_ID), GeneralIndex(0))))
		));
	});

	claim_asset(asset.clone(), BOB);

	Hydra::execute_with(|| {
		assert_eq!(
			hydradx_runtime::Tokens::free_balance(1, &AccountId::from(BOB)),
			1000 * UNITS + 29_696_890_092_348
		);

		let origin = MultiLocation::new(1, X1(Parachain(ACALA_PARA_ID)));
		let hash = determine_hash(&origin, vec![asset]);
		assert_eq!(hydradx_runtime::PolkadotXcm::asset_trap(hash), 0);
	});
}

fn trap_asset() -> MultiAsset {
	Acala::execute_with(|| {
		assert_eq!(
			hydradx_runtime::Balances::free_balance(&AccountId::from(ALICE)),
			ALICE_INITIAL_NATIVE_BALANCE_ON_OTHER_PARACHAIN
		);
		assert_ok!(hydradx_runtime::XTokens::transfer(
			hydradx_runtime::RuntimeOrigin::signed(ALICE.into()),
			0,
			30 * UNITS,
			Box::new(
				MultiLocation::new(
					1,
					X2(
						Junction::Parachain(HYDRA_PARA_ID),
						Junction::AccountId32 {
							id: BOB,
							network: NetworkId::Any,
						}
					)
				)
				.into()
			),
			WeightLimit::Limited(399_600_000_000)
		));
		assert_eq!(
			hydradx_runtime::Balances::free_balance(&AccountId::from(ALICE)),
			200 * UNITS - 30 * UNITS
		);
	});

	let loc = MultiLocation::new(1, X2(Parachain(ACALA_PARA_ID), GeneralIndex(0)));
	let asset: MultiAsset = (loc, 30 * UNITS).into();

	Hydra::execute_with(|| {
		expect_hydra_events(vec![
			cumulus_pallet_xcmp_queue::Event::Fail {
				message_hash: Some(hex!["4efbf4d7ba73f43d5bb4ebbec3189e132ccf2686aed37e97985af019e1cf62dc"].into()),
				error: XcmError::AssetNotFound,
				weight: Weight::from_ref_time(300_000_000),
			}
			.into(),
			pallet_relaychain_info::Event::CurrentBlockNumbers {
				parachain_block_number: 1,
				relaychain_block_number: 4,
			}
			.into(),
		]);
		let origin = MultiLocation::new(1, X1(Parachain(ACALA_PARA_ID)));
		let loc = MultiLocation::new(1, X2(Parachain(ACALA_PARA_ID), GeneralIndex(0)));
		let asset: MultiAsset = (loc, 30 * UNITS).into();
		let hash = determine_hash(&origin, vec![asset]);
		assert_eq!(hydradx_runtime::PolkadotXcm::asset_trap(hash), 1);
	});

	asset
}

fn claim_asset(asset: MultiAsset, recipient: [u8; 32]) {
	Acala::execute_with(|| {
		let recipient = MultiLocation::new(
			0,
			X1(Junction::AccountId32 {
				network: NetworkId::Any,
				id: recipient,
			}),
		);
		let xcm_msg = Xcm(vec![
			ClaimAsset {
				assets: vec![asset.clone()].into(),
				ticket: Here.into(),
			},
			BuyExecution {
				fees: asset,
				weight_limit: Unlimited,
			},
			DepositAsset {
				assets: All.into(),
				max_assets: 1,
				beneficiary: recipient,
			},
		]);
		assert_ok!(hydradx_runtime::PolkadotXcm::send(
			hydradx_runtime::RuntimeOrigin::root(),
			Box::new(MultiLocation::new(1, X1(Parachain(HYDRA_PARA_ID))).into()),
			Box::new(VersionedXcm::from(xcm_msg))
		));
	});
}<|MERGE_RESOLUTION|>--- conflicted
+++ resolved
@@ -3,16 +3,12 @@
 
 use frame_support::{assert_noop, assert_ok};
 
-use polkadot_xcm::{latest::prelude::*, v2::WeightLimit, VersionedMultiAssets, VersionedXcm};
+use polkadot_xcm::{latest::prelude::*, v3::WeightLimit, VersionedMultiAssets, VersionedXcm};
 
 use cumulus_primitives_core::ParaId;
 use frame_support::weights::Weight;
 use hex_literal::hex;
 use orml_traits::currency::MultiCurrency;
-<<<<<<< HEAD
-use polkadot_xcm::{v3::WeightLimit, VersionedMultiAssets};
-=======
->>>>>>> 4da692a6
 use pretty_assertions::assert_eq;
 use sp_core::H256;
 use sp_runtime::traits::{AccountIdConversion, BlakeTwo256, Hash};
@@ -235,7 +231,7 @@
 	Hydra::execute_with(|| {
 		expect_hydra_events(vec![
 			cumulus_pallet_xcmp_queue::Event::Fail {
-				message_hash: Some(hex!["4efbf4d7ba73f43d5bb4ebbec3189e132ccf2686aed37e97985af019e1cf62dc"].into()),
+				message_hash: Some(hex!["30291d1dfb68ae6f66d4c841facb78f44e7611ab2a25c84f4fb7347f448d2944"]),
 				error: XcmError::AssetNotFound,
 				weight: Weight::from_ref_time(300_000_000),
 			}
@@ -275,7 +271,7 @@
 	Hydra::execute_with(|| {
 		assert_eq!(
 			hydradx_runtime::Tokens::free_balance(1, &AccountId::from(BOB)),
-			1000 * UNITS + 29_696_890_092_348
+			1000 * UNITS + 29_699_519_230_769
 		);
 
 		let origin = MultiLocation::new(1, X1(Parachain(ACALA_PARA_ID)));
@@ -299,15 +295,12 @@
 					1,
 					X2(
 						Junction::Parachain(HYDRA_PARA_ID),
-						Junction::AccountId32 {
-							id: BOB,
-							network: NetworkId::Any,
-						}
+						Junction::AccountId32 { id: BOB, network: None }
 					)
 				)
 				.into()
 			),
-			WeightLimit::Limited(399_600_000_000)
+			WeightLimit::Limited(Weight::from_ref_time(399_600_000_000))
 		));
 		assert_eq!(
 			hydradx_runtime::Balances::free_balance(&AccountId::from(ALICE)),
@@ -321,7 +314,7 @@
 	Hydra::execute_with(|| {
 		expect_hydra_events(vec![
 			cumulus_pallet_xcmp_queue::Event::Fail {
-				message_hash: Some(hex!["4efbf4d7ba73f43d5bb4ebbec3189e132ccf2686aed37e97985af019e1cf62dc"].into()),
+				message_hash: Some(hex!["30291d1dfb68ae6f66d4c841facb78f44e7611ab2a25c84f4fb7347f448d2944"]),
 				error: XcmError::AssetNotFound,
 				weight: Weight::from_ref_time(300_000_000),
 			}
@@ -347,7 +340,7 @@
 		let recipient = MultiLocation::new(
 			0,
 			X1(Junction::AccountId32 {
-				network: NetworkId::Any,
+				network: None,
 				id: recipient,
 			}),
 		);
@@ -362,7 +355,6 @@
 			},
 			DepositAsset {
 				assets: All.into(),
-				max_assets: 1,
 				beneficiary: recipient,
 			},
 		]);
