--- conflicted
+++ resolved
@@ -113,11 +113,7 @@
 	spec_name: create_runtime_str!("testing-hydradx"),
 	impl_name: create_runtime_str!("testing-hydradx"),
 	authoring_version: 1,
-<<<<<<< HEAD
-	spec_version: 149,
-=======
-	spec_version: 150,
->>>>>>> cf9d3fa9
+	spec_version: 151,
 	impl_version: 0,
 	apis: RUNTIME_API_VERSIONS,
 	transaction_version: 1,
