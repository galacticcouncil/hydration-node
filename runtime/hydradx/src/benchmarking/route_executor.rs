--- conflicted
+++ resolved
@@ -293,13 +293,8 @@
 
 		Router::set_route(
 			RawOrigin::Signed(caller.clone()).into(),
-<<<<<<< HEAD
 			AssetPair::new(HDX, asset_10),
-			route,
-=======
-			AssetPair::new(HDX, asset_6),
 			route.try_into().unwrap(),
->>>>>>> 239d9de4
 		)?;
 
 		let better_route = vec![Trade {
@@ -311,13 +306,8 @@
 	}: {
 		Router::set_route(
 			RawOrigin::Signed(caller.clone()).into(),
-<<<<<<< HEAD
 			AssetPair::new(HDX, asset_10),
-			better_route.clone(),
-=======
-			AssetPair::new(HDX, asset_6),
 			better_route.clone().try_into().unwrap(),
->>>>>>> 239d9de4
 		)?;
 	}
 	verify {
@@ -394,24 +384,14 @@
 	}: {
 		Router::force_insert_route(
 			RawOrigin::Root.into(),
-<<<<<<< HEAD
 			AssetPair::new(asset_10, HDX),
-			route.clone(),
-=======
-			AssetPair::new(asset_6, HDX),
 			route.clone().try_into().unwrap(),
->>>>>>> 239d9de4
 		)?;
 	}
 	verify {
 
-<<<<<<< HEAD
 		let stored_route = Router::route(AssetPair::new(HDX, asset_10)).unwrap();
-		assert_eq!(inverse_route(stored_route.to_vec()), route);
-=======
-		let stored_route = Router::route(AssetPair::new(HDX, asset_6)).unwrap();
-		assert_eq!(inverse_route(stored_route), route);
->>>>>>> 239d9de4
+		assert_eq!(inverse_route(stored_route.to_vec().try_into().unwrap()), route);
 	}
 
 	get_route {
