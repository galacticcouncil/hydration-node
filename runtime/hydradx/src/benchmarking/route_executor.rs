// This file is part of HydraDX-node

// Copyright (C) 2020-2022  Intergalactic, Limited (GIB).
// SPDX-License-Identifier: Apache-2.0

// Licensed under the Apache License, Version 2.0 (the "License");
// you may not use this file except in compliance with the License.
// You may obtain a copy of the License at
//
//     http://www.apache.org/licenses/LICENSE-2.0
//
// Unless required by applicable law or agreed to in writing, software
// distributed under the License is distributed on an "AS IS" BASIS,
// WITHOUT WARRANTIES OR CONDITIONS OF ANY KIND, either express or implied.
// See the License for the specific language governing permissions and
// limitations under the License.
#![allow(clippy::result_large_err)]

use crate::{AccountId, AssetId, Balance, Currencies, Router, Runtime, System, LBP};

use frame_benchmarking::account;
use frame_support::dispatch::DispatchResult;
use frame_support::{assert_ok, ensure};
use frame_system::RawOrigin;
use hydradx_traits::router::{PoolType, RouterT, Trade};
use orml_benchmarking::runtime_benchmarks;
use orml_traits::{MultiCurrency, MultiCurrencyExtended};
use primitives::constants::currency::UNITS;
use sp_std::vec;

pub const INITIAL_BALANCE: Balance = 10_000_000 * UNITS;

fn funded_account(name: &'static str, index: u32, assets: &[AssetId]) -> AccountId {
	let account: AccountId = account(name, index, 0);
	for asset in assets {
		assert_ok!(<Currencies as MultiCurrencyExtended<_>>::update_balance(
			*asset,
			&account,
			INITIAL_BALANCE.try_into().unwrap(),
		));
	}
	account
}

fn setup_lbp(caller: AccountId, asset_in: AssetId, asset_out: AssetId) -> DispatchResult {
	let asset_in_amount = 1_000_000 * UNITS;
	let asset_out_amount = 2_000_000 * UNITS;
	let initial_weight = 20_000_000;
	let final_weight = 80_000_000;
	let fee = (2, 1_000);
	let fee_collector = caller.clone();
	let repay_target = 0;

	let pool_id = LBP::pair_account_from_assets(asset_in, asset_out);

	LBP::create_pool(
		RawOrigin::Root.into(),
		caller.clone(),
		asset_in,
		asset_in_amount,
		asset_out,
		asset_out_amount,
		initial_weight,
		final_weight,
		pallet_lbp::WeightCurveType::Linear,
		fee,
		fee_collector,
		repay_target,
	)?;
	ensure!(
		pallet_lbp::PoolData::<Runtime>::contains_key(&pool_id),
		"Pool does not exist."
	);

	let start = 1u32;
	let end = 11u32;

	LBP::update_pool_data(
		RawOrigin::Signed(caller).into(),
		pool_id,
		None,
		Some(start),
		Some(end),
		None,
		None,
		None,
		None,
		None,
	)?;

	System::set_block_number(2u32);
	Ok(())
}

runtime_benchmarks! {
	{Runtime, pallet_route_executor}

	// Calculates the weight of LBP trade. Used in the calculation to determine the weight of the overhead.
	calculate_and_execute_sell_in_lbp {
		let c in 0..1;	// if c == 1, calculate_sell_trade_amounts is executed
		let s in 0..1;	// if e == 1, sell is executed

		let asset_in = 0u32;
		let asset_out = 1u32;
		let caller: AccountId = funded_account("caller", 7, &[asset_in, asset_out]);
		let seller: AccountId = funded_account("seller", 8, &[asset_in, asset_out]);

		setup_lbp(caller, asset_in, asset_out)?;

		let trades = vec![Trade {
			pool: PoolType::LBP,
			asset_in,
			asset_out
		}];

		let amount_to_sell: Balance = UNITS;

	}: {
		if c != 0 {
			Router::calculate_sell_trade_amounts(trades.as_slice(), amount_to_sell)?;
		}
		if s != 0 {
			Router::sell(RawOrigin::Signed(seller.clone()).into(), asset_in, asset_out, amount_to_sell, 0u128, trades.clone())?;
		}
	}
	verify {
		if s != 0 {
			assert_eq!(<Currencies as MultiCurrency<_>>::free_balance(
			asset_in,
			&seller,
			), INITIAL_BALANCE - amount_to_sell);
		}
	}

	// Calculates the weight of LBP trade. Used in the calculation to determine the weight of the overhead.
	calculate_and_execute_buy_in_lbp {
		let c in 1..2;	// number of times `calculate_buy_trade_amounts` is executed
		let b in 0..1;	// if e == 1, buy is executed

		let asset_in = 0u32;
		let asset_out = 1u32;
		let caller: AccountId = funded_account("caller", 0, &[asset_in, asset_out]);
		let buyer: AccountId = funded_account("buyer", 1, &[asset_in, asset_out]);

		setup_lbp(caller, asset_in, asset_out)?;

		let trades = vec![Trade {
			pool: PoolType::LBP,
			asset_in,
			asset_out
		}];

		let amount_to_buy = UNITS;

	}: {
		for _ in 1..c {
			Router::calculate_buy_trade_amounts(trades.as_slice(), amount_to_buy)?;
		}
		if b != 0 {
			Router::buy(RawOrigin::Signed(buyer.clone()).into(), asset_in, asset_out, amount_to_buy, u128::MAX, trades)?
		}
	}
	verify {
		if b != 0 {
			assert!(<Currencies as MultiCurrency<_>>::free_balance(
			asset_in,
			&buyer,
			) < INITIAL_BALANCE);
		}
	}
}

#[cfg(test)]
mod tests {
	use super::*;
	use crate::NativeExistentialDeposit;
	use frame_support::traits::GenesisBuild;
	use orml_benchmarking::impl_benchmark_test_suite;

	fn new_test_ext() -> sp_io::TestExternalities {
		let mut t = frame_system::GenesisConfig::default()
			.build_storage::<Runtime>()
			.unwrap();

<<<<<<< HEAD
		pallet_asset_registry::GenesisConfig::<crate::Runtime> {
			registered_assets: vec![
				(None, Some(b"LRNA".to_vec()), 1_000u128, None, None, None, true),
				(None, Some(b"DAI".to_vec()), 1_000u128, None, None, None, true),
			],
=======
		pallet_asset_registry::GenesisConfig::<Runtime> {
			registered_assets: vec![(b"LRNA".to_vec(), 1_000u128, Some(1))],
>>>>>>> d7f9fa5e
			native_asset_name: b"HDX".to_vec(),
			native_existential_deposit: NativeExistentialDeposit::get(),
			native_symbol: b"HDX".to_vec(),
			native_decimals: 12,
		}
		.assimilate_storage(&mut t)
		.unwrap();

		sp_io::TestExternalities::new(t)
	}

	impl_benchmark_test_suite!(new_test_ext(),);
}<|MERGE_RESOLUTION|>--- conflicted
+++ resolved
@@ -182,16 +182,11 @@
 			.build_storage::<Runtime>()
 			.unwrap();
 
-<<<<<<< HEAD
 		pallet_asset_registry::GenesisConfig::<crate::Runtime> {
 			registered_assets: vec![
 				(None, Some(b"LRNA".to_vec()), 1_000u128, None, None, None, true),
 				(None, Some(b"DAI".to_vec()), 1_000u128, None, None, None, true),
 			],
-=======
-		pallet_asset_registry::GenesisConfig::<Runtime> {
-			registered_assets: vec![(b"LRNA".to_vec(), 1_000u128, Some(1))],
->>>>>>> d7f9fa5e
 			native_asset_name: b"HDX".to_vec(),
 			native_existential_deposit: NativeExistentialDeposit::get(),
 			native_symbol: b"HDX".to_vec(),
