--- conflicted
+++ resolved
@@ -112,11 +112,7 @@
 	spec_name: create_runtime_str!("hydradx"),
 	impl_name: create_runtime_str!("hydradx"),
 	authoring_version: 1,
-<<<<<<< HEAD
-	spec_version: 267,
-=======
-	spec_version: 272,
->>>>>>> ea2c7577
+	spec_version: 273,
 	impl_version: 0,
 	apis: RUNTIME_API_VERSIONS,
 	transaction_version: 1,
