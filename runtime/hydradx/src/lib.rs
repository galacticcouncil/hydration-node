// This file is part of HydraDX-node.

// Copyright (C) 2020-2023  Intergalactic, Limited (GIB).
// SPDX-License-Identifier: Apache-2.0

// Licensed under the Apache License, Version 2.0 (the "License");
// you may not use this file except in compliance with the License.
// You may obtain a copy of the License at
//
//     http://www.apache.org/licenses/LICENSE-2.0
//
// Unless required by applicable law or agreed to in writing, software
// distributed under the License is distributed on an "AS IS" BASIS,
// WITHOUT WARRANTIES OR CONDITIONS OF ANY KIND, either express or implied.
// See the License for the specific language governing permissions and
// limitations under the License.

#![cfg_attr(not(feature = "std"), no_std)]
// `construct_runtime!` does a lot of recursion and requires us to increase the limit to 256.
#![recursion_limit = "512"]
#![allow(clippy::match_like_matches_macro)]
#![allow(clippy::items_after_test_module)]

// Make the WASM binary available.
#[cfg(feature = "std")]
include!(concat!(env!("OUT_DIR"), "/wasm_binary.rs"));

#[cfg(test)]
mod tests;

mod benchmarking;
mod migrations;
pub mod weights;

mod assets;
pub mod evm;
pub mod governance;
mod helpers;
mod system;
pub mod types;
pub mod xcm;

pub use assets::*;
pub use cumulus_primitives_core::{GeneralIndex, Here, Junctions::X1, NetworkId, NonFungible, Response};
pub use frame_support::{assert_ok, parameter_types, storage::with_transaction, traits::TrackedStorageKey};
pub use frame_system::RawOrigin;
pub use governance::origins::pallet_custom_origins;
pub use governance::*;
pub use pallet_asset_registry::AssetType;
pub use pallet_currencies_rpc_runtime_api::AccountData;
pub use pallet_referrals::{FeeDistribution, Level};
pub use polkadot_xcm::opaque::lts::InteriorLocation;
pub use system::*;
pub use xcm::*;

use codec::{Decode, Encode};
use hydradx_traits::evm::InspectEvmAccounts;
use sp_core::{ConstU128, Get, H160, H256, U256};
use sp_genesis_builder::PresetId;
pub use sp_runtime::{
	create_runtime_str, generic, impl_opaque_keys,
	traits::{
		AccountIdConversion, BlakeTwo256, Block as BlockT, DispatchInfoOf, Dispatchable, PostDispatchInfoOf,
		UniqueSaturatedInto,
	},
	transaction_validity::{TransactionValidity, TransactionValidityError},
	DispatchError, Permill, TransactionOutcome,
};

use sp_std::{convert::From, prelude::*};
#[cfg(feature = "std")]
use sp_version::NativeVersion;
use sp_version::RuntimeVersion;
// A few exports that help ease life for downstream crates.
use frame_support::{construct_runtime, pallet_prelude::Hooks, weights::Weight};
pub use hex_literal::hex;
use orml_traits::MultiCurrency;
/// Import HydraDX pallets
pub use pallet_claims;
use pallet_ethereum::{Transaction as EthereumTransaction, TransactionStatus};
use pallet_evm::{Account as EVMAccount, FeeCalculator, GasWeightMapping, Runner};
pub use pallet_genesis_history::Chain;
pub use primitives::{
	constants::time::SLOT_DURATION, AccountId, Amount, AssetId, Balance, BlockNumber, CollectionId, Hash, Index,
	ItemId, Price, Signature,
};
use sp_api::impl_runtime_apis;
pub use sp_consensus_aura::sr25519::AuthorityId as AuraId;

/// Opaque types. These are used by the CLI to instantiate machinery that don't need to know
/// the specifics of the runtime. They can then be made to be agnostic over specific formats
/// of data like extrinsics, allowing for them to continue syncing the network through upgrades
/// to even the core data structures.
pub mod opaque {
	use super::*;
	use sp_runtime::{
		generic,
		traits::{BlakeTwo256, Hash as HashT},
	};

	pub use sp_runtime::OpaqueExtrinsic as UncheckedExtrinsic;

	/// Opaque block header type.
	pub type Header = generic::Header<BlockNumber, BlakeTwo256>;
	/// Opaque block type.
	pub type Block = generic::Block<Header, UncheckedExtrinsic>;
	/// Opaque block identifier type.
	pub type BlockId = generic::BlockId<Block>;
	/// Opaque block hash type.
	pub type Hash = <BlakeTwo256 as HashT>::Output;
	impl_opaque_keys! {
		pub struct SessionKeys {
			pub aura: Aura,
		}
	}
}

#[sp_version::runtime_version]
pub const VERSION: RuntimeVersion = RuntimeVersion {
	spec_name: create_runtime_str!("hydradx"),
	impl_name: create_runtime_str!("hydradx"),
	authoring_version: 1,
<<<<<<< HEAD
	spec_version: 318,
=======
	spec_version: 320,
>>>>>>> c16eeb7c
	impl_version: 0,
	apis: RUNTIME_API_VERSIONS,
	transaction_version: 1,
	state_version: 1,
};

/// The version information used to identify this runtime when compiled natively.
#[cfg(feature = "std")]
pub fn native_version() -> NativeVersion {
	NativeVersion {
		runtime_version: VERSION,
		can_author_with: Default::default(),
	}
}

pub fn get_all_module_accounts() -> Vec<AccountId> {
	vec![
		TreasuryPalletId::get().into_account_truncating(),
		VestingPalletId::get().into_account_truncating(),
		ReferralsPalletId::get().into_account_truncating(),
		BondsPalletId::get().into_account_truncating(),
		pallet_route_executor::Pallet::<Runtime>::router_account(),
	]
}

// Create the runtime by composing the FRAME pallets that were previously configured.
construct_runtime!(
	pub enum Runtime
	{
		System: frame_system exclude_parts { Origin } = 1,
		Timestamp: pallet_timestamp = 3,
		//NOTE: 5 - is used by Scheduler which must be after cumulus_pallet_parachain_system
		Balances: pallet_balances = 7,
		TransactionPayment: pallet_transaction_payment exclude_parts { Config } = 9,
		// due to multi payment pallet prices, this needs to be initialized at the very beginning
		MultiTransactionPayment: pallet_transaction_multi_payment = 203,
		Treasury: pallet_treasury = 11,
		Utility: pallet_utility = 13,
		Preimage: pallet_preimage = 15,
		Identity: pallet_identity = 17,
		Democracy: pallet_democracy exclude_parts { Config } = 19,
		Elections: pallet_elections_phragmen = 21,
		Council: pallet_collective::<Instance1> = 23,
		TechnicalCommittee: pallet_collective::<Instance2> = 25,
		Tips: pallet_tips = 27,
		Proxy: pallet_proxy = 29,
		Multisig: pallet_multisig = 31,
		Uniques: pallet_uniques = 32,
		StateTrieMigration: pallet_state_trie_migration = 35,

		// OpenGov
		ConvictionVoting: pallet_conviction_voting = 36,
		Referenda: pallet_referenda = 37,
		Origins: pallet_custom_origins = 38,
		Whitelist: pallet_whitelist = 39,
		Dispatcher: pallet_dispatcher = 40,

		// HydraDX related modules
		AssetRegistry: pallet_asset_registry = 51,
		Claims: pallet_claims = 53,
		GenesisHistory: pallet_genesis_history = 55,
		CollatorRewards: pallet_collator_rewards = 57,
		Omnipool: pallet_omnipool = 59,
		TransactionPause: pallet_transaction_pause = 60,
		Duster: pallet_duster = 61,
		OmnipoolWarehouseLM: warehouse_liquidity_mining::<Instance1> = 62,
		OmnipoolLiquidityMining: pallet_omnipool_liquidity_mining = 63,
		OTC: pallet_otc = 64,
		CircuitBreaker: pallet_circuit_breaker = 65,

		Router: pallet_route_executor = 67,
		DynamicFees: pallet_dynamic_fees = 68,
		Staking: pallet_staking = 69,
		Stableswap: pallet_stableswap = 70,
		Bonds: pallet_bonds = 71,
		OtcSettlements: pallet_otc_settlements = 72,
		LBP: pallet_lbp = 73,
		XYK: pallet_xyk = 74,
		Referrals: pallet_referrals = 75,
		Liquidation: pallet_liquidation = 76,
		HSM: pallet_hsm = 82,

		// ORML related modules
		Tokens: orml_tokens = 77,
		Currencies: pallet_currencies = 79,
		Vesting: orml_vesting = 81,

		// Frontier and EVM pallets
		EVM: pallet_evm = 90,
		EVMChainId: pallet_evm_chain_id = 91,
		Ethereum: pallet_ethereum = 92,
		EVMAccounts: pallet_evm_accounts = 93,
		DynamicEvmFee: pallet_dynamic_evm_fee = 94,

		XYKLiquidityMining: pallet_xyk_liquidity_mining = 95,
		XYKWarehouseLM: warehouse_liquidity_mining::<Instance2> = 96,

		RelayChainInfo: pallet_relaychain_info = 201,
		//NOTE: DCA pallet should be declared before ParachainSystem pallet,
		//otherwise there is no data about relay chain parent hash
		DCA: pallet_dca = 66,
		//NOTE: Scheduler must be before ParachainSystem otherwise RelayChainBlockNumberProvider
		//will return 0 as current block number when used with Scheduler(democracy).
		Scheduler: pallet_scheduler = 5,

		// Parachain
		ParachainSystem: cumulus_pallet_parachain_system exclude_parts { Config } = 103,
		ParachainInfo: staging_parachain_info = 105,

		PolkadotXcm: pallet_xcm = 107,
		CumulusXcm: cumulus_pallet_xcm = 109,
		XcmpQueue: cumulus_pallet_xcmp_queue exclude_parts { Call } = 111,
		// 113 was used by DmpQueue which is now replaced by MessageQueue
		MessageQueue: pallet_message_queue = 114,

		// ORML XCM
		OrmlXcm: orml_xcm = 135,
		XTokens: orml_xtokens = 137,
		UnknownTokens: orml_unknown_tokens = 139,

		// Collator support
		Authorship: pallet_authorship = 161,
		CollatorSelection: pallet_collator_selection = 163,
		Session: pallet_session = 165,
		Aura: pallet_aura = 167,
		AuraExt: cumulus_pallet_aura_ext = 169,

		// Warehouse - let's allocate indices 100+ for warehouse pallets
		EmaOracle: pallet_ema_oracle = 202,
		Broadcast: pallet_broadcast = 204,
	}
);

/// The address format for describing accounts.
pub type Address = AccountId;
/// Block header type as expected by this runtime.
pub type Header = generic::Header<BlockNumber, BlakeTwo256>;
/// Block type as expected by this runtime.
pub type Block = generic::Block<Header, UncheckedExtrinsic>;
/// A Block signed with a Justification
pub type SignedBlock = generic::SignedBlock<Block>;
/// BlockId type as expected by this runtime.
pub type BlockId = generic::BlockId<Block>;
/// The SignedExtension to the basic transaction logic.
pub type SignedExtra = (
	frame_system::CheckNonZeroSender<Runtime>,
	frame_system::CheckSpecVersion<Runtime>,
	frame_system::CheckTxVersion<Runtime>,
	frame_system::CheckGenesis<Runtime>,
	frame_system::CheckEra<Runtime>,
	frame_system::CheckNonce<Runtime>,
	frame_system::CheckWeight<Runtime>,
	pallet_transaction_payment::ChargeTransactionPayment<Runtime>,
	pallet_claims::ValidateClaim<Runtime>,
	frame_metadata_hash_extension::CheckMetadataHash<Runtime>,
	cumulus_primitives_storage_weight_reclaim::StorageWeightReclaim<Runtime>,
);
/// Unchecked extrinsic type as expected by this runtime.
pub type UncheckedExtrinsic = fp_self_contained::UncheckedExtrinsic<Address, RuntimeCall, Signature, SignedExtra>;

/// Extrinsic type that has already been checked.
pub type CheckedExtrinsic = fp_self_contained::CheckedExtrinsic<AccountId, RuntimeCall, SignedExtra, H160>;
/// Executive: handles dispatch to the various modules.
pub type Executive = frame_executive::Executive<
	Runtime,
	Block,
	frame_system::ChainContext<Runtime>,
	Runtime,
	AllPalletsWithSystem,
	migrations::Migrations,
>;

impl<C> frame_system::offchain::SendTransactionTypes<C> for Runtime
where
	RuntimeCall: From<C>,
{
	type OverarchingCall = RuntimeCall;
	type Extrinsic = UncheckedExtrinsic;
}

#[cfg(feature = "runtime-benchmarks")]
mod benches {
	frame_support::parameter_types! {
		pub const BenchmarkMaxBalance: crate::Balance = crate::Balance::MAX;
	}
	frame_benchmarking::define_benchmarks!(
		[pallet_lbp, LBP]
		[pallet_asset_registry, AssetRegistry]
		[pallet_transaction_pause, TransactionPause]
		[pallet_circuit_breaker, CircuitBreaker]
		[pallet_bonds, Bonds]
		[pallet_stableswap, Stableswap]
		[pallet_claims, Claims]
		[pallet_staking, Staking]
		[pallet_referrals, Referrals]
		[pallet_evm_accounts, EVMAccounts]
		[pallet_otc, OTC]
		[pallet_otc_settlements, OtcSettlements]
		[pallet_liquidation, Liquidation]
		[pallet_state_trie_migration, StateTrieMigration]
		[frame_system, SystemBench::<Runtime>]
		[pallet_balances, Balances]
		[pallet_timestamp, Timestamp]
		[pallet_democracy, Democracy]
		[pallet_elections_phragmen, Elections]
		[pallet_treasury, Treasury]
		[pallet_scheduler, Scheduler]
		[pallet_utility, Utility]
		[pallet_tips, Tips]
		[pallet_identity, Identity]
		[pallet_collective_council, Council]
		[pallet_collective_technical_committee, TechnicalCommittee]
		[cumulus_pallet_xcmp_queue, XcmpQueue]
		[pallet_message_queue, MessageQueue]
		[pallet_preimage, Preimage]
		[pallet_multisig, Multisig]
		[pallet_proxy, Proxy]
		[cumulus_pallet_parachain_system, ParachainSystem]
		[pallet_collator_selection, CollatorSelection]
		[pallet_xcm, PalletXcmExtrinsiscsBenchmark::<Runtime>]
		[pallet_xcm_benchmarks::fungible, XcmBalances]
		[pallet_xcm_benchmarks::generic, XcmGeneric]
		[pallet_conviction_voting, ConvictionVoting]
		[pallet_referenda, Referenda]
		[pallet_whitelist, Whitelist]
		[pallet_dispatcher, Dispatcher]
		[pallet_hsm, HSM]
	);
}

struct CheckInherents;

#[allow(deprecated)]
#[allow(dead_code)]
// There is some controversy around this deprecation. We can keep it as it is for now.
// See issue: https://github.com/paritytech/polkadot-sdk/issues/2841
impl cumulus_pallet_parachain_system::CheckInherents<Block> for CheckInherents {
	fn check_inherents(
		block: &Block,
		relay_state_proof: &cumulus_pallet_parachain_system::RelayChainStateProof,
	) -> sp_inherents::CheckInherentsResult {
		let relay_chain_slot = relay_state_proof
			.read_slot()
			.expect("Could not read the relay chain slot from the proof");

		let inherent_data = cumulus_primitives_timestamp::InherentDataProvider::from_relay_chain_slot_and_duration(
			relay_chain_slot,
			sp_std::time::Duration::from_secs(6),
		)
		.create_inherent_data()
		.expect("Could not create the timestamp inherent data");

		inherent_data.check_extrinsics(block)
	}
}

cumulus_pallet_parachain_system::register_validate_block! {
	Runtime = Runtime,
	BlockExecutor = cumulus_pallet_aura_ext::BlockExecutor::<Runtime, Executive>,
}

impl fp_self_contained::SelfContainedCall for RuntimeCall {
	type SignedInfo = H160;

	fn is_self_contained(&self) -> bool {
		match self {
			RuntimeCall::Ethereum(call) => call.is_self_contained(),
			_ => false,
		}
	}

	fn check_self_contained(&self) -> Option<Result<Self::SignedInfo, TransactionValidityError>> {
		match self {
			RuntimeCall::Ethereum(call) => call.check_self_contained(),
			_ => None,
		}
	}

	fn validate_self_contained(
		&self,
		info: &Self::SignedInfo,
		dispatch_info: &DispatchInfoOf<RuntimeCall>,
		len: usize,
	) -> Option<TransactionValidity> {
		match self {
			RuntimeCall::Ethereum(call) => call.validate_self_contained(info, dispatch_info, len),
			_ => None,
		}
	}

	fn pre_dispatch_self_contained(
		&self,
		info: &Self::SignedInfo,
		dispatch_info: &DispatchInfoOf<RuntimeCall>,
		len: usize,
	) -> Option<Result<(), TransactionValidityError>> {
		match self {
			RuntimeCall::Ethereum(call) => call.pre_dispatch_self_contained(info, dispatch_info, len),
			_ => None,
		}
	}

	fn apply_self_contained(
		self,
		info: Self::SignedInfo,
	) -> Option<sp_runtime::DispatchResultWithInfo<PostDispatchInfoOf<Self>>> {
		match self {
			call @ RuntimeCall::Ethereum(pallet_ethereum::Call::transact { .. }) => Some(call.dispatch(
				RuntimeOrigin::from(pallet_ethereum::RawOrigin::EthereumTransaction(info)),
			)),
			_ => None,
		}
	}
}

pub struct TransactionConverter;

impl fp_rpc::ConvertTransaction<UncheckedExtrinsic> for TransactionConverter {
	fn convert_transaction(&self, transaction: pallet_ethereum::Transaction) -> UncheckedExtrinsic {
		UncheckedExtrinsic::new_unsigned(pallet_ethereum::Call::<Runtime>::transact { transaction }.into())
	}
}

impl fp_rpc::ConvertTransaction<sp_runtime::OpaqueExtrinsic> for TransactionConverter {
	fn convert_transaction(&self, transaction: pallet_ethereum::Transaction) -> sp_runtime::OpaqueExtrinsic {
		let extrinsic =
			UncheckedExtrinsic::new_unsigned(pallet_ethereum::Call::<Runtime>::transact { transaction }.into());
		let encoded = extrinsic.encode();
		sp_runtime::OpaqueExtrinsic::decode(&mut &encoded[..]).expect("Encoded extrinsic is always valid")
	}
}

use crate::evm::aave_trade_executor::AaveTradeExecutor;
use crate::evm::aave_trade_executor::PoolData;
use crate::evm::precompiles::erc20_mapping::HydraErc20Mapping;
use frame_support::{
	genesis_builder_helper::{build_state, get_preset},
	sp_runtime::{
		traits::Convert, transaction_validity::TransactionSource, ApplyExtrinsicResult, ExtrinsicInclusionMode,
		FixedPointNumber,
	},
	weights::WeightToFee as _,
};
use hydradx_traits::evm::Erc20Mapping;
use pallet_liquidation::BorrowingContract;
use pallet_route_executor::TradeExecution;
pub use polkadot_xcm::latest::Junction;
use polkadot_xcm::{IntoVersion, VersionedAssetId, VersionedAssets, VersionedLocation, VersionedXcm};
use primitives::constants::chain::CORE_ASSET_ID;
pub use sp_arithmetic::FixedU128;
use sp_core::OpaqueMetadata;
use xcm_runtime_apis::{
	dry_run::{CallDryRunEffects, Error as XcmDryRunApiError, XcmDryRunEffects},
	fees::Error as XcmPaymentApiError,
};

impl_runtime_apis! {
	impl sp_api::Core<Block> for Runtime {
		fn version() -> RuntimeVersion {
			VERSION
		}

		fn execute_block(block: Block) {
			Executive::execute_block(block)
		}

		fn initialize_block(header: &<Block as BlockT>::Header) -> ExtrinsicInclusionMode {
			Executive::initialize_block(header)
		}
	}

	impl sp_api::Metadata<Block> for Runtime {
		fn metadata() -> OpaqueMetadata {
			OpaqueMetadata::new(Runtime::metadata().into())
		}

		fn metadata_at_version(version: u32) -> Option<OpaqueMetadata> {
			Runtime::metadata_at_version(version)
		}

		fn metadata_versions() -> sp_std::vec::Vec<u32> {
			Runtime::metadata_versions()
		}
	}

	impl sp_block_builder::BlockBuilder<Block> for Runtime {
		fn apply_extrinsic(extrinsic: <Block as BlockT>::Extrinsic) -> ApplyExtrinsicResult {
			Executive::apply_extrinsic(extrinsic)
		}

		fn finalize_block() -> <Block as BlockT>::Header {
			Executive::finalize_block()
		}

		fn inherent_extrinsics(data: sp_inherents::InherentData) -> Vec<<Block as BlockT>::Extrinsic> {
			data.create_extrinsics()
		}

		fn check_inherents(
			block: Block,
			data: sp_inherents::InherentData,
		) -> sp_inherents::CheckInherentsResult {
			data.check_extrinsics(&block)
		}
	}

	impl sp_transaction_pool::runtime_api::TaggedTransactionQueue<Block> for Runtime {
		fn validate_transaction(
			source: TransactionSource,
			tx: <Block as BlockT>::Extrinsic,
			block_hash: <Block as BlockT>::Hash,
		) -> TransactionValidity {
			Executive::validate_transaction(source, tx, block_hash)
		}
	}

	impl sp_offchain::OffchainWorkerApi<Block> for Runtime {
		fn offchain_worker(header: &<Block as BlockT>::Header) {
			Executive::offchain_worker(header)
		}
	}

	impl sp_session::SessionKeys<Block> for Runtime {
		fn decode_session_keys(
			encoded: Vec<u8>,
		) -> Option<Vec<(Vec<u8>, sp_core::crypto::KeyTypeId)>> {
			opaque::SessionKeys::decode_into_raw_public_keys(&encoded)
		}

		fn generate_session_keys(seed: Option<Vec<u8>>) -> Vec<u8> {
			opaque::SessionKeys::generate(seed)
		}
	}

	impl sp_consensus_aura::AuraApi<Block, AuraId> for Runtime {
		fn slot_duration() -> sp_consensus_aura::SlotDuration {
			sp_consensus_aura::SlotDuration::from_millis(SLOT_DURATION)
		}

		fn authorities() -> Vec<AuraId> {
			pallet_aura::Authorities::<Runtime>::get().into_inner()
		}
	}

	impl cumulus_primitives_core::CollectCollationInfo<Block> for Runtime {
		fn collect_collation_info(header: &<Block as BlockT>::Header) -> cumulus_primitives_core::CollationInfo {
			ParachainSystem::collect_collation_info(header)
		}
	}

	#[cfg(feature = "try-runtime")]
	impl frame_try_runtime::TryRuntime<Block> for Runtime {
		fn on_runtime_upgrade(checks: frame_try_runtime::UpgradeCheckSelect) -> (Weight, Weight) {
			log::info!("try-runtime::on_runtime_upgrade.");
			let weight = Executive::try_runtime_upgrade(checks).unwrap();
			(weight, BlockWeights::get().max_block)
		}

		fn execute_block(
			block: Block,
			state_root_check: bool,
			signature_check: bool,
			select: frame_try_runtime::TryStateSelect,
		) -> Weight {
			Executive::try_execute_block(block, state_root_check, signature_check, select).unwrap()
		}
	}

	impl pallet_currencies_rpc_runtime_api::CurrenciesApi<
		Block,
		AssetId,
		AccountId,
		Balance,
	> for Runtime {
		fn account(asset_id: AssetId, who: AccountId) -> AccountData<Balance> {
			if asset_id == NativeAssetId::get() {
				let data = System::account(&who).data;
				AccountData {
					free: data.free,
					reserved: data.reserved,
					frozen: data.frozen,
				}
			} else {
				let tokens_data = Tokens::accounts(who.clone(), asset_id);
				let mut data = AccountData {
					free: tokens_data.free,
					reserved: tokens_data.reserved,
					frozen: tokens_data.frozen,
				};
				if matches!(AssetRegistry::asset_type(asset_id), Some(AssetKind::Erc20)) {
					data.free = Self::free_balance(asset_id, who);
				}
				data
			}
		}

		fn accounts(who: AccountId) -> Vec<(AssetId, AccountData<Balance>)> {
			let mut result = Vec::new();

			// Add native token (HDX)
			let balance = System::account(&who).data;
			result.push((
				NativeAssetId::get(),
				AccountData {
					free: balance.free,
					reserved: balance.reserved,
					frozen: balance.frozen,
				}
			));

			// Add tokens from orml_tokens
			result.extend(
				orml_tokens::Accounts::<Runtime>::iter_prefix(&who)
					.map(|(asset_id, data)| {
						let mut account_data = AccountData {
							free: data.free,
							reserved: data.reserved,
							frozen: data.frozen,
						};

						// Update free balance for ERC20 tokens
						if matches!(AssetRegistry::asset_type(asset_id), Some(AssetKind::Erc20)) {
							account_data.free = Currencies::free_balance(asset_id, &who);
						}

						(asset_id, account_data)
					})
			);

			// Add ERC20 tokens with non-zero balance not yet added previously
			let existing_ids: Vec<_> = result.iter().map(|(id, _)| *id).collect();
			result.extend(
				pallet_asset_registry::Assets::<Runtime>::iter()
					.filter(|(_, info)| info.asset_type == AssetType::Erc20)
					.filter_map(|(asset_id, _)| {
						if existing_ids.contains(&asset_id) {
							return None;
						}

						let free = Currencies::free_balance(asset_id, &who);
						if free > 0 {
							Some((
								asset_id,
								AccountData {
									free,
									reserved: 0,
									frozen: 0,
								}
							))
						} else {
							None
						}
					})
			);

			result
		}

		fn free_balance(asset_id: AssetId, who: AccountId) -> Balance {
			Currencies::free_balance(asset_id, &who)
		}
	}

	impl frame_system_rpc_runtime_api::AccountNonceApi<Block, AccountId, Index> for Runtime {
		fn account_nonce(account: AccountId) -> Index {
			System::account_nonce(account)
		}
	}

	impl pallet_transaction_payment_rpc_runtime_api::TransactionPaymentApi<Block, Balance> for Runtime {
		fn query_info(
			uxt: <Block as BlockT>::Extrinsic,
			len: u32,
		) -> pallet_transaction_payment_rpc_runtime_api::RuntimeDispatchInfo<Balance> {
			TransactionPayment::query_info(uxt, len)
		}

		fn query_fee_details(
			uxt: <Block as BlockT>::Extrinsic,
			len: u32,
		) -> pallet_transaction_payment_rpc_runtime_api::FeeDetails<Balance> {
			TransactionPayment::query_fee_details(uxt, len)
		}

		fn query_weight_to_fee(weight: Weight) -> Balance {
			TransactionPayment::weight_to_fee(weight)
		}
		fn query_length_to_fee(length: u32) -> Balance {
			TransactionPayment::length_to_fee(length)
		}
	}

	// Frontier RPC support
	impl fp_rpc::EthereumRuntimeRPCApi<Block> for Runtime {
		fn chain_id() -> u64 {
			<Runtime as pallet_evm::Config>::ChainId::get()
		}

		fn account_basic(address: H160) -> EVMAccount {
			let (account, _) = EVM::account_basic(&address);
			account
		}

		fn gas_price() -> U256 {
			let (gas_price, _) = <Runtime as pallet_evm::Config>::FeeCalculator::min_gas_price();
			gas_price
		}

		fn account_code_at(address: H160) -> Vec<u8> {
			pallet_evm::AccountCodes::<Runtime>::get(address)
		}

		fn author() -> H160 {
			<pallet_evm::Pallet<Runtime>>::find_author()
		}

		fn storage_at(address: H160, index: U256) -> H256 {
			let mut tmp = [0u8; 32];
			index.to_big_endian(&mut tmp);
			pallet_evm::AccountStorages::<Runtime>::get(address, H256::from_slice(&tmp[..]))
		}

		fn call(
			from: H160,
			to: H160,
			data: Vec<u8>,
			value: U256,
			gas_limit: U256,
			max_fee_per_gas: Option<U256>,
			max_priority_fee_per_gas: Option<U256>,
			nonce: Option<U256>,
			estimate: bool,
			access_list: Option<Vec<(H160, Vec<H256>)>>,
		) -> Result<pallet_evm::CallInfo, sp_runtime::DispatchError> {
			let mut config = <Runtime as pallet_evm::Config>::config().clone();
			config.estimate = estimate;

			let is_transactional = false;
			let validate = true;

			// Estimated encoded transaction size must be based on the heaviest transaction
			// type (EIP1559Transaction) to be compatible with all transaction types.
			let mut estimated_transaction_len = data.len() +
				// pallet ethereum index: 1
				// transact call index: 1
				// Transaction enum variant: 1
				// chain_id 8 bytes
				// nonce: 32
				// max_priority_fee_per_gas: 32
				// max_fee_per_gas: 32
				// gas_limit: 32
				// action: 21 (enum varianrt + call address)
				// value: 32
				// access_list: 1 (empty vec size)
				// 65 bytes signature
				258;

			if access_list.is_some() {
				estimated_transaction_len += access_list.encoded_size();
			}

			let gas_limit = gas_limit.min(u64::MAX.into()).low_u64();
			let without_base_extrinsic_weight = true;

			let (weight_limit, proof_size_base_cost) =
						match <Runtime as pallet_evm::Config>::GasWeightMapping::gas_to_weight(
							gas_limit,
							without_base_extrinsic_weight
						) {
							weight_limit if weight_limit.proof_size() > 0 => {
								(Some(weight_limit), Some(estimated_transaction_len as u64))
							}
							_ => (None, None),
						};

			// don't allow calling EVM RPC or Runtime API from a bound address
			if !estimate && EVMAccounts::bound_account_id(from).is_some() {
				return Err(pallet_evm_accounts::Error::<Runtime>::BoundAddressCannotBeUsed.into())
			};

			<Runtime as pallet_evm::Config>::Runner::call(
				from,
				to,
				data,
				value,
				gas_limit.unique_saturated_into(),
				max_fee_per_gas,
				max_priority_fee_per_gas,
				nonce,
				access_list.unwrap_or_default(),
				is_transactional,
				validate,
				weight_limit,
				proof_size_base_cost,
				&config,
			)
			.map_err(|err| err.error.into())
		}

		fn create(
			from: H160,
			data: Vec<u8>,
			value: U256,
			gas_limit: U256,
			max_fee_per_gas: Option<U256>,
			max_priority_fee_per_gas: Option<U256>,
			nonce: Option<U256>,
			estimate: bool,
			access_list: Option<Vec<(H160, Vec<H256>)>>,
		) -> Result<pallet_evm::CreateInfo, sp_runtime::DispatchError> {
			let config = if estimate {
				let mut config = <Runtime as pallet_evm::Config>::config().clone();
				config.estimate = true;
				Some(config)
			} else {
				None
			};

			let is_transactional = false;
			let validate = true;

			// Reused approach from Moonbeam since Frontier implementation doesn't support this
			let mut estimated_transaction_len = data.len() +
				// to: 20
				// from: 20
				// value: 32
				// gas_limit: 32
				// nonce: 32
				// 1 byte transaction action variant
				// chain id 8 bytes
				// 65 bytes signature
				210;
			if max_fee_per_gas.is_some() {
				estimated_transaction_len += 32;
			}
			if max_priority_fee_per_gas.is_some() {
				estimated_transaction_len += 32;
			}
			if access_list.is_some() {
				estimated_transaction_len += access_list.encoded_size();
			}

			let gas_limit = gas_limit.min(u64::MAX.into()).low_u64();
			let without_base_extrinsic_weight = true;

			let (weight_limit, proof_size_base_cost) =
				match <Runtime as pallet_evm::Config>::GasWeightMapping::gas_to_weight(
					gas_limit,
					without_base_extrinsic_weight
				) {
					weight_limit if weight_limit.proof_size() > 0 => {
						(Some(weight_limit), Some(estimated_transaction_len as u64))
					}
					_ => (None, None),
				};

			// don't allow calling EVM RPC or Runtime API from a bound address
			if !estimate && EVMAccounts::bound_account_id(from).is_some() {
				return Err(pallet_evm_accounts::Error::<Runtime>::BoundAddressCannotBeUsed.into())
			};

			// the address needs to have a permission to deploy smart contract
			if !EVMAccounts::can_deploy_contracts(from) {
				return Err(pallet_evm_accounts::Error::<Runtime>::AddressNotWhitelisted.into())
			};

			#[allow(clippy::or_fun_call)] // suggestion not helpful here
			<Runtime as pallet_evm::Config>::Runner::create(
				from,
				data,
				value,
				gas_limit.unique_saturated_into(),
				max_fee_per_gas,
				max_priority_fee_per_gas,
				nonce,
				Vec::new(),
				is_transactional,
				validate,
				weight_limit,
				proof_size_base_cost,
				config
					.as_ref()
					.unwrap_or(<Runtime as pallet_evm::Config>::config()),
				)
				.map_err(|err| err.error.into())
		}

		fn current_transaction_statuses() -> Option<Vec<TransactionStatus>> {
			pallet_ethereum::CurrentTransactionStatuses::<Runtime>::get()
		}

		fn current_block() -> Option<pallet_ethereum::Block> {
			pallet_ethereum::CurrentBlock::<Runtime>::get()
		}

		fn current_receipts() -> Option<Vec<pallet_ethereum::Receipt>> {
			pallet_ethereum::CurrentReceipts::<Runtime>::get()
		}

		fn current_all() -> (
			Option<pallet_ethereum::Block>,
			Option<Vec<pallet_ethereum::Receipt>>,
			Option<Vec<TransactionStatus>>,
		) {
			(
				pallet_ethereum::CurrentBlock::<Runtime>::get(),
				pallet_ethereum::CurrentReceipts::<Runtime>::get(),
				pallet_ethereum::CurrentTransactionStatuses::<Runtime>::get(),
			)
		}

		fn extrinsic_filter(xts: Vec<<Block as BlockT>::Extrinsic>) -> Vec<EthereumTransaction> {
			xts.into_iter()
				.filter_map(|xt| match xt.0.function {
					RuntimeCall::Ethereum(pallet_ethereum::Call::transact { transaction }) => Some(transaction),
					_ => None,
				})
				.collect::<Vec<EthereumTransaction>>()
		}

		fn elasticity() -> Option<Permill> {
			None
		}

		fn gas_limit_multiplier_support() {}

		fn pending_block(
			xts: Vec<<Block as BlockT>::Extrinsic>,
		) -> (Option<pallet_ethereum::Block>, Option<Vec<TransactionStatus>>) {
			for ext in xts.into_iter() {
				let _ = Executive::apply_extrinsic(ext);
			}

			Ethereum::on_finalize(System::block_number() + 1);

			(
				pallet_ethereum::CurrentBlock::<Runtime>::get(),
				pallet_ethereum::CurrentTransactionStatuses::<Runtime>::get()
			)
		}

		fn initialize_pending_block(header: &<Block as BlockT>::Header) {
			Executive::initialize_block(header);
		}
	}

	impl fp_rpc::ConvertTransactionRuntimeApi<Block> for Runtime {
		fn convert_transaction(transaction: EthereumTransaction) -> <Block as BlockT>::Extrinsic {
			UncheckedExtrinsic::new_unsigned(pallet_ethereum::Call::<Runtime>::transact { transaction }.into())
		}
	}

	impl pallet_evm_accounts_rpc_runtime_api::EvmAccountsApi<Block, AccountId, H160> for Runtime {
		fn evm_address(account_id: AccountId) -> H160 {
			EVMAccounts::evm_address(&account_id)
		}
		fn bound_account_id(evm_address: H160) -> Option<AccountId> {
			EVMAccounts::bound_account_id(evm_address)
		}
		fn account_id(evm_address: H160) -> AccountId {
			EVMAccounts::account_id(evm_address)
		}
	}

	impl xcm_runtime_apis::fees::XcmPaymentApi<Block> for Runtime {
		fn query_acceptable_payment_assets(xcm_version: polkadot_xcm::Version) -> Result<Vec<VersionedAssetId>, XcmPaymentApiError> {
			if !matches!(xcm_version, 3 | 4) {
				return Err(XcmPaymentApiError::UnhandledXcmVersion);
			}

			let mut asset_locations = vec![
		AssetLocation(polkadot_xcm::v3::MultiLocation {
				parents: 1,
				interior: [
					polkadot_xcm::v3::Junction::Parachain(ParachainInfo::get().into()),
					polkadot_xcm::v3::Junction::GeneralIndex(CORE_ASSET_ID.into()),
				]
				.into(),
			}),
			AssetLocation(polkadot_xcm::v3::MultiLocation {
				parents: 0,
				interior: [
					polkadot_xcm::v3::Junction::GeneralIndex(CORE_ASSET_ID.into()),
				]
				.into(),
			})];

			let mut asset_registry_locations: Vec<AssetLocation> = pallet_asset_registry::LocationAssets::<Runtime>::iter_keys().collect();
			asset_locations.append(&mut asset_registry_locations);

			let versioned_locations = asset_locations.iter().map(|loc| VersionedAssetId::V3(polkadot_xcm::v3::AssetId::Concrete(loc.0)));

			Ok(versioned_locations
				.filter_map(|asset| asset.into_version(xcm_version).ok())
				.collect())
		}

		fn query_weight_to_asset_fee(weight: Weight, asset: VersionedAssetId) -> Result<u128, XcmPaymentApiError> {
			let v4_xcm_asset_id = asset.into_version(4).map_err(|_| XcmPaymentApiError::VersionedConversionFailed)?;

			// get nested polkadot_xcm::AssetId type
			let xcm_asset_id: &polkadot_xcm::v4::AssetId = v4_xcm_asset_id.try_as().map_err(|_| XcmPaymentApiError::WeightNotComputable)?;

			let asset_id: AssetId = CurrencyIdConvert::convert(xcm_asset_id.clone().0).ok_or(XcmPaymentApiError::AssetNotFound)?;

			let price = MultiTransactionPayment::price(asset_id).ok_or(XcmPaymentApiError::WeightNotComputable)?;

			let fee = WeightToFee::weight_to_fee(&weight);

			let converted_fee = price.checked_mul_int(fee).ok_or(XcmPaymentApiError::WeightNotComputable)?;

			Ok(converted_fee)
		}

		fn query_xcm_weight(message: VersionedXcm<()>) -> Result<Weight, XcmPaymentApiError> {
			PolkadotXcm::query_xcm_weight(message)
		}

		fn query_delivery_fees(destination: VersionedLocation, message: VersionedXcm<()>) -> Result<VersionedAssets, XcmPaymentApiError> {
			PolkadotXcm::query_delivery_fees(destination, message)
		}
	}

	impl cumulus_primitives_aura::AuraUnincludedSegmentApi<Block> for Runtime {
		fn can_build_upon(
				included_hash: <Block as BlockT>::Hash,
				slot: cumulus_primitives_aura::Slot,
		) -> bool {
				ConsensusHook::can_build_upon(included_hash, slot)
		}
	}

	impl xcm_runtime_apis::dry_run::DryRunApi<Block, RuntimeCall, RuntimeEvent, OriginCaller> for Runtime {
		fn dry_run_call(origin: OriginCaller, call: RuntimeCall) -> Result<CallDryRunEffects<RuntimeEvent>, XcmDryRunApiError> {
			PolkadotXcm::dry_run_call::<Runtime, xcm::XcmRouter, OriginCaller, RuntimeCall>(origin, call)
		}

		fn dry_run_xcm(origin_location: VersionedLocation, xcm: VersionedXcm<RuntimeCall>) -> Result<XcmDryRunEffects<RuntimeEvent>, XcmDryRunApiError> {
			PolkadotXcm::dry_run_xcm::<Runtime, xcm::XcmRouter, RuntimeCall, xcm::XcmConfig>(origin_location, xcm)
		}
	}

	impl xcm_runtime_apis::conversions::LocationToAccountApi<Block, AccountId> for Runtime {
		fn convert_location(location: VersionedLocation) -> Result<
			AccountId,
			xcm_runtime_apis::conversions::Error
		> {
			xcm_runtime_apis::conversions::LocationToAccountHelper::<
				AccountId,
				xcm::LocationToAccountId,
			>::convert_location(location)
		}
	}

	impl evm::precompiles::chainlink_adapter::runtime_api::ChainlinkAdapterApi<Block, AccountId, evm::EvmAddress> for Runtime {
		fn encode_oracle_address(asset_id_a: AssetId, asset_id_b: AssetId, period: OraclePeriod, source: Source) -> evm::EvmAddress {
			evm::precompiles::chainlink_adapter::encode_oracle_address(asset_id_a, asset_id_b, period, source)
		}

		fn decode_oracle_address(oracle_address: evm::EvmAddress) -> Option<(AssetId, AssetId, OraclePeriod, Source)> {
			evm::precompiles::chainlink_adapter::decode_oracle_address(oracle_address)
		}
	}

	impl evm::aave_trade_executor::runtime_api::AaveTradeExecutor<Block, Balance> for Runtime {
		fn pairs() -> Vec<(AssetId, AssetId)> {
			let pool = <BorrowingContract<Runtime>>::get();
			let reserves = match AaveTradeExecutor::<Runtime>::get_reserves_list(pool) {
				Ok(reserves) => reserves,
				Err(_) => return vec![]
			};
			reserves.into_iter()
				.filter_map(|reserve| {
					let data = AaveTradeExecutor::<Runtime>::get_reserve_data(pool, reserve).ok()?;
					let reserve_asset = HydraErc20Mapping::address_to_asset(reserve)?;
					let atoken_asset = HydraErc20Mapping::address_to_asset(data.atoken_address)?;
					Some((reserve_asset, atoken_asset))
				})
				.collect()
		}

		fn liquidity_depth(asset_in: AssetId, asset_out: AssetId) -> Option<Balance> {
			AaveTradeExecutor::<Runtime>::get_liquidity_depth(PoolType::Aave, asset_in, asset_out).ok()
		}

		fn pool(reserve: AssetId, atoken: AssetId) -> PoolData<Balance> {
			PoolData {
				reserve,
				atoken,
				liqudity_in: Self::liquidity_depth(reserve, atoken).unwrap(),
				liqudity_out: Self::liquidity_depth(atoken, reserve).unwrap(),
			}
		}

		fn pools() -> Vec<PoolData<Balance>> {
			Self::pairs().into_iter().map(|p| Self::pool(p.0, p.1)).collect()
		}
	}

	#[cfg(feature = "runtime-benchmarks")]
	impl frame_benchmarking::Benchmark<Block> for Runtime {

		fn benchmark_metadata(extra: bool) -> (
			Vec<frame_benchmarking::BenchmarkList>,
			Vec<frame_support::traits::StorageInfo>,
		) {
			use frame_benchmarking::{Benchmarking, BenchmarkList};
			use frame_support::traits::StorageInfoTrait;
			use orml_benchmarking::list_benchmark as orml_list_benchmark;

			use frame_system_benchmarking::Pallet as SystemBench;
			use pallet_xcm::benchmarking::Pallet as PalletXcmExtrinsiscsBenchmark;

			// This is defined once again in dispatch_benchmark, because list_benchmarks!
			// and add_benchmarks! are macros exported by define_benchmarks! macros and those types
			// are referenced in that call.
			type XcmBalances = pallet_xcm_benchmarks::fungible::Pallet::<Runtime>;
			type XcmGeneric = pallet_xcm_benchmarks::generic::Pallet::<Runtime>;

			let mut list = Vec::<BenchmarkList>::new();

			list_benchmarks!(list, extra);

			orml_list_benchmark!(list, extra, pallet_currencies, benchmarking::currencies);
			orml_list_benchmark!(list, extra, orml_tokens, benchmarking::tokens);
			orml_list_benchmark!(list, extra, orml_vesting, benchmarking::vesting);
			orml_list_benchmark!(list, extra, pallet_transaction_multi_payment, benchmarking::multi_payment);
			orml_list_benchmark!(list, extra, pallet_duster, benchmarking::duster);
			orml_list_benchmark!(list, extra, pallet_omnipool, benchmarking::omnipool);
			orml_list_benchmark!(list, extra, pallet_route_executor, benchmarking::route_executor);
			orml_list_benchmark!(list, extra, pallet_dca, benchmarking::dca);
			orml_list_benchmark!(list, extra, pallet_xyk, benchmarking::xyk);
			orml_list_benchmark!(list, extra, pallet_dynamic_evm_fee, benchmarking::dynamic_evm_fee);
			orml_list_benchmark!(list, extra, pallet_xyk_liquidity_mining, benchmarking::xyk_liquidity_mining);
			orml_list_benchmark!(list, extra, pallet_omnipool_liquidity_mining, benchmarking::omnipool_liquidity_mining);
			orml_list_benchmark!(list, extra, pallet_ema_oracle, benchmarking::ema_oracle);

			let storage_info = AllPalletsWithSystem::storage_info();

			(list, storage_info)
		}

		fn dispatch_benchmark(
			config: frame_benchmarking::BenchmarkConfig
		) -> Result<Vec<frame_benchmarking::BenchmarkBatch>, sp_runtime::RuntimeString> {
			use frame_benchmarking::{BenchmarkError, Benchmarking, BenchmarkBatch};

			use orml_benchmarking::add_benchmark as orml_add_benchmark;
			use pallet_xcm::benchmarking::Pallet as PalletXcmExtrinsiscsBenchmark;
			use frame_system_benchmarking::Pallet as SystemBench;
			use cumulus_primitives_core::ParaId;
			use primitives::constants::chain::CORE_ASSET_ID;
			use sp_std::sync::Arc;
			 use polkadot_runtime_common::xcm_sender::ExponentialPrice;
			 use primitives::constants::currency::CENTS;

			impl frame_system_benchmarking::Config for Runtime {
				fn setup_set_code_requirements(code: &sp_std::vec::Vec<u8>) -> Result<(), BenchmarkError> {
					ParachainSystem::initialize_for_set_code_benchmark(code.len() as u32);
					Ok(())
				}

				fn verify_set_code() {
					System::assert_last_event(cumulus_pallet_parachain_system::Event::<Runtime>::ValidationFunctionStored.into());
				}
			}

			frame_support::parameter_types! {
				pub const RandomParaId: ParaId = ParaId::new(22_222_222);
				pub const ExistentialDeposit: u128 = 1_000_000_000_000;
				pub CoreAssetLocation: Location = Location::new(0, cumulus_primitives_core::Junctions::X1(
					Arc::new([
						cumulus_primitives_core::Junction::GeneralIndex(CORE_ASSET_ID.into())
						])
				));
				pub DaiLocation: Location = Location::new(0, cumulus_primitives_core::Junctions::X1(
					Arc::new([
						cumulus_primitives_core::Junction::GeneralIndex(2)
						])
				));
			}

			use polkadot_xcm::latest::prelude::{Location, AssetId, Fungible, Asset, Assets, Parent, ParentThen, Parachain};

			impl pallet_xcm::benchmarking::Config for Runtime {
				type DeliveryHelper = ();

				fn reachable_dest() -> Option<Location> {
					Some(Parent.into())
				}

				fn teleportable_asset_and_dest() -> Option<(Asset, Location)> {
					None
				}

				fn reserve_transferable_asset_and_dest() -> Option<(Asset, Location)> {
					ParachainSystem::open_outbound_hrmp_channel_for_benchmarks_or_tests(
								RandomParaId::get()
							);

					Some((
						Asset {
							fun: Fungible(ExistentialDeposit::get()),
							id: AssetId(CoreAssetLocation::get())
						},
						ParentThen(Parachain(RandomParaId::get().into()).into()).into(),
					))
				}

				fn set_up_complex_asset_transfer() -> Option<(Assets, u32, Location, Box<dyn FnOnce()>)> {
					ParachainSystem::open_outbound_hrmp_channel_for_benchmarks_or_tests(
								RandomParaId::get()
							);

					let destination = ParentThen(Parachain(RandomParaId::get().into()).into()).into();

					let fee_asset: Asset = (
						   CoreAssetLocation::get(),
						   ExistentialDeposit::get(),
					 ).into();

					let who = frame_benchmarking::whitelisted_caller();
					let balance = 10 * ExistentialDeposit::get();
					let _ = <Balances as frame_support::traits::Currency<_>>::make_free_balance_be(&who, balance );

					assert_eq!(Balances::free_balance(&who), balance);

					let transfer_asset: Asset = (
						   CoreAssetLocation::get(),
						   ExistentialDeposit::get(),
					 ).into();

					let assets: Assets = vec![fee_asset.clone(), transfer_asset].into();

					let fee_index: u32 = 0;

					let verify: Box<dyn FnOnce()> = Box::new(move || {
						assert!(Balances::free_balance(&who) <= balance - ExistentialDeposit::get());
					});

					Some((assets, fee_index, destination, verify))
			   }

				fn get_asset() -> Asset {
					Asset {
						id: AssetId(PolkadotLocation::get()),
						fun: Fungible(ExistentialDeposit::get()),
					}
				}
			}

			use primitives::constants::currency::UNITS;

			frame_support::parameter_types! {
				/// The asset ID for the asset that we use to pay for message delivery fees.
			pub FeeAssetId: cumulus_primitives_core::AssetId = AssetId(xcm::PolkadotLocation::get());
			/// The base fee for the message delivery fees.
			pub const BaseDeliveryFee: u128 = CENTS.saturating_mul(3);
				pub ExistentialDepositAsset: Option<Asset> = Some((
					CoreAssetLocation::get(),
					ExistentialDeposit::get()
				).into());
			}

			pub type PriceForParentDelivery = ExponentialPrice<FeeAssetId, BaseDeliveryFee, TransactionByteFee, ParachainSystem>;

			impl pallet_xcm_benchmarks::Config for Runtime {
				type XcmConfig = xcm::XcmConfig;
				type AccountIdConverter = xcm::LocationToAccountId;
				type DeliveryHelper = cumulus_primitives_utility::ToParentDeliveryHelper<
					xcm::XcmConfig,
					ExistentialDepositAsset,
					PriceForParentDelivery,
				>;
				fn valid_destination() -> Result<Location, BenchmarkError> {
					Ok(PolkadotLocation::get())
				}
				fn worst_case_holding(depositable_count: u32) -> Assets {
					// A mix of fungible and non-fungible assets
					let holding_non_fungibles = MaxAssetsIntoHolding::get() / 2 - depositable_count;
					let holding_fungibles = holding_non_fungibles - 2; // -2 for two `iter::once` bellow
					let fungibles_amount: u128 = UNITS;
					(0..holding_fungibles)
						.map(|i| {
							Asset {
								id: AssetId(cumulus_primitives_core::GeneralIndex(i as u128).into()),
								fun: Fungible(fungibles_amount * (i + 1) as u128), // non-zero amount
							}
						})
						.chain(core::iter::once(Asset { id: AssetId(Here.into()), fun: Fungible(u128::MAX) }))
						.chain(core::iter::once(Asset { id: AssetId(PolkadotLocation::get()), fun: Fungible(1_000_000 * UNITS) }))
						.chain((0..holding_non_fungibles).map(|i| Asset {
							id: AssetId(cumulus_primitives_core::GeneralIndex(i as u128).into()),
							fun: NonFungible(pallet_xcm_benchmarks::asset_instance_from(i)),
						}))
						.collect::<Vec<_>>()
						.into()
				}
			}

			frame_support::parameter_types! {
				pub const TrustedTeleporter: Option<(Location, Asset)> = Some((
					PolkadotLocation::get(),
					Asset { fun: Fungible(UNITS), id: AssetId(PolkadotLocation::get()) },
				));
				pub const CheckedAccount: Option<(AccountId, xcm_builder::MintLocation)> = None;
				pub TrustedReserve: Option<(Location, Asset)> = Some((
					PolkadotLocation::get(),
					Asset { fun: Fungible(UNITS), id: AssetId(PolkadotLocation::get()) },
				));
			}

			impl pallet_xcm_benchmarks::fungible::Config for Runtime {
				type TransactAsset = Balances;

				type CheckedAccount = CheckedAccount;
				type TrustedTeleporter = TrustedTeleporter;
				type TrustedReserve = TrustedReserve;

				fn get_asset() -> Asset {
					Asset {
						id: AssetId(CoreAssetLocation::get()),
						fun: Fungible(UNITS),
					}
				}
			}

			impl pallet_xcm_benchmarks::generic::Config for Runtime {
				type TransactAsset = Balances;
				type RuntimeCall = RuntimeCall;

				fn worst_case_response() -> (u64, Response) {
					(0u64, Response::Version(Default::default()))
				}

				fn worst_case_asset_exchange() -> Result<(Assets, Assets), BenchmarkError> {
					//We can only exchange from single asset to another single one at worst case
					let amount_to_sell = UNITS;
					let received = init_omnipool(amount_to_sell);
					let give : Assets = (AssetId(CoreAssetLocation::get()), amount_to_sell).into();
					let want : Assets = (AssetId(DaiLocation::get()),  received).into();//We need to set the exact amount as pallet_xcm_benchmarks::fungibles exchange_asset benchmark test requires to have original wanted fungible amount in holding, but we always put the exact amount received
					Ok((give, want))
				}

				fn universal_alias() -> Result<(Location, Junction), BenchmarkError> {
										Err(BenchmarkError::Skip)
				}

				fn transact_origin_and_runtime_call() -> Result<(Location, RuntimeCall), BenchmarkError> {
					Ok((PolkadotLocation::get(), frame_system::Call::remark_with_event { remark: vec![] }.into()))
				}

				fn subscribe_origin() -> Result<Location, BenchmarkError> {
					Ok(PolkadotLocation::get())
				}

				fn claimable_asset() -> Result<(Location, Location, Assets), BenchmarkError> {
					let origin = PolkadotLocation::get();
					let assets: Assets = (AssetId(PolkadotLocation::get()), 1_000 * UNITS).into();
					let ticket = Location { parents: 0, interior: Here };
					Ok((origin, ticket, assets))
				}

				fn fee_asset() -> Result<Asset, BenchmarkError> {
					Ok(Asset {
						id: AssetId(CoreAssetLocation::get()),
						fun: Fungible(UNITS),
					})
				}

				fn unlockable_asset() -> Result<(Location, Location, Asset), BenchmarkError> {
					Err(BenchmarkError::Skip)
				}

				fn export_message_origin_and_destination(
				) -> Result<(Location, NetworkId, InteriorLocation), BenchmarkError> {
					Err(BenchmarkError::Skip)
				}

				fn alias_origin() -> Result<(Location, Location), BenchmarkError> {
					Err(BenchmarkError::Skip)
				}
			}

			type XcmBalances = pallet_xcm_benchmarks::fungible::Pallet::<Runtime>;
			type XcmGeneric = pallet_xcm_benchmarks::generic::Pallet::<Runtime>;

			#[allow(unused_variables)] // TODO: this variable is not used
			let whitelist: Vec<TrackedStorageKey> = vec![
				// Block Number
				hex!("26aa394eea5630e07c48ae0c9558cef702a5c1b19ab7a04f536c519aca4983ac").to_vec().into(),
				// Total Issuance
				hex!("c2261276cc9d1f8598ea4b6a74b15c2f57c875e4cff74148e4628f264b974c80").to_vec().into(),
				// Execution Phase
				hex!("26aa394eea5630e07c48ae0c9558cef7ff553b5a9862a516939d82b3d3d8661a").to_vec().into(),
				// Event Count
				hex!("26aa394eea5630e07c48ae0c9558cef70a98fdbe9ce6c55837576c60c7af3850").to_vec().into(),
				// System Events
				hex!("26aa394eea5630e07c48ae0c9558cef780d41e5e16056765bc8461851072c9d7").to_vec().into(),
			];

			use frame_support::traits::WhitelistedStorageKeys;
			let whitelist = AllPalletsWithSystem::whitelisted_storage_keys();

			let mut batches = Vec::<BenchmarkBatch>::new();
			let params = (&config, &whitelist);

			add_benchmarks!(params, batches);

			orml_add_benchmark!(params, batches, pallet_currencies, benchmarking::currencies);
			orml_add_benchmark!(params, batches, orml_tokens, benchmarking::tokens);
			orml_add_benchmark!(params, batches, orml_vesting, benchmarking::vesting);
			orml_add_benchmark!(params, batches, pallet_transaction_multi_payment, benchmarking::multi_payment);
			orml_add_benchmark!(params, batches, pallet_duster, benchmarking::duster);
			orml_add_benchmark!(params, batches, pallet_omnipool, benchmarking::omnipool);
			orml_add_benchmark!(params, batches, pallet_route_executor, benchmarking::route_executor);
			orml_add_benchmark!(params, batches, pallet_dca, benchmarking::dca);
			orml_add_benchmark!(params, batches, pallet_xyk, benchmarking::xyk);
			orml_add_benchmark!(params, batches, pallet_dynamic_evm_fee, benchmarking::dynamic_evm_fee);
			orml_add_benchmark!(params, batches, pallet_xyk_liquidity_mining, benchmarking::xyk_liquidity_mining);
			orml_add_benchmark!(params, batches, pallet_omnipool_liquidity_mining, benchmarking::omnipool_liquidity_mining);
			orml_add_benchmark!(params, batches, pallet_ema_oracle, benchmarking::ema_oracle);

			if batches.is_empty() { return Err("Benchmark not found for this pallet.".into()) }
			Ok(batches)
		}
	}

	impl sp_genesis_builder::GenesisBuilder<Block> for Runtime {
		fn build_state(config: Vec<u8>) -> sp_genesis_builder::Result {
			build_state::<RuntimeGenesisConfig>(config)
		}

		fn get_preset(id: &Option<PresetId>) -> Option<Vec<u8>> {
			get_preset::<RuntimeGenesisConfig>(id, |_| None)
		}

		fn preset_names() -> Vec<PresetId> {
			Default::default()
		}
	}
}

#[cfg(feature = "runtime-benchmarks")] //Used only for benchmarking pallet_xcm_benchmarks::generic exchane_asset instruction
fn init_omnipool(amount_to_sell: Balance) -> Balance {
	use hydradx_traits::Mutate;
	let caller: AccountId = frame_benchmarking::account("caller", 0, 1);
	let hdx = 0;
	let dai = 2;
	let token_amount = 2000000000000u128 * 1_000_000_000;

	//let loc : MultiLocation = Location::new(1, cumulus_primitives_core::Junctions::X1(Arc::new([cumulus_primitives_core::Junction::GeneralIndex(dai.into());1]))).into();
	//			polkadot_xcm::opaque::lts::Junctions::X1(Arc::new([polkadot_xcm::opaque::lts::Junction::GeneralIndex(dai.into())]))

	use frame_support::assert_ok;
	use polkadot_xcm::v3::Junction::GeneralIndex;
	use polkadot_xcm::v3::Junctions::X1;
	use polkadot_xcm::v3::MultiLocation;
	assert_ok!(AssetRegistry::set_location(
		dai,
		AssetLocation(MultiLocation::new(0, X1(GeneralIndex(dai.into()))))
	));
	/*
		assert_ok!(AssetRegistry::set_location(
		dai,
		AssetLocation(MultiLocation::new(
			0,
			cumulus_primitives_core::Junctions::X1(Arc::new([cumulus_primitives_core::Junction::GeneralIndex(dai.into());1]))
		))
	));
	*/

	Currencies::update_balance(
		RuntimeOrigin::root(),
		Omnipool::protocol_account(),
		hdx,
		(token_amount as i128) * 100,
	)
	.unwrap();
	Currencies::update_balance(
		RuntimeOrigin::root(),
		Omnipool::protocol_account(),
		dai,
		(token_amount as i128) * 100,
	)
	.unwrap();
	Currencies::update_balance(RuntimeOrigin::root(), caller.clone(), hdx, token_amount as i128).unwrap();
	Currencies::update_balance(RuntimeOrigin::root(), caller.clone(), dai, token_amount as i128).unwrap();
	let native_price = FixedU128::from_inner(1201500000000000);
	let stable_price = FixedU128::from_inner(45_000_000_000);

	let native_position_id = Omnipool::next_position_id();

	assert_ok!(Omnipool::add_token(
		RuntimeOrigin::root(),
		hdx,
		native_price,
		Permill::from_percent(10),
		caller.clone(),
	));

	let stable_position_id = Omnipool::next_position_id();

	assert_ok!(Omnipool::add_token(
		RuntimeOrigin::root(),
		dai,
		stable_price,
		Permill::from_percent(100),
		caller.clone(),
	));

	assert_ok!(Omnipool::sacrifice_position(
		RuntimeOrigin::signed(caller.clone()),
		native_position_id,
	));

	assert_ok!(Omnipool::sacrifice_position(
		RuntimeOrigin::signed(caller),
		stable_position_id,
	));

	assert_ok!(Referrals::set_reward_percentage(
		RawOrigin::Root.into(),
		0,
		Level::None,
		FeeDistribution::default(),
	));
	assert_ok!(Referrals::set_reward_percentage(
		RawOrigin::Root.into(),
		1,
		Level::None,
		FeeDistribution::default(),
	));

	assert_ok!(Omnipool::set_asset_tradable_state(
		RuntimeOrigin::root(),
		hdx,
		pallet_omnipool::types::Tradability::SELL | pallet_omnipool::types::Tradability::BUY
	));

	assert_ok!(Omnipool::set_asset_tradable_state(
		RuntimeOrigin::root(),
		dai,
		pallet_omnipool::types::Tradability::SELL | pallet_omnipool::types::Tradability::BUY
	));

	with_transaction::<Balance, DispatchError, _>(|| {
		let caller2: AccountId = frame_benchmarking::account("caller2", 0, 1);
		Currencies::update_balance(RuntimeOrigin::root(), caller2.clone(), hdx, token_amount as i128).unwrap();

		assert_ok!(Router::sell(
			RuntimeOrigin::signed(caller2.clone()),
			hdx,
			dai,
			amount_to_sell,
			0,
			vec![].try_into().unwrap(),
		));
		let received = Currencies::free_balance(dai, &caller2);
		TransactionOutcome::Rollback(Ok(received))
	})
	.unwrap()
}<|MERGE_RESOLUTION|>--- conflicted
+++ resolved
@@ -120,11 +120,7 @@
 	spec_name: create_runtime_str!("hydradx"),
 	impl_name: create_runtime_str!("hydradx"),
 	authoring_version: 1,
-<<<<<<< HEAD
-	spec_version: 318,
-=======
-	spec_version: 320,
->>>>>>> c16eeb7c
+	spec_version: 321,
 	impl_version: 0,
 	apis: RUNTIME_API_VERSIONS,
 	transaction_version: 1,
