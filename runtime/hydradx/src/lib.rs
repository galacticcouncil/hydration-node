--- conflicted
+++ resolved
@@ -114,11 +114,7 @@
 	spec_name: create_runtime_str!("hydradx"),
 	impl_name: create_runtime_str!("hydradx"),
 	authoring_version: 1,
-<<<<<<< HEAD
-	spec_version: 247,
-=======
-	spec_version: 254,
->>>>>>> a1e7e729
+	spec_version: 255,
 	impl_version: 0,
 	apis: RUNTIME_API_VERSIONS,
 	transaction_version: 1,
