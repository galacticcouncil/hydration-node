--- conflicted
+++ resolved
@@ -107,11 +107,7 @@
 	spec_name: create_runtime_str!("hydradx"),
 	impl_name: create_runtime_str!("hydradx"),
 	authoring_version: 1,
-<<<<<<< HEAD
-	spec_version: 207,
-=======
 	spec_version: 212,
->>>>>>> 7ac267b9
 	impl_version: 0,
 	apis: RUNTIME_API_VERSIONS,
 	transaction_version: 1,
@@ -190,11 +186,8 @@
 		EVM: pallet_evm = 90,
 		EVMChainId: pallet_evm_chain_id = 91,
 		Ethereum: pallet_ethereum = 92,
-<<<<<<< HEAD
-		DynamicEvmFee: pallet_dynamic_evm_fee = 93,
-=======
 		EVMAccounts: pallet_evm_accounts = 93,
->>>>>>> 7ac267b9
+		DynamicEvmFee: pallet_dynamic_evm_fee = 94,
 
 		// Parachain
 		ParachainSystem: cumulus_pallet_parachain_system exclude_parts { Config } = 103,
@@ -736,11 +729,8 @@
 			orml_list_benchmark!(list, extra, pallet_omnipool, benchmarking::omnipool);
 			orml_list_benchmark!(list, extra, pallet_route_executor, benchmarking::route_executor);
 			orml_list_benchmark!(list, extra, pallet_dca, benchmarking::dca);
-<<<<<<< HEAD
+			orml_list_benchmark!(list, extra, pallet_xyk, benchmarking::xyk);
 			orml_list_benchmark!(list, extra, pallet_dynamic_evm_fee, benchmarking::dynamic_evm_fee);
-=======
-			orml_list_benchmark!(list, extra, pallet_xyk, benchmarking::xyk);
->>>>>>> 7ac267b9
 
 			let storage_info = AllPalletsWithSystem::storage_info();
 
@@ -822,11 +812,8 @@
 			orml_add_benchmark!(params, batches, pallet_omnipool, benchmarking::omnipool);
 			orml_add_benchmark!(params, batches, pallet_route_executor, benchmarking::route_executor);
 			orml_add_benchmark!(params, batches, pallet_dca, benchmarking::dca);
-<<<<<<< HEAD
+			orml_add_benchmark!(params, batches, pallet_xyk, benchmarking::xyk);
 			orml_add_benchmark!(params, batches, pallet_dynamic_evm_fee, benchmarking::dynamic_evm_fee);
-=======
-			orml_add_benchmark!(params, batches, pallet_xyk, benchmarking::xyk);
->>>>>>> 7ac267b9
 
 			if batches.is_empty() { return Err("Benchmark not found for this pallet.".into()) }
 			Ok(batches)
