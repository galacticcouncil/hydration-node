--- conflicted
+++ resolved
@@ -187,11 +187,8 @@
 		OTC: pallet_otc = 64,
 		CircuitBreaker: pallet_circuit_breaker = 65,
 		Router: pallet_route_executor = 67,
-<<<<<<< HEAD
+		DynamicFees: pallet_dynamic_fees = 68,
 		Staking: pallet_staking = 69,
-=======
-		DynamicFees: pallet_dynamic_fees = 68,
->>>>>>> e9523156
 
 		// ORML related modules
 		Tokens: orml_tokens = 77,
