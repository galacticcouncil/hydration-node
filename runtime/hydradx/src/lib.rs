// This file is part of HydraDX-node.

// Copyright (C) 2020-2023  Intergalactic, Limited (GIB).
// SPDX-License-Identifier: Apache-2.0

// Licensed under the Apache License, Version 2.0 (the "License");
// you may not use this file except in compliance with the License.
// You may obtain a copy of the License at
//
//     http://www.apache.org/licenses/LICENSE-2.0
//
// Unless required by applicable law or agreed to in writing, software
// distributed under the License is distributed on an "AS IS" BASIS,
// WITHOUT WARRANTIES OR CONDITIONS OF ANY KIND, either express or implied.
// See the License for the specific language governing permissions and
// limitations under the License.

#![cfg_attr(not(feature = "std"), no_std)]
// `construct_runtime!` does a lot of recursion and requires us to increase the limit to 256.
#![recursion_limit = "512"]
#![allow(clippy::match_like_matches_macro)]
#![allow(clippy::items_after_test_module)]

// Make the WASM binary available.
#[cfg(feature = "std")]
include!(concat!(env!("OUT_DIR"), "/wasm_binary.rs"));

#[cfg(test)]
mod tests;

mod benchmarking;
mod migration;
pub mod weights;

mod assets;
pub mod evm;
pub mod governance;
mod system;
pub mod types;
pub mod xcm;

pub use assets::*;
pub use governance::origins::pallet_custom_origins;
pub use governance::*;
use pallet_asset_registry::AssetType;
use pallet_currencies_rpc_runtime_api::AccountData;
pub use system::*;
pub use xcm::*;

use codec::{Decode, Encode};
use hydradx_traits::evm::InspectEvmAccounts;
use sp_core::{ConstU128, Get, H160, H256, U256};
use sp_genesis_builder::PresetId;
use sp_runtime::{
	create_runtime_str, generic, impl_opaque_keys,
	traits::{
		AccountIdConversion, BlakeTwo256, Block as BlockT, DispatchInfoOf, Dispatchable, PostDispatchInfoOf,
		UniqueSaturatedInto,
	},
	transaction_validity::{TransactionValidity, TransactionValidityError},
	Permill,
};

use sp_std::{convert::From, prelude::*};
#[cfg(feature = "std")]
use sp_version::NativeVersion;
use sp_version::RuntimeVersion;
// A few exports that help ease life for downstream crates.
use frame_support::{construct_runtime, pallet_prelude::Hooks, weights::Weight};
pub use hex_literal::hex;
use orml_traits::MultiCurrency;
/// Import HydraDX pallets
pub use pallet_claims;
use pallet_ethereum::{Transaction as EthereumTransaction, TransactionStatus};
use pallet_evm::{Account as EVMAccount, FeeCalculator, GasWeightMapping, Runner};
pub use pallet_genesis_history::Chain;
pub use primitives::{
	AccountId, Amount, AssetId, Balance, BlockNumber, CollectionId, Hash, Index, ItemId, Price, Signature,
};
use sp_api::impl_runtime_apis;
pub use sp_consensus_aura::sr25519::AuthorityId as AuraId;

/// Opaque types. These are used by the CLI to instantiate machinery that don't need to know
/// the specifics of the runtime. They can then be made to be agnostic over specific formats
/// of data like extrinsics, allowing for them to continue syncing the network through upgrades
/// to even the core data structures.
pub mod opaque {
	use super::*;
	use sp_runtime::{
		generic,
		traits::{BlakeTwo256, Hash as HashT},
	};

	pub use sp_runtime::OpaqueExtrinsic as UncheckedExtrinsic;

	/// Opaque block header type.
	pub type Header = generic::Header<BlockNumber, BlakeTwo256>;
	/// Opaque block type.
	pub type Block = generic::Block<Header, UncheckedExtrinsic>;
	/// Opaque block identifier type.
	pub type BlockId = generic::BlockId<Block>;
	/// Opaque block hash type.
	pub type Hash = <BlakeTwo256 as HashT>::Output;
	impl_opaque_keys! {
		pub struct SessionKeys {
			pub aura: Aura,
		}
	}
}

#[sp_version::runtime_version]
pub const VERSION: RuntimeVersion = RuntimeVersion {
	spec_name: create_runtime_str!("hydradx"),
	impl_name: create_runtime_str!("hydradx"),
	authoring_version: 1,
<<<<<<< HEAD
	spec_version: 284,
=======
	spec_version: 285,
>>>>>>> 47e2b7f1
	impl_version: 0,
	apis: RUNTIME_API_VERSIONS,
	transaction_version: 1,
	state_version: 1,
};

/// The version information used to identify this runtime when compiled natively.
#[cfg(feature = "std")]
pub fn native_version() -> NativeVersion {
	NativeVersion {
		runtime_version: VERSION,
		can_author_with: Default::default(),
	}
}

pub fn get_all_module_accounts() -> Vec<AccountId> {
	vec![
		TreasuryPalletId::get().into_account_truncating(),
		VestingPalletId::get().into_account_truncating(),
		ReferralsPalletId::get().into_account_truncating(),
		BondsPalletId::get().into_account_truncating(),
	]
}

// Create the runtime by composing the FRAME pallets that were previously configured.
construct_runtime!(
	pub enum Runtime
	{
		System: frame_system exclude_parts { Origin } = 1,
		Timestamp: pallet_timestamp = 3,
		//NOTE: 5 - is used by Scheduler which must be after cumulus_pallet_parachain_system
		Balances: pallet_balances = 7,
		TransactionPayment: pallet_transaction_payment exclude_parts { Config } = 9,
		// due to multi payment pallet prices, this needs to be initialized at the very beginning
		MultiTransactionPayment: pallet_transaction_multi_payment = 203,
		Treasury: pallet_treasury = 11,
		Utility: pallet_utility = 13,
		Preimage: pallet_preimage = 15,
		Identity: pallet_identity = 17,
		Democracy: pallet_democracy exclude_parts { Config } = 19,
		Elections: pallet_elections_phragmen = 21,
		Council: pallet_collective::<Instance1> = 23,
		TechnicalCommittee: pallet_collective::<Instance2> = 25,
		Tips: pallet_tips = 27,
		Proxy: pallet_proxy = 29,
		Multisig: pallet_multisig = 31,
		Uniques: pallet_uniques = 32,
		StateTrieMigration: pallet_state_trie_migration = 35,

		// OpenGov
		ConvictionVoting: pallet_conviction_voting = 36,
		Referenda: pallet_referenda = 37,
		Origins: pallet_custom_origins = 38,
		Whitelist: pallet_whitelist = 39,
		Dispatcher: pallet_dispatcher = 40,

		// HydraDX related modules
		AssetRegistry: pallet_asset_registry = 51,
		Claims: pallet_claims = 53,
		GenesisHistory: pallet_genesis_history = 55,
		CollatorRewards: pallet_collator_rewards = 57,
		Omnipool: pallet_omnipool = 59,
		TransactionPause: pallet_transaction_pause = 60,
		Duster: pallet_duster = 61,
		OmnipoolWarehouseLM: warehouse_liquidity_mining::<Instance1> = 62,
		OmnipoolLiquidityMining: pallet_omnipool_liquidity_mining = 63,
		OTC: pallet_otc = 64,
		CircuitBreaker: pallet_circuit_breaker = 65,

		Router: pallet_route_executor = 67,
		DynamicFees: pallet_dynamic_fees = 68,
		Staking: pallet_staking = 69,
		Stableswap: pallet_stableswap = 70,
		Bonds: pallet_bonds = 71,
		OtcSettlements: pallet_otc_settlements = 72,
		LBP: pallet_lbp = 73,
		XYK: pallet_xyk = 74,
		Referrals: pallet_referrals = 75,
		Liquidation: pallet_liquidation = 76,

		// ORML related modules
		Tokens: orml_tokens = 77,
		Currencies: pallet_currencies = 79,
		Vesting: orml_vesting = 81,

		// Frontier and EVM pallets
		EVM: pallet_evm = 90,
		EVMChainId: pallet_evm_chain_id = 91,
		Ethereum: pallet_ethereum = 92,
		EVMAccounts: pallet_evm_accounts = 93,
		DynamicEvmFee: pallet_dynamic_evm_fee = 94,

		XYKLiquidityMining: pallet_xyk_liquidity_mining = 95,
		XYKWarehouseLM: warehouse_liquidity_mining::<Instance2> = 96,

		RelayChainInfo: pallet_relaychain_info = 201,
		//NOTE: DCA pallet should be declared before ParachainSystem pallet,
		//otherwise there is no data about relay chain parent hash
		DCA: pallet_dca = 66,
		//NOTE: Scheduler must be before ParachainSystem otherwise RelayChainBlockNumberProvider
		//will return 0 as current block number when used with Scheduler(democracy).
		Scheduler: pallet_scheduler = 5,

		// Parachain
		ParachainSystem: cumulus_pallet_parachain_system exclude_parts { Config } = 103,
		ParachainInfo: staging_parachain_info = 105,

		PolkadotXcm: pallet_xcm = 107,
		CumulusXcm: cumulus_pallet_xcm = 109,
		XcmpQueue: cumulus_pallet_xcmp_queue exclude_parts { Call } = 111,
		// 113 was used by DmpQueue which is now replaced by MessageQueue
		MessageQueue: pallet_message_queue = 114,

		// ORML XCM
		OrmlXcm: orml_xcm = 135,
		XTokens: orml_xtokens = 137,
		UnknownTokens: orml_unknown_tokens = 139,

		// Collator support
		Authorship: pallet_authorship = 161,
		CollatorSelection: pallet_collator_selection = 163,
		Session: pallet_session = 165,
		Aura: pallet_aura = 167,
		AuraExt: cumulus_pallet_aura_ext = 169,

		// Warehouse - let's allocate indices 100+ for warehouse pallets
		EmaOracle: pallet_ema_oracle = 202,
		Broadcast: pallet_broadcast = 204,
	}
);

/// The address format for describing accounts.
pub type Address = AccountId;
/// Block header type as expected by this runtime.
pub type Header = generic::Header<BlockNumber, BlakeTwo256>;
/// Block type as expected by this runtime.
pub type Block = generic::Block<Header, UncheckedExtrinsic>;
/// A Block signed with a Justification
pub type SignedBlock = generic::SignedBlock<Block>;
/// BlockId type as expected by this runtime.
pub type BlockId = generic::BlockId<Block>;
/// The SignedExtension to the basic transaction logic.
pub type SignedExtra = (
	frame_system::CheckNonZeroSender<Runtime>,
	frame_system::CheckSpecVersion<Runtime>,
	frame_system::CheckTxVersion<Runtime>,
	frame_system::CheckGenesis<Runtime>,
	frame_system::CheckEra<Runtime>,
	frame_system::CheckNonce<Runtime>,
	frame_system::CheckWeight<Runtime>,
	pallet_transaction_payment::ChargeTransactionPayment<Runtime>,
	pallet_claims::ValidateClaim<Runtime>,
	frame_metadata_hash_extension::CheckMetadataHash<Runtime>,
);
/// Unchecked extrinsic type as expected by this runtime.
pub type UncheckedExtrinsic = fp_self_contained::UncheckedExtrinsic<Address, RuntimeCall, Signature, SignedExtra>;

/// Extrinsic type that has already been checked.
pub type CheckedExtrinsic = fp_self_contained::CheckedExtrinsic<AccountId, RuntimeCall, SignedExtra, H160>;
/// Executive: handles dispatch to the various modules.
pub type Executive = frame_executive::Executive<
	Runtime,
	Block,
	frame_system::ChainContext<Runtime>,
	Runtime,
	AllPalletsWithSystem,
	migration::Migrations,
>;

impl<C> frame_system::offchain::SendTransactionTypes<C> for Runtime
where
	RuntimeCall: From<C>,
{
	type OverarchingCall = RuntimeCall;
	type Extrinsic = UncheckedExtrinsic;
}

#[cfg(feature = "runtime-benchmarks")]
mod benches {
	frame_support::parameter_types! {
		pub const BenchmarkMaxBalance: crate::Balance = crate::Balance::MAX;
	}
	frame_benchmarking::define_benchmarks!(
		[pallet_lbp, LBP]
		[pallet_asset_registry, AssetRegistry]
		[pallet_transaction_pause, TransactionPause]
		[pallet_ema_oracle, EmaOracle]
		[pallet_circuit_breaker, CircuitBreaker]
		[pallet_bonds, Bonds]
		[pallet_stableswap, Stableswap]
		[pallet_claims, Claims]
		[pallet_staking, Staking]
		[pallet_referrals, Referrals]
		[pallet_evm_accounts, EVMAccounts]
		[pallet_otc, OTC]
		[pallet_otc_settlements, OtcSettlements]
		[pallet_liquidation, Liquidation]
		[pallet_state_trie_migration, StateTrieMigration]
		[frame_system, SystemBench::<Runtime>]
		[pallet_balances, Balances]
		[pallet_timestamp, Timestamp]
		[pallet_democracy, Democracy]
		[pallet_elections_phragmen, Elections]
		[pallet_treasury, Treasury]
		[pallet_scheduler, Scheduler]
		[pallet_utility, Utility]
		[pallet_tips, Tips]
		[pallet_identity, Identity]
		[pallet_collective_council, Council]
		[pallet_collective_technical_committee, TechnicalCommittee]
		[cumulus_pallet_xcmp_queue, XcmpQueue]
		[pallet_message_queue, MessageQueue]
		[pallet_preimage, Preimage]
		[pallet_multisig, Multisig]
		[pallet_proxy, Proxy]
		[cumulus_pallet_parachain_system, ParachainSystem]
		[pallet_collator_selection, CollatorSelection]
		[pallet_xcm, PalletXcmExtrinsiscsBenchmark::<Runtime>]
		[pallet_conviction_voting, ConvictionVoting]
		[pallet_referenda, Referenda]
		[pallet_whitelist, Whitelist]
		[pallet_dispatcher, Dispatcher]
	);
}

struct CheckInherents;

#[allow(deprecated)]
#[allow(dead_code)]
// There is some controversy around this deprecation. We can keep it as it is for now.
// See issue: https://github.com/paritytech/polkadot-sdk/issues/2841
impl cumulus_pallet_parachain_system::CheckInherents<Block> for CheckInherents {
	fn check_inherents(
		block: &Block,
		relay_state_proof: &cumulus_pallet_parachain_system::RelayChainStateProof,
	) -> sp_inherents::CheckInherentsResult {
		let relay_chain_slot = relay_state_proof
			.read_slot()
			.expect("Could not read the relay chain slot from the proof");

		let inherent_data = cumulus_primitives_timestamp::InherentDataProvider::from_relay_chain_slot_and_duration(
			relay_chain_slot,
			sp_std::time::Duration::from_secs(6),
		)
		.create_inherent_data()
		.expect("Could not create the timestamp inherent data");

		inherent_data.check_extrinsics(block)
	}
}

cumulus_pallet_parachain_system::register_validate_block! {
	Runtime = Runtime,
	BlockExecutor = cumulus_pallet_aura_ext::BlockExecutor::<Runtime, Executive>,
	CheckInherents = CheckInherents,
}

impl fp_self_contained::SelfContainedCall for RuntimeCall {
	type SignedInfo = H160;

	fn is_self_contained(&self) -> bool {
		match self {
			RuntimeCall::Ethereum(call) => call.is_self_contained(),
			_ => false,
		}
	}

	fn check_self_contained(&self) -> Option<Result<Self::SignedInfo, TransactionValidityError>> {
		match self {
			RuntimeCall::Ethereum(call) => call.check_self_contained(),
			_ => None,
		}
	}

	fn validate_self_contained(
		&self,
		info: &Self::SignedInfo,
		dispatch_info: &DispatchInfoOf<RuntimeCall>,
		len: usize,
	) -> Option<TransactionValidity> {
		match self {
			RuntimeCall::Ethereum(call) => call.validate_self_contained(info, dispatch_info, len),
			_ => None,
		}
	}

	fn pre_dispatch_self_contained(
		&self,
		info: &Self::SignedInfo,
		dispatch_info: &DispatchInfoOf<RuntimeCall>,
		len: usize,
	) -> Option<Result<(), TransactionValidityError>> {
		match self {
			RuntimeCall::Ethereum(call) => call.pre_dispatch_self_contained(info, dispatch_info, len),
			_ => None,
		}
	}

	fn apply_self_contained(
		self,
		info: Self::SignedInfo,
	) -> Option<sp_runtime::DispatchResultWithInfo<PostDispatchInfoOf<Self>>> {
		match self {
			call @ RuntimeCall::Ethereum(pallet_ethereum::Call::transact { .. }) => Some(call.dispatch(
				RuntimeOrigin::from(pallet_ethereum::RawOrigin::EthereumTransaction(info)),
			)),
			_ => None,
		}
	}
}

pub struct TransactionConverter;

impl fp_rpc::ConvertTransaction<UncheckedExtrinsic> for TransactionConverter {
	fn convert_transaction(&self, transaction: pallet_ethereum::Transaction) -> UncheckedExtrinsic {
		UncheckedExtrinsic::new_unsigned(pallet_ethereum::Call::<Runtime>::transact { transaction }.into())
	}
}

impl fp_rpc::ConvertTransaction<sp_runtime::OpaqueExtrinsic> for TransactionConverter {
	fn convert_transaction(&self, transaction: pallet_ethereum::Transaction) -> sp_runtime::OpaqueExtrinsic {
		let extrinsic =
			UncheckedExtrinsic::new_unsigned(pallet_ethereum::Call::<Runtime>::transact { transaction }.into());
		let encoded = extrinsic.encode();
		sp_runtime::OpaqueExtrinsic::decode(&mut &encoded[..]).expect("Encoded extrinsic is always valid")
	}
}

use frame_support::{
	genesis_builder_helper::{build_state, get_preset},
	sp_runtime::{
		traits::Convert, transaction_validity::TransactionSource, ApplyExtrinsicResult, ExtrinsicInclusionMode,
		FixedPointNumber,
	},
	weights::WeightToFee as _,
};
use polkadot_xcm::{IntoVersion, VersionedAssetId, VersionedAssets, VersionedLocation, VersionedXcm};
use primitives::constants::chain::CORE_ASSET_ID;
use sp_core::OpaqueMetadata;
use xcm_runtime_apis::{
	dry_run::{CallDryRunEffects, Error as XcmDryRunApiError, XcmDryRunEffects},
	fees::Error as XcmPaymentApiError,
};

impl_runtime_apis! {
	impl sp_api::Core<Block> for Runtime {
		fn version() -> RuntimeVersion {
			VERSION
		}

		fn execute_block(block: Block) {
			Executive::execute_block(block)
		}

		fn initialize_block(header: &<Block as BlockT>::Header) -> ExtrinsicInclusionMode {
			Executive::initialize_block(header)
		}
	}

	impl sp_api::Metadata<Block> for Runtime {
		fn metadata() -> OpaqueMetadata {
			OpaqueMetadata::new(Runtime::metadata().into())
		}

		fn metadata_at_version(version: u32) -> Option<OpaqueMetadata> {
			Runtime::metadata_at_version(version)
		}

		fn metadata_versions() -> sp_std::vec::Vec<u32> {
			Runtime::metadata_versions()
		}
	}

	impl sp_block_builder::BlockBuilder<Block> for Runtime {
		fn apply_extrinsic(extrinsic: <Block as BlockT>::Extrinsic) -> ApplyExtrinsicResult {
			Executive::apply_extrinsic(extrinsic)
		}

		fn finalize_block() -> <Block as BlockT>::Header {
			Executive::finalize_block()
		}

		fn inherent_extrinsics(data: sp_inherents::InherentData) -> Vec<<Block as BlockT>::Extrinsic> {
			data.create_extrinsics()
		}

		fn check_inherents(
			block: Block,
			data: sp_inherents::InherentData,
		) -> sp_inherents::CheckInherentsResult {
			data.check_extrinsics(&block)
		}
	}

	impl sp_transaction_pool::runtime_api::TaggedTransactionQueue<Block> for Runtime {
		fn validate_transaction(
			source: TransactionSource,
			tx: <Block as BlockT>::Extrinsic,
			block_hash: <Block as BlockT>::Hash,
		) -> TransactionValidity {
			Executive::validate_transaction(source, tx, block_hash)
		}
	}

	impl sp_offchain::OffchainWorkerApi<Block> for Runtime {
		fn offchain_worker(header: &<Block as BlockT>::Header) {
			Executive::offchain_worker(header)
		}
	}

	impl sp_session::SessionKeys<Block> for Runtime {
		fn decode_session_keys(
			encoded: Vec<u8>,
		) -> Option<Vec<(Vec<u8>, sp_core::crypto::KeyTypeId)>> {
			opaque::SessionKeys::decode_into_raw_public_keys(&encoded)
		}

		fn generate_session_keys(seed: Option<Vec<u8>>) -> Vec<u8> {
			opaque::SessionKeys::generate(seed)
		}
	}

	impl sp_consensus_aura::AuraApi<Block, AuraId> for Runtime {
		fn slot_duration() -> sp_consensus_aura::SlotDuration {
			sp_consensus_aura::SlotDuration::from_millis(Aura::slot_duration())
		}

		fn authorities() -> Vec<AuraId> {
			pallet_aura::Authorities::<Runtime>::get().into_inner()
		}
	}

	impl cumulus_primitives_core::CollectCollationInfo<Block> for Runtime {
		fn collect_collation_info(header: &<Block as BlockT>::Header) -> cumulus_primitives_core::CollationInfo {
			ParachainSystem::collect_collation_info(header)
		}
	}

	#[cfg(feature = "try-runtime")]
	impl frame_try_runtime::TryRuntime<Block> for Runtime {
		fn on_runtime_upgrade(checks: frame_try_runtime::UpgradeCheckSelect) -> (Weight, Weight) {
			log::info!("try-runtime::on_runtime_upgrade.");
			let weight = Executive::try_runtime_upgrade(checks).unwrap();
			(weight, BlockWeights::get().max_block)
		}

		fn execute_block(
			block: Block,
			state_root_check: bool,
			signature_check: bool,
			select: frame_try_runtime::TryStateSelect,
		) -> Weight {
			Executive::try_execute_block(block, state_root_check, signature_check, select).unwrap()
		}
	}

	impl pallet_currencies_rpc_runtime_api::CurrenciesApi<
		Block,
		AssetId,
		AccountId,
		Balance,
	> for Runtime {
		fn account(asset_id: AssetId, who: AccountId) -> AccountData<Balance> {
			if asset_id == NativeAssetId::get() {
				let data = System::account(&who).data;
				AccountData {
					free: data.free,
					reserved: data.reserved,
					frozen: data.frozen,
				}
			} else if matches!(AssetRegistry::asset_type(asset_id), Some(AssetKind::Erc20)) {
				AccountData {
					free: Self::free_balance(asset_id, who),
					..Default::default()
				}
			} else {
				let data = Tokens::accounts(who, asset_id);
				AccountData {
					free: data.free,
					reserved: data.reserved,
					frozen: data.frozen,
				}
			}
		}

		fn accounts(who: AccountId) -> Vec<(AssetId, AccountData<Balance>)> {
			let mut result = Vec::new();

			let balance = System::account(&who).data;
			result.push((
				NativeAssetId::get(),
				AccountData {
					free: balance.free,
					reserved: balance.reserved,
					frozen: balance.frozen,
				}
			));

			result.extend(
				orml_tokens::Accounts::<Runtime>::iter_prefix(&who)
					.map(|(asset_id, data)| (
						asset_id,
						AccountData {
							free: data.free,
							reserved: data.reserved,
							frozen: data.frozen,
						}
					))
			);

			result.extend(
				pallet_asset_registry::Assets::<Runtime>::iter()
					.filter(|(_, info)| info.asset_type == AssetType::Erc20)
					.filter_map(|(asset_id, _)| {
						let free = Self::free_balance(asset_id, who.clone());
						if free > 0 {
							Some((
								asset_id,
								AccountData {
									free,
									..Default::default()
								}
							))
						} else {
							None
						}
					})
			);

			result
		}

		fn free_balance(asset_id: AssetId, who: AccountId) -> Balance {
			Currencies::free_balance(asset_id, &who)
		}
	}

	impl frame_system_rpc_runtime_api::AccountNonceApi<Block, AccountId, Index> for Runtime {
		fn account_nonce(account: AccountId) -> Index {
			System::account_nonce(account)
		}
	}

	impl pallet_transaction_payment_rpc_runtime_api::TransactionPaymentApi<Block, Balance> for Runtime {
		fn query_info(
			uxt: <Block as BlockT>::Extrinsic,
			len: u32,
		) -> pallet_transaction_payment_rpc_runtime_api::RuntimeDispatchInfo<Balance> {
			TransactionPayment::query_info(uxt, len)
		}

		fn query_fee_details(
			uxt: <Block as BlockT>::Extrinsic,
			len: u32,
		) -> pallet_transaction_payment_rpc_runtime_api::FeeDetails<Balance> {
			TransactionPayment::query_fee_details(uxt, len)
		}

		fn query_weight_to_fee(weight: Weight) -> Balance {
			TransactionPayment::weight_to_fee(weight)
		}
		fn query_length_to_fee(length: u32) -> Balance {
			TransactionPayment::length_to_fee(length)
		}
	}

	// Frontier RPC support
	impl fp_rpc::EthereumRuntimeRPCApi<Block> for Runtime {
		fn chain_id() -> u64 {
			<Runtime as pallet_evm::Config>::ChainId::get()
		}

		fn account_basic(address: H160) -> EVMAccount {
			let (account, _) = EVM::account_basic(&address);
			account
		}

		fn gas_price() -> U256 {
			let (gas_price, _) = <Runtime as pallet_evm::Config>::FeeCalculator::min_gas_price();
			gas_price
		}

		fn account_code_at(address: H160) -> Vec<u8> {
			pallet_evm::AccountCodes::<Runtime>::get(address)
		}

		fn author() -> H160 {
			<pallet_evm::Pallet<Runtime>>::find_author()
		}

		fn storage_at(address: H160, index: U256) -> H256 {
			let mut tmp = [0u8; 32];
			index.to_big_endian(&mut tmp);
			pallet_evm::AccountStorages::<Runtime>::get(address, H256::from_slice(&tmp[..]))
		}

		fn call(
			from: H160,
			to: H160,
			data: Vec<u8>,
			value: U256,
			gas_limit: U256,
			max_fee_per_gas: Option<U256>,
			max_priority_fee_per_gas: Option<U256>,
			nonce: Option<U256>,
			estimate: bool,
			access_list: Option<Vec<(H160, Vec<H256>)>>,
		) -> Result<pallet_evm::CallInfo, sp_runtime::DispatchError> {
			let mut config = <Runtime as pallet_evm::Config>::config().clone();
			config.estimate = estimate;

			let is_transactional = false;
			let validate = true;

			// Estimated encoded transaction size must be based on the heaviest transaction
			// type (EIP1559Transaction) to be compatible with all transaction types.
			let mut estimated_transaction_len = data.len() +
				// pallet ethereum index: 1
				// transact call index: 1
				// Transaction enum variant: 1
				// chain_id 8 bytes
				// nonce: 32
				// max_priority_fee_per_gas: 32
				// max_fee_per_gas: 32
				// gas_limit: 32
				// action: 21 (enum varianrt + call address)
				// value: 32
				// access_list: 1 (empty vec size)
				// 65 bytes signature
				258;

			if access_list.is_some() {
				estimated_transaction_len += access_list.encoded_size();
			}

			let gas_limit = gas_limit.min(u64::MAX.into()).low_u64();
			let without_base_extrinsic_weight = true;

			let (weight_limit, proof_size_base_cost) =
						match <Runtime as pallet_evm::Config>::GasWeightMapping::gas_to_weight(
							gas_limit,
							without_base_extrinsic_weight
						) {
							weight_limit if weight_limit.proof_size() > 0 => {
								(Some(weight_limit), Some(estimated_transaction_len as u64))
							}
							_ => (None, None),
						};

			// don't allow calling EVM RPC or Runtime API from a bound address
			if !estimate && EVMAccounts::bound_account_id(from).is_some() {
				return Err(pallet_evm_accounts::Error::<Runtime>::BoundAddressCannotBeUsed.into())
			};

			<Runtime as pallet_evm::Config>::Runner::call(
				from,
				to,
				data,
				value,
				gas_limit.unique_saturated_into(),
				max_fee_per_gas,
				max_priority_fee_per_gas,
				nonce,
				access_list.unwrap_or_default(),
				is_transactional,
				validate,
				weight_limit,
				proof_size_base_cost,
				&config,
			)
			.map_err(|err| err.error.into())
		}

		fn create(
			from: H160,
			data: Vec<u8>,
			value: U256,
			gas_limit: U256,
			max_fee_per_gas: Option<U256>,
			max_priority_fee_per_gas: Option<U256>,
			nonce: Option<U256>,
			estimate: bool,
			access_list: Option<Vec<(H160, Vec<H256>)>>,
		) -> Result<pallet_evm::CreateInfo, sp_runtime::DispatchError> {
			let config = if estimate {
				let mut config = <Runtime as pallet_evm::Config>::config().clone();
				config.estimate = true;
				Some(config)
			} else {
				None
			};

			let is_transactional = false;
			let validate = true;

			// Reused approach from Moonbeam since Frontier implementation doesn't support this
			let mut estimated_transaction_len = data.len() +
				// to: 20
				// from: 20
				// value: 32
				// gas_limit: 32
				// nonce: 32
				// 1 byte transaction action variant
				// chain id 8 bytes
				// 65 bytes signature
				210;
			if max_fee_per_gas.is_some() {
				estimated_transaction_len += 32;
			}
			if max_priority_fee_per_gas.is_some() {
				estimated_transaction_len += 32;
			}
			if access_list.is_some() {
				estimated_transaction_len += access_list.encoded_size();
			}

			let gas_limit = gas_limit.min(u64::MAX.into()).low_u64();
			let without_base_extrinsic_weight = true;

			let (weight_limit, proof_size_base_cost) =
				match <Runtime as pallet_evm::Config>::GasWeightMapping::gas_to_weight(
					gas_limit,
					without_base_extrinsic_weight
				) {
					weight_limit if weight_limit.proof_size() > 0 => {
						(Some(weight_limit), Some(estimated_transaction_len as u64))
					}
					_ => (None, None),
				};

			// don't allow calling EVM RPC or Runtime API from a bound address
			if !estimate && EVMAccounts::bound_account_id(from).is_some() {
				return Err(pallet_evm_accounts::Error::<Runtime>::BoundAddressCannotBeUsed.into())
			};

			// the address needs to have a permission to deploy smart contract
			if !EVMAccounts::can_deploy_contracts(from) {
				return Err(pallet_evm_accounts::Error::<Runtime>::AddressNotWhitelisted.into())
			};

			#[allow(clippy::or_fun_call)] // suggestion not helpful here
			<Runtime as pallet_evm::Config>::Runner::create(
				from,
				data,
				value,
				gas_limit.unique_saturated_into(),
				max_fee_per_gas,
				max_priority_fee_per_gas,
				nonce,
				Vec::new(),
				is_transactional,
				validate,
				weight_limit,
				proof_size_base_cost,
				config
					.as_ref()
					.unwrap_or(<Runtime as pallet_evm::Config>::config()),
				)
				.map_err(|err| err.error.into())
		}

		fn current_transaction_statuses() -> Option<Vec<TransactionStatus>> {
			pallet_ethereum::CurrentTransactionStatuses::<Runtime>::get()
		}

		fn current_block() -> Option<pallet_ethereum::Block> {
			pallet_ethereum::CurrentBlock::<Runtime>::get()
		}

		fn current_receipts() -> Option<Vec<pallet_ethereum::Receipt>> {
			pallet_ethereum::CurrentReceipts::<Runtime>::get()
		}

		fn current_all() -> (
			Option<pallet_ethereum::Block>,
			Option<Vec<pallet_ethereum::Receipt>>,
			Option<Vec<TransactionStatus>>,
		) {
			(
				pallet_ethereum::CurrentBlock::<Runtime>::get(),
				pallet_ethereum::CurrentReceipts::<Runtime>::get(),
				pallet_ethereum::CurrentTransactionStatuses::<Runtime>::get(),
			)
		}

		fn extrinsic_filter(xts: Vec<<Block as BlockT>::Extrinsic>) -> Vec<EthereumTransaction> {
			xts.into_iter()
				.filter_map(|xt| match xt.0.function {
					RuntimeCall::Ethereum(pallet_ethereum::Call::transact { transaction }) => Some(transaction),
					_ => None,
				})
				.collect::<Vec<EthereumTransaction>>()
		}

		fn elasticity() -> Option<Permill> {
			None
		}

		fn gas_limit_multiplier_support() {}

		fn pending_block(
			xts: Vec<<Block as BlockT>::Extrinsic>,
		) -> (Option<pallet_ethereum::Block>, Option<Vec<TransactionStatus>>) {
			for ext in xts.into_iter() {
				let _ = Executive::apply_extrinsic(ext);
			}

			Ethereum::on_finalize(System::block_number() + 1);

			(
				pallet_ethereum::CurrentBlock::<Runtime>::get(),
				pallet_ethereum::CurrentTransactionStatuses::<Runtime>::get()
			)
		}

		fn initialize_pending_block(header: &<Block as BlockT>::Header) {
			Executive::initialize_block(header);
		}
	}

	impl fp_rpc::ConvertTransactionRuntimeApi<Block> for Runtime {
		fn convert_transaction(transaction: EthereumTransaction) -> <Block as BlockT>::Extrinsic {
			UncheckedExtrinsic::new_unsigned(pallet_ethereum::Call::<Runtime>::transact { transaction }.into())
		}
	}

	impl pallet_evm_accounts_rpc_runtime_api::EvmAccountsApi<Block, AccountId, H160> for Runtime {
		fn evm_address(account_id: AccountId) -> H160 {
			EVMAccounts::evm_address(&account_id)
		}
		fn bound_account_id(evm_address: H160) -> Option<AccountId> {
			EVMAccounts::bound_account_id(evm_address)
		}
		fn account_id(evm_address: H160) -> AccountId {
			EVMAccounts::account_id(evm_address)
		}
	}

	impl xcm_runtime_apis::fees::XcmPaymentApi<Block> for Runtime {
		fn query_acceptable_payment_assets(xcm_version: polkadot_xcm::Version) -> Result<Vec<VersionedAssetId>, XcmPaymentApiError> {
			if !matches!(xcm_version, 3 | 4) {
				return Err(XcmPaymentApiError::UnhandledXcmVersion);
			}

			let mut asset_locations = vec![
		AssetLocation(polkadot_xcm::v3::MultiLocation {
				parents: 1,
				interior: [
					polkadot_xcm::v3::Junction::Parachain(ParachainInfo::get().into()),
					polkadot_xcm::v3::Junction::GeneralIndex(CORE_ASSET_ID.into()),
				]
				.into(),
			}),
			AssetLocation(polkadot_xcm::v3::MultiLocation {
				parents: 0,
				interior: [
					polkadot_xcm::v3::Junction::GeneralIndex(CORE_ASSET_ID.into()),
				]
				.into(),
			})];

			let mut asset_registry_locations: Vec<AssetLocation> = pallet_asset_registry::LocationAssets::<Runtime>::iter_keys().collect();
			asset_locations.append(&mut asset_registry_locations);

			let versioned_locations = asset_locations.iter().map(|loc| VersionedAssetId::V3(polkadot_xcm::v3::AssetId::Concrete(loc.0)));

			Ok(versioned_locations
				.filter_map(|asset| asset.into_version(xcm_version).ok())
				.collect())
		}

		fn query_weight_to_asset_fee(weight: Weight, asset: VersionedAssetId) -> Result<u128, XcmPaymentApiError> {
			let v4_xcm_asset_id = asset.into_version(4).map_err(|_| XcmPaymentApiError::VersionedConversionFailed)?;

			// get nested polkadot_xcm::AssetId type
			let xcm_asset_id: &polkadot_xcm::v4::AssetId = v4_xcm_asset_id.try_as().map_err(|_| XcmPaymentApiError::WeightNotComputable)?;

			let asset_id: AssetId = CurrencyIdConvert::convert(xcm_asset_id.clone().0).ok_or(XcmPaymentApiError::AssetNotFound)?;

			let price = MultiTransactionPayment::price(asset_id).ok_or(XcmPaymentApiError::WeightNotComputable)?;

			let fee = WeightToFee::weight_to_fee(&weight);

			let converted_fee = price.checked_mul_int(fee).ok_or(XcmPaymentApiError::WeightNotComputable)?;

			Ok(converted_fee)
		}

		fn query_xcm_weight(message: VersionedXcm<()>) -> Result<Weight, XcmPaymentApiError> {
			PolkadotXcm::query_xcm_weight(message)
		}

		fn query_delivery_fees(destination: VersionedLocation, message: VersionedXcm<()>) -> Result<VersionedAssets, XcmPaymentApiError> {
			PolkadotXcm::query_delivery_fees(destination, message)
		}
	}

	impl xcm_runtime_apis::dry_run::DryRunApi<Block, RuntimeCall, RuntimeEvent, OriginCaller> for Runtime {
		fn dry_run_call(origin: OriginCaller, call: RuntimeCall) -> Result<CallDryRunEffects<RuntimeEvent>, XcmDryRunApiError> {
			PolkadotXcm::dry_run_call::<Runtime, xcm::XcmRouter, OriginCaller, RuntimeCall>(origin, call)
		}

		fn dry_run_xcm(origin_location: VersionedLocation, xcm: VersionedXcm<RuntimeCall>) -> Result<XcmDryRunEffects<RuntimeEvent>, XcmDryRunApiError> {
			PolkadotXcm::dry_run_xcm::<Runtime, xcm::XcmRouter, RuntimeCall, xcm::XcmConfig>(origin_location, xcm)
		}
	}

	impl xcm_runtime_apis::conversions::LocationToAccountApi<Block, AccountId> for Runtime {
		fn convert_location(location: VersionedLocation) -> Result<
			AccountId,
			xcm_runtime_apis::conversions::Error
		> {
			xcm_runtime_apis::conversions::LocationToAccountHelper::<
				AccountId,
				xcm::LocationToAccountId,
			>::convert_location(location)
		}
	}

	#[cfg(feature = "runtime-benchmarks")]
	impl frame_benchmarking::Benchmark<Block> for Runtime {
		fn benchmark_metadata(extra: bool) -> (
			Vec<frame_benchmarking::BenchmarkList>,
			Vec<frame_support::traits::StorageInfo>,
		) {
			use frame_benchmarking::{Benchmarking, BenchmarkList};
			use frame_support::traits::StorageInfoTrait;
			use orml_benchmarking::list_benchmark as orml_list_benchmark;

			use frame_system_benchmarking::Pallet as SystemBench;
			use pallet_xcm::benchmarking::Pallet as PalletXcmExtrinsiscsBenchmark;

			let mut list = Vec::<BenchmarkList>::new();

			list_benchmarks!(list, extra);

			orml_list_benchmark!(list, extra, pallet_currencies, benchmarking::currencies);
			orml_list_benchmark!(list, extra, orml_tokens, benchmarking::tokens);
			orml_list_benchmark!(list, extra, orml_vesting, benchmarking::vesting);
			orml_list_benchmark!(list, extra, pallet_transaction_multi_payment, benchmarking::multi_payment);
			orml_list_benchmark!(list, extra, pallet_duster, benchmarking::duster);
			orml_list_benchmark!(list, extra, pallet_omnipool, benchmarking::omnipool);
			orml_list_benchmark!(list, extra, pallet_route_executor, benchmarking::route_executor);
			orml_list_benchmark!(list, extra, pallet_dca, benchmarking::dca);
			orml_list_benchmark!(list, extra, pallet_xyk, benchmarking::xyk);
			orml_list_benchmark!(list, extra, pallet_dynamic_evm_fee, benchmarking::dynamic_evm_fee);
			orml_list_benchmark!(list, extra, pallet_xyk_liquidity_mining, benchmarking::xyk_liquidity_mining);
			orml_list_benchmark!(list, extra, pallet_omnipool_liquidity_mining, benchmarking::omnipool_liquidity_mining);

			let storage_info = AllPalletsWithSystem::storage_info();

			(list, storage_info)
		}

		fn dispatch_benchmark(
			config: frame_benchmarking::BenchmarkConfig
		) -> Result<Vec<frame_benchmarking::BenchmarkBatch>, sp_runtime::RuntimeString> {
			use frame_benchmarking::{BenchmarkError, Benchmarking, BenchmarkBatch};
			use frame_support::traits::TrackedStorageKey;
			use orml_benchmarking::add_benchmark as orml_add_benchmark;
			use pallet_xcm::benchmarking::Pallet as PalletXcmExtrinsiscsBenchmark;
			use frame_system_benchmarking::Pallet as SystemBench;
			use cumulus_primitives_core::ParaId;
			use primitives::constants::chain::CORE_ASSET_ID;
			use sp_std::sync::Arc;

			impl frame_system_benchmarking::Config for Runtime {
				fn setup_set_code_requirements(code: &sp_std::vec::Vec<u8>) -> Result<(), BenchmarkError> {
					ParachainSystem::initialize_for_set_code_benchmark(code.len() as u32);
					Ok(())
				}

				fn verify_set_code() {
					System::assert_last_event(cumulus_pallet_parachain_system::Event::<Runtime>::ValidationFunctionStored.into());
				}
			}

			frame_support::parameter_types! {
				pub const RandomParaId: ParaId = ParaId::new(22_222_222);
				pub const ExistentialDeposit: u128 = 1_000_000_000_000;
				pub AssetLocation: Location = Location::new(0, cumulus_primitives_core::Junctions::X1(
					Arc::new([
						cumulus_primitives_core::Junction::GeneralIndex(CORE_ASSET_ID.into())
						])
				));
			}

			use polkadot_xcm::latest::prelude::{Location, AssetId, Fungible, Asset, Assets, Parent, ParentThen, Parachain};

			impl pallet_xcm::benchmarking::Config for Runtime {
				type DeliveryHelper = ();

				fn reachable_dest() -> Option<Location> {
					Some(Parent.into())
				}

				fn teleportable_asset_and_dest() -> Option<(Asset, Location)> {
					None
				}

				fn reserve_transferable_asset_and_dest() -> Option<(Asset, Location)> {
					ParachainSystem::open_outbound_hrmp_channel_for_benchmarks_or_tests(
								RandomParaId::get()
							);

					Some((
						Asset {
							fun: Fungible(ExistentialDeposit::get()),
							id: AssetId(AssetLocation::get())
						},
						ParentThen(Parachain(RandomParaId::get().into()).into()).into(),
					))
				}

				fn set_up_complex_asset_transfer() -> Option<(Assets, u32, Location, Box<dyn FnOnce()>)> {
					ParachainSystem::open_outbound_hrmp_channel_for_benchmarks_or_tests(
								RandomParaId::get()
							);

					let destination = ParentThen(Parachain(RandomParaId::get().into()).into()).into();

					let fee_asset: Asset = (
						   AssetLocation::get(),
						   ExistentialDeposit::get(),
					 ).into();

					let who = frame_benchmarking::whitelisted_caller();
					let balance = 10 * ExistentialDeposit::get();
					let _ = <Balances as frame_support::traits::Currency<_>>::make_free_balance_be(&who, balance );

					assert_eq!(Balances::free_balance(&who), balance);

					let transfer_asset: Asset = (
						   AssetLocation::get(),
						   ExistentialDeposit::get(),
					 ).into();

					let assets: Assets = vec![fee_asset.clone(), transfer_asset].into();

					let fee_index: u32 = 0;

					let verify: Box<dyn FnOnce()> = Box::new(move || {
						assert!(Balances::free_balance(&who) <= balance - ExistentialDeposit::get());
					});

					Some((assets, fee_index, destination, verify))
			   }

				fn get_asset() -> Asset {
					Asset {
						id: AssetId(Location::here()),
						fun: Fungible(ExistentialDeposit::get()),
					}
				}
			}

			use frame_support::traits::WhitelistedStorageKeys;
			let whitelist = AllPalletsWithSystem::whitelisted_storage_keys();

			let mut batches = Vec::<BenchmarkBatch>::new();
			let params = (&config, &whitelist);

			add_benchmarks!(params, batches);

			orml_add_benchmark!(params, batches, pallet_currencies, benchmarking::currencies);
			orml_add_benchmark!(params, batches, orml_tokens, benchmarking::tokens);
			orml_add_benchmark!(params, batches, orml_vesting, benchmarking::vesting);
			orml_add_benchmark!(params, batches, pallet_transaction_multi_payment, benchmarking::multi_payment);
			orml_add_benchmark!(params, batches, pallet_duster, benchmarking::duster);
			orml_add_benchmark!(params, batches, pallet_omnipool, benchmarking::omnipool);
			orml_add_benchmark!(params, batches, pallet_route_executor, benchmarking::route_executor);
			orml_add_benchmark!(params, batches, pallet_dca, benchmarking::dca);
			orml_add_benchmark!(params, batches, pallet_xyk, benchmarking::xyk);
			orml_add_benchmark!(params, batches, pallet_dynamic_evm_fee, benchmarking::dynamic_evm_fee);
			orml_add_benchmark!(params, batches, pallet_xyk_liquidity_mining, benchmarking::xyk_liquidity_mining);
			orml_add_benchmark!(params, batches, pallet_omnipool_liquidity_mining, benchmarking::omnipool_liquidity_mining);

			if batches.is_empty() { return Err("Benchmark not found for this pallet.".into()) }
			Ok(batches)
		}
	}

	impl sp_genesis_builder::GenesisBuilder<Block> for Runtime {
		fn build_state(config: Vec<u8>) -> sp_genesis_builder::Result {
			build_state::<RuntimeGenesisConfig>(config)
		}

		fn get_preset(id: &Option<PresetId>) -> Option<Vec<u8>> {
			get_preset::<RuntimeGenesisConfig>(id, |_| None)
		}

		fn preset_names() -> Vec<PresetId> {
			Default::default()
		}
	}
}<|MERGE_RESOLUTION|>--- conflicted
+++ resolved
@@ -113,11 +113,7 @@
 	spec_name: create_runtime_str!("hydradx"),
 	impl_name: create_runtime_str!("hydradx"),
 	authoring_version: 1,
-<<<<<<< HEAD
-	spec_version: 284,
-=======
-	spec_version: 285,
->>>>>>> 47e2b7f1
+	spec_version: 286,
 	impl_version: 0,
 	apis: RUNTIME_API_VERSIONS,
 	transaction_version: 1,
