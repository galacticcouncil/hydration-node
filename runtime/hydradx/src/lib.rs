// This file is part of HydraDX-node.

// Copyright (C) 2020-2023  Intergalactic, Limited (GIB).
// SPDX-License-Identifier: Apache-2.0

// Licensed under the Apache License, Version 2.0 (the "License");
// you may not use this file except in compliance with the License.
// You may obtain a copy of the License at
//
//     http://www.apache.org/licenses/LICENSE-2.0
//
// Unless required by applicable law or agreed to in writing, software
// distributed under the License is distributed on an "AS IS" BASIS,
// WITHOUT WARRANTIES OR CONDITIONS OF ANY KIND, either express or implied.
// See the License for the specific language governing permissions and
// limitations under the License.

#![cfg_attr(not(feature = "std"), no_std)]
// `construct_runtime!` does a lot of recursion and requires us to increase the limit to 256.
#![recursion_limit = "512"]
#![allow(clippy::match_like_matches_macro)]
#![allow(clippy::items_after_test_module)]

// Make the WASM binary available.
#[cfg(feature = "std")]
include!(concat!(env!("OUT_DIR"), "/wasm_binary.rs"));

#[cfg(test)]
mod tests;

mod benchmarking;
mod migration;
pub mod weights;

mod assets;
pub mod evm;
pub mod governance;
mod system;
pub mod types;
pub mod xcm;

use cumulus_primitives_core::GeneralIndex;
use cumulus_primitives_core::Here;
use cumulus_primitives_core::Junctions::X1;
use cumulus_primitives_core::NetworkId;
use cumulus_primitives_core::NonFungible;
use cumulus_primitives_core::Response;
use frame_support::assert_ok;
use frame_support::parameter_types;
use frame_support::storage::with_transaction;
use frame_support::traits::TrackedStorageKey;
use frame_system::RawOrigin;
use hydradx_traits::Mutate;
use pallet_referrals::FeeDistribution;
use pallet_referrals::Level;
use pallet_stableswap::types::Tradability;
use polkadot_xcm::opaque::lts::InteriorLocation;
use polkadot_xcm::opaque::v3::MultiLocation;
use sp_runtime::DispatchError;
use sp_runtime::FixedU128;
use sp_runtime::TransactionOutcome;
use sp_std::sync::Arc;

pub use assets::*;
use cumulus_primitives_core::Junction;
pub use governance::origins::pallet_custom_origins;
pub use governance::*;
use pallet_asset_registry::AssetType;
use pallet_currencies_rpc_runtime_api::AccountData;
pub use system::*;
pub use xcm::*;

use codec::{Decode, Encode};
use hydradx_traits::evm::InspectEvmAccounts;
use sp_core::{ConstU128, Get, H160, H256, U256};
use sp_genesis_builder::PresetId;
use sp_runtime::{
	create_runtime_str, generic, impl_opaque_keys,
	traits::{
		AccountIdConversion, BlakeTwo256, Block as BlockT, DispatchInfoOf, Dispatchable, PostDispatchInfoOf,
		UniqueSaturatedInto,
	},
	transaction_validity::{TransactionValidity, TransactionValidityError},
	Permill,
};

use sp_std::{convert::From, prelude::*};
#[cfg(feature = "std")]
use sp_version::NativeVersion;
use sp_version::RuntimeVersion;
// A few exports that help ease life for downstream crates.
use frame_support::{construct_runtime, pallet_prelude::Hooks, weights::Weight};
pub use hex_literal::hex;
use orml_traits::MultiCurrency;
/// Import HydraDX pallets
pub use pallet_claims;
use pallet_ethereum::{Transaction as EthereumTransaction, TransactionStatus};
use pallet_evm::{Account as EVMAccount, FeeCalculator, GasWeightMapping, Runner};
pub use pallet_genesis_history::Chain;
pub use primitives::{
	AccountId, Amount, AssetId, Balance, BlockNumber, CollectionId, Hash, Index, ItemId, Price, Signature,
};
use sp_api::impl_runtime_apis;
pub use sp_consensus_aura::sr25519::AuthorityId as AuraId;

/// Opaque types. These are used by the CLI to instantiate machinery that don't need to know
/// the specifics of the runtime. They can then be made to be agnostic over specific formats
/// of data like extrinsics, allowing for them to continue syncing the network through upgrades
/// to even the core data structures.
pub mod opaque {
	use super::*;
	use sp_runtime::{
		generic,
		traits::{BlakeTwo256, Hash as HashT},
	};

	pub use sp_runtime::OpaqueExtrinsic as UncheckedExtrinsic;

	/// Opaque block header type.
	pub type Header = generic::Header<BlockNumber, BlakeTwo256>;
	/// Opaque block type.
	pub type Block = generic::Block<Header, UncheckedExtrinsic>;
	/// Opaque block identifier type.
	pub type BlockId = generic::BlockId<Block>;
	/// Opaque block hash type.
	pub type Hash = <BlakeTwo256 as HashT>::Output;
	impl_opaque_keys! {
		pub struct SessionKeys {
			pub aura: Aura,
		}
	}
}

#[sp_version::runtime_version]
pub const VERSION: RuntimeVersion = RuntimeVersion {
	spec_name: create_runtime_str!("hydradx"),
	impl_name: create_runtime_str!("hydradx"),
	authoring_version: 1,
<<<<<<< HEAD
	spec_version: 292,
=======
	spec_version: 301,
>>>>>>> 1f3ffb32
	impl_version: 0,
	apis: RUNTIME_API_VERSIONS,
	transaction_version: 1,
	state_version: 1,
};

/// The version information used to identify this runtime when compiled natively.
#[cfg(feature = "std")]
pub fn native_version() -> NativeVersion {
	NativeVersion {
		runtime_version: VERSION,
		can_author_with: Default::default(),
	}
}

pub fn get_all_module_accounts() -> Vec<AccountId> {
	vec![
		TreasuryPalletId::get().into_account_truncating(),
		VestingPalletId::get().into_account_truncating(),
		ReferralsPalletId::get().into_account_truncating(),
		BondsPalletId::get().into_account_truncating(),
	]
}

// Create the runtime by composing the FRAME pallets that were previously configured.
construct_runtime!(
	pub enum Runtime
	{
		System: frame_system exclude_parts { Origin } = 1,
		Timestamp: pallet_timestamp = 3,
		//NOTE: 5 - is used by Scheduler which must be after cumulus_pallet_parachain_system
		Balances: pallet_balances = 7,
		TransactionPayment: pallet_transaction_payment exclude_parts { Config } = 9,
		// due to multi payment pallet prices, this needs to be initialized at the very beginning
		MultiTransactionPayment: pallet_transaction_multi_payment = 203,
		Treasury: pallet_treasury = 11,
		Utility: pallet_utility = 13,
		Preimage: pallet_preimage = 15,
		Identity: pallet_identity = 17,
		Democracy: pallet_democracy exclude_parts { Config } = 19,
		Elections: pallet_elections_phragmen = 21,
		Council: pallet_collective::<Instance1> = 23,
		TechnicalCommittee: pallet_collective::<Instance2> = 25,
		Tips: pallet_tips = 27,
		Proxy: pallet_proxy = 29,
		Multisig: pallet_multisig = 31,
		Uniques: pallet_uniques = 32,
		StateTrieMigration: pallet_state_trie_migration = 35,

		// OpenGov
		ConvictionVoting: pallet_conviction_voting = 36,
		Referenda: pallet_referenda = 37,
		Origins: pallet_custom_origins = 38,
		Whitelist: pallet_whitelist = 39,
		Dispatcher: pallet_dispatcher = 40,

		// HydraDX related modules
		AssetRegistry: pallet_asset_registry = 51,
		Claims: pallet_claims = 53,
		GenesisHistory: pallet_genesis_history = 55,
		CollatorRewards: pallet_collator_rewards = 57,
		Omnipool: pallet_omnipool = 59,
		TransactionPause: pallet_transaction_pause = 60,
		Duster: pallet_duster = 61,
		OmnipoolWarehouseLM: warehouse_liquidity_mining::<Instance1> = 62,
		OmnipoolLiquidityMining: pallet_omnipool_liquidity_mining = 63,
		OTC: pallet_otc = 64,
		CircuitBreaker: pallet_circuit_breaker = 65,

		Router: pallet_route_executor = 67,
		DynamicFees: pallet_dynamic_fees = 68,
		Staking: pallet_staking = 69,
		Stableswap: pallet_stableswap = 70,
		Bonds: pallet_bonds = 71,
		OtcSettlements: pallet_otc_settlements = 72,
		LBP: pallet_lbp = 73,
		XYK: pallet_xyk = 74,
		Referrals: pallet_referrals = 75,
		Liquidation: pallet_liquidation = 76,

		// ORML related modules
		Tokens: orml_tokens = 77,
		Currencies: pallet_currencies = 79,
		Vesting: orml_vesting = 81,

		// Frontier and EVM pallets
		EVM: pallet_evm = 90,
		EVMChainId: pallet_evm_chain_id = 91,
		Ethereum: pallet_ethereum = 92,
		EVMAccounts: pallet_evm_accounts = 93,
		DynamicEvmFee: pallet_dynamic_evm_fee = 94,

		XYKLiquidityMining: pallet_xyk_liquidity_mining = 95,
		XYKWarehouseLM: warehouse_liquidity_mining::<Instance2> = 96,

		RelayChainInfo: pallet_relaychain_info = 201,
		//NOTE: DCA pallet should be declared before ParachainSystem pallet,
		//otherwise there is no data about relay chain parent hash
		DCA: pallet_dca = 66,
		//NOTE: Scheduler must be before ParachainSystem otherwise RelayChainBlockNumberProvider
		//will return 0 as current block number when used with Scheduler(democracy).
		Scheduler: pallet_scheduler = 5,

		// Parachain
		ParachainSystem: cumulus_pallet_parachain_system exclude_parts { Config } = 103,
		ParachainInfo: staging_parachain_info = 105,

		PolkadotXcm: pallet_xcm = 107,
		CumulusXcm: cumulus_pallet_xcm = 109,
		XcmpQueue: cumulus_pallet_xcmp_queue exclude_parts { Call } = 111,
		// 113 was used by DmpQueue which is now replaced by MessageQueue
		MessageQueue: pallet_message_queue = 114,

		// ORML XCM
		OrmlXcm: orml_xcm = 135,
		XTokens: orml_xtokens = 137,
		UnknownTokens: orml_unknown_tokens = 139,

		// Collator support
		Authorship: pallet_authorship = 161,
		CollatorSelection: pallet_collator_selection = 163,
		Session: pallet_session = 165,
		Aura: pallet_aura = 167,
		AuraExt: cumulus_pallet_aura_ext = 169,

		// Warehouse - let's allocate indices 100+ for warehouse pallets
		EmaOracle: pallet_ema_oracle = 202,
		Broadcast: pallet_broadcast = 204,
	}
);

/// The address format for describing accounts.
pub type Address = AccountId;
/// Block header type as expected by this runtime.
pub type Header = generic::Header<BlockNumber, BlakeTwo256>;
/// Block type as expected by this runtime.
pub type Block = generic::Block<Header, UncheckedExtrinsic>;
/// A Block signed with a Justification
pub type SignedBlock = generic::SignedBlock<Block>;
/// BlockId type as expected by this runtime.
pub type BlockId = generic::BlockId<Block>;
/// The SignedExtension to the basic transaction logic.
pub type SignedExtra = (
	frame_system::CheckNonZeroSender<Runtime>,
	frame_system::CheckSpecVersion<Runtime>,
	frame_system::CheckTxVersion<Runtime>,
	frame_system::CheckGenesis<Runtime>,
	frame_system::CheckEra<Runtime>,
	frame_system::CheckNonce<Runtime>,
	frame_system::CheckWeight<Runtime>,
	pallet_transaction_payment::ChargeTransactionPayment<Runtime>,
	pallet_claims::ValidateClaim<Runtime>,
	frame_metadata_hash_extension::CheckMetadataHash<Runtime>,
);
/// Unchecked extrinsic type as expected by this runtime.
pub type UncheckedExtrinsic = fp_self_contained::UncheckedExtrinsic<Address, RuntimeCall, Signature, SignedExtra>;

/// Extrinsic type that has already been checked.
pub type CheckedExtrinsic = fp_self_contained::CheckedExtrinsic<AccountId, RuntimeCall, SignedExtra, H160>;
/// Executive: handles dispatch to the various modules.
pub type Executive = frame_executive::Executive<
	Runtime,
	Block,
	frame_system::ChainContext<Runtime>,
	Runtime,
	AllPalletsWithSystem,
	migration::Migrations,
>;

impl<C> frame_system::offchain::SendTransactionTypes<C> for Runtime
where
	RuntimeCall: From<C>,
{
	type OverarchingCall = RuntimeCall;
	type Extrinsic = UncheckedExtrinsic;
}

#[cfg(feature = "runtime-benchmarks")]
mod benches {
	frame_support::parameter_types! {
		pub const BenchmarkMaxBalance: crate::Balance = crate::Balance::MAX;
	}
	frame_benchmarking::define_benchmarks!(
		[pallet_lbp, LBP]
		[pallet_asset_registry, AssetRegistry]
		[pallet_transaction_pause, TransactionPause]
		[pallet_circuit_breaker, CircuitBreaker]
		[pallet_bonds, Bonds]
		[pallet_stableswap, Stableswap]
		[pallet_claims, Claims]
		[pallet_staking, Staking]
		[pallet_referrals, Referrals]
		[pallet_evm_accounts, EVMAccounts]
		[pallet_otc, OTC]
		[pallet_otc_settlements, OtcSettlements]
		[pallet_liquidation, Liquidation]
		[pallet_state_trie_migration, StateTrieMigration]
		[frame_system, SystemBench::<Runtime>]
		[pallet_balances, Balances]
		[pallet_timestamp, Timestamp]
		[pallet_democracy, Democracy]
		[pallet_elections_phragmen, Elections]
		[pallet_treasury, Treasury]
		[pallet_scheduler, Scheduler]
		[pallet_utility, Utility]
		[pallet_tips, Tips]
		[pallet_identity, Identity]
		[pallet_collective_council, Council]
		[pallet_collective_technical_committee, TechnicalCommittee]
		[cumulus_pallet_xcmp_queue, XcmpQueue]
		[pallet_message_queue, MessageQueue]
		[pallet_preimage, Preimage]
		[pallet_multisig, Multisig]
		[pallet_proxy, Proxy]
		[cumulus_pallet_parachain_system, ParachainSystem]
		[pallet_collator_selection, CollatorSelection]
		[pallet_xcm, PalletXcmExtrinsiscsBenchmark::<Runtime>]
		[pallet_xcm_benchmarks::fungible, XcmBalances]
		[pallet_xcm_benchmarks::generic, XcmGeneric]
		[pallet_conviction_voting, ConvictionVoting]
		[pallet_referenda, Referenda]
		[pallet_whitelist, Whitelist]
		[pallet_dispatcher, Dispatcher]
	);
}

struct CheckInherents;

#[allow(deprecated)]
#[allow(dead_code)]
// There is some controversy around this deprecation. We can keep it as it is for now.
// See issue: https://github.com/paritytech/polkadot-sdk/issues/2841
impl cumulus_pallet_parachain_system::CheckInherents<Block> for CheckInherents {
	fn check_inherents(
		block: &Block,
		relay_state_proof: &cumulus_pallet_parachain_system::RelayChainStateProof,
	) -> sp_inherents::CheckInherentsResult {
		let relay_chain_slot = relay_state_proof
			.read_slot()
			.expect("Could not read the relay chain slot from the proof");

		let inherent_data = cumulus_primitives_timestamp::InherentDataProvider::from_relay_chain_slot_and_duration(
			relay_chain_slot,
			sp_std::time::Duration::from_secs(6),
		)
		.create_inherent_data()
		.expect("Could not create the timestamp inherent data");

		inherent_data.check_extrinsics(block)
	}
}

cumulus_pallet_parachain_system::register_validate_block! {
	Runtime = Runtime,
	BlockExecutor = cumulus_pallet_aura_ext::BlockExecutor::<Runtime, Executive>,
	CheckInherents = CheckInherents,
}

impl fp_self_contained::SelfContainedCall for RuntimeCall {
	type SignedInfo = H160;

	fn is_self_contained(&self) -> bool {
		match self {
			RuntimeCall::Ethereum(call) => call.is_self_contained(),
			_ => false,
		}
	}

	fn check_self_contained(&self) -> Option<Result<Self::SignedInfo, TransactionValidityError>> {
		match self {
			RuntimeCall::Ethereum(call) => call.check_self_contained(),
			_ => None,
		}
	}

	fn validate_self_contained(
		&self,
		info: &Self::SignedInfo,
		dispatch_info: &DispatchInfoOf<RuntimeCall>,
		len: usize,
	) -> Option<TransactionValidity> {
		match self {
			RuntimeCall::Ethereum(call) => call.validate_self_contained(info, dispatch_info, len),
			_ => None,
		}
	}

	fn pre_dispatch_self_contained(
		&self,
		info: &Self::SignedInfo,
		dispatch_info: &DispatchInfoOf<RuntimeCall>,
		len: usize,
	) -> Option<Result<(), TransactionValidityError>> {
		match self {
			RuntimeCall::Ethereum(call) => call.pre_dispatch_self_contained(info, dispatch_info, len),
			_ => None,
		}
	}

	fn apply_self_contained(
		self,
		info: Self::SignedInfo,
	) -> Option<sp_runtime::DispatchResultWithInfo<PostDispatchInfoOf<Self>>> {
		match self {
			call @ RuntimeCall::Ethereum(pallet_ethereum::Call::transact { .. }) => Some(call.dispatch(
				RuntimeOrigin::from(pallet_ethereum::RawOrigin::EthereumTransaction(info)),
			)),
			_ => None,
		}
	}
}

pub struct TransactionConverter;

impl fp_rpc::ConvertTransaction<UncheckedExtrinsic> for TransactionConverter {
	fn convert_transaction(&self, transaction: pallet_ethereum::Transaction) -> UncheckedExtrinsic {
		UncheckedExtrinsic::new_unsigned(pallet_ethereum::Call::<Runtime>::transact { transaction }.into())
	}
}

impl fp_rpc::ConvertTransaction<sp_runtime::OpaqueExtrinsic> for TransactionConverter {
	fn convert_transaction(&self, transaction: pallet_ethereum::Transaction) -> sp_runtime::OpaqueExtrinsic {
		let extrinsic =
			UncheckedExtrinsic::new_unsigned(pallet_ethereum::Call::<Runtime>::transact { transaction }.into());
		let encoded = extrinsic.encode();
		sp_runtime::OpaqueExtrinsic::decode(&mut &encoded[..]).expect("Encoded extrinsic is always valid")
	}
}

use crate::evm::aave_trade_executor::AaveTradeExecutor;
use crate::evm::aave_trade_executor::PoolData;
use crate::evm::precompiles::erc20_mapping::HydraErc20Mapping;
use frame_support::{
	genesis_builder_helper::{build_state, get_preset},
	sp_runtime::{
		traits::Convert, transaction_validity::TransactionSource, ApplyExtrinsicResult, ExtrinsicInclusionMode,
		FixedPointNumber,
	},
	weights::WeightToFee as _,
};
use hydradx_traits::evm::Erc20Mapping;
use pallet_liquidation::BorrowingContract;
use pallet_route_executor::TradeExecution;
use polkadot_xcm::latest::Location;
use polkadot_xcm::{IntoVersion, VersionedAssetId, VersionedAssets, VersionedLocation, VersionedXcm};
use primitives::constants::chain::CORE_ASSET_ID;
use sp_core::OpaqueMetadata;
use xcm_runtime_apis::{
	dry_run::{CallDryRunEffects, Error as XcmDryRunApiError, XcmDryRunEffects},
	fees::Error as XcmPaymentApiError,
};

impl_runtime_apis! {
	impl sp_api::Core<Block> for Runtime {
		fn version() -> RuntimeVersion {
			VERSION
		}

		fn execute_block(block: Block) {
			Executive::execute_block(block)
		}

		fn initialize_block(header: &<Block as BlockT>::Header) -> ExtrinsicInclusionMode {
			Executive::initialize_block(header)
		}
	}

	impl sp_api::Metadata<Block> for Runtime {
		fn metadata() -> OpaqueMetadata {
			OpaqueMetadata::new(Runtime::metadata().into())
		}

		fn metadata_at_version(version: u32) -> Option<OpaqueMetadata> {
			Runtime::metadata_at_version(version)
		}

		fn metadata_versions() -> sp_std::vec::Vec<u32> {
			Runtime::metadata_versions()
		}
	}

	impl sp_block_builder::BlockBuilder<Block> for Runtime {
		fn apply_extrinsic(extrinsic: <Block as BlockT>::Extrinsic) -> ApplyExtrinsicResult {
			Executive::apply_extrinsic(extrinsic)
		}

		fn finalize_block() -> <Block as BlockT>::Header {
			Executive::finalize_block()
		}

		fn inherent_extrinsics(data: sp_inherents::InherentData) -> Vec<<Block as BlockT>::Extrinsic> {
			data.create_extrinsics()
		}

		fn check_inherents(
			block: Block,
			data: sp_inherents::InherentData,
		) -> sp_inherents::CheckInherentsResult {
			data.check_extrinsics(&block)
		}
	}

	impl sp_transaction_pool::runtime_api::TaggedTransactionQueue<Block> for Runtime {
		fn validate_transaction(
			source: TransactionSource,
			tx: <Block as BlockT>::Extrinsic,
			block_hash: <Block as BlockT>::Hash,
		) -> TransactionValidity {
			Executive::validate_transaction(source, tx, block_hash)
		}
	}

	impl sp_offchain::OffchainWorkerApi<Block> for Runtime {
		fn offchain_worker(header: &<Block as BlockT>::Header) {
			Executive::offchain_worker(header)
		}
	}

	impl sp_session::SessionKeys<Block> for Runtime {
		fn decode_session_keys(
			encoded: Vec<u8>,
		) -> Option<Vec<(Vec<u8>, sp_core::crypto::KeyTypeId)>> {
			opaque::SessionKeys::decode_into_raw_public_keys(&encoded)
		}

		fn generate_session_keys(seed: Option<Vec<u8>>) -> Vec<u8> {
			opaque::SessionKeys::generate(seed)
		}
	}

	impl sp_consensus_aura::AuraApi<Block, AuraId> for Runtime {
		fn slot_duration() -> sp_consensus_aura::SlotDuration {
			sp_consensus_aura::SlotDuration::from_millis(Aura::slot_duration())
		}

		fn authorities() -> Vec<AuraId> {
			pallet_aura::Authorities::<Runtime>::get().into_inner()
		}
	}

	impl cumulus_primitives_core::CollectCollationInfo<Block> for Runtime {
		fn collect_collation_info(header: &<Block as BlockT>::Header) -> cumulus_primitives_core::CollationInfo {
			ParachainSystem::collect_collation_info(header)
		}
	}

	#[cfg(feature = "try-runtime")]
	impl frame_try_runtime::TryRuntime<Block> for Runtime {
		fn on_runtime_upgrade(checks: frame_try_runtime::UpgradeCheckSelect) -> (Weight, Weight) {
			log::info!("try-runtime::on_runtime_upgrade.");
			let weight = Executive::try_runtime_upgrade(checks).unwrap();
			(weight, BlockWeights::get().max_block)
		}

		fn execute_block(
			block: Block,
			state_root_check: bool,
			signature_check: bool,
			select: frame_try_runtime::TryStateSelect,
		) -> Weight {
			Executive::try_execute_block(block, state_root_check, signature_check, select).unwrap()
		}
	}

	impl pallet_currencies_rpc_runtime_api::CurrenciesApi<
		Block,
		AssetId,
		AccountId,
		Balance,
	> for Runtime {
		fn account(asset_id: AssetId, who: AccountId) -> AccountData<Balance> {
			if asset_id == NativeAssetId::get() {
				let data = System::account(&who).data;
				AccountData {
					free: data.free,
					reserved: data.reserved,
					frozen: data.frozen,
				}
			} else {
				let tokens_data = Tokens::accounts(who.clone(), asset_id);
				let mut data = AccountData {
					free: tokens_data.free,
					reserved: tokens_data.reserved,
					frozen: tokens_data.frozen,
				};
				if matches!(AssetRegistry::asset_type(asset_id), Some(AssetKind::Erc20)) {
					data.free = Self::free_balance(asset_id, who);
				}
				data
			}
		}

		fn accounts(who: AccountId) -> Vec<(AssetId, AccountData<Balance>)> {
			let mut result = Vec::new();

			// Add native token (HDX)
			let balance = System::account(&who).data;
			result.push((
				NativeAssetId::get(),
				AccountData {
					free: balance.free,
					reserved: balance.reserved,
					frozen: balance.frozen,
				}
			));

			// Add tokens from orml_tokens
			result.extend(
				orml_tokens::Accounts::<Runtime>::iter_prefix(&who)
					.map(|(asset_id, data)| {
						let mut account_data = AccountData {
							free: data.free,
							reserved: data.reserved,
							frozen: data.frozen,
						};

						// Update free balance for ERC20 tokens
						if matches!(AssetRegistry::asset_type(asset_id), Some(AssetKind::Erc20)) {
							account_data.free = Currencies::free_balance(asset_id, &who);
						}

						(asset_id, account_data)
					})
			);

			// Add ERC20 tokens with non-zero balance not yet added previously
			let existing_ids: Vec<_> = result.iter().map(|(id, _)| *id).collect();
			result.extend(
				pallet_asset_registry::Assets::<Runtime>::iter()
					.filter(|(_, info)| info.asset_type == AssetType::Erc20)
					.filter_map(|(asset_id, _)| {
						if existing_ids.contains(&asset_id) {
							return None;
						}

						let free = Currencies::free_balance(asset_id, &who);
						if free > 0 {
							Some((
								asset_id,
								AccountData {
									free,
									reserved: 0,
									frozen: 0,
								}
							))
						} else {
							None
						}
					})
			);

			result
		}

		fn free_balance(asset_id: AssetId, who: AccountId) -> Balance {
			Currencies::free_balance(asset_id, &who)
		}
	}

	impl frame_system_rpc_runtime_api::AccountNonceApi<Block, AccountId, Index> for Runtime {
		fn account_nonce(account: AccountId) -> Index {
			System::account_nonce(account)
		}
	}

	impl pallet_transaction_payment_rpc_runtime_api::TransactionPaymentApi<Block, Balance> for Runtime {
		fn query_info(
			uxt: <Block as BlockT>::Extrinsic,
			len: u32,
		) -> pallet_transaction_payment_rpc_runtime_api::RuntimeDispatchInfo<Balance> {
			TransactionPayment::query_info(uxt, len)
		}

		fn query_fee_details(
			uxt: <Block as BlockT>::Extrinsic,
			len: u32,
		) -> pallet_transaction_payment_rpc_runtime_api::FeeDetails<Balance> {
			TransactionPayment::query_fee_details(uxt, len)
		}

		fn query_weight_to_fee(weight: Weight) -> Balance {
			TransactionPayment::weight_to_fee(weight)
		}
		fn query_length_to_fee(length: u32) -> Balance {
			TransactionPayment::length_to_fee(length)
		}
	}

	// Frontier RPC support
	impl fp_rpc::EthereumRuntimeRPCApi<Block> for Runtime {
		fn chain_id() -> u64 {
			<Runtime as pallet_evm::Config>::ChainId::get()
		}

		fn account_basic(address: H160) -> EVMAccount {
			let (account, _) = EVM::account_basic(&address);
			account
		}

		fn gas_price() -> U256 {
			let (gas_price, _) = <Runtime as pallet_evm::Config>::FeeCalculator::min_gas_price();
			gas_price
		}

		fn account_code_at(address: H160) -> Vec<u8> {
			pallet_evm::AccountCodes::<Runtime>::get(address)
		}

		fn author() -> H160 {
			<pallet_evm::Pallet<Runtime>>::find_author()
		}

		fn storage_at(address: H160, index: U256) -> H256 {
			let mut tmp = [0u8; 32];
			index.to_big_endian(&mut tmp);
			pallet_evm::AccountStorages::<Runtime>::get(address, H256::from_slice(&tmp[..]))
		}

		fn call(
			from: H160,
			to: H160,
			data: Vec<u8>,
			value: U256,
			gas_limit: U256,
			max_fee_per_gas: Option<U256>,
			max_priority_fee_per_gas: Option<U256>,
			nonce: Option<U256>,
			estimate: bool,
			access_list: Option<Vec<(H160, Vec<H256>)>>,
		) -> Result<pallet_evm::CallInfo, sp_runtime::DispatchError> {
			let mut config = <Runtime as pallet_evm::Config>::config().clone();
			config.estimate = estimate;

			let is_transactional = false;
			let validate = true;

			// Estimated encoded transaction size must be based on the heaviest transaction
			// type (EIP1559Transaction) to be compatible with all transaction types.
			let mut estimated_transaction_len = data.len() +
				// pallet ethereum index: 1
				// transact call index: 1
				// Transaction enum variant: 1
				// chain_id 8 bytes
				// nonce: 32
				// max_priority_fee_per_gas: 32
				// max_fee_per_gas: 32
				// gas_limit: 32
				// action: 21 (enum varianrt + call address)
				// value: 32
				// access_list: 1 (empty vec size)
				// 65 bytes signature
				258;

			if access_list.is_some() {
				estimated_transaction_len += access_list.encoded_size();
			}

			let gas_limit = gas_limit.min(u64::MAX.into()).low_u64();
			let without_base_extrinsic_weight = true;

			let (weight_limit, proof_size_base_cost) =
						match <Runtime as pallet_evm::Config>::GasWeightMapping::gas_to_weight(
							gas_limit,
							without_base_extrinsic_weight
						) {
							weight_limit if weight_limit.proof_size() > 0 => {
								(Some(weight_limit), Some(estimated_transaction_len as u64))
							}
							_ => (None, None),
						};

			// don't allow calling EVM RPC or Runtime API from a bound address
			if !estimate && EVMAccounts::bound_account_id(from).is_some() {
				return Err(pallet_evm_accounts::Error::<Runtime>::BoundAddressCannotBeUsed.into())
			};

			<Runtime as pallet_evm::Config>::Runner::call(
				from,
				to,
				data,
				value,
				gas_limit.unique_saturated_into(),
				max_fee_per_gas,
				max_priority_fee_per_gas,
				nonce,
				access_list.unwrap_or_default(),
				is_transactional,
				validate,
				weight_limit,
				proof_size_base_cost,
				&config,
			)
			.map_err(|err| err.error.into())
		}

		fn create(
			from: H160,
			data: Vec<u8>,
			value: U256,
			gas_limit: U256,
			max_fee_per_gas: Option<U256>,
			max_priority_fee_per_gas: Option<U256>,
			nonce: Option<U256>,
			estimate: bool,
			access_list: Option<Vec<(H160, Vec<H256>)>>,
		) -> Result<pallet_evm::CreateInfo, sp_runtime::DispatchError> {
			let config = if estimate {
				let mut config = <Runtime as pallet_evm::Config>::config().clone();
				config.estimate = true;
				Some(config)
			} else {
				None
			};

			let is_transactional = false;
			let validate = true;

			// Reused approach from Moonbeam since Frontier implementation doesn't support this
			let mut estimated_transaction_len = data.len() +
				// to: 20
				// from: 20
				// value: 32
				// gas_limit: 32
				// nonce: 32
				// 1 byte transaction action variant
				// chain id 8 bytes
				// 65 bytes signature
				210;
			if max_fee_per_gas.is_some() {
				estimated_transaction_len += 32;
			}
			if max_priority_fee_per_gas.is_some() {
				estimated_transaction_len += 32;
			}
			if access_list.is_some() {
				estimated_transaction_len += access_list.encoded_size();
			}

			let gas_limit = gas_limit.min(u64::MAX.into()).low_u64();
			let without_base_extrinsic_weight = true;

			let (weight_limit, proof_size_base_cost) =
				match <Runtime as pallet_evm::Config>::GasWeightMapping::gas_to_weight(
					gas_limit,
					without_base_extrinsic_weight
				) {
					weight_limit if weight_limit.proof_size() > 0 => {
						(Some(weight_limit), Some(estimated_transaction_len as u64))
					}
					_ => (None, None),
				};

			// don't allow calling EVM RPC or Runtime API from a bound address
			if !estimate && EVMAccounts::bound_account_id(from).is_some() {
				return Err(pallet_evm_accounts::Error::<Runtime>::BoundAddressCannotBeUsed.into())
			};

			// the address needs to have a permission to deploy smart contract
			if !EVMAccounts::can_deploy_contracts(from) {
				return Err(pallet_evm_accounts::Error::<Runtime>::AddressNotWhitelisted.into())
			};

			#[allow(clippy::or_fun_call)] // suggestion not helpful here
			<Runtime as pallet_evm::Config>::Runner::create(
				from,
				data,
				value,
				gas_limit.unique_saturated_into(),
				max_fee_per_gas,
				max_priority_fee_per_gas,
				nonce,
				Vec::new(),
				is_transactional,
				validate,
				weight_limit,
				proof_size_base_cost,
				config
					.as_ref()
					.unwrap_or(<Runtime as pallet_evm::Config>::config()),
				)
				.map_err(|err| err.error.into())
		}

		fn current_transaction_statuses() -> Option<Vec<TransactionStatus>> {
			pallet_ethereum::CurrentTransactionStatuses::<Runtime>::get()
		}

		fn current_block() -> Option<pallet_ethereum::Block> {
			pallet_ethereum::CurrentBlock::<Runtime>::get()
		}

		fn current_receipts() -> Option<Vec<pallet_ethereum::Receipt>> {
			pallet_ethereum::CurrentReceipts::<Runtime>::get()
		}

		fn current_all() -> (
			Option<pallet_ethereum::Block>,
			Option<Vec<pallet_ethereum::Receipt>>,
			Option<Vec<TransactionStatus>>,
		) {
			(
				pallet_ethereum::CurrentBlock::<Runtime>::get(),
				pallet_ethereum::CurrentReceipts::<Runtime>::get(),
				pallet_ethereum::CurrentTransactionStatuses::<Runtime>::get(),
			)
		}

		fn extrinsic_filter(xts: Vec<<Block as BlockT>::Extrinsic>) -> Vec<EthereumTransaction> {
			xts.into_iter()
				.filter_map(|xt| match xt.0.function {
					RuntimeCall::Ethereum(pallet_ethereum::Call::transact { transaction }) => Some(transaction),
					_ => None,
				})
				.collect::<Vec<EthereumTransaction>>()
		}

		fn elasticity() -> Option<Permill> {
			None
		}

		fn gas_limit_multiplier_support() {}

		fn pending_block(
			xts: Vec<<Block as BlockT>::Extrinsic>,
		) -> (Option<pallet_ethereum::Block>, Option<Vec<TransactionStatus>>) {
			for ext in xts.into_iter() {
				let _ = Executive::apply_extrinsic(ext);
			}

			Ethereum::on_finalize(System::block_number() + 1);

			(
				pallet_ethereum::CurrentBlock::<Runtime>::get(),
				pallet_ethereum::CurrentTransactionStatuses::<Runtime>::get()
			)
		}

		fn initialize_pending_block(header: &<Block as BlockT>::Header) {
			Executive::initialize_block(header);
		}
	}

	impl fp_rpc::ConvertTransactionRuntimeApi<Block> for Runtime {
		fn convert_transaction(transaction: EthereumTransaction) -> <Block as BlockT>::Extrinsic {
			UncheckedExtrinsic::new_unsigned(pallet_ethereum::Call::<Runtime>::transact { transaction }.into())
		}
	}

	impl pallet_evm_accounts_rpc_runtime_api::EvmAccountsApi<Block, AccountId, H160> for Runtime {
		fn evm_address(account_id: AccountId) -> H160 {
			EVMAccounts::evm_address(&account_id)
		}
		fn bound_account_id(evm_address: H160) -> Option<AccountId> {
			EVMAccounts::bound_account_id(evm_address)
		}
		fn account_id(evm_address: H160) -> AccountId {
			EVMAccounts::account_id(evm_address)
		}
	}

	impl xcm_runtime_apis::fees::XcmPaymentApi<Block> for Runtime {
		fn query_acceptable_payment_assets(xcm_version: polkadot_xcm::Version) -> Result<Vec<VersionedAssetId>, XcmPaymentApiError> {
			if !matches!(xcm_version, 3 | 4) {
				return Err(XcmPaymentApiError::UnhandledXcmVersion);
			}

			let mut asset_locations = vec![
		AssetLocation(polkadot_xcm::v3::MultiLocation {
				parents: 1,
				interior: [
					polkadot_xcm::v3::Junction::Parachain(ParachainInfo::get().into()),
					polkadot_xcm::v3::Junction::GeneralIndex(CORE_ASSET_ID.into()),
				]
				.into(),
			}),
			AssetLocation(polkadot_xcm::v3::MultiLocation {
				parents: 0,
				interior: [
					polkadot_xcm::v3::Junction::GeneralIndex(CORE_ASSET_ID.into()),
				]
				.into(),
			})];

			let mut asset_registry_locations: Vec<AssetLocation> = pallet_asset_registry::LocationAssets::<Runtime>::iter_keys().collect();
			asset_locations.append(&mut asset_registry_locations);

			let versioned_locations = asset_locations.iter().map(|loc| VersionedAssetId::V3(polkadot_xcm::v3::AssetId::Concrete(loc.0)));

			Ok(versioned_locations
				.filter_map(|asset| asset.into_version(xcm_version).ok())
				.collect())
		}

		fn query_weight_to_asset_fee(weight: Weight, asset: VersionedAssetId) -> Result<u128, XcmPaymentApiError> {
			let v4_xcm_asset_id = asset.into_version(4).map_err(|_| XcmPaymentApiError::VersionedConversionFailed)?;

			// get nested polkadot_xcm::AssetId type
			let xcm_asset_id: &polkadot_xcm::v4::AssetId = v4_xcm_asset_id.try_as().map_err(|_| XcmPaymentApiError::WeightNotComputable)?;

			let asset_id: AssetId = CurrencyIdConvert::convert(xcm_asset_id.clone().0).ok_or(XcmPaymentApiError::AssetNotFound)?;

			let price = MultiTransactionPayment::price(asset_id).ok_or(XcmPaymentApiError::WeightNotComputable)?;

			let fee = WeightToFee::weight_to_fee(&weight);

			let converted_fee = price.checked_mul_int(fee).ok_or(XcmPaymentApiError::WeightNotComputable)?;

			Ok(converted_fee)
		}

		fn query_xcm_weight(message: VersionedXcm<()>) -> Result<Weight, XcmPaymentApiError> {
			PolkadotXcm::query_xcm_weight(message)
		}

		fn query_delivery_fees(destination: VersionedLocation, message: VersionedXcm<()>) -> Result<VersionedAssets, XcmPaymentApiError> {
			PolkadotXcm::query_delivery_fees(destination, message)
		}
	}

	impl xcm_runtime_apis::dry_run::DryRunApi<Block, RuntimeCall, RuntimeEvent, OriginCaller> for Runtime {
		fn dry_run_call(origin: OriginCaller, call: RuntimeCall) -> Result<CallDryRunEffects<RuntimeEvent>, XcmDryRunApiError> {
			PolkadotXcm::dry_run_call::<Runtime, xcm::XcmRouter, OriginCaller, RuntimeCall>(origin, call)
		}

		fn dry_run_xcm(origin_location: VersionedLocation, xcm: VersionedXcm<RuntimeCall>) -> Result<XcmDryRunEffects<RuntimeEvent>, XcmDryRunApiError> {
			PolkadotXcm::dry_run_xcm::<Runtime, xcm::XcmRouter, RuntimeCall, xcm::XcmConfig>(origin_location, xcm)
		}
	}

	impl xcm_runtime_apis::conversions::LocationToAccountApi<Block, AccountId> for Runtime {
		fn convert_location(location: VersionedLocation) -> Result<
			AccountId,
			xcm_runtime_apis::conversions::Error
		> {
			xcm_runtime_apis::conversions::LocationToAccountHelper::<
				AccountId,
				xcm::LocationToAccountId,
			>::convert_location(location)
		}
	}

	impl evm::precompiles::chainlink_adapter::runtime_api::ChainlinkAdapterApi<Block, AccountId, evm::EvmAddress> for Runtime {
		fn encode_oracle_address(asset_id_a: AssetId, asset_id_b: AssetId, period: OraclePeriod, source: Source) -> evm::EvmAddress {
			evm::precompiles::chainlink_adapter::encode_oracle_address(asset_id_a, asset_id_b, period, source)
		}

		fn decode_oracle_address(oracle_address: evm::EvmAddress) -> Option<(AssetId, AssetId, OraclePeriod, Source)> {
			evm::precompiles::chainlink_adapter::decode_oracle_address(oracle_address)
		}
	}

	impl evm::aave_trade_executor::runtime_api::AaveTradeExecutor<Block, Balance> for Runtime {
		fn pairs() -> Vec<(AssetId, AssetId)> {
			let pool = <BorrowingContract<Runtime>>::get();
			let reserves = match AaveTradeExecutor::<Runtime>::get_reserves_list(pool) {
				Ok(reserves) => reserves,
				Err(_) => return vec![]
			};
			reserves.into_iter()
				.filter_map(|reserve| {
					let data = AaveTradeExecutor::<Runtime>::get_reserve_data(pool, reserve).ok()?;
					let reserve_asset = HydraErc20Mapping::address_to_asset(reserve)?;
					let atoken_asset = HydraErc20Mapping::address_to_asset(data.atoken_address)?;
					Some((reserve_asset, atoken_asset))
				})
				.collect()
		}

		fn liquidity_depth(asset_in: AssetId, asset_out: AssetId) -> Option<Balance> {
			AaveTradeExecutor::<Runtime>::get_liquidity_depth(PoolType::Aave, asset_in, asset_out).ok()
		}

		fn pool(reserve: AssetId, atoken: AssetId) -> PoolData<Balance> {
			PoolData {
				reserve,
				atoken,
				liqudity_in: Self::liquidity_depth(reserve, atoken).unwrap(),
				liqudity_out: Self::liquidity_depth(atoken, reserve).unwrap(),
			}
		}

		fn pools() -> Vec<PoolData<Balance>> {
			Self::pairs().into_iter().map(|p| Self::pool(p.0, p.1)).collect()
		}
	}

	#[cfg(feature = "runtime-benchmarks")]
	impl frame_benchmarking::Benchmark<Block> for Runtime {

		fn benchmark_metadata(extra: bool) -> (
			Vec<frame_benchmarking::BenchmarkList>,
			Vec<frame_support::traits::StorageInfo>,
		) {
			use frame_benchmarking::{Benchmarking, BenchmarkList};
			use frame_support::traits::StorageInfoTrait;
			use orml_benchmarking::list_benchmark as orml_list_benchmark;

			use frame_system_benchmarking::Pallet as SystemBench;
			use pallet_xcm::benchmarking::Pallet as PalletXcmExtrinsiscsBenchmark;

			// This is defined once again in dispatch_benchmark, because list_benchmarks!
			// and add_benchmarks! are macros exported by define_benchmarks! macros and those types
			// are referenced in that call.
			type XcmBalances = pallet_xcm_benchmarks::fungible::Pallet::<Runtime>;
			type XcmGeneric = pallet_xcm_benchmarks::generic::Pallet::<Runtime>;

			let mut list = Vec::<BenchmarkList>::new();

			list_benchmarks!(list, extra);

			orml_list_benchmark!(list, extra, pallet_currencies, benchmarking::currencies);
			orml_list_benchmark!(list, extra, orml_tokens, benchmarking::tokens);
			orml_list_benchmark!(list, extra, orml_vesting, benchmarking::vesting);
			orml_list_benchmark!(list, extra, pallet_transaction_multi_payment, benchmarking::multi_payment);
			orml_list_benchmark!(list, extra, pallet_duster, benchmarking::duster);
			orml_list_benchmark!(list, extra, pallet_omnipool, benchmarking::omnipool);
			orml_list_benchmark!(list, extra, pallet_route_executor, benchmarking::route_executor);
			orml_list_benchmark!(list, extra, pallet_dca, benchmarking::dca);
			orml_list_benchmark!(list, extra, pallet_xyk, benchmarking::xyk);
			orml_list_benchmark!(list, extra, pallet_dynamic_evm_fee, benchmarking::dynamic_evm_fee);
			orml_list_benchmark!(list, extra, pallet_xyk_liquidity_mining, benchmarking::xyk_liquidity_mining);
			orml_list_benchmark!(list, extra, pallet_omnipool_liquidity_mining, benchmarking::omnipool_liquidity_mining);
			orml_list_benchmark!(list, extra, pallet_ema_oracle, benchmarking::ema_oracle);

			let storage_info = AllPalletsWithSystem::storage_info();

			(list, storage_info)
		}

		fn dispatch_benchmark(
			config: frame_benchmarking::BenchmarkConfig
		) -> Result<Vec<frame_benchmarking::BenchmarkBatch>, sp_runtime::RuntimeString> {
			use frame_benchmarking::{BenchmarkError, Benchmarking, BenchmarkBatch};

			use orml_benchmarking::add_benchmark as orml_add_benchmark;
			use pallet_xcm::benchmarking::Pallet as PalletXcmExtrinsiscsBenchmark;
			use frame_system_benchmarking::Pallet as SystemBench;
			use cumulus_primitives_core::ParaId;
			use primitives::constants::chain::CORE_ASSET_ID;
			use sp_std::sync::Arc;
			 use polkadot_runtime_common::xcm_sender::ExponentialPrice;
			 use primitives::constants::currency::CENTS;

			impl frame_system_benchmarking::Config for Runtime {
				fn setup_set_code_requirements(code: &sp_std::vec::Vec<u8>) -> Result<(), BenchmarkError> {
					ParachainSystem::initialize_for_set_code_benchmark(code.len() as u32);
					Ok(())
				}

				fn verify_set_code() {
					System::assert_last_event(cumulus_pallet_parachain_system::Event::<Runtime>::ValidationFunctionStored.into());
				}
			}

			frame_support::parameter_types! {
				pub const RandomParaId: ParaId = ParaId::new(22_222_222);
				pub const ExistentialDeposit: u128 = 1_000_000_000_000;
				pub CoreAssetLocation: Location = Location::new(0, cumulus_primitives_core::Junctions::X1(
					Arc::new([
						cumulus_primitives_core::Junction::GeneralIndex(CORE_ASSET_ID.into())
						])
				));
				pub DaiLocation: Location = Location::new(0, cumulus_primitives_core::Junctions::X1(
					Arc::new([
						cumulus_primitives_core::Junction::GeneralIndex(2)
						])
				));
			}

			use polkadot_xcm::latest::prelude::{Location, AssetId, Fungible, Asset, Assets, Parent, ParentThen, Parachain};

			impl pallet_xcm::benchmarking::Config for Runtime {
				type DeliveryHelper = ();

				fn reachable_dest() -> Option<Location> {
					Some(Parent.into())
				}

				fn teleportable_asset_and_dest() -> Option<(Asset, Location)> {
					None
				}

				fn reserve_transferable_asset_and_dest() -> Option<(Asset, Location)> {
					ParachainSystem::open_outbound_hrmp_channel_for_benchmarks_or_tests(
								RandomParaId::get()
							);

					Some((
						Asset {
							fun: Fungible(ExistentialDeposit::get()),
							id: AssetId(CoreAssetLocation::get())
						},
						ParentThen(Parachain(RandomParaId::get().into()).into()).into(),
					))
				}

				fn set_up_complex_asset_transfer() -> Option<(Assets, u32, Location, Box<dyn FnOnce()>)> {
					ParachainSystem::open_outbound_hrmp_channel_for_benchmarks_or_tests(
								RandomParaId::get()
							);

					let destination = ParentThen(Parachain(RandomParaId::get().into()).into()).into();

					let fee_asset: Asset = (
						   CoreAssetLocation::get(),
						   ExistentialDeposit::get(),
					 ).into();

					let who = frame_benchmarking::whitelisted_caller();
					let balance = 10 * ExistentialDeposit::get();
					let _ = <Balances as frame_support::traits::Currency<_>>::make_free_balance_be(&who, balance );

					assert_eq!(Balances::free_balance(&who), balance);

					let transfer_asset: Asset = (
						   CoreAssetLocation::get(),
						   ExistentialDeposit::get(),
					 ).into();

					let assets: Assets = vec![fee_asset.clone(), transfer_asset].into();

					let fee_index: u32 = 0;

					let verify: Box<dyn FnOnce()> = Box::new(move || {
						assert!(Balances::free_balance(&who) <= balance - ExistentialDeposit::get());
					});

					Some((assets, fee_index, destination, verify))
			   }

				fn get_asset() -> Asset {
					Asset {
						id: AssetId(PolkadotLocation::get()),
						fun: Fungible(ExistentialDeposit::get()),
					}
				}
			}

			use primitives::constants::currency::UNITS;

			parameter_types! {
				/// The asset ID for the asset that we use to pay for message delivery fees.
			pub FeeAssetId: cumulus_primitives_core::AssetId = AssetId(xcm::PolkadotLocation::get());
			/// The base fee for the message delivery fees.
			pub const BaseDeliveryFee: u128 = CENTS.saturating_mul(3);
				pub ExistentialDepositAsset: Option<Asset> = Some((
					CoreAssetLocation::get(),
					ExistentialDeposit::get()
				).into());
			}

			pub type PriceForParentDelivery = ExponentialPrice<FeeAssetId, BaseDeliveryFee, TransactionByteFee, ParachainSystem>;

			impl pallet_xcm_benchmarks::Config for Runtime {
				type XcmConfig = xcm::XcmConfig;
				type AccountIdConverter = xcm::LocationToAccountId;
				type DeliveryHelper = cumulus_primitives_utility::ToParentDeliveryHelper<
					xcm::XcmConfig,
					ExistentialDepositAsset,
					PriceForParentDelivery,
				>;
				fn valid_destination() -> Result<Location, BenchmarkError> {
					Ok(PolkadotLocation::get())
				}
				fn worst_case_holding(depositable_count: u32) -> Assets {
					// A mix of fungible and non-fungible assets
					let holding_non_fungibles = MaxAssetsIntoHolding::get() / 2 - depositable_count;
					let holding_fungibles = holding_non_fungibles - 2; // -2 for two `iter::once` bellow
					let fungibles_amount: u128 = UNITS;
					(0..holding_fungibles)
						.map(|i| {
							Asset {
								id: AssetId(GeneralIndex(i as u128).into()),
								fun: Fungible(fungibles_amount * (i + 1) as u128), // non-zero amount
							}
						})
						.chain(core::iter::once(Asset { id: AssetId(Here.into()), fun: Fungible(u128::MAX) }))
						.chain(core::iter::once(Asset { id: AssetId(PolkadotLocation::get()), fun: Fungible(1_000_000 * UNITS) }))
						.chain((0..holding_non_fungibles).map(|i| Asset {
							id: AssetId(GeneralIndex(i as u128).into()),
							fun: NonFungible(pallet_xcm_benchmarks::asset_instance_from(i)),
						}))
						.collect::<Vec<_>>()
						.into()
				}
			}

			parameter_types! {
				pub const TrustedTeleporter: Option<(Location, Asset)> = Some((
					PolkadotLocation::get(),
					Asset { fun: Fungible(UNITS), id: AssetId(PolkadotLocation::get()) },
				));
				pub const CheckedAccount: Option<(AccountId, xcm_builder::MintLocation)> = None;
				pub TrustedReserve: Option<(Location, Asset)> = Some((
					PolkadotLocation::get(),
					Asset { fun: Fungible(UNITS), id: AssetId(PolkadotLocation::get()) },
				));
			}

			impl pallet_xcm_benchmarks::fungible::Config for Runtime {
				type TransactAsset = Balances;

				type CheckedAccount = CheckedAccount;
				type TrustedTeleporter = TrustedTeleporter;
				type TrustedReserve = TrustedReserve;

				fn get_asset() -> Asset {
					Asset {
						id: AssetId(CoreAssetLocation::get()),
						fun: Fungible(UNITS),
					}
				}
			}

			impl pallet_xcm_benchmarks::generic::Config for Runtime {
				type TransactAsset = Balances;
				type RuntimeCall = RuntimeCall;

				fn worst_case_response() -> (u64, Response) {
					(0u64, Response::Version(Default::default()))
				}

				fn worst_case_asset_exchange() -> Result<(Assets, Assets), BenchmarkError> {
					//We can only exchange from single asset to another single one at worst case
					let amount_to_sell = UNITS;
					let received = init_omnipool(amount_to_sell);
					let give : Assets = (AssetId(CoreAssetLocation::get()), amount_to_sell).into();
					let want : Assets = (AssetId(DaiLocation::get()),  received).into();//We need to set the exact amount as pallet_xcm_benchmarks::fungibles exchange_asset benchmark test requires to have original wanted fungible amount in holding, but we always put the exact amount received
					Ok((give, want))
				}

				fn universal_alias() -> Result<(Location, Junction), BenchmarkError> {
										Err(BenchmarkError::Skip)
				}

				fn transact_origin_and_runtime_call() -> Result<(Location, RuntimeCall), BenchmarkError> {
					Ok((PolkadotLocation::get(), frame_system::Call::remark_with_event { remark: vec![] }.into()))
				}

				fn subscribe_origin() -> Result<Location, BenchmarkError> {
					Ok(PolkadotLocation::get())
				}

				fn claimable_asset() -> Result<(Location, Location, Assets), BenchmarkError> {
					let origin = PolkadotLocation::get();
					let assets: Assets = (AssetId(PolkadotLocation::get()), 1_000 * UNITS).into();
					let ticket = Location { parents: 0, interior: Here };
					Ok((origin, ticket, assets))
				}

				fn fee_asset() -> Result<Asset, BenchmarkError> {
					Ok(Asset {
						id: AssetId(CoreAssetLocation::get()),
						fun: Fungible(UNITS),
					})
				}

				fn unlockable_asset() -> Result<(Location, Location, Asset), BenchmarkError> {
					Err(BenchmarkError::Skip)
				}

				fn export_message_origin_and_destination(
				) -> Result<(Location, NetworkId, InteriorLocation), BenchmarkError> {
					Err(BenchmarkError::Skip)
				}

				fn alias_origin() -> Result<(Location, Location), BenchmarkError> {
					Err(BenchmarkError::Skip)
				}
			}

			type XcmBalances = pallet_xcm_benchmarks::fungible::Pallet::<Runtime>;
			type XcmGeneric = pallet_xcm_benchmarks::generic::Pallet::<Runtime>;

			let whitelist: Vec<TrackedStorageKey> = vec![
				// Block Number
				hex!("26aa394eea5630e07c48ae0c9558cef702a5c1b19ab7a04f536c519aca4983ac").to_vec().into(),
				// Total Issuance
				hex!("c2261276cc9d1f8598ea4b6a74b15c2f57c875e4cff74148e4628f264b974c80").to_vec().into(),
				// Execution Phase
				hex!("26aa394eea5630e07c48ae0c9558cef7ff553b5a9862a516939d82b3d3d8661a").to_vec().into(),
				// Event Count
				hex!("26aa394eea5630e07c48ae0c9558cef70a98fdbe9ce6c55837576c60c7af3850").to_vec().into(),
				// System Events
				hex!("26aa394eea5630e07c48ae0c9558cef780d41e5e16056765bc8461851072c9d7").to_vec().into(),
			];

			use frame_support::traits::WhitelistedStorageKeys;
			let whitelist = AllPalletsWithSystem::whitelisted_storage_keys();

			let mut batches = Vec::<BenchmarkBatch>::new();
			let params = (&config, &whitelist);

			add_benchmarks!(params, batches);

			orml_add_benchmark!(params, batches, pallet_currencies, benchmarking::currencies);
			orml_add_benchmark!(params, batches, orml_tokens, benchmarking::tokens);
			orml_add_benchmark!(params, batches, orml_vesting, benchmarking::vesting);
			orml_add_benchmark!(params, batches, pallet_transaction_multi_payment, benchmarking::multi_payment);
			orml_add_benchmark!(params, batches, pallet_duster, benchmarking::duster);
			orml_add_benchmark!(params, batches, pallet_omnipool, benchmarking::omnipool);
			orml_add_benchmark!(params, batches, pallet_route_executor, benchmarking::route_executor);
			orml_add_benchmark!(params, batches, pallet_dca, benchmarking::dca);
			orml_add_benchmark!(params, batches, pallet_xyk, benchmarking::xyk);
			orml_add_benchmark!(params, batches, pallet_dynamic_evm_fee, benchmarking::dynamic_evm_fee);
			orml_add_benchmark!(params, batches, pallet_xyk_liquidity_mining, benchmarking::xyk_liquidity_mining);
			orml_add_benchmark!(params, batches, pallet_omnipool_liquidity_mining, benchmarking::omnipool_liquidity_mining);
			orml_add_benchmark!(params, batches, pallet_ema_oracle, benchmarking::ema_oracle);

			if batches.is_empty() { return Err("Benchmark not found for this pallet.".into()) }
			Ok(batches)
		}
	}

	impl sp_genesis_builder::GenesisBuilder<Block> for Runtime {
		fn build_state(config: Vec<u8>) -> sp_genesis_builder::Result {
			build_state::<RuntimeGenesisConfig>(config)
		}

		fn get_preset(id: &Option<PresetId>) -> Option<Vec<u8>> {
			get_preset::<RuntimeGenesisConfig>(id, |_| None)
		}

		fn preset_names() -> Vec<PresetId> {
			Default::default()
		}
	}
}

#[cfg(feature = "runtime-benchmarks")] //Used only for benchmarking pallet_xcm_benchmarks::generic exchane_asset instruction
fn init_omnipool(amount_to_sell: Balance) -> Balance {
	let caller: AccountId = frame_benchmarking::account("caller", 0, 1);
	let hdx = 0;
	let dai = 2;
	let token_amount = 2000000000000u128 * 1_000_000_000;

	//let loc : MultiLocation = Location::new(1, cumulus_primitives_core::Junctions::X1(Arc::new([cumulus_primitives_core::Junction::GeneralIndex(dai.into());1]))).into();
	//			polkadot_xcm::opaque::lts::Junctions::X1(Arc::new([polkadot_xcm::opaque::lts::Junction::GeneralIndex(dai.into())]))

	use polkadot_xcm::v3::Junction::{AccountKey20, GeneralIndex};
	use polkadot_xcm::v3::Junctions::{Here, X1, X2};
	use polkadot_xcm::v3::{Junction, MultiLocation};
	assert_ok!(AssetRegistry::set_location(
		dai,
		AssetLocation(MultiLocation::new(0, X1(GeneralIndex(dai.into()))))
	));
	/*
		assert_ok!(AssetRegistry::set_location(
		dai,
		AssetLocation(MultiLocation::new(
			0,
			cumulus_primitives_core::Junctions::X1(Arc::new([cumulus_primitives_core::Junction::GeneralIndex(dai.into());1]))
		))
	));
	*/

	Currencies::update_balance(
		RuntimeOrigin::root(),
		Omnipool::protocol_account(),
		hdx,
		(token_amount as i128) * 100,
	)
	.unwrap();
	Currencies::update_balance(
		RuntimeOrigin::root(),
		Omnipool::protocol_account(),
		dai,
		(token_amount as i128) * 100,
	)
	.unwrap();
	Currencies::update_balance(RuntimeOrigin::root(), caller.clone(), hdx, token_amount as i128).unwrap();
	Currencies::update_balance(RuntimeOrigin::root(), caller.clone(), dai, token_amount as i128).unwrap();
	let native_price = FixedU128::from_inner(1201500000000000);
	let stable_price = FixedU128::from_inner(45_000_000_000);

	let native_position_id = Omnipool::next_position_id();

	assert_ok!(Omnipool::add_token(
		RuntimeOrigin::root(),
		hdx,
		native_price,
		Permill::from_percent(10),
		caller.clone(),
	));

	let stable_position_id = Omnipool::next_position_id();

	assert_ok!(Omnipool::add_token(
		RuntimeOrigin::root(),
		dai,
		stable_price,
		Permill::from_percent(100),
		caller.clone(),
	));

	assert_ok!(Omnipool::sacrifice_position(
		RuntimeOrigin::signed(caller.clone()),
		native_position_id,
	));

	assert_ok!(Omnipool::sacrifice_position(
		RuntimeOrigin::signed(caller),
		stable_position_id,
	));

	assert_ok!(Referrals::set_reward_percentage(
		RawOrigin::Root.into(),
		0,
		Level::None,
		FeeDistribution::default(),
	));
	assert_ok!(Referrals::set_reward_percentage(
		RawOrigin::Root.into(),
		1,
		Level::None,
		FeeDistribution::default(),
	));

	assert_ok!(Omnipool::set_asset_tradable_state(
		RuntimeOrigin::root(),
		hdx,
		pallet_omnipool::types::Tradability::SELL | pallet_omnipool::types::Tradability::BUY
	));

	assert_ok!(Omnipool::set_asset_tradable_state(
		RuntimeOrigin::root(),
		dai,
		pallet_omnipool::types::Tradability::SELL | pallet_omnipool::types::Tradability::BUY
	));

	with_transaction::<Balance, DispatchError, _>(|| {
		let caller2: AccountId = frame_benchmarking::account("caller2", 0, 1);
		Currencies::update_balance(RuntimeOrigin::root(), caller2.clone(), hdx, token_amount as i128).unwrap();

		assert_ok!(Router::sell(
			RuntimeOrigin::signed(caller2.clone()),
			hdx,
			dai,
			amount_to_sell,
			0,
			vec![],
		));
		let received = Currencies::free_balance(dai, &caller2);
		TransactionOutcome::Rollback(Ok(received))
	})
	.unwrap()
}<|MERGE_RESOLUTION|>--- conflicted
+++ resolved
@@ -136,11 +136,7 @@
 	spec_name: create_runtime_str!("hydradx"),
 	impl_name: create_runtime_str!("hydradx"),
 	authoring_version: 1,
-<<<<<<< HEAD
-	spec_version: 292,
-=======
 	spec_version: 301,
->>>>>>> 1f3ffb32
 	impl_version: 0,
 	apis: RUNTIME_API_VERSIONS,
 	transaction_version: 1,
