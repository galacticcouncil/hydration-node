--- conflicted
+++ resolved
@@ -811,23 +811,6 @@
 }
 
 parameter_types! {
-<<<<<<< HEAD
-	pub ReserveCollectionIdUpTo: u128 = 999_999;
-}
-
-impl pallet_nft::Config for Runtime {
-	type Event = Event;
-	type WeightInfo = pallet_nft::weights::BasiliskWeight<Runtime>;
-	type NftCollectionId = CollectionId;
-	type NftItemId = ItemId;
-	type CollectionType = pallet_nft::CollectionType;
-	type Permissions = pallet_nft::NftPermissions;
-	type ReserveCollectionIdUpTo = ReserveCollectionIdUpTo;
-}
-
-parameter_types! {
-=======
->>>>>>> 3b78acae
 	pub const LRNA: AssetId = 1;
 	pub const StableAssetId: AssetId = 2;
 	pub ProtofolFee: Permill = Permill::from_rational(3u32,1000u32);
