// This file is part of HydraDX-node.

// Copyright (C) 2020-2023  Intergalactic, Limited (GIB).
// SPDX-License-Identifier: Apache-2.0

// Licensed under the Apache License, Version 2.0 (the "License");
// you may not use this file except in compliance with the License.
// You may obtain a copy of the License at
//
//     http://www.apache.org/licenses/LICENSE-2.0
//
// Unless required by applicable law or agreed to in writing, software
// distributed under the License is distributed on an "AS IS" BASIS,
// WITHOUT WARRANTIES OR CONDITIONS OF ANY KIND, either express or implied.
// See the License for the specific language governing permissions and
// limitations under the License.

#![cfg_attr(not(feature = "std"), no_std)]
// `construct_runtime!` does a lot of recursion and requires us to increase the limit to 256.
#![recursion_limit = "512"]
#![allow(clippy::match_like_matches_macro)]
#![allow(clippy::items_after_test_module)]

// Make the WASM binary available.
#[cfg(feature = "std")]
include!(concat!(env!("OUT_DIR"), "/wasm_binary.rs"));

#[cfg(test)]
mod tests;

mod benchmarking;
pub mod weights;

mod assets;
pub mod evm;
mod governance;
mod system;
pub mod types;
pub mod xcm;

pub use assets::*;
pub use governance::*;
use pallet_asset_registry::AssetType;
use pallet_currencies_rpc_runtime_api::AccountData;
pub use system::*;
pub use xcm::*;

use codec::{Decode, Encode};
use hydradx_traits::evm::InspectEvmAccounts;
use sp_api::impl_runtime_apis;
use sp_core::{ConstU128, Get, OpaqueMetadata, H160, H256, U256};
use sp_runtime::{
	create_runtime_str, generic, impl_opaque_keys,
	traits::{
		AccountIdConversion, BlakeTwo256, Block as BlockT, DispatchInfoOf, Dispatchable, PostDispatchInfoOf,
		UniqueSaturatedInto,
	},
	transaction_validity::{TransactionSource, TransactionValidity, TransactionValidityError},
	ApplyExtrinsicResult, Permill,
};

use sp_std::{convert::From, prelude::*};
#[cfg(feature = "std")]
use sp_version::NativeVersion;
use sp_version::RuntimeVersion;
// A few exports that help ease life for downstream crates.
use crate::evm::precompiles::erc20_mapping::SetCodeForErc20Precompile;
use frame_support::{
	construct_runtime,
	genesis_builder_helper::{build_config, create_default_config},
	pallet_prelude::Hooks,
	parameter_types,
	weights::Weight,
};
pub use hex_literal::hex;
use orml_traits::MultiCurrency;
/// Import HydraDX pallets
pub use pallet_claims;
use pallet_ethereum::{Transaction as EthereumTransaction, TransactionStatus};
use pallet_evm::{Account as EVMAccount, FeeCalculator, GasWeightMapping, Runner};
pub use pallet_genesis_history::Chain;
pub use primitives::{
	AccountId, Amount, AssetId, Balance, BlockNumber, CollectionId, Hash, Index, ItemId, Price, Signature,
};
pub use sp_consensus_aura::sr25519::AuthorityId as AuraId;

/// Opaque types. These are used by the CLI to instantiate machinery that don't need to know
/// the specifics of the runtime. They can then be made to be agnostic over specific formats
/// of data like extrinsics, allowing for them to continue syncing the network through upgrades
/// to even the core data structures.
pub mod opaque {
	use super::*;
	use sp_runtime::{
		generic,
		traits::{BlakeTwo256, Hash as HashT},
	};

	pub use sp_runtime::OpaqueExtrinsic as UncheckedExtrinsic;

	/// Opaque block header type.
	pub type Header = generic::Header<BlockNumber, BlakeTwo256>;
	/// Opaque block type.
	pub type Block = generic::Block<Header, UncheckedExtrinsic>;
	/// Opaque block identifier type.
	pub type BlockId = generic::BlockId<Block>;
	/// Opaque block hash type.
	pub type Hash = <BlakeTwo256 as HashT>::Output;
	impl_opaque_keys! {
		pub struct SessionKeys {
			pub aura: Aura,
		}
	}
}

#[sp_version::runtime_version]
pub const VERSION: RuntimeVersion = RuntimeVersion {
	spec_name: create_runtime_str!("hydradx"),
	impl_name: create_runtime_str!("hydradx"),
	authoring_version: 1,
<<<<<<< HEAD
	spec_version: 259,
=======
	spec_version: 260,
>>>>>>> eddc67f3
	impl_version: 0,
	apis: RUNTIME_API_VERSIONS,
	transaction_version: 1,
	state_version: 1,
};

/// The version information used to identify this runtime when compiled natively.
#[cfg(feature = "std")]
pub fn native_version() -> NativeVersion {
	NativeVersion {
		runtime_version: VERSION,
		can_author_with: Default::default(),
	}
}

pub fn get_all_module_accounts() -> Vec<AccountId> {
	vec![
		TreasuryPalletId::get().into_account_truncating(),
		VestingPalletId::get().into_account_truncating(),
		ReferralsPalletId::get().into_account_truncating(),
		BondsPalletId::get().into_account_truncating(),
	]
}

// Create the runtime by composing the FRAME pallets that were previously configured.
construct_runtime!(
	pub enum Runtime
	{
		System: frame_system exclude_parts { Origin } = 1,
		Timestamp: pallet_timestamp = 3,
		//NOTE: 5 - is used by Scheduler which must be after cumulus_pallet_parachain_system
		Balances: pallet_balances = 7,
		TransactionPayment: pallet_transaction_payment exclude_parts { Config } = 9,
		// due to multi payment pallet prices, this needs to be initialized at the very beginning
		MultiTransactionPayment: pallet_transaction_multi_payment = 203,
		Treasury: pallet_treasury = 11,
		Utility: pallet_utility = 13,
		Preimage: pallet_preimage = 15,
		Identity: pallet_identity = 17,
		Democracy: pallet_democracy exclude_parts { Config } = 19,
		Elections: pallet_elections_phragmen = 21,
		Council: pallet_collective::<Instance1> = 23,
		TechnicalCommittee: pallet_collective::<Instance2> = 25,
		Tips: pallet_tips = 27,
		Proxy: pallet_proxy = 29,
		Multisig: pallet_multisig = 31,
		Uniques: pallet_uniques = 32,
		StateTrieMigration: pallet_state_trie_migration = 35,

		// HydraDX related modules
		AssetRegistry: pallet_asset_registry = 51,
		Claims: pallet_claims = 53,
		GenesisHistory: pallet_genesis_history = 55,
		CollatorRewards: pallet_collator_rewards = 57,
		Omnipool: pallet_omnipool = 59,
		TransactionPause: pallet_transaction_pause = 60,
		Duster: pallet_duster = 61,
		OmnipoolWarehouseLM: warehouse_liquidity_mining::<Instance1> = 62,
		OmnipoolLiquidityMining: pallet_omnipool_liquidity_mining = 63,
		OTC: pallet_otc = 64,
		CircuitBreaker: pallet_circuit_breaker = 65,

		Router: pallet_route_executor = 67,
		DynamicFees: pallet_dynamic_fees = 68,
		Staking: pallet_staking = 69,
		Stableswap: pallet_stableswap = 70,
		Bonds: pallet_bonds = 71,
		OtcSettlements: pallet_otc_settlements = 72,
		LBP: pallet_lbp = 73,
		XYK: pallet_xyk = 74,
		Referrals: pallet_referrals = 75,

		// ORML related modules
		Tokens: orml_tokens = 77,
		Currencies: pallet_currencies = 79,
		Vesting: orml_vesting = 81,

		// Frontier and EVM pallets
		EVM: pallet_evm = 90,
		EVMChainId: pallet_evm_chain_id = 91,
		Ethereum: pallet_ethereum = 92,
		EVMAccounts: pallet_evm_accounts = 93,
		DynamicEvmFee: pallet_dynamic_evm_fee = 94,

		XYKLiquidityMining: pallet_xyk_liquidity_mining = 95,
		XYKWarehouseLM: warehouse_liquidity_mining::<Instance2> = 96,

		RelayChainInfo: pallet_relaychain_info = 201,
		//NOTE: DCA pallet should be declared before ParachainSystem pallet,
		//otherwise there is no data about relay chain parent hash
		DCA: pallet_dca = 66,
		//NOTE: Scheduler must be before ParachainSystem otherwise RelayChainBlockNumberProvider
		//will return 0 as current block number when used with Scheduler(democracy).
		Scheduler: pallet_scheduler = 5,

		// Parachain
		ParachainSystem: cumulus_pallet_parachain_system exclude_parts { Config } = 103,
		ParachainInfo: staging_parachain_info = 105,

		PolkadotXcm: pallet_xcm = 107,
		CumulusXcm: cumulus_pallet_xcm = 109,
		XcmpQueue: cumulus_pallet_xcmp_queue exclude_parts { Call } = 111,
		// 113 was used by DmpQueue which is now replaced by MessageQueue
		MessageQueue: pallet_message_queue = 114,

		// ORML XCM
		OrmlXcm: orml_xcm = 135,
		XTokens: orml_xtokens = 137,
		UnknownTokens: orml_unknown_tokens = 139,

		// Collator support
		Authorship: pallet_authorship = 161,
		CollatorSelection: pallet_collator_selection = 163,
		Session: pallet_session = 165,
		Aura: pallet_aura = 167,
		AuraExt: cumulus_pallet_aura_ext = 169,

		// Warehouse - let's allocate indices 100+ for warehouse pallets
		EmaOracle: pallet_ema_oracle = 202,
	}
);

/// The address format for describing accounts.
pub type Address = AccountId;
/// Block header type as expected by this runtime.
pub type Header = generic::Header<BlockNumber, BlakeTwo256>;
/// Block type as expected by this runtime.
pub type Block = generic::Block<Header, UncheckedExtrinsic>;
/// A Block signed with a Justification
pub type SignedBlock = generic::SignedBlock<Block>;
/// BlockId type as expected by this runtime.
pub type BlockId = generic::BlockId<Block>;
/// The SignedExtension to the basic transaction logic.
pub type SignedExtra = (
	frame_system::CheckNonZeroSender<Runtime>,
	frame_system::CheckSpecVersion<Runtime>,
	frame_system::CheckTxVersion<Runtime>,
	frame_system::CheckGenesis<Runtime>,
	frame_system::CheckEra<Runtime>,
	frame_system::CheckNonce<Runtime>,
	frame_system::CheckWeight<Runtime>,
	pallet_transaction_payment::ChargeTransactionPayment<Runtime>,
	pallet_claims::ValidateClaim<Runtime>,
	frame_metadata_hash_extension::CheckMetadataHash<Runtime>,
);
/// Unchecked extrinsic type as expected by this runtime.
pub type UncheckedExtrinsic = fp_self_contained::UncheckedExtrinsic<Address, RuntimeCall, Signature, SignedExtra>;

/// Extrinsic type that has already been checked.
pub type CheckedExtrinsic = fp_self_contained::CheckedExtrinsic<AccountId, RuntimeCall, SignedExtra, H160>;
/// Executive: handles dispatch to the various modules.
pub type Executive = frame_executive::Executive<
	Runtime,
	Block,
	frame_system::ChainContext<Runtime>,
	Runtime,
	AllPalletsWithSystem,
	(
		frame_support::migrations::RemovePallet<DmpQueuePalletName, <Runtime as frame_system::Config>::DbWeight>,
		frame_support::migrations::RemovePallet<XcmRateLimiterPalletName, <Runtime as frame_system::Config>::DbWeight>,
		cumulus_pallet_xcmp_queue::migration::v4::MigrationToV4<Runtime>,
		pallet_identity::migration::versioned::V0ToV1<Runtime, 450u64>, // We have currently 379 identities in basllisk, so limit of 450 should be enough
		SetCodeForErc20Precompile,
	),
>;

impl<C> frame_system::offchain::SendTransactionTypes<C> for Runtime
where
	RuntimeCall: From<C>,
{
	type OverarchingCall = RuntimeCall;
	type Extrinsic = UncheckedExtrinsic;
}

// TODO: Remove after the v1.7.2 upgrade
parameter_types! {
	pub const DmpQueuePalletName: &'static str = "DmpQueue";
	pub const XcmRateLimiterPalletName: &'static str = "XcmRateLimiter";
}

impl_runtime_apis! {
	impl sp_api::Core<Block> for Runtime {
		fn version() -> RuntimeVersion {
			VERSION
		}

		fn execute_block(block: Block) {
			Executive::execute_block(block)
		}

		fn initialize_block(header: &<Block as BlockT>::Header) {
			Executive::initialize_block(header)
		}
	}

	impl sp_api::Metadata<Block> for Runtime {
		fn metadata() -> OpaqueMetadata {
			OpaqueMetadata::new(Runtime::metadata().into())
		}

		fn metadata_at_version(version: u32) -> Option<OpaqueMetadata> {
			Runtime::metadata_at_version(version)
		}

		fn metadata_versions() -> sp_std::vec::Vec<u32> {
			Runtime::metadata_versions()
		}
	}

	impl sp_block_builder::BlockBuilder<Block> for Runtime {
		fn apply_extrinsic(extrinsic: <Block as BlockT>::Extrinsic) -> ApplyExtrinsicResult {
			Executive::apply_extrinsic(extrinsic)
		}

		fn finalize_block() -> <Block as BlockT>::Header {
			Executive::finalize_block()
		}

		fn inherent_extrinsics(data: sp_inherents::InherentData) -> Vec<<Block as BlockT>::Extrinsic> {
			data.create_extrinsics()
		}

		fn check_inherents(
			block: Block,
			data: sp_inherents::InherentData,
		) -> sp_inherents::CheckInherentsResult {
			data.check_extrinsics(&block)
		}
	}

	impl sp_transaction_pool::runtime_api::TaggedTransactionQueue<Block> for Runtime {
		fn validate_transaction(
			source: TransactionSource,
			tx: <Block as BlockT>::Extrinsic,
			block_hash: <Block as BlockT>::Hash,
		) -> TransactionValidity {
			Executive::validate_transaction(source, tx, block_hash)
		}
	}

	impl sp_offchain::OffchainWorkerApi<Block> for Runtime {
		fn offchain_worker(header: &<Block as BlockT>::Header) {
			Executive::offchain_worker(header)
		}
	}

	impl sp_session::SessionKeys<Block> for Runtime {
		fn decode_session_keys(
			encoded: Vec<u8>,
		) -> Option<Vec<(Vec<u8>, sp_core::crypto::KeyTypeId)>> {
			opaque::SessionKeys::decode_into_raw_public_keys(&encoded)
		}

		fn generate_session_keys(seed: Option<Vec<u8>>) -> Vec<u8> {
			opaque::SessionKeys::generate(seed)
		}
	}

	impl sp_consensus_aura::AuraApi<Block, AuraId> for Runtime {
		fn slot_duration() -> sp_consensus_aura::SlotDuration {
			sp_consensus_aura::SlotDuration::from_millis(Aura::slot_duration())
		}

		fn authorities() -> Vec<AuraId> {
			Aura::authorities().into_inner()
		}
	}

	impl cumulus_primitives_core::CollectCollationInfo<Block> for Runtime {
		fn collect_collation_info(header: &<Block as BlockT>::Header) -> cumulus_primitives_core::CollationInfo {
			ParachainSystem::collect_collation_info(header)
		}
	}

	#[cfg(feature = "try-runtime")]
	impl frame_try_runtime::TryRuntime<Block> for Runtime {
		fn on_runtime_upgrade(checks: frame_try_runtime::UpgradeCheckSelect) -> (Weight, Weight) {
			log::info!("try-runtime::on_runtime_upgrade.");
			let weight = Executive::try_runtime_upgrade(checks).unwrap();
			(weight, BlockWeights::get().max_block)
		}

		fn execute_block(
			block: Block,
			state_root_check: bool,
			signature_check: bool,
			select: frame_try_runtime::TryStateSelect,
		) -> Weight {
			Executive::try_execute_block(block, state_root_check, signature_check, select).unwrap()
		}
	}

	impl pallet_currencies_rpc_runtime_api::CurrenciesApi<
		Block,
		AssetId,
		AccountId,
		Balance,
	> for Runtime {
		fn account(asset_id: AssetId, who: AccountId) -> AccountData<Balance> {
			if asset_id == NativeAssetId::get() {
				let data = System::account(&who).data;
				AccountData {
					free: data.free,
					reserved: data.reserved,
					frozen: data.frozen,
				}
			} else if matches!(AssetRegistry::asset_type(asset_id), Some(AssetKind::Erc20)) {
				AccountData {
					free: Self::free_balance(asset_id, who),
					..Default::default()
				}
			} else {
				let data = Tokens::accounts(who, asset_id);
				AccountData {
					free: data.free,
					reserved: data.reserved,
					frozen: data.frozen,
				}
			}
		}

		fn accounts(who: AccountId) -> Vec<(AssetId, AccountData<Balance>)> {
			let mut result = Vec::new();

			let balance = System::account(&who).data;
			result.push((
				NativeAssetId::get(),
				AccountData {
					free: balance.free,
					reserved: balance.reserved,
					frozen: balance.frozen,
				}
			));

			result.extend(
				orml_tokens::Accounts::<Runtime>::iter_prefix(&who)
					.map(|(asset_id, data)| (
						asset_id,
						AccountData {
							free: data.free,
							reserved: data.reserved,
							frozen: data.frozen,
						}
					))
			);

			result.extend(
				pallet_asset_registry::Assets::<Runtime>::iter()
					.filter(|(_, info)| info.asset_type == AssetType::Erc20)
					.filter_map(|(asset_id, _)| {
						let free = Self::free_balance(asset_id, who.clone());
						if free > 0 {
							Some((
								asset_id,
								AccountData {
									free,
									..Default::default()
								}
							))
						} else {
							None
						}
					})
			);

			result
		}

		fn free_balance(asset_id: AssetId, who: AccountId) -> Balance {
			Currencies::free_balance(asset_id, &who)
		}
	}

	impl frame_system_rpc_runtime_api::AccountNonceApi<Block, AccountId, Index> for Runtime {
		fn account_nonce(account: AccountId) -> Index {
			System::account_nonce(account)
		}
	}

	impl pallet_transaction_payment_rpc_runtime_api::TransactionPaymentApi<Block, Balance> for Runtime {
		fn query_info(
			uxt: <Block as BlockT>::Extrinsic,
			len: u32,
		) -> pallet_transaction_payment_rpc_runtime_api::RuntimeDispatchInfo<Balance> {
			TransactionPayment::query_info(uxt, len)
		}

		fn query_fee_details(
			uxt: <Block as BlockT>::Extrinsic,
			len: u32,
		) -> pallet_transaction_payment_rpc_runtime_api::FeeDetails<Balance> {
			TransactionPayment::query_fee_details(uxt, len)
		}

		fn query_weight_to_fee(weight: Weight) -> Balance {
			TransactionPayment::weight_to_fee(weight)
		}
		fn query_length_to_fee(length: u32) -> Balance {
			TransactionPayment::length_to_fee(length)
		}
	}

	// Frontier RPC support
	impl fp_rpc::EthereumRuntimeRPCApi<Block> for Runtime {
		fn chain_id() -> u64 {
			<Runtime as pallet_evm::Config>::ChainId::get()
		}

		fn account_basic(address: H160) -> EVMAccount {
			let (account, _) = EVM::account_basic(&address);
			account
		}

		fn gas_price() -> U256 {
			let (gas_price, _) = <Runtime as pallet_evm::Config>::FeeCalculator::min_gas_price();
			gas_price
		}

		fn account_code_at(address: H160) -> Vec<u8> {
			pallet_evm::AccountCodes::<Runtime>::get(address)
		}

		fn author() -> H160 {
			<pallet_evm::Pallet<Runtime>>::find_author()
		}

		fn storage_at(address: H160, index: U256) -> H256 {
			let mut tmp = [0u8; 32];
			index.to_big_endian(&mut tmp);
			pallet_evm::AccountStorages::<Runtime>::get(address, H256::from_slice(&tmp[..]))
		}

		fn call(
			from: H160,
			to: H160,
			data: Vec<u8>,
			value: U256,
			gas_limit: U256,
			max_fee_per_gas: Option<U256>,
			max_priority_fee_per_gas: Option<U256>,
			nonce: Option<U256>,
			estimate: bool,
			access_list: Option<Vec<(H160, Vec<H256>)>>,
		) -> Result<pallet_evm::CallInfo, sp_runtime::DispatchError> {
			let mut config = <Runtime as pallet_evm::Config>::config().clone();
			config.estimate = estimate;

			let is_transactional = false;
			let validate = true;

			// Estimated encoded transaction size must be based on the heaviest transaction
			// type (EIP1559Transaction) to be compatible with all transaction types.
			let mut estimated_transaction_len = data.len() +
				// pallet ethereum index: 1
				// transact call index: 1
				// Transaction enum variant: 1
				// chain_id 8 bytes
				// nonce: 32
				// max_priority_fee_per_gas: 32
				// max_fee_per_gas: 32
				// gas_limit: 32
				// action: 21 (enum varianrt + call address)
				// value: 32
				// access_list: 1 (empty vec size)
				// 65 bytes signature
				258;

			if access_list.is_some() {
				estimated_transaction_len += access_list.encoded_size();
			}

			let gas_limit = gas_limit.min(u64::MAX.into()).low_u64();
			let without_base_extrinsic_weight = true;

			let (weight_limit, proof_size_base_cost) =
						match <Runtime as pallet_evm::Config>::GasWeightMapping::gas_to_weight(
							gas_limit,
							without_base_extrinsic_weight
						) {
							weight_limit if weight_limit.proof_size() > 0 => {
								(Some(weight_limit), Some(estimated_transaction_len as u64))
							}
							_ => (None, None),
						};

			// don't allow calling EVM RPC or Runtime API from a bound address
			if EVMAccounts::bound_account_id(from).is_some() {
				return Err(pallet_evm_accounts::Error::<Runtime>::BoundAddressCannotBeUsed.into())
			};

			<Runtime as pallet_evm::Config>::Runner::call(
				from,
				to,
				data,
				value,
				gas_limit.unique_saturated_into(),
				max_fee_per_gas,
				max_priority_fee_per_gas,
				nonce,
				access_list.unwrap_or_default(),
				is_transactional,
				validate,
				weight_limit,
				proof_size_base_cost,
				&config,
			)
			.map_err(|err| err.error.into())
		}

		fn create(
			from: H160,
			data: Vec<u8>,
			value: U256,
			gas_limit: U256,
			max_fee_per_gas: Option<U256>,
			max_priority_fee_per_gas: Option<U256>,
			nonce: Option<U256>,
			estimate: bool,
			access_list: Option<Vec<(H160, Vec<H256>)>>,
		) -> Result<pallet_evm::CreateInfo, sp_runtime::DispatchError> {
			let config = if estimate {
				let mut config = <Runtime as pallet_evm::Config>::config().clone();
				config.estimate = true;
				Some(config)
			} else {
				None
			};

			let is_transactional = false;
			let validate = true;

			// Reused approach from Moonbeam since Frontier implementation doesn't support this
			let mut estimated_transaction_len = data.len() +
				// to: 20
				// from: 20
				// value: 32
				// gas_limit: 32
				// nonce: 32
				// 1 byte transaction action variant
				// chain id 8 bytes
				// 65 bytes signature
				210;
			if max_fee_per_gas.is_some() {
				estimated_transaction_len += 32;
			}
			if max_priority_fee_per_gas.is_some() {
				estimated_transaction_len += 32;
			}
			if access_list.is_some() {
				estimated_transaction_len += access_list.encoded_size();
			}

			let gas_limit = gas_limit.min(u64::MAX.into()).low_u64();
			let without_base_extrinsic_weight = true;

			let (weight_limit, proof_size_base_cost) =
				match <Runtime as pallet_evm::Config>::GasWeightMapping::gas_to_weight(
					gas_limit,
					without_base_extrinsic_weight
				) {
					weight_limit if weight_limit.proof_size() > 0 => {
						(Some(weight_limit), Some(estimated_transaction_len as u64))
					}
					_ => (None, None),
				};

			// don't allow calling EVM RPC or Runtime API from a bound address
			if EVMAccounts::bound_account_id(from).is_some() {
				return Err(pallet_evm_accounts::Error::<Runtime>::BoundAddressCannotBeUsed.into())
				};

			// the address needs to have a permission to deploy smart contract
			if !EVMAccounts::can_deploy_contracts(from) {
				return Err(pallet_evm_accounts::Error::<Runtime>::AddressNotWhitelisted.into())
			};

			#[allow(clippy::or_fun_call)] // suggestion not helpful here
			<Runtime as pallet_evm::Config>::Runner::create(
				from,
				data,
				value,
				gas_limit.unique_saturated_into(),
				max_fee_per_gas,
				max_priority_fee_per_gas,
				nonce,
				Vec::new(),
				is_transactional,
				validate,
				weight_limit,
				proof_size_base_cost,
				config
					.as_ref()
					.unwrap_or(<Runtime as pallet_evm::Config>::config()),
				)
				.map_err(|err| err.error.into())
		}

		fn current_transaction_statuses() -> Option<Vec<TransactionStatus>> {
			pallet_ethereum::CurrentTransactionStatuses::<Runtime>::get()
		}

		fn current_block() -> Option<pallet_ethereum::Block> {
			pallet_ethereum::CurrentBlock::<Runtime>::get()
		}

		fn current_receipts() -> Option<Vec<pallet_ethereum::Receipt>> {
			pallet_ethereum::CurrentReceipts::<Runtime>::get()
		}

		fn current_all() -> (
			Option<pallet_ethereum::Block>,
			Option<Vec<pallet_ethereum::Receipt>>,
			Option<Vec<TransactionStatus>>,
		) {
			(
				pallet_ethereum::CurrentBlock::<Runtime>::get(),
				pallet_ethereum::CurrentReceipts::<Runtime>::get(),
				pallet_ethereum::CurrentTransactionStatuses::<Runtime>::get(),
			)
		}

		fn extrinsic_filter(xts: Vec<<Block as BlockT>::Extrinsic>) -> Vec<EthereumTransaction> {
			xts.into_iter()
				.filter_map(|xt| match xt.0.function {
					RuntimeCall::Ethereum(pallet_ethereum::Call::transact { transaction }) => Some(transaction),
					_ => None,
				})
				.collect::<Vec<EthereumTransaction>>()
		}

		fn elasticity() -> Option<Permill> {
			None
		}

		fn gas_limit_multiplier_support() {}

		fn pending_block(
			xts: Vec<<Block as BlockT>::Extrinsic>,
		) -> (Option<pallet_ethereum::Block>, Option<Vec<TransactionStatus>>) {
			for ext in xts.into_iter() {
				let _ = Executive::apply_extrinsic(ext);
			}

			Ethereum::on_finalize(System::block_number() + 1);

			(
				pallet_ethereum::CurrentBlock::<Runtime>::get(),
				pallet_ethereum::CurrentTransactionStatuses::<Runtime>::get()
			)
		}

		fn initialize_pending_block(header: &<Block as BlockT>::Header) {
			Executive::initialize_block(header)
		}
	}

	impl fp_rpc::ConvertTransactionRuntimeApi<Block> for Runtime {
		fn convert_transaction(transaction: EthereumTransaction) -> <Block as BlockT>::Extrinsic {
			UncheckedExtrinsic::new_unsigned(pallet_ethereum::Call::<Runtime>::transact { transaction }.into())
		}
	}

	impl pallet_evm_accounts_rpc_runtime_api::EvmAccountsApi<Block, AccountId, H160> for Runtime {
		fn evm_address(account_id: AccountId) -> H160 {
			EVMAccounts::evm_address(&account_id)
		}
		fn bound_account_id(evm_address: H160) -> Option<AccountId> {
			EVMAccounts::bound_account_id(evm_address)
		}
		fn account_id(evm_address: H160) -> AccountId {
			EVMAccounts::account_id(evm_address)
		}
	}

	#[cfg(feature = "runtime-benchmarks")]
	impl frame_benchmarking::Benchmark<Block> for Runtime {
		fn benchmark_metadata(extra: bool) -> (
			Vec<frame_benchmarking::BenchmarkList>,
			Vec<frame_support::traits::StorageInfo>,
		) {
			use frame_benchmarking::{Benchmarking, BenchmarkList};
			use frame_support::traits::StorageInfoTrait;
			use orml_benchmarking::list_benchmark as orml_list_benchmark;

			use frame_system_benchmarking::Pallet as SystemBench;
			use pallet_xcm::benchmarking::Pallet as PalletXcmExtrinsiscsBenchmark;

			let mut list = Vec::<BenchmarkList>::new();

			list_benchmarks!(list, extra);

			orml_list_benchmark!(list, extra, pallet_currencies, benchmarking::currencies);
			orml_list_benchmark!(list, extra, orml_tokens, benchmarking::tokens);
			orml_list_benchmark!(list, extra, orml_vesting, benchmarking::vesting);
			orml_list_benchmark!(list, extra, pallet_transaction_multi_payment, benchmarking::multi_payment);
			orml_list_benchmark!(list, extra, pallet_duster, benchmarking::duster);
			orml_list_benchmark!(list, extra, pallet_omnipool, benchmarking::omnipool);
			orml_list_benchmark!(list, extra, pallet_route_executor, benchmarking::route_executor);
			orml_list_benchmark!(list, extra, pallet_dca, benchmarking::dca);
			orml_list_benchmark!(list, extra, pallet_xyk, benchmarking::xyk);
			orml_list_benchmark!(list, extra, pallet_dynamic_evm_fee, benchmarking::dynamic_evm_fee);
			orml_list_benchmark!(list, extra, pallet_xyk_liquidity_mining, benchmarking::xyk_liquidity_mining);

			let storage_info = AllPalletsWithSystem::storage_info();

			(list, storage_info)
		}

		fn dispatch_benchmark(
			config: frame_benchmarking::BenchmarkConfig
		) -> Result<Vec<frame_benchmarking::BenchmarkBatch>, sp_runtime::RuntimeString> {
			use frame_benchmarking::{BenchmarkError, Benchmarking, BenchmarkBatch};
			use frame_support::traits::TrackedStorageKey;
			use orml_benchmarking::add_benchmark as orml_add_benchmark;
			use pallet_xcm::benchmarking::Pallet as PalletXcmExtrinsiscsBenchmark;
			use frame_system_benchmarking::Pallet as SystemBench;
			use cumulus_primitives_core::ParaId;

			impl frame_system_benchmarking::Config for Runtime {
				fn setup_set_code_requirements(code: &sp_std::vec::Vec<u8>) -> Result<(), BenchmarkError> {
					ParachainSystem::initialize_for_set_code_benchmark(code.len() as u32);
					Ok(())
				}

				fn verify_set_code() {
					System::assert_last_event(cumulus_pallet_parachain_system::Event::<Runtime>::ValidationFunctionStored.into());
				}
			}

			parameter_types! {
				pub const RandomParaId: ParaId = ParaId::new(22_222_222);
				pub const ExistentialDeposit: u128 = 0;
			}

			use polkadot_xcm::latest::prelude::{Location, AssetId, Fungible, Asset, Parent};

			impl pallet_xcm::benchmarking::Config for Runtime {
				fn reachable_dest() -> Option<Location> {
					Some(Parent.into())
				}

				fn teleportable_asset_and_dest() -> Option<(Asset, Location)> {
					Some((
						Asset {
							fun: Fungible(ExistentialDeposit::get()),
							id: AssetId(Parent.into())
						},
						Parent.into(),
					))
				}

				fn reserve_transferable_asset_and_dest() -> Option<(Asset, Location)> {
					// TODO: https://github.com/galacticcouncil/HydraDX-node/issues/840
					// fix it in next upgrade > 1.7.2
					None
				}
			}

			let whitelist: Vec<TrackedStorageKey> = vec![
				// Block Number
				hex!("26aa394eea5630e07c48ae0c9558cef702a5c1b19ab7a04f536c519aca4983ac").to_vec().into(),
				// Total Issuance
				hex!("c2261276cc9d1f8598ea4b6a74b15c2f57c875e4cff74148e4628f264b974c80").to_vec().into(),
				// Execution Phase
				hex!("26aa394eea5630e07c48ae0c9558cef7ff553b5a9862a516939d82b3d3d8661a").to_vec().into(),
				// Event Count
				hex!("26aa394eea5630e07c48ae0c9558cef70a98fdbe9ce6c55837576c60c7af3850").to_vec().into(),
				// System Events
				hex!("26aa394eea5630e07c48ae0c9558cef780d41e5e16056765bc8461851072c9d7").to_vec().into(),
			];

			let mut batches = Vec::<BenchmarkBatch>::new();
			let params = (&config, &whitelist);

			add_benchmarks!(params, batches);

			orml_add_benchmark!(params, batches, pallet_currencies, benchmarking::currencies);
			orml_add_benchmark!(params, batches, orml_tokens, benchmarking::tokens);
			orml_add_benchmark!(params, batches, orml_vesting, benchmarking::vesting);
			orml_add_benchmark!(params, batches, pallet_transaction_multi_payment, benchmarking::multi_payment);
			orml_add_benchmark!(params, batches, pallet_duster, benchmarking::duster);
			orml_add_benchmark!(params, batches, pallet_omnipool, benchmarking::omnipool);
			orml_add_benchmark!(params, batches, pallet_route_executor, benchmarking::route_executor);
			orml_add_benchmark!(params, batches, pallet_dca, benchmarking::dca);
			orml_add_benchmark!(params, batches, pallet_xyk, benchmarking::xyk);
			orml_add_benchmark!(params, batches, pallet_dynamic_evm_fee, benchmarking::dynamic_evm_fee);
			orml_add_benchmark!(params, batches, pallet_xyk_liquidity_mining, benchmarking::xyk_liquidity_mining);

			if batches.is_empty() { return Err("Benchmark not found for this pallet.".into()) }
			Ok(batches)
		}
	}

	impl sp_genesis_builder::GenesisBuilder<Block> for Runtime {
		fn create_default_config() -> Vec<u8> {
			create_default_config::<RuntimeGenesisConfig>()
		}

		fn build_config(config: Vec<u8>) -> sp_genesis_builder::Result {
			build_config::<RuntimeGenesisConfig>(config)
		}
	}
}

#[cfg(feature = "runtime-benchmarks")]
mod benches {
	frame_support::parameter_types! {
		pub const BenchmarkMaxBalance: crate::Balance = crate::Balance::max_value();
	}
	frame_benchmarking::define_benchmarks!(
		[pallet_lbp, LBP]
		[pallet_asset_registry, AssetRegistry]
		[pallet_omnipool_liquidity_mining, OmnipoolLiquidityMining]
		[pallet_transaction_pause, TransactionPause]
		[pallet_ema_oracle, EmaOracle]
		[pallet_circuit_breaker, CircuitBreaker]
		[pallet_bonds, Bonds]
		[pallet_stableswap, Stableswap]
		[pallet_claims, Claims]
		[pallet_staking, Staking]
		[pallet_referrals, Referrals]
		[pallet_evm_accounts, EVMAccounts]
		[pallet_otc, OTC]
		[pallet_otc_settlements, OtcSettlements]
		[pallet_state_trie_migration, StateTrieMigration]
		[frame_system, SystemBench::<Runtime>]
		[pallet_balances, Balances]
		[pallet_timestamp, Timestamp]
		[pallet_democracy, Democracy]
		[pallet_elections_phragmen, Elections]
		[pallet_treasury, Treasury]
		[pallet_scheduler, Scheduler]
		[pallet_utility, Utility]
		[pallet_tips, Tips]
		[pallet_identity, Identity]
		[pallet_collective_council, Council]
		[pallet_collective_technical_committee, TechnicalCommittee]
		[cumulus_pallet_xcmp_queue, XcmpQueue]
		[pallet_message_queue, MessageQueue]
		[pallet_preimage, Preimage]
		[pallet_multisig, Multisig]
		[pallet_proxy, Proxy]
		[cumulus_pallet_parachain_system, ParachainSystem]
		[pallet_collator_selection, CollatorSelection]
		[pallet_xcm, PalletXcmExtrinsiscsBenchmark::<Runtime>]
	);
}

struct CheckInherents;

impl cumulus_pallet_parachain_system::CheckInherents<Block> for CheckInherents {
	fn check_inherents(
		block: &Block,
		relay_state_proof: &cumulus_pallet_parachain_system::RelayChainStateProof,
	) -> sp_inherents::CheckInherentsResult {
		let relay_chain_slot = relay_state_proof
			.read_slot()
			.expect("Could not read the relay chain slot from the proof");

		let inherent_data = cumulus_primitives_timestamp::InherentDataProvider::from_relay_chain_slot_and_duration(
			relay_chain_slot,
			sp_std::time::Duration::from_secs(6),
		)
		.create_inherent_data()
		.expect("Could not create the timestamp inherent data");

		inherent_data.check_extrinsics(block)
	}
}

cumulus_pallet_parachain_system::register_validate_block! {
	Runtime = Runtime,
	BlockExecutor = cumulus_pallet_aura_ext::BlockExecutor::<Runtime, Executive>,
	CheckInherents = CheckInherents,
}

impl fp_self_contained::SelfContainedCall for RuntimeCall {
	type SignedInfo = H160;

	fn is_self_contained(&self) -> bool {
		match self {
			RuntimeCall::Ethereum(call) => call.is_self_contained(),
			_ => false,
		}
	}

	fn check_self_contained(&self) -> Option<Result<Self::SignedInfo, TransactionValidityError>> {
		match self {
			RuntimeCall::Ethereum(call) => call.check_self_contained(),
			_ => None,
		}
	}

	fn validate_self_contained(
		&self,
		info: &Self::SignedInfo,
		dispatch_info: &DispatchInfoOf<RuntimeCall>,
		len: usize,
	) -> Option<TransactionValidity> {
		match self {
			RuntimeCall::Ethereum(call) => call.validate_self_contained(info, dispatch_info, len),
			_ => None,
		}
	}

	fn pre_dispatch_self_contained(
		&self,
		info: &Self::SignedInfo,
		dispatch_info: &DispatchInfoOf<RuntimeCall>,
		len: usize,
	) -> Option<Result<(), TransactionValidityError>> {
		match self {
			RuntimeCall::Ethereum(call) => call.pre_dispatch_self_contained(info, dispatch_info, len),
			_ => None,
		}
	}

	fn apply_self_contained(
		self,
		info: Self::SignedInfo,
	) -> Option<sp_runtime::DispatchResultWithInfo<PostDispatchInfoOf<Self>>> {
		match self {
			call @ RuntimeCall::Ethereum(pallet_ethereum::Call::transact { .. }) => Some(call.dispatch(
				RuntimeOrigin::from(pallet_ethereum::RawOrigin::EthereumTransaction(info)),
			)),
			_ => None,
		}
	}
}

pub struct TransactionConverter;

impl fp_rpc::ConvertTransaction<UncheckedExtrinsic> for TransactionConverter {
	fn convert_transaction(&self, transaction: pallet_ethereum::Transaction) -> UncheckedExtrinsic {
		UncheckedExtrinsic::new_unsigned(pallet_ethereum::Call::<Runtime>::transact { transaction }.into())
	}
}

impl fp_rpc::ConvertTransaction<sp_runtime::OpaqueExtrinsic> for TransactionConverter {
	fn convert_transaction(&self, transaction: pallet_ethereum::Transaction) -> sp_runtime::OpaqueExtrinsic {
		let extrinsic =
			UncheckedExtrinsic::new_unsigned(pallet_ethereum::Call::<Runtime>::transact { transaction }.into());
		let encoded = extrinsic.encode();
		sp_runtime::OpaqueExtrinsic::decode(&mut &encoded[..]).expect("Encoded extrinsic is always valid")
	}
}<|MERGE_RESOLUTION|>--- conflicted
+++ resolved
@@ -117,11 +117,7 @@
 	spec_name: create_runtime_str!("hydradx"),
 	impl_name: create_runtime_str!("hydradx"),
 	authoring_version: 1,
-<<<<<<< HEAD
-	spec_version: 259,
-=======
 	spec_version: 260,
->>>>>>> eddc67f3
 	impl_version: 0,
 	apis: RUNTIME_API_VERSIONS,
 	transaction_version: 1,
