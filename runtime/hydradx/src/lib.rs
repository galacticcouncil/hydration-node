--- conflicted
+++ resolved
@@ -97,11 +97,7 @@
 	spec_name: create_runtime_str!("hydradx"),
 	impl_name: create_runtime_str!("hydradx"),
 	authoring_version: 1,
-<<<<<<< HEAD
-	spec_version: 130,
-=======
 	spec_version: 134,
->>>>>>> a4389e52
 	impl_version: 0,
 	apis: RUNTIME_API_VERSIONS,
 	transaction_version: 1,
@@ -960,11 +956,7 @@
 		CollatorSelection: pallet_collator_selection = 163,
 		Session: pallet_session = 165,
 		Aura: pallet_aura = 167,
-<<<<<<< HEAD
-		AuraExt: cumulus_pallet_aura_ext exclude_parts { Storage } = 169,
-=======
 		AuraExt: cumulus_pallet_aura_ext = 169,
->>>>>>> a4389e52
 
 		// Warehouse - let's allocate indices 100+ for warehouse pallets
 		RelayChainInfo: pallet_relaychain_info = 201,
