// This file is part of HydraDX-node.

// Copyright (C) 2020-2023  Intergalactic, Limited (GIB).
// SPDX-License-Identifier: Apache-2.0

// Licensed under the Apache License, Version 2.0 (the "License");
// you may not use this file except in compliance with the License.
// You may obtain a copy of the License at
//
//     http://www.apache.org/licenses/LICENSE-2.0
//
// Unless required by applicable law or agreed to in writing, software
// distributed under the License is distributed on an "AS IS" BASIS,
// WITHOUT WARRANTIES OR CONDITIONS OF ANY KIND, either express or implied.
// See the License for the specific language governing permissions and
// limitations under the License.

#![cfg_attr(not(feature = "std"), no_std)]
// `construct_runtime!` does a lot of recursion and requires us to increase the limit to 256.
#![recursion_limit = "512"]
#![allow(clippy::match_like_matches_macro)]
#![allow(clippy::items_after_test_module)]

// Make the WASM binary available.
#[cfg(feature = "std")]
include!(concat!(env!("OUT_DIR"), "/wasm_binary.rs"));

#[cfg(test)]
mod tests;

mod benchmarking;
mod migrations;
pub mod weights;

mod assets;
pub mod evm;
pub mod governance;
mod helpers;
mod system;
pub mod types;
pub mod xcm;

pub use assets::*;
pub use cumulus_primitives_core::{GeneralIndex, Here, Junctions::X1, NetworkId, NonFungible, Response};
pub use frame_support::{assert_ok, parameter_types, storage::with_transaction, traits::TrackedStorageKey};
pub use frame_system::RawOrigin;
pub use governance::origins::pallet_custom_origins;
pub use governance::*;
pub use pallet_asset_registry::AssetType;
pub use pallet_currencies_rpc_runtime_api::AccountData;
pub use pallet_referrals::{FeeDistribution, Level};
pub use polkadot_xcm::opaque::lts::InteriorLocation;
pub use system::*;
pub use xcm::*;

use codec::{Decode, Encode};
use hydradx_traits::evm::InspectEvmAccounts;
use sp_core::{ConstU128, Get, H160, H256, U256};
use sp_genesis_builder::PresetId;
pub use sp_runtime::{
	create_runtime_str, generic, impl_opaque_keys,
	traits::{
		AccountIdConversion, BlakeTwo256, Block as BlockT, DispatchInfoOf, Dispatchable, PostDispatchInfoOf,
		UniqueSaturatedInto,
	},
	transaction_validity::{TransactionValidity, TransactionValidityError},
	DispatchError, Permill, TransactionOutcome,
};

use sp_std::{convert::From, prelude::*};
#[cfg(feature = "std")]
use sp_version::NativeVersion;
use sp_version::RuntimeVersion;
// A few exports that help ease life for downstream crates.
use frame_support::{construct_runtime, pallet_prelude::Hooks, weights::Weight};
pub use hex_literal::hex;
use orml_traits::MultiCurrency;
/// Import HydraDX pallets
pub use pallet_claims;
use pallet_ethereum::{Transaction as EthereumTransaction, TransactionStatus};
use pallet_evm::{Account as EVMAccount, FeeCalculator, GasWeightMapping, Runner};
pub use pallet_genesis_history::Chain;
pub use primitives::{
	constants::time::SLOT_DURATION, AccountId, Amount, AssetId, Balance, BlockNumber, CollectionId, Hash, Index,
	ItemId, Price, Signature,
};
use sp_api::impl_runtime_apis;
pub use sp_consensus_aura::sr25519::AuthorityId as AuraId;

/// Opaque types. These are used by the CLI to instantiate machinery that don't need to know
/// the specifics of the runtime. They can then be made to be agnostic over specific formats
/// of data like extrinsics, allowing for them to continue syncing the network through upgrades
/// to even the core data structures.
pub mod opaque {
	use super::*;
	use sp_runtime::{
		generic,
		traits::{BlakeTwo256, Hash as HashT},
	};

	pub use sp_runtime::OpaqueExtrinsic as UncheckedExtrinsic;

	/// Opaque block header type.
	pub type Header = generic::Header<BlockNumber, BlakeTwo256>;
	/// Opaque block type.
	pub type Block = generic::Block<Header, UncheckedExtrinsic>;
	/// Opaque block identifier type.
	pub type BlockId = generic::BlockId<Block>;
	/// Opaque block hash type.
	pub type Hash = <BlakeTwo256 as HashT>::Output;
	impl_opaque_keys! {
		pub struct SessionKeys {
			pub aura: Aura,
		}
	}
}

#[sp_version::runtime_version]
pub const VERSION: RuntimeVersion = RuntimeVersion {
	spec_name: create_runtime_str!("hydradx"),
	impl_name: create_runtime_str!("hydradx"),
	authoring_version: 1,
<<<<<<< HEAD
	spec_version: 330,
=======
	spec_version: 331,
>>>>>>> 1e9b15a1
	impl_version: 0,
	apis: RUNTIME_API_VERSIONS,
	transaction_version: 1,
	state_version: 1,
};

/// The version information used to identify this runtime when compiled natively.
#[cfg(feature = "std")]
pub fn native_version() -> NativeVersion {
	NativeVersion {
		runtime_version: VERSION,
		can_author_with: Default::default(),
	}
}

pub fn get_all_module_accounts() -> Vec<AccountId> {
	vec![
		TreasuryPalletId::get().into_account_truncating(),
		VestingPalletId::get().into_account_truncating(),
		ReferralsPalletId::get().into_account_truncating(),
		BondsPalletId::get().into_account_truncating(),
		pallet_route_executor::Pallet::<Runtime>::router_account(),
	]
}

// Create the runtime by composing the FRAME pallets that were previously configured.
construct_runtime!(
	pub enum Runtime
	{
		System: frame_system exclude_parts { Origin } = 1,
		Timestamp: pallet_timestamp = 3,
		//NOTE: 5 - is used by Scheduler which must be after cumulus_pallet_parachain_system
		Balances: pallet_balances = 7,
		TransactionPayment: pallet_transaction_payment exclude_parts { Config } = 9,
		// due to multi payment pallet prices, this needs to be initialized at the very beginning
		MultiTransactionPayment: pallet_transaction_multi_payment = 203,
		Treasury: pallet_treasury = 11,
		Utility: pallet_utility = 13,
		Preimage: pallet_preimage = 15,
		Identity: pallet_identity = 17,
		Democracy: pallet_democracy exclude_parts { Config } = 19,
		// NOTE 19, 21, 23 & 27 are retired (was used by gov v1)
		TechnicalCommittee: pallet_collective::<Instance2> = 25,
		Proxy: pallet_proxy = 29,
		Multisig: pallet_multisig = 31,
		Uniques: pallet_uniques = 32,
		StateTrieMigration: pallet_state_trie_migration = 35,

		// OpenGov
		ConvictionVoting: pallet_conviction_voting = 36,
		Referenda: pallet_referenda = 37,
		Origins: pallet_custom_origins = 38,
		Whitelist: pallet_whitelist = 39,
		Dispatcher: pallet_dispatcher = 40,

		// HydraDX related modules
		AssetRegistry: pallet_asset_registry = 51,
		Claims: pallet_claims = 53,
		GenesisHistory: pallet_genesis_history = 55,
		CollatorRewards: pallet_collator_rewards = 57,
		Omnipool: pallet_omnipool = 59,
		TransactionPause: pallet_transaction_pause = 60,
		Duster: pallet_duster = 61,
		OmnipoolWarehouseLM: warehouse_liquidity_mining::<Instance1> = 62,
		OmnipoolLiquidityMining: pallet_omnipool_liquidity_mining = 63,
		OTC: pallet_otc = 64,
		CircuitBreaker: pallet_circuit_breaker = 65,

		Router: pallet_route_executor = 67,
		DynamicFees: pallet_dynamic_fees = 68,
		Staking: pallet_staking = 69,
		Stableswap: pallet_stableswap = 70,
		Bonds: pallet_bonds = 71,
		OtcSettlements: pallet_otc_settlements = 72,
		LBP: pallet_lbp = 73,
		XYK: pallet_xyk = 74,
		Referrals: pallet_referrals = 75,
		Liquidation: pallet_liquidation = 76,
		HSM: pallet_hsm = 82,
		Parameters: pallet_parameters = 83,

		// ORML related modules
		Tokens: orml_tokens = 77,
		Currencies: pallet_currencies = 79,
		Vesting: orml_vesting = 81,

		// Frontier and EVM pallets
		EVM: pallet_evm = 90,
		EVMChainId: pallet_evm_chain_id = 91,
		Ethereum: pallet_ethereum = 92,
		EVMAccounts: pallet_evm_accounts = 93,
		DynamicEvmFee: pallet_dynamic_evm_fee = 94,

		XYKLiquidityMining: pallet_xyk_liquidity_mining = 95,
		XYKWarehouseLM: warehouse_liquidity_mining::<Instance2> = 96,

		RelayChainInfo: pallet_relaychain_info = 201,
		//NOTE: DCA pallet should be declared before ParachainSystem pallet,
		//otherwise there is no data about relay chain parent hash
		DCA: pallet_dca = 66,
		//NOTE: Scheduler must be before ParachainSystem otherwise RelayChainBlockNumberProvider
		//will return 0 as current block number when used with Scheduler(democracy).
		Scheduler: pallet_scheduler = 5,

		// Parachain
		ParachainSystem: cumulus_pallet_parachain_system exclude_parts { Config } = 103,
		ParachainInfo: staging_parachain_info = 105,

		PolkadotXcm: pallet_xcm = 107,
		CumulusXcm: cumulus_pallet_xcm = 109,
		XcmpQueue: cumulus_pallet_xcmp_queue exclude_parts { Call } = 111,
		// 113 was used by DmpQueue which is now replaced by MessageQueue
		MessageQueue: pallet_message_queue = 114,

		// ORML XCM
		OrmlXcm: orml_xcm = 135,
		XTokens: orml_xtokens = 137,
		UnknownTokens: orml_unknown_tokens = 139,

		// Collator support
		Authorship: pallet_authorship = 161,
		CollatorSelection: pallet_collator_selection = 163,
		Session: pallet_session = 165,
		Aura: pallet_aura = 167,
		AuraExt: cumulus_pallet_aura_ext = 169,

		// Warehouse - let's allocate indices 100+ for warehouse pallets
		EmaOracle: pallet_ema_oracle = 202,
		Broadcast: pallet_broadcast = 204,
	}
);

/// The address format for describing accounts.
pub type Address = AccountId;
/// Block header type as expected by this runtime.
pub type Header = generic::Header<BlockNumber, BlakeTwo256>;
/// Block type as expected by this runtime.
pub type Block = generic::Block<Header, UncheckedExtrinsic>;
/// A Block signed with a Justification
pub type SignedBlock = generic::SignedBlock<Block>;
/// BlockId type as expected by this runtime.
pub type BlockId = generic::BlockId<Block>;
/// The SignedExtension to the basic transaction logic.
pub type SignedExtra = (
	frame_system::CheckNonZeroSender<Runtime>,
	frame_system::CheckSpecVersion<Runtime>,
	frame_system::CheckTxVersion<Runtime>,
	frame_system::CheckGenesis<Runtime>,
	frame_system::CheckEra<Runtime>,
	frame_system::CheckNonce<Runtime>,
	frame_system::CheckWeight<Runtime>,
	pallet_transaction_payment::ChargeTransactionPayment<Runtime>,
	pallet_claims::ValidateClaim<Runtime>,
	frame_metadata_hash_extension::CheckMetadataHash<Runtime>,
	cumulus_primitives_storage_weight_reclaim::StorageWeightReclaim<Runtime>,
);
/// Unchecked extrinsic type as expected by this runtime.
pub type UncheckedExtrinsic = fp_self_contained::UncheckedExtrinsic<Address, RuntimeCall, Signature, SignedExtra>;

/// Extrinsic type that has already been checked.
pub type CheckedExtrinsic = fp_self_contained::CheckedExtrinsic<AccountId, RuntimeCall, SignedExtra, H160>;
/// Executive: handles dispatch to the various modules.
pub type Executive = frame_executive::Executive<
	Runtime,
	Block,
	frame_system::ChainContext<Runtime>,
	Runtime,
	AllPalletsWithSystem,
	migrations::Migrations,
>;

impl<C> frame_system::offchain::SendTransactionTypes<C> for Runtime
where
	RuntimeCall: From<C>,
{
	type OverarchingCall = RuntimeCall;
	type Extrinsic = UncheckedExtrinsic;
}

#[cfg(feature = "runtime-benchmarks")]
mod benches {
	frame_support::parameter_types! {
		pub const BenchmarkMaxBalance: crate::Balance = crate::Balance::MAX;
	}
	frame_benchmarking::define_benchmarks!(
		[pallet_lbp, LBP]
		[pallet_asset_registry, AssetRegistry]
		[pallet_transaction_pause, TransactionPause]
		[pallet_circuit_breaker, CircuitBreaker]
		[pallet_bonds, Bonds]
		[pallet_stableswap, Stableswap]
		[pallet_claims, Claims]
		[pallet_staking, Staking]
		[pallet_referrals, Referrals]
		[pallet_evm_accounts, EVMAccounts]
		[pallet_otc, OTC]
		[pallet_otc_settlements, OtcSettlements]
		[pallet_liquidation, Liquidation]
		[pallet_state_trie_migration, StateTrieMigration]
		[frame_system, SystemBench::<Runtime>]
		[pallet_balances, Balances]
		[pallet_timestamp, Timestamp]
		[pallet_democracy, Democracy]
		[pallet_treasury, Treasury]
		[pallet_scheduler, Scheduler]
		[pallet_utility, Utility]
		[pallet_identity, Identity]
		[pallet_collective_technical_committee, TechnicalCommittee]
		[cumulus_pallet_xcmp_queue, XcmpQueue]
		[pallet_message_queue, MessageQueue]
		[pallet_preimage, Preimage]
		[pallet_multisig, Multisig]
		[pallet_proxy, Proxy]
		[cumulus_pallet_parachain_system, ParachainSystem]
		[pallet_collator_selection, CollatorSelection]
		[pallet_xcm, PalletXcmExtrinsiscsBenchmark::<Runtime>]
		[pallet_xcm_benchmarks::fungible, XcmBalances]
		[pallet_xcm_benchmarks::generic, XcmGeneric]
		[pallet_conviction_voting, ConvictionVoting]
		[pallet_referenda, Referenda]
		[pallet_whitelist, Whitelist]
		[pallet_dispatcher, Dispatcher]
		[pallet_hsm, HSM]
	);
}

struct CheckInherents;

#[allow(deprecated)]
#[allow(dead_code)]
// There is some controversy around this deprecation. We can keep it as it is for now.
// See issue: https://github.com/paritytech/polkadot-sdk/issues/2841
impl cumulus_pallet_parachain_system::CheckInherents<Block> for CheckInherents {
	fn check_inherents(
		block: &Block,
		relay_state_proof: &cumulus_pallet_parachain_system::RelayChainStateProof,
	) -> sp_inherents::CheckInherentsResult {
		let relay_chain_slot = relay_state_proof
			.read_slot()
			.expect("Could not read the relay chain slot from the proof");

		let inherent_data = cumulus_primitives_timestamp::InherentDataProvider::from_relay_chain_slot_and_duration(
			relay_chain_slot,
			sp_std::time::Duration::from_secs(6),
		)
		.create_inherent_data()
		.expect("Could not create the timestamp inherent data");

		inherent_data.check_extrinsics(block)
	}
}

cumulus_pallet_parachain_system::register_validate_block! {
	Runtime = Runtime,
	BlockExecutor = cumulus_pallet_aura_ext::BlockExecutor::<Runtime, Executive>,
}

impl fp_self_contained::SelfContainedCall for RuntimeCall {
	type SignedInfo = H160;

	fn is_self_contained(&self) -> bool {
		match self {
			RuntimeCall::Ethereum(call) => call.is_self_contained(),
			_ => false,
		}
	}

	fn check_self_contained(&self) -> Option<Result<Self::SignedInfo, TransactionValidityError>> {
		match self {
			RuntimeCall::Ethereum(call) => call.check_self_contained(),
			_ => None,
		}
	}

	fn validate_self_contained(
		&self,
		info: &Self::SignedInfo,
		dispatch_info: &DispatchInfoOf<RuntimeCall>,
		len: usize,
	) -> Option<TransactionValidity> {
		match self {
			RuntimeCall::Ethereum(call) => call.validate_self_contained(info, dispatch_info, len),
			_ => None,
		}
	}

	fn pre_dispatch_self_contained(
		&self,
		info: &Self::SignedInfo,
		dispatch_info: &DispatchInfoOf<RuntimeCall>,
		len: usize,
	) -> Option<Result<(), TransactionValidityError>> {
		match self {
			RuntimeCall::Ethereum(call) => call.pre_dispatch_self_contained(info, dispatch_info, len),
			_ => None,
		}
	}

	fn apply_self_contained(
		self,
		info: Self::SignedInfo,
	) -> Option<sp_runtime::DispatchResultWithInfo<PostDispatchInfoOf<Self>>> {
		match self {
			call @ RuntimeCall::Ethereum(pallet_ethereum::Call::transact { .. }) => Some(call.dispatch(
				RuntimeOrigin::from(pallet_ethereum::RawOrigin::EthereumTransaction(info)),
			)),
			_ => None,
		}
	}
}

pub struct TransactionConverter;

impl fp_rpc::ConvertTransaction<UncheckedExtrinsic> for TransactionConverter {
	fn convert_transaction(&self, transaction: pallet_ethereum::Transaction) -> UncheckedExtrinsic {
		UncheckedExtrinsic::new_unsigned(pallet_ethereum::Call::<Runtime>::transact { transaction }.into())
	}
}

impl fp_rpc::ConvertTransaction<sp_runtime::OpaqueExtrinsic> for TransactionConverter {
	fn convert_transaction(&self, transaction: pallet_ethereum::Transaction) -> sp_runtime::OpaqueExtrinsic {
		let extrinsic =
			UncheckedExtrinsic::new_unsigned(pallet_ethereum::Call::<Runtime>::transact { transaction }.into());
		let encoded = extrinsic.encode();
		sp_runtime::OpaqueExtrinsic::decode(&mut &encoded[..]).expect("Encoded extrinsic is always valid")
	}
}

use crate::evm::aave_trade_executor::AaveTradeExecutor;
use crate::evm::aave_trade_executor::PoolData;
use crate::evm::precompiles::erc20_mapping::HydraErc20Mapping;
use frame_support::{
	genesis_builder_helper::{build_state, get_preset},
	sp_runtime::{
		traits::Convert, transaction_validity::TransactionSource, ApplyExtrinsicResult, ExtrinsicInclusionMode,
		FixedPointNumber,
	},
	weights::WeightToFee as _,
};
use hydradx_traits::evm::Erc20Mapping;
use pallet_liquidation::BorrowingContract;
use pallet_route_executor::TradeExecution;
pub use polkadot_xcm::latest::Junction;
use polkadot_xcm::{IntoVersion, VersionedAssetId, VersionedAssets, VersionedLocation, VersionedXcm};
use primitives::constants::chain::CORE_ASSET_ID;
pub use sp_arithmetic::FixedU128;
use sp_core::OpaqueMetadata;
use xcm_runtime_apis::{
	dry_run::{CallDryRunEffects, Error as XcmDryRunApiError, XcmDryRunEffects},
	fees::Error as XcmPaymentApiError,
};

impl_runtime_apis! {
	impl sp_api::Core<Block> for Runtime {
		fn version() -> RuntimeVersion {
			VERSION
		}

		fn execute_block(block: Block) {
			Executive::execute_block(block)
		}

		fn initialize_block(header: &<Block as BlockT>::Header) -> ExtrinsicInclusionMode {
			Executive::initialize_block(header)
		}
	}

	impl sp_api::Metadata<Block> for Runtime {
		fn metadata() -> OpaqueMetadata {
			OpaqueMetadata::new(Runtime::metadata().into())
		}

		fn metadata_at_version(version: u32) -> Option<OpaqueMetadata> {
			Runtime::metadata_at_version(version)
		}

		fn metadata_versions() -> sp_std::vec::Vec<u32> {
			Runtime::metadata_versions()
		}
	}

	impl sp_block_builder::BlockBuilder<Block> for Runtime {
		fn apply_extrinsic(extrinsic: <Block as BlockT>::Extrinsic) -> ApplyExtrinsicResult {
			Executive::apply_extrinsic(extrinsic)
		}

		fn finalize_block() -> <Block as BlockT>::Header {
			Executive::finalize_block()
		}

		fn inherent_extrinsics(data: sp_inherents::InherentData) -> Vec<<Block as BlockT>::Extrinsic> {
			data.create_extrinsics()
		}

		fn check_inherents(
			block: Block,
			data: sp_inherents::InherentData,
		) -> sp_inherents::CheckInherentsResult {
			data.check_extrinsics(&block)
		}
	}

	impl sp_transaction_pool::runtime_api::TaggedTransactionQueue<Block> for Runtime {
		fn validate_transaction(
			source: TransactionSource,
			tx: <Block as BlockT>::Extrinsic,
			block_hash: <Block as BlockT>::Hash,
		) -> TransactionValidity {
			Executive::validate_transaction(source, tx, block_hash)
		}
	}

	impl sp_offchain::OffchainWorkerApi<Block> for Runtime {
		fn offchain_worker(header: &<Block as BlockT>::Header) {
			Executive::offchain_worker(header)
		}
	}

	impl sp_session::SessionKeys<Block> for Runtime {
		fn decode_session_keys(
			encoded: Vec<u8>,
		) -> Option<Vec<(Vec<u8>, sp_core::crypto::KeyTypeId)>> {
			opaque::SessionKeys::decode_into_raw_public_keys(&encoded)
		}

		fn generate_session_keys(seed: Option<Vec<u8>>) -> Vec<u8> {
			opaque::SessionKeys::generate(seed)
		}
	}

	impl sp_consensus_aura::AuraApi<Block, AuraId> for Runtime {
		fn slot_duration() -> sp_consensus_aura::SlotDuration {
			sp_consensus_aura::SlotDuration::from_millis(SLOT_DURATION)
		}

		fn authorities() -> Vec<AuraId> {
			pallet_aura::Authorities::<Runtime>::get().into_inner()
		}
	}

	impl cumulus_primitives_core::CollectCollationInfo<Block> for Runtime {
		fn collect_collation_info(header: &<Block as BlockT>::Header) -> cumulus_primitives_core::CollationInfo {
			ParachainSystem::collect_collation_info(header)
		}
	}

	#[cfg(feature = "try-runtime")]
	impl frame_try_runtime::TryRuntime<Block> for Runtime {
		fn on_runtime_upgrade(checks: frame_try_runtime::UpgradeCheckSelect) -> (Weight, Weight) {
			log::info!("try-runtime::on_runtime_upgrade.");
			let weight = Executive::try_runtime_upgrade(checks).unwrap();
			(weight, BlockWeights::get().max_block)
		}

		fn execute_block(
			block: Block,
			state_root_check: bool,
			signature_check: bool,
			select: frame_try_runtime::TryStateSelect,
		) -> Weight {
			Executive::try_execute_block(block, state_root_check, signature_check, select).unwrap()
		}
	}

	impl pallet_currencies_rpc_runtime_api::CurrenciesApi<
		Block,
		AssetId,
		AccountId,
		Balance,
	> for Runtime {
		fn account(asset_id: AssetId, who: AccountId) -> AccountData<Balance> {
			if asset_id == NativeAssetId::get() {
				let data = System::account(&who).data;
				AccountData {
					free: data.free,
					reserved: data.reserved,
					frozen: data.frozen,
				}
			} else {
				let tokens_data = Tokens::accounts(who.clone(), asset_id);
				let mut data = AccountData {
					free: tokens_data.free,
					reserved: tokens_data.reserved,
					frozen: tokens_data.frozen,
				};
				if matches!(AssetRegistry::asset_type(asset_id), Some(AssetKind::Erc20)) {
					data.free = Self::free_balance(asset_id, who);
				}
				data
			}
		}

		fn accounts(who: AccountId) -> Vec<(AssetId, AccountData<Balance>)> {
			let mut result = Vec::new();

			// Add native token (HDX)
			let balance = System::account(&who).data;
			result.push((
				NativeAssetId::get(),
				AccountData {
					free: balance.free,
					reserved: balance.reserved,
					frozen: balance.frozen,
				}
			));

			// Add tokens from orml_tokens
			result.extend(
				orml_tokens::Accounts::<Runtime>::iter_prefix(&who)
					.map(|(asset_id, data)| {
						let mut account_data = AccountData {
							free: data.free,
							reserved: data.reserved,
							frozen: data.frozen,
						};

						// Update free balance for ERC20 tokens
						if matches!(AssetRegistry::asset_type(asset_id), Some(AssetKind::Erc20)) {
							account_data.free = Currencies::free_balance(asset_id, &who);
						}

						(asset_id, account_data)
					})
			);

			// Add ERC20 tokens with non-zero balance not yet added previously
			let existing_ids: Vec<_> = result.iter().map(|(id, _)| *id).collect();
			result.extend(
				pallet_asset_registry::Assets::<Runtime>::iter()
					.filter(|(_, info)| info.asset_type == AssetType::Erc20)
					.filter_map(|(asset_id, _)| {
						if existing_ids.contains(&asset_id) {
							return None;
						}

						let free = Currencies::free_balance(asset_id, &who);
						if free > 0 {
							Some((
								asset_id,
								AccountData {
									free,
									reserved: 0,
									frozen: 0,
								}
							))
						} else {
							None
						}
					})
			);

			result
		}

		fn free_balance(asset_id: AssetId, who: AccountId) -> Balance {
			Currencies::free_balance(asset_id, &who)
		}
	}

	impl frame_system_rpc_runtime_api::AccountNonceApi<Block, AccountId, Index> for Runtime {
		fn account_nonce(account: AccountId) -> Index {
			System::account_nonce(account)
		}
	}

	impl pallet_transaction_payment_rpc_runtime_api::TransactionPaymentApi<Block, Balance> for Runtime {
		fn query_info(
			uxt: <Block as BlockT>::Extrinsic,
			len: u32,
		) -> pallet_transaction_payment_rpc_runtime_api::RuntimeDispatchInfo<Balance> {
			TransactionPayment::query_info(uxt, len)
		}

		fn query_fee_details(
			uxt: <Block as BlockT>::Extrinsic,
			len: u32,
		) -> pallet_transaction_payment_rpc_runtime_api::FeeDetails<Balance> {
			TransactionPayment::query_fee_details(uxt, len)
		}

		fn query_weight_to_fee(weight: Weight) -> Balance {
			TransactionPayment::weight_to_fee(weight)
		}
		fn query_length_to_fee(length: u32) -> Balance {
			TransactionPayment::length_to_fee(length)
		}
	}

	// Frontier RPC support
	impl fp_rpc::EthereumRuntimeRPCApi<Block> for Runtime {
		fn chain_id() -> u64 {
			<Runtime as pallet_evm::Config>::ChainId::get()
		}

		fn account_basic(address: H160) -> EVMAccount {
			let (account, _) = EVM::account_basic(&address);
			account
		}

		fn gas_price() -> U256 {
			let (gas_price, _) = <Runtime as pallet_evm::Config>::FeeCalculator::min_gas_price();
			gas_price
		}

		fn account_code_at(address: H160) -> Vec<u8> {
			pallet_evm::AccountCodes::<Runtime>::get(address)
		}

		fn author() -> H160 {
			<pallet_evm::Pallet<Runtime>>::find_author()
		}

		fn storage_at(address: H160, index: U256) -> H256 {
			let mut tmp = [0u8; 32];
			index.to_big_endian(&mut tmp);
			pallet_evm::AccountStorages::<Runtime>::get(address, H256::from_slice(&tmp[..]))
		}

		fn call(
			from: H160,
			to: H160,
			data: Vec<u8>,
			value: U256,
			gas_limit: U256,
			max_fee_per_gas: Option<U256>,
			max_priority_fee_per_gas: Option<U256>,
			nonce: Option<U256>,
			estimate: bool,
			access_list: Option<Vec<(H160, Vec<H256>)>>,
		) -> Result<pallet_evm::CallInfo, sp_runtime::DispatchError> {
			let mut config = <Runtime as pallet_evm::Config>::config().clone();
			config.estimate = estimate;

			let is_transactional = false;
			let validate = true;

			// Estimated encoded transaction size must be based on the heaviest transaction
			// type (EIP1559Transaction) to be compatible with all transaction types.
			let mut estimated_transaction_len = data.len() +
				// pallet ethereum index: 1
				// transact call index: 1
				// Transaction enum variant: 1
				// chain_id 8 bytes
				// nonce: 32
				// max_priority_fee_per_gas: 32
				// max_fee_per_gas: 32
				// gas_limit: 32
				// action: 21 (enum varianrt + call address)
				// value: 32
				// access_list: 1 (empty vec size)
				// 65 bytes signature
				258;

			if access_list.is_some() {
				estimated_transaction_len += access_list.encoded_size();
			}

			let gas_limit = gas_limit.min(u64::MAX.into()).low_u64();
			let without_base_extrinsic_weight = true;

			let (weight_limit, proof_size_base_cost) =
						match <Runtime as pallet_evm::Config>::GasWeightMapping::gas_to_weight(
							gas_limit,
							without_base_extrinsic_weight
						) {
							weight_limit if weight_limit.proof_size() > 0 => {
								(Some(weight_limit), Some(estimated_transaction_len as u64))
							}
							_ => (None, None),
						};

			// don't allow calling EVM RPC or Runtime API from a bound address
			if !estimate && EVMAccounts::bound_account_id(from).is_some() {
				return Err(pallet_evm_accounts::Error::<Runtime>::BoundAddressCannotBeUsed.into())
			};

			<Runtime as pallet_evm::Config>::Runner::call(
				from,
				to,
				data,
				value,
				gas_limit.unique_saturated_into(),
				max_fee_per_gas,
				max_priority_fee_per_gas,
				nonce,
				access_list.unwrap_or_default(),
				is_transactional,
				validate,
				weight_limit,
				proof_size_base_cost,
				&config,
			)
			.map_err(|err| err.error.into())
		}

		fn create(
			from: H160,
			data: Vec<u8>,
			value: U256,
			gas_limit: U256,
			max_fee_per_gas: Option<U256>,
			max_priority_fee_per_gas: Option<U256>,
			nonce: Option<U256>,
			estimate: bool,
			access_list: Option<Vec<(H160, Vec<H256>)>>,
		) -> Result<pallet_evm::CreateInfo, sp_runtime::DispatchError> {
			let config = if estimate {
				let mut config = <Runtime as pallet_evm::Config>::config().clone();
				config.estimate = true;
				Some(config)
			} else {
				None
			};

			let is_transactional = false;
			let validate = true;

			// Reused approach from Moonbeam since Frontier implementation doesn't support this
			let mut estimated_transaction_len = data.len() +
				// to: 20
				// from: 20
				// value: 32
				// gas_limit: 32
				// nonce: 32
				// 1 byte transaction action variant
				// chain id 8 bytes
				// 65 bytes signature
				210;
			if max_fee_per_gas.is_some() {
				estimated_transaction_len += 32;
			}
			if max_priority_fee_per_gas.is_some() {
				estimated_transaction_len += 32;
			}
			if access_list.is_some() {
				estimated_transaction_len += access_list.encoded_size();
			}

			let gas_limit = gas_limit.min(u64::MAX.into()).low_u64();
			let without_base_extrinsic_weight = true;

			let (weight_limit, proof_size_base_cost) =
				match <Runtime as pallet_evm::Config>::GasWeightMapping::gas_to_weight(
					gas_limit,
					without_base_extrinsic_weight
				) {
					weight_limit if weight_limit.proof_size() > 0 => {
						(Some(weight_limit), Some(estimated_transaction_len as u64))
					}
					_ => (None, None),
				};

			// don't allow calling EVM RPC or Runtime API from a bound address
			if !estimate && EVMAccounts::bound_account_id(from).is_some() {
				return Err(pallet_evm_accounts::Error::<Runtime>::BoundAddressCannotBeUsed.into())
			};

			// the address needs to have a permission to deploy smart contract
			if !EVMAccounts::can_deploy_contracts(from) {
				return Err(pallet_evm_accounts::Error::<Runtime>::AddressNotWhitelisted.into())
			};

			#[allow(clippy::or_fun_call)] // suggestion not helpful here
			<Runtime as pallet_evm::Config>::Runner::create(
				from,
				data,
				value,
				gas_limit.unique_saturated_into(),
				max_fee_per_gas,
				max_priority_fee_per_gas,
				nonce,
				Vec::new(),
				is_transactional,
				validate,
				weight_limit,
				proof_size_base_cost,
				config
					.as_ref()
					.unwrap_or(<Runtime as pallet_evm::Config>::config()),
				)
				.map_err(|err| err.error.into())
		}

		fn current_transaction_statuses() -> Option<Vec<TransactionStatus>> {
			pallet_ethereum::CurrentTransactionStatuses::<Runtime>::get()
		}

		fn current_block() -> Option<pallet_ethereum::Block> {
			pallet_ethereum::CurrentBlock::<Runtime>::get()
		}

		fn current_receipts() -> Option<Vec<pallet_ethereum::Receipt>> {
			pallet_ethereum::CurrentReceipts::<Runtime>::get()
		}

		fn current_all() -> (
			Option<pallet_ethereum::Block>,
			Option<Vec<pallet_ethereum::Receipt>>,
			Option<Vec<TransactionStatus>>,
		) {
			(
				pallet_ethereum::CurrentBlock::<Runtime>::get(),
				pallet_ethereum::CurrentReceipts::<Runtime>::get(),
				pallet_ethereum::CurrentTransactionStatuses::<Runtime>::get(),
			)
		}

		fn extrinsic_filter(xts: Vec<<Block as BlockT>::Extrinsic>) -> Vec<EthereumTransaction> {
			xts.into_iter()
				.filter_map(|xt| match xt.0.function {
					RuntimeCall::Ethereum(pallet_ethereum::Call::transact { transaction }) => Some(transaction),
					_ => None,
				})
				.collect::<Vec<EthereumTransaction>>()
		}

		fn elasticity() -> Option<Permill> {
			None
		}

		fn gas_limit_multiplier_support() {}

		fn pending_block(
			xts: Vec<<Block as BlockT>::Extrinsic>,
		) -> (Option<pallet_ethereum::Block>, Option<Vec<TransactionStatus>>) {
			for ext in xts.into_iter() {
				let _ = Executive::apply_extrinsic(ext);
			}

			Ethereum::on_finalize(System::block_number() + 1);

			(
				pallet_ethereum::CurrentBlock::<Runtime>::get(),
				pallet_ethereum::CurrentTransactionStatuses::<Runtime>::get()
			)
		}

		fn initialize_pending_block(header: &<Block as BlockT>::Header) {
			Executive::initialize_block(header);
		}
	}

	impl fp_rpc::ConvertTransactionRuntimeApi<Block> for Runtime {
		fn convert_transaction(transaction: EthereumTransaction) -> <Block as BlockT>::Extrinsic {
			UncheckedExtrinsic::new_unsigned(pallet_ethereum::Call::<Runtime>::transact { transaction }.into())
		}
	}

	impl pallet_evm_accounts_rpc_runtime_api::EvmAccountsApi<Block, AccountId, H160> for Runtime {
		fn evm_address(account_id: AccountId) -> H160 {
			EVMAccounts::evm_address(&account_id)
		}
		fn bound_account_id(evm_address: H160) -> Option<AccountId> {
			EVMAccounts::bound_account_id(evm_address)
		}
		fn account_id(evm_address: H160) -> AccountId {
			EVMAccounts::account_id(evm_address)
		}
	}

	impl evm::precompiles::erc20_mapping::Erc20MappingApi<Block> for Runtime {
		fn asset_address(asset_id: AssetId) -> evm::EvmAddress {
			HydraErc20Mapping::asset_address(asset_id)
		}
		fn address_to_asset(address: evm::EvmAddress) -> Option<AssetId> {
			HydraErc20Mapping::address_to_asset(address)
		}
	}

	impl xcm_runtime_apis::fees::XcmPaymentApi<Block> for Runtime {
		fn query_acceptable_payment_assets(xcm_version: polkadot_xcm::Version) -> Result<Vec<VersionedAssetId>, XcmPaymentApiError> {
			if !matches!(xcm_version, 3 | 4) {
				return Err(XcmPaymentApiError::UnhandledXcmVersion);
			}

			let mut asset_locations = vec![
		AssetLocation(polkadot_xcm::v3::MultiLocation {
				parents: 1,
				interior: [
					polkadot_xcm::v3::Junction::Parachain(ParachainInfo::get().into()),
					polkadot_xcm::v3::Junction::GeneralIndex(CORE_ASSET_ID.into()),
				]
				.into(),
			}),
			AssetLocation(polkadot_xcm::v3::MultiLocation {
				parents: 0,
				interior: [
					polkadot_xcm::v3::Junction::GeneralIndex(CORE_ASSET_ID.into()),
				]
				.into(),
			})];

			let mut asset_registry_locations: Vec<AssetLocation> = pallet_asset_registry::LocationAssets::<Runtime>::iter_keys().collect();
			asset_locations.append(&mut asset_registry_locations);

			let versioned_locations = asset_locations.iter().map(|loc| VersionedAssetId::V3(polkadot_xcm::v3::AssetId::Concrete(loc.0)));

			Ok(versioned_locations
				.filter_map(|asset| asset.into_version(xcm_version).ok())
				.collect())
		}

		fn query_weight_to_asset_fee(weight: Weight, asset: VersionedAssetId) -> Result<u128, XcmPaymentApiError> {
			let v4_xcm_asset_id = asset.into_version(4).map_err(|_| XcmPaymentApiError::VersionedConversionFailed)?;

			// get nested polkadot_xcm::AssetId type
			let xcm_asset_id: &polkadot_xcm::v4::AssetId = v4_xcm_asset_id.try_as().map_err(|_| XcmPaymentApiError::WeightNotComputable)?;

			let asset_id: AssetId = CurrencyIdConvert::convert(xcm_asset_id.clone().0).ok_or(XcmPaymentApiError::AssetNotFound)?;

			let price = MultiTransactionPayment::price(asset_id).ok_or(XcmPaymentApiError::WeightNotComputable)?;

			let fee = WeightToFee::weight_to_fee(&weight);

			let converted_fee = price.checked_mul_int(fee).ok_or(XcmPaymentApiError::WeightNotComputable)?;

			Ok(converted_fee)
		}

		fn query_xcm_weight(message: VersionedXcm<()>) -> Result<Weight, XcmPaymentApiError> {
			PolkadotXcm::query_xcm_weight(message)
		}

		fn query_delivery_fees(destination: VersionedLocation, message: VersionedXcm<()>) -> Result<VersionedAssets, XcmPaymentApiError> {
			PolkadotXcm::query_delivery_fees(destination, message)
		}
	}

	impl cumulus_primitives_aura::AuraUnincludedSegmentApi<Block> for Runtime {
		fn can_build_upon(
				included_hash: <Block as BlockT>::Hash,
				slot: cumulus_primitives_aura::Slot,
		) -> bool {
				ConsensusHook::can_build_upon(included_hash, slot)
		}
	}

	impl xcm_runtime_apis::dry_run::DryRunApi<Block, RuntimeCall, RuntimeEvent, OriginCaller> for Runtime {
		fn dry_run_call(origin: OriginCaller, call: RuntimeCall) -> Result<CallDryRunEffects<RuntimeEvent>, XcmDryRunApiError> {
			PolkadotXcm::dry_run_call::<Runtime, xcm::XcmRouter, OriginCaller, RuntimeCall>(origin, call)
		}

		fn dry_run_xcm(origin_location: VersionedLocation, xcm: VersionedXcm<RuntimeCall>) -> Result<XcmDryRunEffects<RuntimeEvent>, XcmDryRunApiError> {
			PolkadotXcm::dry_run_xcm::<Runtime, xcm::XcmRouter, RuntimeCall, xcm::XcmConfig>(origin_location, xcm)
		}
	}

	impl xcm_runtime_apis::conversions::LocationToAccountApi<Block, AccountId> for Runtime {
		fn convert_location(location: VersionedLocation) -> Result<
			AccountId,
			xcm_runtime_apis::conversions::Error
		> {
			xcm_runtime_apis::conversions::LocationToAccountHelper::<
				AccountId,
				xcm::LocationToAccountId,
			>::convert_location(location)
		}
	}

	impl evm::precompiles::chainlink_adapter::runtime_api::ChainlinkAdapterApi<Block, AccountId, evm::EvmAddress> for Runtime {
		fn encode_oracle_address(asset_id_a: AssetId, asset_id_b: AssetId, period: OraclePeriod, source: Source) -> evm::EvmAddress {
			evm::precompiles::chainlink_adapter::encode_oracle_address(asset_id_a, asset_id_b, period, source)
		}

		fn decode_oracle_address(oracle_address: evm::EvmAddress) -> Option<(AssetId, AssetId, OraclePeriod, Source)> {
			evm::precompiles::chainlink_adapter::decode_oracle_address(oracle_address)
		}
	}

	impl evm::aave_trade_executor::runtime_api::AaveTradeExecutor<Block, Balance> for Runtime {
		fn pairs() -> Vec<(AssetId, AssetId)> {
			let pool = <BorrowingContract<Runtime>>::get();
			let reserves = match AaveTradeExecutor::<Runtime>::get_reserves_list(pool) {
				Ok(reserves) => reserves,
				Err(_) => return vec![]
			};
			reserves.into_iter()
				.filter_map(|reserve| {
					let data = AaveTradeExecutor::<Runtime>::get_reserve_data(pool, reserve).ok()?;
					let reserve_asset = HydraErc20Mapping::address_to_asset(reserve)?;
					let atoken_asset = HydraErc20Mapping::address_to_asset(data.atoken_address)?;
					Some((reserve_asset, atoken_asset))
				})
				.collect()
		}

		fn liquidity_depth(asset_in: AssetId, asset_out: AssetId) -> Option<Balance> {
			AaveTradeExecutor::<Runtime>::get_liquidity_depth(PoolType::Aave, asset_in, asset_out).ok()
		}

		fn pool(reserve: AssetId, atoken: AssetId) -> PoolData<Balance> {
			PoolData {
				reserve,
				atoken,
				liqudity_in: Self::liquidity_depth(reserve, atoken).unwrap(),
				liqudity_out: Self::liquidity_depth(atoken, reserve).unwrap(),
			}
		}

		fn pools() -> Vec<PoolData<Balance>> {
			Self::pairs().into_iter().map(|p| Self::pool(p.0, p.1)).collect()
		}
	}

	#[cfg(feature = "runtime-benchmarks")]
	impl frame_benchmarking::Benchmark<Block> for Runtime {

		fn benchmark_metadata(extra: bool) -> (
			Vec<frame_benchmarking::BenchmarkList>,
			Vec<frame_support::traits::StorageInfo>,
		) {
			use frame_benchmarking::{Benchmarking, BenchmarkList};
			use frame_support::traits::StorageInfoTrait;
			use orml_benchmarking::list_benchmark as orml_list_benchmark;

			use frame_system_benchmarking::Pallet as SystemBench;
			use pallet_xcm::benchmarking::Pallet as PalletXcmExtrinsiscsBenchmark;

			// This is defined once again in dispatch_benchmark, because list_benchmarks!
			// and add_benchmarks! are macros exported by define_benchmarks! macros and those types
			// are referenced in that call.
			type XcmBalances = pallet_xcm_benchmarks::fungible::Pallet::<Runtime>;
			type XcmGeneric = pallet_xcm_benchmarks::generic::Pallet::<Runtime>;

			let mut list = Vec::<BenchmarkList>::new();

			list_benchmarks!(list, extra);

			orml_list_benchmark!(list, extra, pallet_currencies, benchmarking::currencies);
			orml_list_benchmark!(list, extra, orml_tokens, benchmarking::tokens);
			orml_list_benchmark!(list, extra, orml_vesting, benchmarking::vesting);
			orml_list_benchmark!(list, extra, pallet_transaction_multi_payment, benchmarking::multi_payment);
			orml_list_benchmark!(list, extra, pallet_duster, benchmarking::duster);
			orml_list_benchmark!(list, extra, pallet_omnipool, benchmarking::omnipool);
			orml_list_benchmark!(list, extra, pallet_route_executor, benchmarking::route_executor);
			orml_list_benchmark!(list, extra, pallet_dca, benchmarking::dca);
			orml_list_benchmark!(list, extra, pallet_xyk, benchmarking::xyk);
			orml_list_benchmark!(list, extra, pallet_dynamic_evm_fee, benchmarking::dynamic_evm_fee);
			orml_list_benchmark!(list, extra, pallet_xyk_liquidity_mining, benchmarking::xyk_liquidity_mining);
			orml_list_benchmark!(list, extra, pallet_omnipool_liquidity_mining, benchmarking::omnipool_liquidity_mining);
			orml_list_benchmark!(list, extra, pallet_ema_oracle, benchmarking::ema_oracle);

			let storage_info = AllPalletsWithSystem::storage_info();

			(list, storage_info)
		}

		fn dispatch_benchmark(
			config: frame_benchmarking::BenchmarkConfig
		) -> Result<Vec<frame_benchmarking::BenchmarkBatch>, sp_runtime::RuntimeString> {
			use frame_benchmarking::{BenchmarkError, Benchmarking, BenchmarkBatch};

			use orml_benchmarking::add_benchmark as orml_add_benchmark;
			use pallet_xcm::benchmarking::Pallet as PalletXcmExtrinsiscsBenchmark;
			use frame_system_benchmarking::Pallet as SystemBench;
			use cumulus_primitives_core::ParaId;
			use primitives::constants::chain::CORE_ASSET_ID;
			use sp_std::sync::Arc;
			 use polkadot_runtime_common::xcm_sender::ExponentialPrice;
			 use primitives::constants::currency::CENTS;

			impl frame_system_benchmarking::Config for Runtime {
				fn setup_set_code_requirements(code: &sp_std::vec::Vec<u8>) -> Result<(), BenchmarkError> {
					ParachainSystem::initialize_for_set_code_benchmark(code.len() as u32);
					Ok(())
				}

				fn verify_set_code() {
					System::assert_last_event(cumulus_pallet_parachain_system::Event::<Runtime>::ValidationFunctionStored.into());
				}
			}

			frame_support::parameter_types! {
				pub const RandomParaId: ParaId = ParaId::new(22_222_222);
				pub const ExistentialDeposit: u128 = 1_000_000_000_000;
				pub CoreAssetLocation: Location = Location::new(0, cumulus_primitives_core::Junctions::X1(
					Arc::new([
						cumulus_primitives_core::Junction::GeneralIndex(CORE_ASSET_ID.into())
						])
				));
				pub DaiLocation: Location = Location::new(0, cumulus_primitives_core::Junctions::X1(
					Arc::new([
						cumulus_primitives_core::Junction::GeneralIndex(2)
						])
				));
			}

			use polkadot_xcm::latest::prelude::{Location, AssetId, Fungible, Asset, Assets, Parent, ParentThen, Parachain};

			impl pallet_xcm::benchmarking::Config for Runtime {
				type DeliveryHelper = ();

				fn reachable_dest() -> Option<Location> {
					Some(Parent.into())
				}

				fn teleportable_asset_and_dest() -> Option<(Asset, Location)> {
					None
				}

				fn reserve_transferable_asset_and_dest() -> Option<(Asset, Location)> {
					ParachainSystem::open_outbound_hrmp_channel_for_benchmarks_or_tests(
								RandomParaId::get()
							);

					Some((
						Asset {
							fun: Fungible(ExistentialDeposit::get()),
							id: AssetId(CoreAssetLocation::get())
						},
						ParentThen(Parachain(RandomParaId::get().into()).into()).into(),
					))
				}

				fn set_up_complex_asset_transfer() -> Option<(Assets, u32, Location, Box<dyn FnOnce()>)> {
					ParachainSystem::open_outbound_hrmp_channel_for_benchmarks_or_tests(
								RandomParaId::get()
							);

					let destination = ParentThen(Parachain(RandomParaId::get().into()).into()).into();

					let fee_asset: Asset = (
						   CoreAssetLocation::get(),
						   ExistentialDeposit::get(),
					 ).into();

					let who = frame_benchmarking::whitelisted_caller();
					let balance = 10 * ExistentialDeposit::get();
					let _ = <Balances as frame_support::traits::Currency<_>>::make_free_balance_be(&who, balance );

					assert_eq!(Balances::free_balance(&who), balance);

					let transfer_asset: Asset = (
						   CoreAssetLocation::get(),
						   ExistentialDeposit::get(),
					 ).into();

					let assets: Assets = vec![fee_asset.clone(), transfer_asset].into();

					let fee_index: u32 = 0;

					let verify: Box<dyn FnOnce()> = Box::new(move || {
						assert!(Balances::free_balance(&who) <= balance - ExistentialDeposit::get());
					});

					Some((assets, fee_index, destination, verify))
			   }

				fn get_asset() -> Asset {
					Asset {
						id: AssetId(PolkadotLocation::get()),
						fun: Fungible(ExistentialDeposit::get()),
					}
				}
			}

			use primitives::constants::currency::UNITS;

			frame_support::parameter_types! {
				/// The asset ID for the asset that we use to pay for message delivery fees.
			pub FeeAssetId: cumulus_primitives_core::AssetId = AssetId(xcm::PolkadotLocation::get());
			/// The base fee for the message delivery fees.
			pub const BaseDeliveryFee: u128 = CENTS.saturating_mul(3);
				pub ExistentialDepositAsset: Option<Asset> = Some((
					CoreAssetLocation::get(),
					ExistentialDeposit::get()
				).into());
			}

			pub type PriceForParentDelivery = ExponentialPrice<FeeAssetId, BaseDeliveryFee, TransactionByteFee, ParachainSystem>;

			impl pallet_xcm_benchmarks::Config for Runtime {
				type XcmConfig = xcm::XcmConfig;
				type AccountIdConverter = xcm::LocationToAccountId;
				type DeliveryHelper = cumulus_primitives_utility::ToParentDeliveryHelper<
					xcm::XcmConfig,
					ExistentialDepositAsset,
					PriceForParentDelivery,
				>;
				fn valid_destination() -> Result<Location, BenchmarkError> {
					Ok(PolkadotLocation::get())
				}
				fn worst_case_holding(depositable_count: u32) -> Assets {
					// A mix of fungible and non-fungible assets
					let holding_non_fungibles = MaxAssetsIntoHolding::get() / 2 - depositable_count;
					let holding_fungibles = holding_non_fungibles - 2; // -2 for two `iter::once` bellow
					let fungibles_amount: u128 = UNITS;
					(0..holding_fungibles)
						.map(|i| {
							Asset {
								id: AssetId(cumulus_primitives_core::GeneralIndex(i as u128).into()),
								fun: Fungible(fungibles_amount * (i + 1) as u128), // non-zero amount
							}
						})
						.chain(core::iter::once(Asset { id: AssetId(Here.into()), fun: Fungible(u128::MAX) }))
						.chain(core::iter::once(Asset { id: AssetId(PolkadotLocation::get()), fun: Fungible(1_000_000 * UNITS) }))
						.chain((0..holding_non_fungibles).map(|i| Asset {
							id: AssetId(cumulus_primitives_core::GeneralIndex(i as u128).into()),
							fun: NonFungible(pallet_xcm_benchmarks::asset_instance_from(i)),
						}))
						.collect::<Vec<_>>()
						.into()
				}
			}

			frame_support::parameter_types! {
				pub const TrustedTeleporter: Option<(Location, Asset)> = Some((
					PolkadotLocation::get(),
					Asset { fun: Fungible(UNITS), id: AssetId(PolkadotLocation::get()) },
				));
				pub const CheckedAccount: Option<(AccountId, xcm_builder::MintLocation)> = None;
				pub TrustedReserve: Option<(Location, Asset)> = Some((
					PolkadotLocation::get(),
					Asset { fun: Fungible(UNITS), id: AssetId(PolkadotLocation::get()) },
				));
			}

			impl pallet_xcm_benchmarks::fungible::Config for Runtime {
				type TransactAsset = Balances;

				type CheckedAccount = CheckedAccount;
				type TrustedTeleporter = TrustedTeleporter;
				type TrustedReserve = TrustedReserve;

				fn get_asset() -> Asset {
					Asset {
						id: AssetId(CoreAssetLocation::get()),
						fun: Fungible(UNITS),
					}
				}
			}

			impl pallet_xcm_benchmarks::generic::Config for Runtime {
				type TransactAsset = Balances;
				type RuntimeCall = RuntimeCall;

				fn worst_case_response() -> (u64, Response) {
					(0u64, Response::Version(Default::default()))
				}

				fn worst_case_asset_exchange() -> Result<(Assets, Assets), BenchmarkError> {
					//We can only exchange from single asset to another single one at worst case
					let amount_to_sell = UNITS;
					let received = init_omnipool(amount_to_sell);
					let give : Assets = (AssetId(CoreAssetLocation::get()), amount_to_sell).into();
					let want : Assets = (AssetId(DaiLocation::get()),  received).into();//We need to set the exact amount as pallet_xcm_benchmarks::fungibles exchange_asset benchmark test requires to have original wanted fungible amount in holding, but we always put the exact amount received
					Ok((give, want))
				}

				fn universal_alias() -> Result<(Location, Junction), BenchmarkError> {
										Err(BenchmarkError::Skip)
				}

				fn transact_origin_and_runtime_call() -> Result<(Location, RuntimeCall), BenchmarkError> {
					Ok((PolkadotLocation::get(), frame_system::Call::remark_with_event { remark: vec![] }.into()))
				}

				fn subscribe_origin() -> Result<Location, BenchmarkError> {
					Ok(PolkadotLocation::get())
				}

				fn claimable_asset() -> Result<(Location, Location, Assets), BenchmarkError> {
					let origin = PolkadotLocation::get();
					let assets: Assets = (AssetId(PolkadotLocation::get()), 1_000 * UNITS).into();
					let ticket = Location { parents: 0, interior: Here };
					Ok((origin, ticket, assets))
				}

				fn fee_asset() -> Result<Asset, BenchmarkError> {
					Ok(Asset {
						id: AssetId(CoreAssetLocation::get()),
						fun: Fungible(UNITS),
					})
				}

				fn unlockable_asset() -> Result<(Location, Location, Asset), BenchmarkError> {
					Err(BenchmarkError::Skip)
				}

				fn export_message_origin_and_destination(
				) -> Result<(Location, NetworkId, InteriorLocation), BenchmarkError> {
					Err(BenchmarkError::Skip)
				}

				fn alias_origin() -> Result<(Location, Location), BenchmarkError> {
					Err(BenchmarkError::Skip)
				}
			}

			type XcmBalances = pallet_xcm_benchmarks::fungible::Pallet::<Runtime>;
			type XcmGeneric = pallet_xcm_benchmarks::generic::Pallet::<Runtime>;

			#[allow(unused_variables)] // TODO: this variable is not used
			let whitelist: Vec<TrackedStorageKey> = vec![
				// Block Number
				hex!("26aa394eea5630e07c48ae0c9558cef702a5c1b19ab7a04f536c519aca4983ac").to_vec().into(),
				// Total Issuance
				hex!("c2261276cc9d1f8598ea4b6a74b15c2f57c875e4cff74148e4628f264b974c80").to_vec().into(),
				// Execution Phase
				hex!("26aa394eea5630e07c48ae0c9558cef7ff553b5a9862a516939d82b3d3d8661a").to_vec().into(),
				// Event Count
				hex!("26aa394eea5630e07c48ae0c9558cef70a98fdbe9ce6c55837576c60c7af3850").to_vec().into(),
				// System Events
				hex!("26aa394eea5630e07c48ae0c9558cef780d41e5e16056765bc8461851072c9d7").to_vec().into(),
			];

			use frame_support::traits::WhitelistedStorageKeys;
			let whitelist = AllPalletsWithSystem::whitelisted_storage_keys();

			let mut batches = Vec::<BenchmarkBatch>::new();
			let params = (&config, &whitelist);

			add_benchmarks!(params, batches);

			orml_add_benchmark!(params, batches, pallet_currencies, benchmarking::currencies);
			orml_add_benchmark!(params, batches, orml_tokens, benchmarking::tokens);
			orml_add_benchmark!(params, batches, orml_vesting, benchmarking::vesting);
			orml_add_benchmark!(params, batches, pallet_transaction_multi_payment, benchmarking::multi_payment);
			orml_add_benchmark!(params, batches, pallet_duster, benchmarking::duster);
			orml_add_benchmark!(params, batches, pallet_omnipool, benchmarking::omnipool);
			orml_add_benchmark!(params, batches, pallet_route_executor, benchmarking::route_executor);
			orml_add_benchmark!(params, batches, pallet_dca, benchmarking::dca);
			orml_add_benchmark!(params, batches, pallet_xyk, benchmarking::xyk);
			orml_add_benchmark!(params, batches, pallet_dynamic_evm_fee, benchmarking::dynamic_evm_fee);
			orml_add_benchmark!(params, batches, pallet_xyk_liquidity_mining, benchmarking::xyk_liquidity_mining);
			orml_add_benchmark!(params, batches, pallet_omnipool_liquidity_mining, benchmarking::omnipool_liquidity_mining);
			orml_add_benchmark!(params, batches, pallet_ema_oracle, benchmarking::ema_oracle);

			if batches.is_empty() { return Err("Benchmark not found for this pallet.".into()) }
			Ok(batches)
		}
	}

	impl sp_genesis_builder::GenesisBuilder<Block> for Runtime {
		fn build_state(config: Vec<u8>) -> sp_genesis_builder::Result {
			build_state::<RuntimeGenesisConfig>(config)
		}

		fn get_preset(id: &Option<PresetId>) -> Option<Vec<u8>> {
			get_preset::<RuntimeGenesisConfig>(id, |_| None)
		}

		fn preset_names() -> Vec<PresetId> {
			Default::default()
		}
	}
}

#[cfg(feature = "runtime-benchmarks")] //Used only for benchmarking pallet_xcm_benchmarks::generic exchane_asset instruction
fn init_omnipool(amount_to_sell: Balance) -> Balance {
	use hydradx_traits::Mutate;
	let caller: AccountId = frame_benchmarking::account("caller", 0, 1);
	let hdx = 0;
	let dai = 2;
	let token_amount = 2000000000000u128 * 1_000_000_000;

	//let loc : MultiLocation = Location::new(1, cumulus_primitives_core::Junctions::X1(Arc::new([cumulus_primitives_core::Junction::GeneralIndex(dai.into());1]))).into();
	//			polkadot_xcm::opaque::lts::Junctions::X1(Arc::new([polkadot_xcm::opaque::lts::Junction::GeneralIndex(dai.into())]))

	use frame_support::assert_ok;
	use polkadot_xcm::v3::Junction::GeneralIndex;
	use polkadot_xcm::v3::Junctions::X1;
	use polkadot_xcm::v3::MultiLocation;
	assert_ok!(AssetRegistry::set_location(
		dai,
		AssetLocation(MultiLocation::new(0, X1(GeneralIndex(dai.into()))))
	));
	/*
		assert_ok!(AssetRegistry::set_location(
		dai,
		AssetLocation(MultiLocation::new(
			0,
			cumulus_primitives_core::Junctions::X1(Arc::new([cumulus_primitives_core::Junction::GeneralIndex(dai.into());1]))
		))
	));
	*/

	Currencies::update_balance(
		RuntimeOrigin::root(),
		Omnipool::protocol_account(),
		hdx,
		(token_amount as i128) * 100,
	)
	.unwrap();
	Currencies::update_balance(
		RuntimeOrigin::root(),
		Omnipool::protocol_account(),
		dai,
		(token_amount as i128) * 100,
	)
	.unwrap();
	Currencies::update_balance(RuntimeOrigin::root(), caller.clone(), hdx, token_amount as i128).unwrap();
	Currencies::update_balance(RuntimeOrigin::root(), caller.clone(), dai, token_amount as i128).unwrap();
	let native_price = FixedU128::from_inner(1201500000000000);
	let stable_price = FixedU128::from_inner(45_000_000_000);

	let native_position_id = Omnipool::next_position_id();

	assert_ok!(Omnipool::add_token(
		RuntimeOrigin::root(),
		hdx,
		native_price,
		Permill::from_percent(10),
		caller.clone(),
	));

	let stable_position_id = Omnipool::next_position_id();

	assert_ok!(Omnipool::add_token(
		RuntimeOrigin::root(),
		dai,
		stable_price,
		Permill::from_percent(100),
		caller.clone(),
	));

	assert_ok!(Omnipool::sacrifice_position(
		RuntimeOrigin::signed(caller.clone()),
		native_position_id,
	));

	assert_ok!(Omnipool::sacrifice_position(
		RuntimeOrigin::signed(caller),
		stable_position_id,
	));

	assert_ok!(Referrals::set_reward_percentage(
		RawOrigin::Root.into(),
		0,
		Level::None,
		FeeDistribution::default(),
	));
	assert_ok!(Referrals::set_reward_percentage(
		RawOrigin::Root.into(),
		1,
		Level::None,
		FeeDistribution::default(),
	));

	assert_ok!(Omnipool::set_asset_tradable_state(
		RuntimeOrigin::root(),
		hdx,
		pallet_omnipool::types::Tradability::SELL | pallet_omnipool::types::Tradability::BUY
	));

	assert_ok!(Omnipool::set_asset_tradable_state(
		RuntimeOrigin::root(),
		dai,
		pallet_omnipool::types::Tradability::SELL | pallet_omnipool::types::Tradability::BUY
	));

	with_transaction(|| {
		TransactionOutcome::Commit(AssetRegistry::update(
			RawOrigin::Root.into(),
			hdx,
			None,
			None,
			None,
			Some(amount_to_sell * 10),
			None,
			None,
			None,
			None,
		))
	})
	.map_err(|_| ());

	with_transaction::<Balance, DispatchError, _>(|| {
		let caller2: AccountId = frame_benchmarking::account("caller2", 0, 1);
		Currencies::update_balance(RuntimeOrigin::root(), caller2.clone(), hdx, token_amount as i128).unwrap();

		assert_ok!(Router::sell(
			RuntimeOrigin::signed(caller2.clone()),
			hdx,
			dai,
			amount_to_sell,
			0,
			vec![].try_into().unwrap(),
		));
		let received = Currencies::free_balance(dai, &caller2);
		TransactionOutcome::Rollback(Ok(received))
	})
	.unwrap()
}<|MERGE_RESOLUTION|>--- conflicted
+++ resolved
@@ -120,11 +120,7 @@
 	spec_name: create_runtime_str!("hydradx"),
 	impl_name: create_runtime_str!("hydradx"),
 	authoring_version: 1,
-<<<<<<< HEAD
-	spec_version: 330,
-=======
-	spec_version: 331,
->>>>>>> 1e9b15a1
+	spec_version: 332,
 	impl_version: 0,
 	apis: RUNTIME_API_VERSIONS,
 	transaction_version: 1,
