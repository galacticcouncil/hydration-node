--- conflicted
+++ resolved
@@ -122,11 +122,7 @@
 	spec_name: create_runtime_str!("hydradx"),
 	impl_name: create_runtime_str!("hydradx"),
 	authoring_version: 1,
-<<<<<<< HEAD
-	spec_version: 365,
-=======
 	spec_version: 366,
->>>>>>> e4e69433
 	impl_version: 0,
 	apis: RUNTIME_API_VERSIONS,
 	transaction_version: 1,
