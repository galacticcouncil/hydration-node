--- conflicted
+++ resolved
@@ -113,11 +113,7 @@
 	spec_name: create_runtime_str!("hydradx"),
 	impl_name: create_runtime_str!("hydradx"),
 	authoring_version: 1,
-<<<<<<< HEAD
-	spec_version: 252,
-=======
-	spec_version: 253,
->>>>>>> 6d60c80b
+	spec_version: 254,
 	impl_version: 0,
 	apis: RUNTIME_API_VERSIONS,
 	transaction_version: 1,
