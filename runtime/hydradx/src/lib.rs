// This file is part of HydraDX-node.

// Copyright (C) 2020-2023  Intergalactic, Limited (GIB).
// SPDX-License-Identifier: Apache-2.0

// Licensed under the Apache License, Version 2.0 (the "License");
// you may not use this file except in compliance with the License.
// You may obtain a copy of the License at
//
//     http://www.apache.org/licenses/LICENSE-2.0
//
// Unless required by applicable law or agreed to in writing, software
// distributed under the License is distributed on an "AS IS" BASIS,
// WITHOUT WARRANTIES OR CONDITIONS OF ANY KIND, either express or implied.
// See the License for the specific language governing permissions and
// limitations under the License.

#![cfg_attr(not(feature = "std"), no_std)]
// `construct_runtime!` does a lot of recursion and requires us to increase the limit to 256.
#![recursion_limit = "512"]
#![allow(clippy::match_like_matches_macro)]

// Make the WASM binary available.
#[cfg(feature = "std")]
include!(concat!(env!("OUT_DIR"), "/wasm_binary.rs"));

mod benchmarking;
mod migrations;
pub mod weights;

mod assets;
pub mod evm;
mod governance;
mod system;
mod xcm;

pub use assets::*;
pub use governance::*;
pub use system::*;
pub use xcm::*;

use crate::sp_api_hidden_includes_construct_runtime::hidden_include::dispatch::Dispatchable;
use codec::{Decode, Encode};
use sp_api::impl_runtime_apis;
use sp_core::{ConstU128, Get, OpaqueMetadata, H160, H256, U256};
use sp_runtime::{
	create_runtime_str, generic, impl_opaque_keys,
	traits::{
		AccountIdConversion, BlakeTwo256, Block as BlockT, DispatchInfoOf, PostDispatchInfoOf, UniqueSaturatedInto,
	},
	transaction_validity::{TransactionSource, TransactionValidity, TransactionValidityError},
	ApplyExtrinsicResult, Permill,
};

use sp_std::convert::From;
use sp_std::prelude::*;
#[cfg(feature = "std")]
use sp_version::NativeVersion;
use sp_version::RuntimeVersion;
// A few exports that help ease life for downstream crates.
use frame_support::{construct_runtime, weights::Weight};
pub use hex_literal::hex;
/// Import HydraDX pallets
pub use pallet_claims;
use pallet_ethereum::{Transaction as EthereumTransaction, TransactionStatus};
use pallet_evm::{Account as EVMAccount, FeeCalculator, Runner};
pub use primitives::{
	AccountId, Amount, AssetId, Balance, BlockNumber, CollectionId, Hash, Index, ItemId, Price, Signature,
};
pub use sp_consensus_aura::sr25519::AuthorityId as AuraId;

/// Opaque types. These are used by the CLI to instantiate machinery that don't need to know
/// the specifics of the runtime. They can then be made to be agnostic over specific formats
/// of data like extrinsics, allowing for them to continue syncing the network through upgrades
/// to even the core data structures.
pub mod opaque {
	use super::*;

	pub use sp_runtime::OpaqueExtrinsic as UncheckedExtrinsic;

	/// Opaque block header type.
	pub type Header = generic::Header<BlockNumber, BlakeTwo256>;
	/// Opaque block type.
	pub type Block = generic::Block<Header, UncheckedExtrinsic>;
	/// Opaque block identifier type.
	pub type BlockId = generic::BlockId<Block>;
	impl_opaque_keys! {
		pub struct SessionKeys {
			pub aura: Aura,
		}
	}
}

#[sp_version::runtime_version]
pub const VERSION: RuntimeVersion = RuntimeVersion {
	spec_name: create_runtime_str!("hydradx"),
	impl_name: create_runtime_str!("hydradx"),
	authoring_version: 1,
	spec_version: 194,
	impl_version: 0,
	apis: RUNTIME_API_VERSIONS,
	transaction_version: 1,
	state_version: 0,
};

/// The version information used to identify this runtime when compiled natively.
#[cfg(feature = "std")]
pub fn native_version() -> NativeVersion {
	NativeVersion {
		runtime_version: VERSION,
		can_author_with: Default::default(),
	}
}

pub fn get_all_module_accounts() -> Vec<AccountId> {
	vec![
		TreasuryPalletId::get().into_account_truncating(),
		VestingPalletId::get().into_account_truncating(),
	]
}

// Create the runtime by composing the FRAME pallets that were previously configured.
construct_runtime!(
	pub enum Runtime where
		Block = Block,
		NodeBlock = opaque::Block,
		UncheckedExtrinsic = UncheckedExtrinsic
	{
		System: frame_system exclude_parts { Origin } = 1,
		Timestamp: pallet_timestamp = 3,
		//NOTE: 5 - is used by Scheduler which must be after cumulus_pallet_parachain_system
		Balances: pallet_balances = 7,
		TransactionPayment: pallet_transaction_payment exclude_parts { Config } = 9,
		Treasury: pallet_treasury = 11,
		Utility: pallet_utility = 13,
		Preimage: pallet_preimage = 15,
		Identity: pallet_identity = 17,
		Democracy: pallet_democracy exclude_parts { Config } = 19,
		Elections: pallet_elections_phragmen = 21,
		Council: pallet_collective::<Instance1> = 23,
		TechnicalCommittee: pallet_collective::<Instance2> = 25,
		Tips: pallet_tips = 27,
		Proxy: pallet_proxy = 29,
		Multisig: pallet_multisig = 31,
		Uniques: pallet_uniques = 32,

		// HydraDX related modules
		AssetRegistry: pallet_asset_registry = 51,
		Claims: pallet_claims = 53,
		GenesisHistory: pallet_genesis_history = 55,
		CollatorRewards: pallet_collator_rewards = 57,
		Omnipool: pallet_omnipool = 59,
		TransactionPause: pallet_transaction_pause = 60,
		Duster: pallet_duster = 61,
		OmnipoolWarehouseLM: warehouse_liquidity_mining::<Instance1> = 62,
		OmnipoolLiquidityMining: pallet_omnipool_liquidity_mining = 63,
		OTC: pallet_otc = 64,
		CircuitBreaker: pallet_circuit_breaker = 65,

		Router: pallet_route_executor = 67,
		DynamicFees: pallet_dynamic_fees = 68,
		Staking: pallet_staking = 69,
		Stableswap: pallet_stableswap = 70,
		Bonds: pallet_bonds = 71,
		LBP: pallet_lbp = 73,
		XYK: pallet_xyk = 74,

		// ORML related modules
		Tokens: orml_tokens = 77,
		Currencies: pallet_currencies = 79,
		Vesting: orml_vesting = 81,

		// Frontier
		EVM: pallet_evm = 90,
		EVMChainId: pallet_evm_chain_id = 91,
		Ethereum: pallet_ethereum = 92,

		// Parachain
		ParachainSystem: cumulus_pallet_parachain_system exclude_parts { Config } = 103,
		ParachainInfo: parachain_info = 105,

		//NOTE: Scheduler must be after ParachainSystem otherwise RelayChainBlockNumberProvider
		//will return 0 as current block number when used with Scheduler(democracy).
		Scheduler: pallet_scheduler = 5,

		//NOTE: DCA pallet should be declared after ParachainSystem pallet,
		//otherwise there is no data about relay chain parent hash
		DCA: pallet_dca = 66,

		PolkadotXcm: pallet_xcm = 107,
		CumulusXcm: cumulus_pallet_xcm = 109,
		XcmpQueue: cumulus_pallet_xcmp_queue exclude_parts { Call } = 111,
		DmpQueue: cumulus_pallet_dmp_queue = 113,

		// ORML XCM
		OrmlXcm: orml_xcm = 135,
		XTokens: orml_xtokens = 137,
		UnknownTokens: orml_unknown_tokens = 139,

		// Collator support
		Authorship: pallet_authorship = 161,
		CollatorSelection: pallet_collator_selection = 163,
		Session: pallet_session = 165,
		Aura: pallet_aura = 167,
		AuraExt: cumulus_pallet_aura_ext = 169,

		// Warehouse - let's allocate indices 100+ for warehouse pallets
		RelayChainInfo: pallet_relaychain_info = 201,
		EmaOracle: pallet_ema_oracle = 202,
		MultiTransactionPayment: pallet_transaction_multi_payment = 203,
	}
);

/// The address format for describing accounts.
pub type Address = AccountId;
/// Block header type as expected by this runtime.
pub type Header = generic::Header<BlockNumber, BlakeTwo256>;
/// Block type as expected by this runtime.
pub type Block = generic::Block<Header, UncheckedExtrinsic>;
/// A Block signed with a Justification
pub type SignedBlock = generic::SignedBlock<Block>;
/// BlockId type as expected by this runtime.
pub type BlockId = generic::BlockId<Block>;
/// The SignedExtension to the basic transaction logic.
pub type SignedExtra = (
	frame_system::CheckSpecVersion<Runtime>,
	frame_system::CheckTxVersion<Runtime>,
	frame_system::CheckGenesis<Runtime>,
	frame_system::CheckEra<Runtime>,
	frame_system::CheckNonce<Runtime>,
	frame_system::CheckWeight<Runtime>,
	pallet_transaction_payment::ChargeTransactionPayment<Runtime>,
	pallet_claims::ValidateClaim<Runtime>,
);
/// Unchecked extrinsic type as expected by this runtime.
pub type UncheckedExtrinsic = fp_self_contained::UncheckedExtrinsic<Address, RuntimeCall, Signature, SignedExtra>;

/// Extrinsic type that has already been checked.
pub type CheckedExtrinsic = fp_self_contained::CheckedExtrinsic<AccountId, RuntimeCall, SignedExtra, H160>;
/// Executive: handles dispatch to the various modules.
pub type Executive = frame_executive::Executive<
	Runtime,
	Block,
	frame_system::ChainContext<Runtime>,
	Runtime,
	AllPalletsReversedWithSystemFirst,
	(migrations::OnRuntimeUpgradeMigration,),
>;

impl_runtime_apis! {
	impl sp_api::Core<Block> for Runtime {
		fn version() -> RuntimeVersion {
			VERSION
		}

		fn execute_block(block: Block) {
			Executive::execute_block(block)
		}

		fn initialize_block(header: &<Block as BlockT>::Header) {
			Executive::initialize_block(header)
		}
	}

	impl sp_api::Metadata<Block> for Runtime {
		fn metadata() -> OpaqueMetadata {
			OpaqueMetadata::new(Runtime::metadata().into())
		}
	}

	impl sp_block_builder::BlockBuilder<Block> for Runtime {
		fn apply_extrinsic(extrinsic: <Block as BlockT>::Extrinsic) -> ApplyExtrinsicResult {
			Executive::apply_extrinsic(extrinsic)
		}

		fn finalize_block() -> <Block as BlockT>::Header {
			Executive::finalize_block()
		}

		fn inherent_extrinsics(data: sp_inherents::InherentData) -> Vec<<Block as BlockT>::Extrinsic> {
			data.create_extrinsics()
		}

		fn check_inherents(
			block: Block,
			data: sp_inherents::InherentData,
		) -> sp_inherents::CheckInherentsResult {
			data.check_extrinsics(&block)
		}
	}

	impl sp_transaction_pool::runtime_api::TaggedTransactionQueue<Block> for Runtime {
		fn validate_transaction(
			source: TransactionSource,
			tx: <Block as BlockT>::Extrinsic,
			block_hash: <Block as BlockT>::Hash,
		) -> TransactionValidity {
			Executive::validate_transaction(source, tx, block_hash)
		}
	}

	impl sp_offchain::OffchainWorkerApi<Block> for Runtime {
		fn offchain_worker(header: &<Block as BlockT>::Header) {
			Executive::offchain_worker(header)
		}
	}

	impl sp_session::SessionKeys<Block> for Runtime {
		fn decode_session_keys(
			encoded: Vec<u8>,
		) -> Option<Vec<(Vec<u8>, sp_core::crypto::KeyTypeId)>> {
			opaque::SessionKeys::decode_into_raw_public_keys(&encoded)
		}

		fn generate_session_keys(seed: Option<Vec<u8>>) -> Vec<u8> {
			opaque::SessionKeys::generate(seed)
		}
	}

	impl sp_consensus_aura::AuraApi<Block, AuraId> for Runtime {
		fn slot_duration() -> sp_consensus_aura::SlotDuration {
			sp_consensus_aura::SlotDuration::from_millis(Aura::slot_duration())
		}

		fn authorities() -> Vec<AuraId> {
			Aura::authorities().into_inner()
		}
	}

	impl cumulus_primitives_core::CollectCollationInfo<Block> for Runtime {
		fn collect_collation_info(header: &<Block as BlockT>::Header) -> cumulus_primitives_core::CollationInfo {
			ParachainSystem::collect_collation_info(header)
		}
	}

	#[cfg(feature = "try-runtime")]
	impl frame_try_runtime::TryRuntime<Block> for Runtime {
		fn on_runtime_upgrade(checks: frame_try_runtime::UpgradeCheckSelect) -> (Weight, Weight) {
			//log::info!("try-runtime::on_runtime_upgrade.");
			let weight = Executive::try_runtime_upgrade(checks).unwrap();
			(weight, BlockWeights::get().max_block)
		}

		fn execute_block(
			block: Block,
			state_root_check: bool,
			signature_check: bool,
			select: frame_try_runtime::TryStateSelect,
		) -> Weight {
			Executive::try_execute_block(block, state_root_check, signature_check, select).unwrap()
		}
	}


	impl frame_system_rpc_runtime_api::AccountNonceApi<Block, AccountId, Index> for Runtime {
		fn account_nonce(account: AccountId) -> Index {
			System::account_nonce(account)
		}
	}

	impl pallet_transaction_payment_rpc_runtime_api::TransactionPaymentApi<Block, Balance> for Runtime {
		fn query_info(
			uxt: <Block as BlockT>::Extrinsic,
			len: u32,
		) -> pallet_transaction_payment_rpc_runtime_api::RuntimeDispatchInfo<Balance> {
			TransactionPayment::query_info(uxt, len)
		}

		fn query_fee_details(
			uxt: <Block as BlockT>::Extrinsic,
			len: u32,
		) -> pallet_transaction_payment_rpc_runtime_api::FeeDetails<Balance> {
			TransactionPayment::query_fee_details(uxt, len)
		}

		fn query_weight_to_fee(weight: Weight) -> Balance {
			TransactionPayment::weight_to_fee(weight)
		}
		fn query_length_to_fee(length: u32) -> Balance {
			TransactionPayment::length_to_fee(length)
		}
	}

	// Frontier RPC support
	impl fp_rpc::EthereumRuntimeRPCApi<Block> for Runtime {
		fn chain_id() -> u64 {
			<Runtime as pallet_evm::Config>::ChainId::get()
		}

		fn account_basic(address: H160) -> EVMAccount {
			let (account, _) = EVM::account_basic(&address);
			account
		}

		fn gas_price() -> U256 {
			let (gas_price, _) = <Runtime as pallet_evm::Config>::FeeCalculator::min_gas_price();
			gas_price
		}

		fn account_code_at(address: H160) -> Vec<u8> {
			EVM::account_codes(address)
		}

		fn author() -> H160 {
			<pallet_evm::Pallet<Runtime>>::find_author()
		}

		fn storage_at(address: H160, index: U256) -> H256 {
			let mut tmp = [0u8; 32];
			index.to_big_endian(&mut tmp);
			EVM::account_storages(address, H256::from_slice(&tmp[..]))
		}

		fn call(
			from: H160,
			to: H160,
			data: Vec<u8>,
			value: U256,
			gas_limit: U256,
			max_fee_per_gas: Option<U256>,
			max_priority_fee_per_gas: Option<U256>,
			nonce: Option<U256>,
			estimate: bool,
			access_list: Option<Vec<(H160, Vec<H256>)>>,
		) -> Result<pallet_evm::CallInfo, sp_runtime::DispatchError> {
			let mut config = <Runtime as pallet_evm::Config>::config().clone();
			config.estimate = estimate;

			let is_transactional = false;
			let validate = true;
			<Runtime as pallet_evm::Config>::Runner::call(
				from,
				to,
				data,
				value,
				gas_limit.unique_saturated_into(),
				max_fee_per_gas,
				max_priority_fee_per_gas,
				nonce,
				access_list.unwrap_or_default(),
				is_transactional,
				validate,
				&config,
			)
			.map_err(|err| err.error.into())
		}

		fn create(
			_from: H160,
			_data: Vec<u8>,
			_value: U256,
			_gas_limit: U256,
			_max_fee_per_gas: Option<U256>,
			_max_priority_fee_per_gas: Option<U256>,
			_nonce: Option<U256>,
			_estimate: bool,
			_access_list: Option<Vec<(H160, Vec<H256>)>>,
		) -> Result<pallet_evm::CreateInfo, sp_runtime::DispatchError> {
			Err(sp_runtime::DispatchError::Other(
				"Creating contracts is not currently supported",
			))
		}

		fn current_transaction_statuses() -> Option<Vec<TransactionStatus>> {
			Ethereum::current_transaction_statuses()
		}

		fn current_block() -> Option<pallet_ethereum::Block> {
			Ethereum::current_block()
		}

		fn current_receipts() -> Option<Vec<pallet_ethereum::Receipt>> {
			Ethereum::current_receipts()
		}

		fn current_all() -> (
			Option<pallet_ethereum::Block>,
			Option<Vec<pallet_ethereum::Receipt>>,
			Option<Vec<TransactionStatus>>,
		) {
			(
				Ethereum::current_block(),
				Ethereum::current_receipts(),
				Ethereum::current_transaction_statuses(),
			)
		}

		fn extrinsic_filter(xts: Vec<<Block as BlockT>::Extrinsic>) -> Vec<EthereumTransaction> {
			xts.into_iter()
				.filter_map(|xt| match xt.0.function {
					RuntimeCall::Ethereum(pallet_ethereum::Call::transact { transaction }) => Some(transaction),
					_ => None,
				})
				.collect::<Vec<EthereumTransaction>>()
		}

		fn elasticity() -> Option<Permill> {
			None
		}

		fn gas_limit_multiplier_support() {}
	}

	impl fp_rpc::ConvertTransactionRuntimeApi<Block> for Runtime {
		fn convert_transaction(transaction: EthereumTransaction) -> <Block as BlockT>::Extrinsic {
			UncheckedExtrinsic::new_unsigned(pallet_ethereum::Call::<Runtime>::transact { transaction }.into())
		}
	}

	#[cfg(feature = "runtime-benchmarks")]
	impl frame_benchmarking::Benchmark<Block> for Runtime {
		fn benchmark_metadata(extra: bool) -> (
			Vec<frame_benchmarking::BenchmarkList>,
			Vec<frame_support::traits::StorageInfo>,
		) {
			use frame_benchmarking::{list_benchmark, Benchmarking, BenchmarkList};
			use frame_support::traits::StorageInfoTrait;
			use orml_benchmarking::list_benchmark as orml_list_benchmark;
			use frame_system_benchmarking::Pallet as SystemBench;

			let mut list = Vec::<BenchmarkList>::new();

			list_benchmark!(list, extra, frame_system, SystemBench::<Runtime>);
			list_benchmark!(list, extra, pallet_balances, Balances);
			list_benchmark!(list, extra, pallet_collator_selection, CollatorSelection);
			list_benchmark!(list, extra, pallet_timestamp, Timestamp);
			list_benchmark!(list, extra, pallet_treasury, Treasury);
			list_benchmark!(list, extra, pallet_preimage, Preimage);
			list_benchmark!(list, extra, pallet_scheduler, Scheduler);
			list_benchmark!(list, extra, pallet_identity, Identity);
			list_benchmark!(list, extra, pallet_tips, Tips);
			list_benchmark!(list, extra, pallet_proxy, Proxy);
			list_benchmark!(list, extra, pallet_utility, Utility);
			list_benchmark!(list, extra, pallet_democracy, Democracy);
			list_benchmark!(list, extra, council, Council);
			list_benchmark!(list, extra, tech, TechnicalCommittee);
			list_benchmark!(list, extra, pallet_omnipool_liquidity_mining, OmnipoolLiquidityMining);
			list_benchmark!(list, extra, pallet_circuit_breaker, CircuitBreaker);
			list_benchmark!(list, extra, pallet_bonds, Bonds);
			list_benchmark!(list, extra, pallet_stableswap, Stableswap);

			list_benchmark!(list, extra, pallet_asset_registry, AssetRegistry);
			list_benchmark!(list, extra, pallet_claims, Claims);
			list_benchmark!(list, extra, pallet_ema_oracle, EmaOracle);
			list_benchmark!(list, extra, pallet_staking, Staking);
			list_benchmark!(list, extra, pallet_lbp, LBP);
			list_benchmark!(list, extra, pallet_xyk, XYK);

			list_benchmark!(list, extra, cumulus_pallet_xcmp_queue, XcmpQueue);
			list_benchmark!(list, extra, pallet_transaction_pause, TransactionPause);

			list_benchmark!(list, extra, pallet_otc, OTC);
			list_benchmark!(list, extra, pallet_xcm, PolkadotXcm);

			orml_list_benchmark!(list, extra, pallet_currencies, benchmarking::currencies);
			orml_list_benchmark!(list, extra, orml_tokens, benchmarking::tokens);
			orml_list_benchmark!(list, extra, orml_vesting, benchmarking::vesting);
			orml_list_benchmark!(list, extra, pallet_transaction_multi_payment, benchmarking::multi_payment);
			orml_list_benchmark!(list, extra, pallet_duster, benchmarking::duster);
			orml_list_benchmark!(list, extra, pallet_omnipool, benchmarking::omnipool);
			orml_list_benchmark!(list, extra, pallet_route_executor, benchmarking::route_executor);
			orml_list_benchmark!(list, extra, pallet_dca, benchmarking::dca);

			let storage_info = AllPalletsWithSystem::storage_info();

			(list, storage_info)
		}

		fn dispatch_benchmark(
			config: frame_benchmarking::BenchmarkConfig
		) -> Result<Vec<frame_benchmarking::BenchmarkBatch>, sp_runtime::RuntimeString> {
			use frame_benchmarking::{Benchmarking, BenchmarkBatch, add_benchmark, TrackedStorageKey};
			use orml_benchmarking::add_benchmark as orml_add_benchmark;
			use frame_system_benchmarking::Pallet as SystemBench;
			impl frame_system_benchmarking::Config for Runtime {}

			let whitelist: Vec<TrackedStorageKey> = vec![
				// Block Number
				hex!("26aa394eea5630e07c48ae0c9558cef702a5c1b19ab7a04f536c519aca4983ac").to_vec().into(),
				// Total Issuance
				hex!("c2261276cc9d1f8598ea4b6a74b15c2f57c875e4cff74148e4628f264b974c80").to_vec().into(),
				// Execution Phase
				hex!("26aa394eea5630e07c48ae0c9558cef7ff553b5a9862a516939d82b3d3d8661a").to_vec().into(),
				// Event Count
				hex!("26aa394eea5630e07c48ae0c9558cef70a98fdbe9ce6c55837576c60c7af3850").to_vec().into(),
				// System Events
				hex!("26aa394eea5630e07c48ae0c9558cef780d41e5e16056765bc8461851072c9d7").to_vec().into(),
			];

			let mut batches = Vec::<BenchmarkBatch>::new();
			let params = (&config, &whitelist);

			// Substrate pallets
			add_benchmark!(params, batches, frame_system, SystemBench::<Runtime>);
			add_benchmark!(params, batches, pallet_balances, Balances);
			add_benchmark!(params, batches, pallet_collator_selection, CollatorSelection);
			add_benchmark!(params, batches, pallet_timestamp, Timestamp);
			add_benchmark!(params, batches, pallet_treasury, Treasury);
			add_benchmark!(params, batches, pallet_preimage, Preimage);
			add_benchmark!(params, batches, pallet_scheduler, Scheduler);
			add_benchmark!(params, batches, pallet_identity, Identity);
			add_benchmark!(params, batches, pallet_tips, Tips);
			add_benchmark!(params, batches, pallet_proxy, Proxy);
			add_benchmark!(params, batches, pallet_utility, Utility);
			add_benchmark!(params, batches, pallet_democracy, Democracy);
			add_benchmark!(params, batches, council, Council);
			add_benchmark!(params, batches, tech, TechnicalCommittee);
			add_benchmark!(params, batches, pallet_omnipool_liquidity_mining, OmnipoolLiquidityMining);
			add_benchmark!(params, batches, pallet_circuit_breaker, CircuitBreaker);
			add_benchmark!(params, batches, pallet_asset_registry, AssetRegistry);
			add_benchmark!(params, batches, pallet_claims, Claims);
			add_benchmark!(params, batches, pallet_ema_oracle, EmaOracle);
			add_benchmark!(params, batches, pallet_bonds, Bonds);
			add_benchmark!(params, batches, pallet_staking, Staking);
			add_benchmark!(params, batches, pallet_lbp, LBP);
			add_benchmark!(params, batches, pallet_xyk, XYK);
			add_benchmark!(params, batches, pallet_stableswap, Stableswap);

			add_benchmark!(params, batches, cumulus_pallet_xcmp_queue, XcmpQueue);
			add_benchmark!(params, batches, pallet_transaction_pause, TransactionPause);

			add_benchmark!(params, batches, pallet_otc, OTC);
			add_benchmark!(params, batches, pallet_xcm, PolkadotXcm);

			orml_add_benchmark!(params, batches, pallet_currencies, benchmarking::currencies);
			orml_add_benchmark!(params, batches, orml_tokens, benchmarking::tokens);
			orml_add_benchmark!(params, batches, orml_vesting, benchmarking::vesting);
			orml_add_benchmark!(params, batches, pallet_transaction_multi_payment, benchmarking::multi_payment);
			orml_add_benchmark!(params, batches, pallet_duster, benchmarking::duster);
			orml_add_benchmark!(params, batches, pallet_omnipool, benchmarking::omnipool);
			orml_add_benchmark!(params, batches, pallet_route_executor, benchmarking::route_executor);
			orml_add_benchmark!(params, batches, pallet_dca, benchmarking::dca);

			if batches.is_empty() { return Err("Benchmark not found for this pallet.".into()) }
			Ok(batches)
		}
	}
}

struct CheckInherents;

impl cumulus_pallet_parachain_system::CheckInherents<Block> for CheckInherents {
	fn check_inherents(
		block: &Block,
		relay_state_proof: &cumulus_pallet_parachain_system::RelayChainStateProof,
	) -> sp_inherents::CheckInherentsResult {
		let relay_chain_slot = relay_state_proof
			.read_slot()
			.expect("Could not read the relay chain slot from the proof");

		let inherent_data = cumulus_primitives_timestamp::InherentDataProvider::from_relay_chain_slot_and_duration(
			relay_chain_slot,
			sp_std::time::Duration::from_secs(6),
		)
		.create_inherent_data()
		.expect("Could not create the timestamp inherent data");

		inherent_data.check_extrinsics(block)
	}
}

cumulus_pallet_parachain_system::register_validate_block! {
	Runtime = Runtime,
	BlockExecutor = cumulus_pallet_aura_ext::BlockExecutor::<Runtime, Executive>,
	CheckInherents = CheckInherents,
}

<<<<<<< HEAD
#[cfg(test)]
mod tests;
=======
impl fp_self_contained::SelfContainedCall for RuntimeCall {
	type SignedInfo = H160;

	fn is_self_contained(&self) -> bool {
		match self {
			RuntimeCall::Ethereum(call) => call.is_self_contained(),
			_ => false,
		}
	}

	fn check_self_contained(&self) -> Option<Result<Self::SignedInfo, TransactionValidityError>> {
		match self {
			RuntimeCall::Ethereum(call) => call.check_self_contained(),
			_ => None,
		}
	}

	fn validate_self_contained(
		&self,
		info: &Self::SignedInfo,
		dispatch_info: &DispatchInfoOf<RuntimeCall>,
		len: usize,
	) -> Option<TransactionValidity> {
		match self {
			RuntimeCall::Ethereum(call) => call.validate_self_contained(info, dispatch_info, len),
			_ => None,
		}
	}

	fn pre_dispatch_self_contained(
		&self,
		info: &Self::SignedInfo,
		dispatch_info: &DispatchInfoOf<RuntimeCall>,
		len: usize,
	) -> Option<Result<(), TransactionValidityError>> {
		match self {
			RuntimeCall::Ethereum(call) => call.pre_dispatch_self_contained(info, dispatch_info, len),
			_ => None,
		}
	}

	fn apply_self_contained(
		self,
		info: Self::SignedInfo,
	) -> Option<sp_runtime::DispatchResultWithInfo<PostDispatchInfoOf<Self>>> {
		match self {
			call @ RuntimeCall::Ethereum(pallet_ethereum::Call::transact { .. }) => Some(call.dispatch(
				RuntimeOrigin::from(pallet_ethereum::RawOrigin::EthereumTransaction(info)),
			)),
			_ => None,
		}
	}
}

pub struct TransactionConverter;

impl fp_rpc::ConvertTransaction<UncheckedExtrinsic> for TransactionConverter {
	fn convert_transaction(&self, transaction: pallet_ethereum::Transaction) -> UncheckedExtrinsic {
		UncheckedExtrinsic::new_unsigned(pallet_ethereum::Call::<Runtime>::transact { transaction }.into())
	}
}

impl fp_rpc::ConvertTransaction<sp_runtime::OpaqueExtrinsic> for TransactionConverter {
	fn convert_transaction(&self, transaction: pallet_ethereum::Transaction) -> sp_runtime::OpaqueExtrinsic {
		let extrinsic =
			UncheckedExtrinsic::new_unsigned(pallet_ethereum::Call::<Runtime>::transact { transaction }.into());
		let encoded = extrinsic.encode();
		sp_runtime::OpaqueExtrinsic::decode(&mut &encoded[..]).expect("Encoded extrinsic is always valid")
	}
}
>>>>>>> f1d1f057
<|MERGE_RESOLUTION|>--- conflicted
+++ resolved
@@ -23,6 +23,9 @@
 // Make the WASM binary available.
 #[cfg(feature = "std")]
 include!(concat!(env!("OUT_DIR"), "/wasm_binary.rs"));
+
+#[cfg(test)]
+mod tests;
 
 mod benchmarking;
 mod migrations;
@@ -665,10 +668,6 @@
 	CheckInherents = CheckInherents,
 }
 
-<<<<<<< HEAD
-#[cfg(test)]
-mod tests;
-=======
 impl fp_self_contained::SelfContainedCall for RuntimeCall {
 	type SignedInfo = H160;
 
@@ -738,5 +737,4 @@
 		let encoded = extrinsic.encode();
 		sp_runtime::OpaqueExtrinsic::decode(&mut &encoded[..]).expect("Encoded extrinsic is always valid")
 	}
-}
->>>>>>> f1d1f057
+}