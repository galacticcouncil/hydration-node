--- conflicted
+++ resolved
@@ -94,11 +94,7 @@
 	spec_name: create_runtime_str!("hydradx"),
 	impl_name: create_runtime_str!("hydradx"),
 	authoring_version: 1,
-<<<<<<< HEAD
-	spec_version: 175,
-=======
-	spec_version: 177,
->>>>>>> e2702e87
+	spec_version: 178,
 	impl_version: 0,
 	apis: RUNTIME_API_VERSIONS,
 	transaction_version: 1,
