--- conflicted
+++ resolved
@@ -120,11 +120,7 @@
 	spec_name: create_runtime_str!("hydradx"),
 	impl_name: create_runtime_str!("hydradx"),
 	authoring_version: 1,
-<<<<<<< HEAD
-	spec_version: 321,
-=======
-	spec_version: 347,
->>>>>>> bd03c6f3
+	spec_version: 348,
 	impl_version: 0,
 	apis: RUNTIME_API_VERSIONS,
 	transaction_version: 1,
