// This file is part of HydraDX-node.

// Copyright (C) 2020-2023  Intergalactic, Limited (GIB).
// SPDX-License-Identifier: Apache-2.0

// Licensed under the Apache License, Version 2.0 (the "License");
// you may not use this file except in compliance with the License.
// You may obtain a copy of the License at
//
//     http://www.apache.org/licenses/LICENSE-2.0
//
// Unless required by applicable law or agreed to in writing, software
// distributed under the License is distributed on an "AS IS" BASIS,
// WITHOUT WARRANTIES OR CONDITIONS OF ANY KIND, either express or implied.
// See the License for the specific language governing permissions and
// limitations under the License.

#![cfg_attr(not(feature = "std"), no_std)]
// `construct_runtime!` does a lot of recursion and requires us to increase the limit to 256.
#![recursion_limit = "512"]
#![allow(clippy::match_like_matches_macro)]
#![allow(clippy::items_after_test_module)]

// Make the WASM binary available.
#[cfg(feature = "std")]
include!(concat!(env!("OUT_DIR"), "/wasm_binary.rs"));

#[cfg(test)]
mod tests;

mod benchmarking;
mod migrations;
pub mod weights;

mod assets;
pub mod evm;
pub mod governance;
mod helpers;
mod hyperbridge;
mod system;
pub mod types;
pub mod xcm;

pub use assets::*;
pub use cumulus_primitives_core::{GeneralIndex, Here, Junctions::X1, NetworkId, NonFungible, Response};
pub use frame_support::{assert_ok, parameter_types, storage::with_transaction, traits::TrackedStorageKey};
pub use frame_system::RawOrigin;
pub use governance::origins::pallet_custom_origins;
pub use governance::*;
pub use pallet_asset_registry::AssetType;
pub use pallet_currencies_rpc_runtime_api::AccountData;
pub use pallet_referrals::{FeeDistribution, Level};
pub use polkadot_xcm::opaque::lts::InteriorLocation;
pub use system::*;
pub use xcm::*;

use codec::{Decode, Encode};
use hydradx_traits::evm::{EvmAddress, InspectEvmAccounts};
use sp_core::{ConstU128, Get, H160, H256, U256};
use sp_genesis_builder::PresetId;
pub use sp_runtime::{
	create_runtime_str, generic, impl_opaque_keys,
	traits::{
		AccountIdConversion, BlakeTwo256, Block as BlockT, DispatchInfoOf, Dispatchable, PostDispatchInfoOf,
		UniqueSaturatedInto,
	},
	transaction_validity::{TransactionValidity, TransactionValidityError},
	DispatchError, Permill, TransactionOutcome,
};

use sp_std::{convert::From, prelude::*};
#[cfg(feature = "std")]
use sp_version::NativeVersion;
use sp_version::RuntimeVersion;
// A few exports that help ease life for downstream crates.
use frame_support::{construct_runtime, pallet_prelude::Hooks, weights::Weight};
pub use hex_literal::hex;
use orml_traits::MultiCurrency;
/// Import HydraDX pallets
pub use pallet_claims;
use pallet_ethereum::{Transaction as EthereumTransaction, TransactionStatus};
use pallet_evm::{Account as EVMAccount, FeeCalculator, GasWeightMapping, Runner};
pub use pallet_genesis_history::Chain;
pub use primitives::{
	constants::time::SLOT_DURATION, AccountId, Amount, AssetId, Balance, BlockNumber, CollectionId, Hash, Index,
	ItemId, Price, Signature,
};
use sp_api::impl_runtime_apis;
pub use sp_consensus_aura::sr25519::AuthorityId as AuraId;

/// Opaque types. These are used by the CLI to instantiate machinery that don't need to know
/// the specifics of the runtime. They can then be made to be agnostic over specific formats
/// of data like extrinsics, allowing for them to continue syncing the network through upgrades
/// to even the core data structures.
pub mod opaque {
	use super::*;
	use sp_runtime::{
		generic,
		traits::{BlakeTwo256, Hash as HashT},
	};

	pub use sp_runtime::OpaqueExtrinsic as UncheckedExtrinsic;

	/// Opaque block header type.
	pub type Header = generic::Header<BlockNumber, BlakeTwo256>;
	/// Opaque block type.
	pub type Block = generic::Block<Header, UncheckedExtrinsic>;
	/// Opaque block identifier type.
	pub type BlockId = generic::BlockId<Block>;
	/// Opaque block hash type.
	pub type Hash = <BlakeTwo256 as HashT>::Output;
	impl_opaque_keys! {
		pub struct SessionKeys {
			pub aura: Aura,
		}
	}
}

#[sp_version::runtime_version]
pub const VERSION: RuntimeVersion = RuntimeVersion {
	spec_name: create_runtime_str!("hydradx"),
	impl_name: create_runtime_str!("hydradx"),
	authoring_version: 1,
	spec_version: 337,
	impl_version: 0,
	apis: RUNTIME_API_VERSIONS,
	transaction_version: 1,
	state_version: 1,
};

/// The version information used to identify this runtime when compiled natively.
#[cfg(feature = "std")]
pub fn native_version() -> NativeVersion {
	NativeVersion {
		runtime_version: VERSION,
		can_author_with: Default::default(),
	}
}

pub fn get_all_module_accounts() -> Vec<AccountId> {
	vec![
		TreasuryPalletId::get().into_account_truncating(),
		VestingPalletId::get().into_account_truncating(),
		ReferralsPalletId::get().into_account_truncating(),
		BondsPalletId::get().into_account_truncating(),
		pallet_route_executor::Pallet::<Runtime>::router_account(),
	]
}

// Create the runtime by composing the FRAME pallets that were previously configured.
construct_runtime!(
	pub enum Runtime
	{
		System: frame_system exclude_parts { Origin } = 1,
		Timestamp: pallet_timestamp = 3,
		//NOTE: 5 - is used by Scheduler which must be after cumulus_pallet_parachain_system
		Balances: pallet_balances = 7,
		TransactionPayment: pallet_transaction_payment exclude_parts { Config } = 9,
		// due to multi payment pallet prices, this needs to be initialized at the very beginning
		MultiTransactionPayment: pallet_transaction_multi_payment = 203,
		Treasury: pallet_treasury = 11,
		Utility: pallet_utility = 13,
		Preimage: pallet_preimage = 15,
		Identity: pallet_identity = 17,
		Democracy: pallet_democracy exclude_parts { Config } = 19,
		// NOTE 19, 21, 23 & 27 are retired (was used by gov v1)
		TechnicalCommittee: pallet_collective::<Instance2> = 25,
		Proxy: pallet_proxy = 29,
		Multisig: pallet_multisig = 31,
		Uniques: pallet_uniques = 32,
		StateTrieMigration: pallet_state_trie_migration = 35,

		// OpenGov
		ConvictionVoting: pallet_conviction_voting = 36,
		Referenda: pallet_referenda = 37,
		Origins: pallet_custom_origins = 38,
		Whitelist: pallet_whitelist = 39,
		Dispatcher: pallet_dispatcher = 40,

		// HydraDX related modules
		AssetRegistry: pallet_asset_registry = 51,
		Claims: pallet_claims = 53,
		GenesisHistory: pallet_genesis_history = 55,
		CollatorRewards: pallet_collator_rewards = 57,
		Omnipool: pallet_omnipool = 59,
		TransactionPause: pallet_transaction_pause = 60,
		Duster: pallet_duster = 61,
		OmnipoolWarehouseLM: warehouse_liquidity_mining::<Instance1> = 62,
		OmnipoolLiquidityMining: pallet_omnipool_liquidity_mining = 63,
		OTC: pallet_otc = 64,
		CircuitBreaker: pallet_circuit_breaker = 65,

		Router: pallet_route_executor = 67,
		DynamicFees: pallet_dynamic_fees = 68,
		Staking: pallet_staking = 69,
		Stableswap: pallet_stableswap = 70,
		Bonds: pallet_bonds = 71,
		OtcSettlements: pallet_otc_settlements = 72,
		LBP: pallet_lbp = 73,
		XYK: pallet_xyk = 74,
		Referrals: pallet_referrals = 75,
		Liquidation: pallet_liquidation = 76,
		HSM: pallet_hsm = 82,
		Parameters: pallet_parameters = 83,

		// ORML related modules
		Tokens: orml_tokens = 77,
		Currencies: pallet_currencies = 79,
		Vesting: orml_vesting = 81,

		// Frontier and EVM pallets
		EVM: pallet_evm = 90,
		EVMChainId: pallet_evm_chain_id = 91,
		Ethereum: pallet_ethereum = 92,
		EVMAccounts: pallet_evm_accounts = 93,
		DynamicEvmFee: pallet_dynamic_evm_fee = 94,

		XYKLiquidityMining: pallet_xyk_liquidity_mining = 95,
		XYKWarehouseLM: warehouse_liquidity_mining::<Instance2> = 96,

		RelayChainInfo: pallet_relaychain_info = 201,
		//NOTE: DCA pallet should be declared before ParachainSystem pallet,
		//otherwise there is no data about relay chain parent hash
		DCA: pallet_dca = 66,
		//NOTE: Scheduler must be before ParachainSystem otherwise RelayChainBlockNumberProvider
		//will return 0 as current block number when used with Scheduler(democracy).
		Scheduler: pallet_scheduler = 5,

		// Parachain
		ParachainSystem: cumulus_pallet_parachain_system exclude_parts { Config } = 103,
		ParachainInfo: staging_parachain_info = 105,

		PolkadotXcm: pallet_xcm = 107,
		CumulusXcm: cumulus_pallet_xcm = 109,
		XcmpQueue: cumulus_pallet_xcmp_queue exclude_parts { Call } = 111,
		// 113 was used by DmpQueue which is now replaced by MessageQueue
		MessageQueue: pallet_message_queue = 114,

		// ORML XCM
		OrmlXcm: orml_xcm = 135,
		XTokens: orml_xtokens = 137,
		UnknownTokens: orml_unknown_tokens = 139,

		// Collator support
		Authorship: pallet_authorship = 161,
		CollatorSelection: pallet_collator_selection = 163,
		Session: pallet_session = 165,
		Aura: pallet_aura = 167,
		AuraExt: cumulus_pallet_aura_ext = 169,

		// Hyperbridge
		Ismp: pallet_ismp = 180,
		IsmpParachain: ismp_parachain = 181,
		Hyperbridge: pallet_hyperbridge = 182,
		TokenGateway: pallet_token_gateway = 183,

		// Warehouse - let's allocate indices 100+ for warehouse pallets
		EmaOracle: pallet_ema_oracle = 202,
		Broadcast: pallet_broadcast = 204,
	}
);

/// The address format for describing accounts.
pub type Address = AccountId;
/// Block header type as expected by this runtime.
pub type Header = generic::Header<BlockNumber, BlakeTwo256>;
/// Block type as expected by this runtime.
pub type Block = generic::Block<Header, UncheckedExtrinsic>;
/// A Block signed with a Justification
pub type SignedBlock = generic::SignedBlock<Block>;
/// BlockId type as expected by this runtime.
pub type BlockId = generic::BlockId<Block>;
/// The SignedExtension to the basic transaction logic.
pub type SignedExtra = (
	frame_system::CheckNonZeroSender<Runtime>,
	frame_system::CheckSpecVersion<Runtime>,
	frame_system::CheckTxVersion<Runtime>,
	frame_system::CheckGenesis<Runtime>,
	frame_system::CheckEra<Runtime>,
	frame_system::CheckNonce<Runtime>,
	frame_system::CheckWeight<Runtime>,
	pallet_transaction_payment::ChargeTransactionPayment<Runtime>,
	pallet_claims::ValidateClaim<Runtime>,
	frame_metadata_hash_extension::CheckMetadataHash<Runtime>,
	cumulus_primitives_storage_weight_reclaim::StorageWeightReclaim<Runtime>,
);
/// Unchecked extrinsic type as expected by this runtime.
pub type UncheckedExtrinsic = fp_self_contained::UncheckedExtrinsic<Address, RuntimeCall, Signature, SignedExtra>;

/// Extrinsic type that has already been checked.
pub type CheckedExtrinsic = fp_self_contained::CheckedExtrinsic<AccountId, RuntimeCall, SignedExtra, H160>;
/// Executive: handles dispatch to the various modules.
pub type Executive = frame_executive::Executive<
	Runtime,
	Block,
	frame_system::ChainContext<Runtime>,
	Runtime,
	AllPalletsWithSystem,
	migrations::Migrations,
>;

impl<C> frame_system::offchain::SendTransactionTypes<C> for Runtime
where
	RuntimeCall: From<C>,
{
	type OverarchingCall = RuntimeCall;
	type Extrinsic = UncheckedExtrinsic;
}

#[cfg(feature = "runtime-benchmarks")]
mod benches {
	frame_support::parameter_types! {
		pub const BenchmarkMaxBalance: crate::Balance = crate::Balance::MAX;
	}
	frame_benchmarking::define_benchmarks!(
		[pallet_lbp, LBP]
		[pallet_asset_registry, AssetRegistry]
		[pallet_transaction_pause, TransactionPause]
		[pallet_circuit_breaker, CircuitBreaker]
		[pallet_bonds, Bonds]
		[pallet_stableswap, Stableswap]
		[pallet_claims, Claims]
		[pallet_staking, Staking]
		[pallet_referrals, Referrals]
		[pallet_evm_accounts, EVMAccounts]
		[pallet_otc, OTC]
		[pallet_otc_settlements, OtcSettlements]
		[pallet_liquidation, Liquidation]
		[pallet_state_trie_migration, StateTrieMigration]
		[frame_system, SystemBench::<Runtime>]
		[pallet_balances, Balances]
		[pallet_timestamp, Timestamp]
		[pallet_democracy, Democracy]
		[pallet_treasury, Treasury]
		[pallet_scheduler, Scheduler]
		[pallet_utility, Utility]
		[pallet_identity, Identity]
		[pallet_collective_technical_committee, TechnicalCommittee]
		[cumulus_pallet_xcmp_queue, XcmpQueue]
		[pallet_message_queue, MessageQueue]
		[pallet_preimage, Preimage]
		[pallet_multisig, Multisig]
		[pallet_proxy, Proxy]
		[cumulus_pallet_parachain_system, ParachainSystem]
		[pallet_collator_selection, CollatorSelection]
		[pallet_xcm, PalletXcmExtrinsiscsBenchmark::<Runtime>]
		[pallet_xcm_benchmarks::fungible, XcmBalances]
		[pallet_xcm_benchmarks::generic, XcmGeneric]
		[pallet_conviction_voting, ConvictionVoting]
		[pallet_referenda, Referenda]
		[pallet_whitelist, Whitelist]
		[pallet_dispatcher, Dispatcher]
		[pallet_hsm, HSM]
<<<<<<< HEAD
		[ismp_parachain, IsmpParachain]
=======
		[pallet_dynamic_fees, DynamicFees]
>>>>>>> a56e5bff
	);
}

struct CheckInherents;

#[allow(deprecated)]
#[allow(dead_code)]
// There is some controversy around this deprecation. We can keep it as it is for now.
// See issue: https://github.com/paritytech/polkadot-sdk/issues/2841
impl cumulus_pallet_parachain_system::CheckInherents<Block> for CheckInherents {
	fn check_inherents(
		block: &Block,
		relay_state_proof: &cumulus_pallet_parachain_system::RelayChainStateProof,
	) -> sp_inherents::CheckInherentsResult {
		let relay_chain_slot = relay_state_proof
			.read_slot()
			.expect("Could not read the relay chain slot from the proof");

		let inherent_data = cumulus_primitives_timestamp::InherentDataProvider::from_relay_chain_slot_and_duration(
			relay_chain_slot,
			sp_std::time::Duration::from_secs(6),
		)
		.create_inherent_data()
		.expect("Could not create the timestamp inherent data");

		inherent_data.check_extrinsics(block)
	}
}

cumulus_pallet_parachain_system::register_validate_block! {
	Runtime = Runtime,
	BlockExecutor = cumulus_pallet_aura_ext::BlockExecutor::<Runtime, Executive>,
}

impl fp_self_contained::SelfContainedCall for RuntimeCall {
	type SignedInfo = H160;

	fn is_self_contained(&self) -> bool {
		match self {
			RuntimeCall::Ethereum(call) => call.is_self_contained(),
			_ => false,
		}
	}

	fn check_self_contained(&self) -> Option<Result<Self::SignedInfo, TransactionValidityError>> {
		match self {
			RuntimeCall::Ethereum(call) => call.check_self_contained(),
			_ => None,
		}
	}

	fn validate_self_contained(
		&self,
		info: &Self::SignedInfo,
		dispatch_info: &DispatchInfoOf<RuntimeCall>,
		len: usize,
	) -> Option<TransactionValidity> {
		match self {
			RuntimeCall::Ethereum(call) => call.validate_self_contained(info, dispatch_info, len),
			_ => None,
		}
	}

	fn pre_dispatch_self_contained(
		&self,
		info: &Self::SignedInfo,
		dispatch_info: &DispatchInfoOf<RuntimeCall>,
		len: usize,
	) -> Option<Result<(), TransactionValidityError>> {
		match self {
			RuntimeCall::Ethereum(call) => call.pre_dispatch_self_contained(info, dispatch_info, len),
			_ => None,
		}
	}

	fn apply_self_contained(
		self,
		info: Self::SignedInfo,
	) -> Option<sp_runtime::DispatchResultWithInfo<PostDispatchInfoOf<Self>>> {
		match self {
			call @ RuntimeCall::Ethereum(pallet_ethereum::Call::transact { .. }) => Some(call.dispatch(
				RuntimeOrigin::from(pallet_ethereum::RawOrigin::EthereumTransaction(info)),
			)),
			_ => None,
		}
	}
}

pub struct TransactionConverter;

impl fp_rpc::ConvertTransaction<UncheckedExtrinsic> for TransactionConverter {
	fn convert_transaction(&self, transaction: pallet_ethereum::Transaction) -> UncheckedExtrinsic {
		UncheckedExtrinsic::new_unsigned(pallet_ethereum::Call::<Runtime>::transact { transaction }.into())
	}
}

impl fp_rpc::ConvertTransaction<sp_runtime::OpaqueExtrinsic> for TransactionConverter {
	fn convert_transaction(&self, transaction: pallet_ethereum::Transaction) -> sp_runtime::OpaqueExtrinsic {
		let extrinsic =
			UncheckedExtrinsic::new_unsigned(pallet_ethereum::Call::<Runtime>::transact { transaction }.into());
		let encoded = extrinsic.encode();
		sp_runtime::OpaqueExtrinsic::decode(&mut &encoded[..]).expect("Encoded extrinsic is always valid")
	}
}

use crate::evm::aave_trade_executor::AaveTradeExecutor;
use crate::evm::aave_trade_executor::PoolData;
use crate::evm::precompiles::erc20_mapping::HydraErc20Mapping;
use cumulus_pallet_parachain_system::RelayChainState;
use frame_support::{
	genesis_builder_helper::{build_state, get_preset},
	sp_runtime::{
		traits::Convert, transaction_validity::TransactionSource, ApplyExtrinsicResult, ExtrinsicInclusionMode,
		FixedPointNumber,
	},
	weights::WeightToFee as _,
};
use hydradx_traits::evm::Erc20Mapping;
use ismp::{
	consensus::{ConsensusClientId, StateMachineHeight, StateMachineId},
	host::StateMachine,
};
use pallet_liquidation::BorrowingContract;
use pallet_route_executor::TradeExecution;
pub use polkadot_xcm::latest::Junction;
use polkadot_xcm::{IntoVersion, VersionedAssetId, VersionedAssets, VersionedLocation, VersionedXcm};
use primitives::constants::chain::CORE_ASSET_ID;
pub use sp_arithmetic::FixedU128;
use sp_core::OpaqueMetadata;
use xcm_runtime_apis::{
	dry_run::{CallDryRunEffects, Error as XcmDryRunApiError, XcmDryRunEffects},
	fees::Error as XcmPaymentApiError,
};

impl_runtime_apis! {
	impl sp_api::Core<Block> for Runtime {
		fn version() -> RuntimeVersion {
			VERSION
		}

		fn execute_block(block: Block) {
			Executive::execute_block(block)
		}

		fn initialize_block(header: &<Block as BlockT>::Header) -> ExtrinsicInclusionMode {
			Executive::initialize_block(header)
		}
	}

	impl sp_api::Metadata<Block> for Runtime {
		fn metadata() -> OpaqueMetadata {
			OpaqueMetadata::new(Runtime::metadata().into())
		}

		fn metadata_at_version(version: u32) -> Option<OpaqueMetadata> {
			Runtime::metadata_at_version(version)
		}

		fn metadata_versions() -> sp_std::vec::Vec<u32> {
			Runtime::metadata_versions()
		}
	}

	impl sp_block_builder::BlockBuilder<Block> for Runtime {
		fn apply_extrinsic(extrinsic: <Block as BlockT>::Extrinsic) -> ApplyExtrinsicResult {
			Executive::apply_extrinsic(extrinsic)
		}

		fn finalize_block() -> <Block as BlockT>::Header {
			Executive::finalize_block()
		}

		fn inherent_extrinsics(data: sp_inherents::InherentData) -> Vec<<Block as BlockT>::Extrinsic> {
			data.create_extrinsics()
		}

		fn check_inherents(
			block: Block,
			data: sp_inherents::InherentData,
		) -> sp_inherents::CheckInherentsResult {
			data.check_extrinsics(&block)
		}
	}

	impl sp_transaction_pool::runtime_api::TaggedTransactionQueue<Block> for Runtime {
		fn validate_transaction(
			source: TransactionSource,
			tx: <Block as BlockT>::Extrinsic,
			block_hash: <Block as BlockT>::Hash,
		) -> TransactionValidity {
			Executive::validate_transaction(source, tx, block_hash)
		}
	}

	impl sp_offchain::OffchainWorkerApi<Block> for Runtime {
		fn offchain_worker(header: &<Block as BlockT>::Header) {
			Executive::offchain_worker(header)
		}
	}

	impl sp_session::SessionKeys<Block> for Runtime {
		fn decode_session_keys(
			encoded: Vec<u8>,
		) -> Option<Vec<(Vec<u8>, sp_core::crypto::KeyTypeId)>> {
			opaque::SessionKeys::decode_into_raw_public_keys(&encoded)
		}

		fn generate_session_keys(seed: Option<Vec<u8>>) -> Vec<u8> {
			opaque::SessionKeys::generate(seed)
		}
	}

	impl sp_consensus_aura::AuraApi<Block, AuraId> for Runtime {
		fn slot_duration() -> sp_consensus_aura::SlotDuration {
			sp_consensus_aura::SlotDuration::from_millis(SLOT_DURATION)
		}

		fn authorities() -> Vec<AuraId> {
			pallet_aura::Authorities::<Runtime>::get().into_inner()
		}
	}

	impl cumulus_primitives_core::CollectCollationInfo<Block> for Runtime {
		fn collect_collation_info(header: &<Block as BlockT>::Header) -> cumulus_primitives_core::CollationInfo {
			ParachainSystem::collect_collation_info(header)
		}
	}

	#[cfg(feature = "try-runtime")]
	impl frame_try_runtime::TryRuntime<Block> for Runtime {
		fn on_runtime_upgrade(checks: frame_try_runtime::UpgradeCheckSelect) -> (Weight, Weight) {
			log::info!("try-runtime::on_runtime_upgrade.");
			let weight = Executive::try_runtime_upgrade(checks).unwrap();
			(weight, BlockWeights::get().max_block)
		}

		fn execute_block(
			block: Block,
			state_root_check: bool,
			signature_check: bool,
			select: frame_try_runtime::TryStateSelect,
		) -> Weight {
			Executive::try_execute_block(block, state_root_check, signature_check, select).unwrap()
		}
	}

	impl pallet_currencies_rpc_runtime_api::CurrenciesApi<
		Block,
		AssetId,
		AccountId,
		Balance,
	> for Runtime {
		fn account(asset_id: AssetId, who: AccountId) -> AccountData<Balance> {
			if asset_id == NativeAssetId::get() {
				let data = System::account(&who).data;
				AccountData {
					free: data.free,
					reserved: data.reserved,
					frozen: data.frozen,
				}
			} else {
				let tokens_data = Tokens::accounts(who.clone(), asset_id);
				let mut data = AccountData {
					free: tokens_data.free,
					reserved: tokens_data.reserved,
					frozen: tokens_data.frozen,
				};
				if matches!(AssetRegistry::asset_type(asset_id), Some(AssetKind::Erc20)) {
					data.free = Self::free_balance(asset_id, who);
				}
				data
			}
		}

		fn accounts(who: AccountId) -> Vec<(AssetId, AccountData<Balance>)> {
			let mut result = Vec::new();

			// Add native token (HDX)
			let balance = System::account(&who).data;
			result.push((
				NativeAssetId::get(),
				AccountData {
					free: balance.free,
					reserved: balance.reserved,
					frozen: balance.frozen,
				}
			));

			// Add tokens from orml_tokens
			result.extend(
				orml_tokens::Accounts::<Runtime>::iter_prefix(&who)
					.map(|(asset_id, data)| {
						let mut account_data = AccountData {
							free: data.free,
							reserved: data.reserved,
							frozen: data.frozen,
						};

						// Update free balance for ERC20 tokens
						if matches!(AssetRegistry::asset_type(asset_id), Some(AssetKind::Erc20)) {
							account_data.free = Currencies::free_balance(asset_id, &who);
						}

						(asset_id, account_data)
					})
			);

			// Add ERC20 tokens with non-zero balance not yet added previously
			let existing_ids: Vec<_> = result.iter().map(|(id, _)| *id).collect();
			result.extend(
				pallet_asset_registry::Assets::<Runtime>::iter()
					.filter(|(_, info)| info.asset_type == AssetType::Erc20)
					.filter_map(|(asset_id, _)| {
						if existing_ids.contains(&asset_id) {
							return None;
						}

						let free = Currencies::free_balance(asset_id, &who);
						if free > 0 {
							Some((
								asset_id,
								AccountData {
									free,
									reserved: 0,
									frozen: 0,
								}
							))
						} else {
							None
						}
					})
			);

			result
		}

		fn free_balance(asset_id: AssetId, who: AccountId) -> Balance {
			Currencies::free_balance(asset_id, &who)
		}
	}

	impl frame_system_rpc_runtime_api::AccountNonceApi<Block, AccountId, Index> for Runtime {
		fn account_nonce(account: AccountId) -> Index {
			System::account_nonce(account)
		}
	}

	impl pallet_transaction_payment_rpc_runtime_api::TransactionPaymentApi<Block, Balance> for Runtime {
		fn query_info(
			uxt: <Block as BlockT>::Extrinsic,
			len: u32,
		) -> pallet_transaction_payment_rpc_runtime_api::RuntimeDispatchInfo<Balance> {
			TransactionPayment::query_info(uxt, len)
		}

		fn query_fee_details(
			uxt: <Block as BlockT>::Extrinsic,
			len: u32,
		) -> pallet_transaction_payment_rpc_runtime_api::FeeDetails<Balance> {
			TransactionPayment::query_fee_details(uxt, len)
		}

		fn query_weight_to_fee(weight: Weight) -> Balance {
			TransactionPayment::weight_to_fee(weight)
		}
		fn query_length_to_fee(length: u32) -> Balance {
			TransactionPayment::length_to_fee(length)
		}
	}

	// Frontier RPC support
	impl fp_rpc::EthereumRuntimeRPCApi<Block> for Runtime {
		fn chain_id() -> u64 {
			<Runtime as pallet_evm::Config>::ChainId::get()
		}

		fn account_basic(address: H160) -> EVMAccount {
			let (account, _) = EVM::account_basic(&address);
			account
		}

		fn gas_price() -> U256 {
			let (gas_price, _) = <Runtime as pallet_evm::Config>::FeeCalculator::min_gas_price();
			gas_price
		}

		fn account_code_at(address: H160) -> Vec<u8> {
			pallet_evm::AccountCodes::<Runtime>::get(address)
		}

		fn author() -> H160 {
			<pallet_evm::Pallet<Runtime>>::find_author()
		}

		fn storage_at(address: H160, index: U256) -> H256 {
			let mut tmp = [0u8; 32];
			index.to_big_endian(&mut tmp);
			pallet_evm::AccountStorages::<Runtime>::get(address, H256::from_slice(&tmp[..]))
		}

		fn call(
			from: H160,
			to: H160,
			data: Vec<u8>,
			value: U256,
			gas_limit: U256,
			max_fee_per_gas: Option<U256>,
			max_priority_fee_per_gas: Option<U256>,
			nonce: Option<U256>,
			estimate: bool,
			access_list: Option<Vec<(H160, Vec<H256>)>>,
		) -> Result<pallet_evm::CallInfo, sp_runtime::DispatchError> {
			let mut config = <Runtime as pallet_evm::Config>::config().clone();
			config.estimate = estimate;

			let is_transactional = false;
			let validate = true;

			// Estimated encoded transaction size must be based on the heaviest transaction
			// type (EIP1559Transaction) to be compatible with all transaction types.
			let mut estimated_transaction_len = data.len() +
				// pallet ethereum index: 1
				// transact call index: 1
				// Transaction enum variant: 1
				// chain_id 8 bytes
				// nonce: 32
				// max_priority_fee_per_gas: 32
				// max_fee_per_gas: 32
				// gas_limit: 32
				// action: 21 (enum varianrt + call address)
				// value: 32
				// access_list: 1 (empty vec size)
				// 65 bytes signature
				258;

			if access_list.is_some() {
				estimated_transaction_len += access_list.encoded_size();
			}

			let gas_limit = gas_limit.min(u64::MAX.into()).low_u64();
			let without_base_extrinsic_weight = true;

			let (weight_limit, proof_size_base_cost) =
						match <Runtime as pallet_evm::Config>::GasWeightMapping::gas_to_weight(
							gas_limit,
							without_base_extrinsic_weight
						) {
							weight_limit if weight_limit.proof_size() > 0 => {
								(Some(weight_limit), Some(estimated_transaction_len as u64))
							}
							_ => (None, None),
						};

			// don't allow calling EVM RPC or Runtime API from a bound address
			if !estimate && EVMAccounts::bound_account_id(from).is_some() {
				return Err(pallet_evm_accounts::Error::<Runtime>::BoundAddressCannotBeUsed.into())
			};

			<Runtime as pallet_evm::Config>::Runner::call(
				from,
				to,
				data,
				value,
				gas_limit.unique_saturated_into(),
				max_fee_per_gas,
				max_priority_fee_per_gas,
				nonce,
				access_list.unwrap_or_default(),
				is_transactional,
				validate,
				weight_limit,
				proof_size_base_cost,
				&config,
			)
			.map_err(|err| err.error.into())
		}

		fn create(
			from: H160,
			data: Vec<u8>,
			value: U256,
			gas_limit: U256,
			max_fee_per_gas: Option<U256>,
			max_priority_fee_per_gas: Option<U256>,
			nonce: Option<U256>,
			estimate: bool,
			access_list: Option<Vec<(H160, Vec<H256>)>>,
		) -> Result<pallet_evm::CreateInfo, sp_runtime::DispatchError> {
			let config = if estimate {
				let mut config = <Runtime as pallet_evm::Config>::config().clone();
				config.estimate = true;
				Some(config)
			} else {
				None
			};

			let is_transactional = false;
			let validate = true;

			// Reused approach from Moonbeam since Frontier implementation doesn't support this
			let mut estimated_transaction_len = data.len() +
				// to: 20
				// from: 20
				// value: 32
				// gas_limit: 32
				// nonce: 32
				// 1 byte transaction action variant
				// chain id 8 bytes
				// 65 bytes signature
				210;
			if max_fee_per_gas.is_some() {
				estimated_transaction_len += 32;
			}
			if max_priority_fee_per_gas.is_some() {
				estimated_transaction_len += 32;
			}
			if access_list.is_some() {
				estimated_transaction_len += access_list.encoded_size();
			}

			let gas_limit = gas_limit.min(u64::MAX.into()).low_u64();
			let without_base_extrinsic_weight = true;

			let (weight_limit, proof_size_base_cost) =
				match <Runtime as pallet_evm::Config>::GasWeightMapping::gas_to_weight(
					gas_limit,
					without_base_extrinsic_weight
				) {
					weight_limit if weight_limit.proof_size() > 0 => {
						(Some(weight_limit), Some(estimated_transaction_len as u64))
					}
					_ => (None, None),
				};

			// don't allow calling EVM RPC or Runtime API from a bound address
			if !estimate && EVMAccounts::bound_account_id(from).is_some() {
				return Err(pallet_evm_accounts::Error::<Runtime>::BoundAddressCannotBeUsed.into())
			};

			// the address needs to have a permission to deploy smart contract
			if !EVMAccounts::can_deploy_contracts(from) {
				return Err(pallet_evm_accounts::Error::<Runtime>::AddressNotWhitelisted.into())
			};

			#[allow(clippy::or_fun_call)] // suggestion not helpful here
			<Runtime as pallet_evm::Config>::Runner::create(
				from,
				data,
				value,
				gas_limit.unique_saturated_into(),
				max_fee_per_gas,
				max_priority_fee_per_gas,
				nonce,
				Vec::new(),
				is_transactional,
				validate,
				weight_limit,
				proof_size_base_cost,
				config
					.as_ref()
					.unwrap_or(<Runtime as pallet_evm::Config>::config()),
				)
				.map_err(|err| err.error.into())
		}

		fn current_transaction_statuses() -> Option<Vec<TransactionStatus>> {
			pallet_ethereum::CurrentTransactionStatuses::<Runtime>::get()
		}

		fn current_block() -> Option<pallet_ethereum::Block> {
			pallet_ethereum::CurrentBlock::<Runtime>::get()
		}

		fn current_receipts() -> Option<Vec<pallet_ethereum::Receipt>> {
			pallet_ethereum::CurrentReceipts::<Runtime>::get()
		}

		fn current_all() -> (
			Option<pallet_ethereum::Block>,
			Option<Vec<pallet_ethereum::Receipt>>,
			Option<Vec<TransactionStatus>>,
		) {
			(
				pallet_ethereum::CurrentBlock::<Runtime>::get(),
				pallet_ethereum::CurrentReceipts::<Runtime>::get(),
				pallet_ethereum::CurrentTransactionStatuses::<Runtime>::get(),
			)
		}

		fn extrinsic_filter(xts: Vec<<Block as BlockT>::Extrinsic>) -> Vec<EthereumTransaction> {
			xts.into_iter()
				.filter_map(|xt| match xt.0.function {
					RuntimeCall::Ethereum(pallet_ethereum::Call::transact { transaction }) => Some(transaction),
					_ => None,
				})
				.collect::<Vec<EthereumTransaction>>()
		}

		fn elasticity() -> Option<Permill> {
			None
		}

		fn gas_limit_multiplier_support() {}

		fn pending_block(
			xts: Vec<<Block as BlockT>::Extrinsic>,
		) -> (Option<pallet_ethereum::Block>, Option<Vec<TransactionStatus>>) {
			for ext in xts.into_iter() {
				let _ = Executive::apply_extrinsic(ext);
			}

			Ethereum::on_finalize(System::block_number() + 1);

			(
				pallet_ethereum::CurrentBlock::<Runtime>::get(),
				pallet_ethereum::CurrentTransactionStatuses::<Runtime>::get()
			)
		}

		fn initialize_pending_block(header: &<Block as BlockT>::Header) {
			Executive::initialize_block(header);
		}
	}

	impl fp_rpc::ConvertTransactionRuntimeApi<Block> for Runtime {
		fn convert_transaction(transaction: EthereumTransaction) -> <Block as BlockT>::Extrinsic {
			UncheckedExtrinsic::new_unsigned(pallet_ethereum::Call::<Runtime>::transact { transaction }.into())
		}
	}

	impl pallet_evm_accounts_rpc_runtime_api::EvmAccountsApi<Block, AccountId, H160> for Runtime {
		fn evm_address(account_id: AccountId) -> H160 {
			EVMAccounts::evm_address(&account_id)
		}
		fn bound_account_id(evm_address: H160) -> Option<AccountId> {
			EVMAccounts::bound_account_id(evm_address)
		}
		fn account_id(evm_address: H160) -> AccountId {
			EVMAccounts::account_id(evm_address)
		}
	}

	impl evm::precompiles::erc20_mapping::Erc20MappingApi<Block> for Runtime {
		fn asset_address(asset_id: AssetId) -> EvmAddress {
			HydraErc20Mapping::asset_address(asset_id)
		}
		fn address_to_asset(address: EvmAddress) -> Option<AssetId> {
			HydraErc20Mapping::address_to_asset(address)
		}
	}

	impl xcm_runtime_apis::fees::XcmPaymentApi<Block> for Runtime {
		fn query_acceptable_payment_assets(xcm_version: polkadot_xcm::Version) -> Result<Vec<VersionedAssetId>, XcmPaymentApiError> {
			if !matches!(xcm_version, 3 | 4) {
				return Err(XcmPaymentApiError::UnhandledXcmVersion);
			}

			let mut asset_locations = vec![
		AssetLocation(polkadot_xcm::v3::MultiLocation {
				parents: 1,
				interior: [
					polkadot_xcm::v3::Junction::Parachain(ParachainInfo::get().into()),
					polkadot_xcm::v3::Junction::GeneralIndex(CORE_ASSET_ID.into()),
				]
				.into(),
			}),
			AssetLocation(polkadot_xcm::v3::MultiLocation {
				parents: 0,
				interior: [
					polkadot_xcm::v3::Junction::GeneralIndex(CORE_ASSET_ID.into()),
				]
				.into(),
			})];

			let mut asset_registry_locations: Vec<AssetLocation> = pallet_asset_registry::LocationAssets::<Runtime>::iter_keys().collect();
			asset_locations.append(&mut asset_registry_locations);

			let versioned_locations = asset_locations.iter().map(|loc| VersionedAssetId::V3(polkadot_xcm::v3::AssetId::Concrete(loc.0)));

			Ok(versioned_locations
				.filter_map(|asset| asset.into_version(xcm_version).ok())
				.collect())
		}

		fn query_weight_to_asset_fee(weight: Weight, asset: VersionedAssetId) -> Result<u128, XcmPaymentApiError> {
			let v4_xcm_asset_id = asset.into_version(4).map_err(|_| XcmPaymentApiError::VersionedConversionFailed)?;

			// get nested polkadot_xcm::AssetId type
			let xcm_asset_id: &polkadot_xcm::v4::AssetId = v4_xcm_asset_id.try_as().map_err(|_| XcmPaymentApiError::WeightNotComputable)?;

			let asset_id: AssetId = CurrencyIdConvert::convert(xcm_asset_id.clone().0).ok_or(XcmPaymentApiError::AssetNotFound)?;

			let price = MultiTransactionPayment::price(asset_id).ok_or(XcmPaymentApiError::WeightNotComputable)?;

			let fee = WeightToFee::weight_to_fee(&weight);

			let converted_fee = price.checked_mul_int(fee).ok_or(XcmPaymentApiError::WeightNotComputable)?;

			Ok(converted_fee)
		}

		fn query_xcm_weight(message: VersionedXcm<()>) -> Result<Weight, XcmPaymentApiError> {
			PolkadotXcm::query_xcm_weight(message)
		}

		fn query_delivery_fees(destination: VersionedLocation, message: VersionedXcm<()>) -> Result<VersionedAssets, XcmPaymentApiError> {
			PolkadotXcm::query_delivery_fees(destination, message)
		}
	}

	impl cumulus_primitives_aura::AuraUnincludedSegmentApi<Block> for Runtime {
		fn can_build_upon(
				included_hash: <Block as BlockT>::Hash,
				slot: cumulus_primitives_aura::Slot,
		) -> bool {
				ConsensusHook::can_build_upon(included_hash, slot)
		}
	}

	impl xcm_runtime_apis::dry_run::DryRunApi<Block, RuntimeCall, RuntimeEvent, OriginCaller> for Runtime {
		fn dry_run_call(origin: OriginCaller, call: RuntimeCall) -> Result<CallDryRunEffects<RuntimeEvent>, XcmDryRunApiError> {
			PolkadotXcm::dry_run_call::<Runtime, xcm::XcmRouter, OriginCaller, RuntimeCall>(origin, call)
		}

		fn dry_run_xcm(origin_location: VersionedLocation, xcm: VersionedXcm<RuntimeCall>) -> Result<XcmDryRunEffects<RuntimeEvent>, XcmDryRunApiError> {
			PolkadotXcm::dry_run_xcm::<Runtime, xcm::XcmRouter, RuntimeCall, xcm::XcmConfig>(origin_location, xcm)
		}
	}

	impl xcm_runtime_apis::conversions::LocationToAccountApi<Block, AccountId> for Runtime {
		fn convert_location(location: VersionedLocation) -> Result<
			AccountId,
			xcm_runtime_apis::conversions::Error
		> {
			xcm_runtime_apis::conversions::LocationToAccountHelper::<
				AccountId,
				xcm::LocationToAccountId,
			>::convert_location(location)
		}
	}

	impl evm::precompiles::chainlink_adapter::runtime_api::ChainlinkAdapterApi<Block, AccountId, EvmAddress> for Runtime {
		fn encode_oracle_address(asset_id_a: AssetId, asset_id_b: AssetId, period: OraclePeriod, source: Source) -> EvmAddress {
			evm::precompiles::chainlink_adapter::encode_oracle_address(asset_id_a, asset_id_b, period, source)
		}

		fn decode_oracle_address(oracle_address: EvmAddress) -> Option<(AssetId, AssetId, OraclePeriod, Source)> {
			evm::precompiles::chainlink_adapter::decode_oracle_address(oracle_address)
		}
	}

	impl evm::aave_trade_executor::runtime_api::AaveTradeExecutor<Block, Balance> for Runtime {
		fn pairs() -> Vec<(AssetId, AssetId)> {
			let pool = <BorrowingContract<Runtime>>::get();
			let reserves = match AaveTradeExecutor::<Runtime>::get_reserves_list(pool) {
				Ok(reserves) => reserves,
				Err(_) => return vec![]
			};
			reserves.into_iter()
				.filter_map(|reserve| {
					let data = AaveTradeExecutor::<Runtime>::get_reserve_data(pool, reserve).ok()?;
					let reserve_asset = HydraErc20Mapping::address_to_asset(reserve)?;
					let atoken_asset = HydraErc20Mapping::address_to_asset(data.atoken_address)?;
					Some((reserve_asset, atoken_asset))
				})
				.collect()
		}

		fn liquidity_depth(asset_in: AssetId, asset_out: AssetId) -> Option<Balance> {
			AaveTradeExecutor::<Runtime>::get_liquidity_depth(PoolType::Aave, asset_in, asset_out).ok()
		}

		fn pool(reserve: AssetId, atoken: AssetId) -> PoolData<Balance> {
			PoolData {
				reserve,
				atoken,
				liqudity_in: Self::liquidity_depth(reserve, atoken).unwrap(),
				liqudity_out: Self::liquidity_depth(atoken, reserve).unwrap(),
			}
		}

		fn pools() -> Vec<PoolData<Balance>> {
			Self::pairs().into_iter().map(|p| Self::pool(p.0, p.1)).collect()
		}
	}

	// Hyperbridge
	impl pallet_ismp_runtime_api::IsmpRuntimeApi<Block, <Block as BlockT>::Hash> for Runtime {
		fn host_state_machine() -> StateMachine {
			<Runtime as pallet_ismp::Config>::HostStateMachine::get()
		}

		fn challenge_period(state_machine_id: StateMachineId) -> Option<u64> {
			pallet_ismp::Pallet::<Runtime>::challenge_period(state_machine_id)
		}

		/// Fetch all ISMP events in the block, should only be called from runtime-api.
		fn block_events() -> Vec<::ismp::events::Event> {
			pallet_ismp::Pallet::<Runtime>::block_events()
		}

		/// Fetch all ISMP events and their extrinsic metadata, should only be called from runtime-api.
		fn block_events_with_metadata() -> Vec<(::ismp::events::Event, Option<u32>)> {
			pallet_ismp::Pallet::<Runtime>::block_events_with_metadata()
		}

		/// Return the scale encoded consensus state
		fn consensus_state(id: ConsensusClientId) -> Option<Vec<u8>> {
			pallet_ismp::Pallet::<Runtime>::consensus_states(id)
		}

		/// Return the timestamp this client was last updated in seconds
		fn state_machine_update_time(height: StateMachineHeight) -> Option<u64> {
			pallet_ismp::Pallet::<Runtime>::state_machine_update_time(height)
		}

		/// Return the latest height of the state machine
		fn latest_state_machine_height(id: StateMachineId) -> Option<u64> {
			pallet_ismp::Pallet::<Runtime>::latest_state_machine_height(id)
		}

		/// Get actual requests
		fn requests(commitments: Vec<H256>) -> Vec<ismp::router::Request> {
			pallet_ismp::Pallet::<Runtime>::requests(commitments)
		}

		/// Get actual requests
		fn responses(commitments: Vec<H256>) -> Vec<ismp::router::Response> {
			pallet_ismp::Pallet::<Runtime>::responses(commitments)
		}
	}

	impl ismp_parachain_runtime_api::IsmpParachainApi<Block> for Runtime {
		fn para_ids() -> Vec<u32> {
			IsmpParachain::para_ids()
		}

		fn current_relay_chain_state() -> RelayChainState {
			IsmpParachain::current_relay_chain_state()
		}
	}

	#[cfg(feature = "runtime-benchmarks")]
	impl frame_benchmarking::Benchmark<Block> for Runtime {

		fn benchmark_metadata(extra: bool) -> (
			Vec<frame_benchmarking::BenchmarkList>,
			Vec<frame_support::traits::StorageInfo>,
		) {
			use frame_benchmarking::{Benchmarking, BenchmarkList};
			use frame_support::traits::StorageInfoTrait;
			use orml_benchmarking::list_benchmark as orml_list_benchmark;

			use frame_system_benchmarking::Pallet as SystemBench;
			use pallet_xcm::benchmarking::Pallet as PalletXcmExtrinsiscsBenchmark;

			// This is defined once again in dispatch_benchmark, because list_benchmarks!
			// and add_benchmarks! are macros exported by define_benchmarks! macros and those types
			// are referenced in that call.
			type XcmBalances = pallet_xcm_benchmarks::fungible::Pallet::<Runtime>;
			type XcmGeneric = pallet_xcm_benchmarks::generic::Pallet::<Runtime>;

			let mut list = Vec::<BenchmarkList>::new();

			list_benchmarks!(list, extra);

			orml_list_benchmark!(list, extra, pallet_currencies, benchmarking::currencies);
			orml_list_benchmark!(list, extra, orml_tokens, benchmarking::tokens);
			orml_list_benchmark!(list, extra, orml_vesting, benchmarking::vesting);
			orml_list_benchmark!(list, extra, pallet_transaction_multi_payment, benchmarking::multi_payment);
			orml_list_benchmark!(list, extra, pallet_duster, benchmarking::duster);
			orml_list_benchmark!(list, extra, pallet_omnipool, benchmarking::omnipool);
			orml_list_benchmark!(list, extra, pallet_route_executor, benchmarking::route_executor);
			orml_list_benchmark!(list, extra, pallet_dca, benchmarking::dca);
			orml_list_benchmark!(list, extra, pallet_xyk, benchmarking::xyk);
			orml_list_benchmark!(list, extra, pallet_dynamic_evm_fee, benchmarking::dynamic_evm_fee);
			orml_list_benchmark!(list, extra, pallet_xyk_liquidity_mining, benchmarking::xyk_liquidity_mining);
			orml_list_benchmark!(list, extra, pallet_omnipool_liquidity_mining, benchmarking::omnipool_liquidity_mining);
			orml_list_benchmark!(list, extra, pallet_ema_oracle, benchmarking::ema_oracle);

			let storage_info = AllPalletsWithSystem::storage_info();

			(list, storage_info)
		}

		fn dispatch_benchmark(
			config: frame_benchmarking::BenchmarkConfig
		) -> Result<Vec<frame_benchmarking::BenchmarkBatch>, sp_runtime::RuntimeString> {
			use frame_benchmarking::{BenchmarkError, Benchmarking, BenchmarkBatch};

			use orml_benchmarking::add_benchmark as orml_add_benchmark;
			use pallet_xcm::benchmarking::Pallet as PalletXcmExtrinsiscsBenchmark;
			use frame_system_benchmarking::Pallet as SystemBench;
			use cumulus_primitives_core::ParaId;
			use primitives::constants::chain::CORE_ASSET_ID;
			use sp_std::sync::Arc;
			 use polkadot_runtime_common::xcm_sender::ExponentialPrice;
			 use primitives::constants::currency::CENTS;

			impl frame_system_benchmarking::Config for Runtime {
				fn setup_set_code_requirements(code: &sp_std::vec::Vec<u8>) -> Result<(), BenchmarkError> {
					ParachainSystem::initialize_for_set_code_benchmark(code.len() as u32);
					Ok(())
				}

				fn verify_set_code() {
					System::assert_last_event(cumulus_pallet_parachain_system::Event::<Runtime>::ValidationFunctionStored.into());
				}
			}

			frame_support::parameter_types! {
				pub const RandomParaId: ParaId = ParaId::new(22_222_222);
				pub const ExistentialDeposit: u128 = 1_000_000_000_000;
				pub CoreAssetLocation: Location = Location::new(0, cumulus_primitives_core::Junctions::X1(
					Arc::new([
						cumulus_primitives_core::Junction::GeneralIndex(CORE_ASSET_ID.into())
						])
				));
				pub DaiLocation: Location = Location::new(0, cumulus_primitives_core::Junctions::X1(
					Arc::new([
						cumulus_primitives_core::Junction::GeneralIndex(2)
						])
				));
			}

			use polkadot_xcm::latest::prelude::{Location, AssetId, Fungible, Asset, Assets, Parent, ParentThen, Parachain};

			impl pallet_xcm::benchmarking::Config for Runtime {
				type DeliveryHelper = ();

				fn reachable_dest() -> Option<Location> {
					Some(Parent.into())
				}

				fn teleportable_asset_and_dest() -> Option<(Asset, Location)> {
					None
				}

				fn reserve_transferable_asset_and_dest() -> Option<(Asset, Location)> {
					ParachainSystem::open_outbound_hrmp_channel_for_benchmarks_or_tests(
								RandomParaId::get()
							);

					Some((
						Asset {
							fun: Fungible(ExistentialDeposit::get()),
							id: AssetId(CoreAssetLocation::get())
						},
						ParentThen(Parachain(RandomParaId::get().into()).into()).into(),
					))
				}

				fn set_up_complex_asset_transfer() -> Option<(Assets, u32, Location, Box<dyn FnOnce()>)> {
					ParachainSystem::open_outbound_hrmp_channel_for_benchmarks_or_tests(
								RandomParaId::get()
							);

					let destination = ParentThen(Parachain(RandomParaId::get().into()).into()).into();

					let fee_asset: Asset = (
						   CoreAssetLocation::get(),
						   ExistentialDeposit::get(),
					 ).into();

					let who = frame_benchmarking::whitelisted_caller();
					let balance = 10 * ExistentialDeposit::get();
					let _ = <Balances as frame_support::traits::Currency<_>>::make_free_balance_be(&who, balance );

					assert_eq!(Balances::free_balance(&who), balance);

					let transfer_asset: Asset = (
						   CoreAssetLocation::get(),
						   ExistentialDeposit::get(),
					 ).into();

					let assets: Assets = vec![fee_asset.clone(), transfer_asset].into();

					let fee_index: u32 = 0;

					let verify: Box<dyn FnOnce()> = Box::new(move || {
						assert!(Balances::free_balance(&who) <= balance - ExistentialDeposit::get());
					});

					Some((assets, fee_index, destination, verify))
			   }

				fn get_asset() -> Asset {
					Asset {
						id: AssetId(PolkadotLocation::get()),
						fun: Fungible(ExistentialDeposit::get()),
					}
				}
			}

			use primitives::constants::currency::UNITS;

			frame_support::parameter_types! {
				/// The asset ID for the asset that we use to pay for message delivery fees.
			pub FeeAssetId: cumulus_primitives_core::AssetId = AssetId(xcm::PolkadotLocation::get());
			/// The base fee for the message delivery fees.
			pub const BaseDeliveryFee: u128 = CENTS.saturating_mul(3);
				pub ExistentialDepositAsset: Option<Asset> = Some((
					CoreAssetLocation::get(),
					ExistentialDeposit::get()
				).into());
			}

			pub type PriceForParentDelivery = ExponentialPrice<FeeAssetId, BaseDeliveryFee, TransactionByteFee, ParachainSystem>;

			impl pallet_xcm_benchmarks::Config for Runtime {
				type XcmConfig = xcm::XcmConfig;
				type AccountIdConverter = xcm::LocationToAccountId;
				type DeliveryHelper = cumulus_primitives_utility::ToParentDeliveryHelper<
					xcm::XcmConfig,
					ExistentialDepositAsset,
					PriceForParentDelivery,
				>;
				fn valid_destination() -> Result<Location, BenchmarkError> {
					Ok(PolkadotLocation::get())
				}
				fn worst_case_holding(depositable_count: u32) -> Assets {
					// A mix of fungible and non-fungible assets
					let holding_non_fungibles = MaxAssetsIntoHolding::get() / 2 - depositable_count;
					let holding_fungibles = holding_non_fungibles - 2; // -2 for two `iter::once` bellow
					let fungibles_amount: u128 = UNITS;
					(0..holding_fungibles)
						.map(|i| {
							Asset {
								id: AssetId(cumulus_primitives_core::GeneralIndex(i as u128).into()),
								fun: Fungible(fungibles_amount * (i + 1) as u128), // non-zero amount
							}
						})
						.chain(core::iter::once(Asset { id: AssetId(Here.into()), fun: Fungible(u128::MAX) }))
						.chain(core::iter::once(Asset { id: AssetId(PolkadotLocation::get()), fun: Fungible(1_000_000 * UNITS) }))
						.chain((0..holding_non_fungibles).map(|i| Asset {
							id: AssetId(cumulus_primitives_core::GeneralIndex(i as u128).into()),
							fun: NonFungible(pallet_xcm_benchmarks::asset_instance_from(i)),
						}))
						.collect::<Vec<_>>()
						.into()
				}
			}

			frame_support::parameter_types! {
				pub const TrustedTeleporter: Option<(Location, Asset)> = Some((
					PolkadotLocation::get(),
					Asset { fun: Fungible(UNITS), id: AssetId(PolkadotLocation::get()) },
				));
				pub const CheckedAccount: Option<(AccountId, xcm_builder::MintLocation)> = None;
				pub TrustedReserve: Option<(Location, Asset)> = Some((
					PolkadotLocation::get(),
					Asset { fun: Fungible(UNITS), id: AssetId(PolkadotLocation::get()) },
				));
			}

			impl pallet_xcm_benchmarks::fungible::Config for Runtime {
				type TransactAsset = Balances;

				type CheckedAccount = CheckedAccount;
				type TrustedTeleporter = TrustedTeleporter;
				type TrustedReserve = TrustedReserve;

				fn get_asset() -> Asset {
					Asset {
						id: AssetId(CoreAssetLocation::get()),
						fun: Fungible(UNITS),
					}
				}
			}

			impl pallet_xcm_benchmarks::generic::Config for Runtime {
				type TransactAsset = Balances;
				type RuntimeCall = RuntimeCall;

				fn worst_case_response() -> (u64, Response) {
					(0u64, Response::Version(Default::default()))
				}

				fn worst_case_asset_exchange() -> Result<(Assets, Assets), BenchmarkError> {
					//We can only exchange from single asset to another single one at worst case
					let amount_to_sell = UNITS;
					let received = init_omnipool(amount_to_sell);
					let give : Assets = (AssetId(CoreAssetLocation::get()), amount_to_sell).into();
					let want : Assets = (AssetId(DaiLocation::get()),  received).into();//We need to set the exact amount as pallet_xcm_benchmarks::fungibles exchange_asset benchmark test requires to have original wanted fungible amount in holding, but we always put the exact amount received
					Ok((give, want))
				}

				fn universal_alias() -> Result<(Location, Junction), BenchmarkError> {
										Err(BenchmarkError::Skip)
				}

				fn transact_origin_and_runtime_call() -> Result<(Location, RuntimeCall), BenchmarkError> {
					Ok((PolkadotLocation::get(), frame_system::Call::remark_with_event { remark: vec![] }.into()))
				}

				fn subscribe_origin() -> Result<Location, BenchmarkError> {
					Ok(PolkadotLocation::get())
				}

				fn claimable_asset() -> Result<(Location, Location, Assets), BenchmarkError> {
					let origin = PolkadotLocation::get();
					let assets: Assets = (AssetId(PolkadotLocation::get()), 1_000 * UNITS).into();
					let ticket = Location { parents: 0, interior: Here };
					Ok((origin, ticket, assets))
				}

				fn fee_asset() -> Result<Asset, BenchmarkError> {
					Ok(Asset {
						id: AssetId(CoreAssetLocation::get()),
						fun: Fungible(UNITS),
					})
				}

				fn unlockable_asset() -> Result<(Location, Location, Asset), BenchmarkError> {
					Err(BenchmarkError::Skip)
				}

				fn export_message_origin_and_destination(
				) -> Result<(Location, NetworkId, InteriorLocation), BenchmarkError> {
					Err(BenchmarkError::Skip)
				}

				fn alias_origin() -> Result<(Location, Location), BenchmarkError> {
					Err(BenchmarkError::Skip)
				}
			}

			type XcmBalances = pallet_xcm_benchmarks::fungible::Pallet::<Runtime>;
			type XcmGeneric = pallet_xcm_benchmarks::generic::Pallet::<Runtime>;

			#[allow(unused_variables)] // TODO: this variable is not used
			let whitelist: Vec<TrackedStorageKey> = vec![
				// Block Number
				hex!("26aa394eea5630e07c48ae0c9558cef702a5c1b19ab7a04f536c519aca4983ac").to_vec().into(),
				// Total Issuance
				hex!("c2261276cc9d1f8598ea4b6a74b15c2f57c875e4cff74148e4628f264b974c80").to_vec().into(),
				// Execution Phase
				hex!("26aa394eea5630e07c48ae0c9558cef7ff553b5a9862a516939d82b3d3d8661a").to_vec().into(),
				// Event Count
				hex!("26aa394eea5630e07c48ae0c9558cef70a98fdbe9ce6c55837576c60c7af3850").to_vec().into(),
				// System Events
				hex!("26aa394eea5630e07c48ae0c9558cef780d41e5e16056765bc8461851072c9d7").to_vec().into(),
			];

			use frame_support::traits::WhitelistedStorageKeys;
			let whitelist = AllPalletsWithSystem::whitelisted_storage_keys();

			let mut batches = Vec::<BenchmarkBatch>::new();
			let params = (&config, &whitelist);

			add_benchmarks!(params, batches);

			orml_add_benchmark!(params, batches, pallet_currencies, benchmarking::currencies);
			orml_add_benchmark!(params, batches, orml_tokens, benchmarking::tokens);
			orml_add_benchmark!(params, batches, orml_vesting, benchmarking::vesting);
			orml_add_benchmark!(params, batches, pallet_transaction_multi_payment, benchmarking::multi_payment);
			orml_add_benchmark!(params, batches, pallet_duster, benchmarking::duster);
			orml_add_benchmark!(params, batches, pallet_omnipool, benchmarking::omnipool);
			orml_add_benchmark!(params, batches, pallet_route_executor, benchmarking::route_executor);
			orml_add_benchmark!(params, batches, pallet_dca, benchmarking::dca);
			orml_add_benchmark!(params, batches, pallet_xyk, benchmarking::xyk);
			orml_add_benchmark!(params, batches, pallet_dynamic_evm_fee, benchmarking::dynamic_evm_fee);
			orml_add_benchmark!(params, batches, pallet_xyk_liquidity_mining, benchmarking::xyk_liquidity_mining);
			orml_add_benchmark!(params, batches, pallet_omnipool_liquidity_mining, benchmarking::omnipool_liquidity_mining);
			orml_add_benchmark!(params, batches, pallet_ema_oracle, benchmarking::ema_oracle);

			if batches.is_empty() { return Err("Benchmark not found for this pallet.".into()) }
			Ok(batches)
		}
	}

	impl sp_genesis_builder::GenesisBuilder<Block> for Runtime {
		fn build_state(config: Vec<u8>) -> sp_genesis_builder::Result {
			build_state::<RuntimeGenesisConfig>(config)
		}

		fn get_preset(id: &Option<PresetId>) -> Option<Vec<u8>> {
			get_preset::<RuntimeGenesisConfig>(id, |_| None)
		}

		fn preset_names() -> Vec<PresetId> {
			Default::default()
		}
	}
}

#[cfg(feature = "runtime-benchmarks")] //Used only for benchmarking pallet_xcm_benchmarks::generic exchane_asset instruction
fn init_omnipool(amount_to_sell: Balance) -> Balance {
	use hydradx_traits::Mutate;
	let caller: AccountId = frame_benchmarking::account("caller", 0, 1);
	let hdx = 0;
	let dai = 2;
	let token_amount = 2000000000000u128 * 1_000_000_000;

	//let loc : MultiLocation = Location::new(1, cumulus_primitives_core::Junctions::X1(Arc::new([cumulus_primitives_core::Junction::GeneralIndex(dai.into());1]))).into();
	//			polkadot_xcm::opaque::lts::Junctions::X1(Arc::new([polkadot_xcm::opaque::lts::Junction::GeneralIndex(dai.into())]))

	use frame_support::assert_ok;
	use polkadot_xcm::v3::Junction::GeneralIndex;
	use polkadot_xcm::v3::Junctions::X1;
	use polkadot_xcm::v3::MultiLocation;
	assert_ok!(AssetRegistry::set_location(
		dai,
		AssetLocation(MultiLocation::new(0, X1(GeneralIndex(dai.into()))))
	));
	/*
		assert_ok!(AssetRegistry::set_location(
		dai,
		AssetLocation(MultiLocation::new(
			0,
			cumulus_primitives_core::Junctions::X1(Arc::new([cumulus_primitives_core::Junction::GeneralIndex(dai.into());1]))
		))
	));
	*/

	Currencies::update_balance(
		RuntimeOrigin::root(),
		Omnipool::protocol_account(),
		hdx,
		(token_amount as i128) * 100,
	)
	.unwrap();
	Currencies::update_balance(
		RuntimeOrigin::root(),
		Omnipool::protocol_account(),
		dai,
		(token_amount as i128) * 100,
	)
	.unwrap();
	Currencies::update_balance(RuntimeOrigin::root(), caller.clone(), hdx, token_amount as i128).unwrap();
	Currencies::update_balance(RuntimeOrigin::root(), caller.clone(), dai, token_amount as i128).unwrap();
	let native_price = FixedU128::from_inner(1201500000000000);
	let stable_price = FixedU128::from_inner(45_000_000_000);

	let native_position_id = Omnipool::next_position_id();

	assert_ok!(Omnipool::add_token(
		RuntimeOrigin::root(),
		hdx,
		native_price,
		Permill::from_percent(10),
		caller.clone(),
	));

	let stable_position_id = Omnipool::next_position_id();

	assert_ok!(Omnipool::add_token(
		RuntimeOrigin::root(),
		dai,
		stable_price,
		Permill::from_percent(100),
		caller.clone(),
	));

	assert_ok!(Omnipool::sacrifice_position(
		RuntimeOrigin::signed(caller.clone()),
		native_position_id,
	));

	assert_ok!(Omnipool::sacrifice_position(
		RuntimeOrigin::signed(caller),
		stable_position_id,
	));

	assert_ok!(Referrals::set_reward_percentage(
		RawOrigin::Root.into(),
		0,
		Level::None,
		FeeDistribution::default(),
	));
	assert_ok!(Referrals::set_reward_percentage(
		RawOrigin::Root.into(),
		1,
		Level::None,
		FeeDistribution::default(),
	));

	assert_ok!(Omnipool::set_asset_tradable_state(
		RuntimeOrigin::root(),
		hdx,
		pallet_omnipool::types::Tradability::SELL | pallet_omnipool::types::Tradability::BUY
	));

	assert_ok!(Omnipool::set_asset_tradable_state(
		RuntimeOrigin::root(),
		dai,
		pallet_omnipool::types::Tradability::SELL | pallet_omnipool::types::Tradability::BUY
	));

	let _ = with_transaction(|| {
		TransactionOutcome::Commit(AssetRegistry::update(
			RawOrigin::Root.into(),
			hdx,
			None,
			None,
			None,
			Some(amount_to_sell * 10),
			None,
			None,
			None,
			None,
		))
	})
	.map_err(|_| ());

	with_transaction::<Balance, DispatchError, _>(|| {
		let caller2: AccountId = frame_benchmarking::account("caller2", 0, 1);
		Currencies::update_balance(RuntimeOrigin::root(), caller2.clone(), hdx, token_amount as i128).unwrap();

		assert_ok!(Router::sell(
			RuntimeOrigin::signed(caller2.clone()),
			hdx,
			dai,
			amount_to_sell,
			0,
			vec![].try_into().unwrap(),
		));
		let received = Currencies::free_balance(dai, &caller2);
		TransactionOutcome::Rollback(Ok(received))
	})
	.unwrap()
}<|MERGE_RESOLUTION|>--- conflicted
+++ resolved
@@ -351,11 +351,8 @@
 		[pallet_whitelist, Whitelist]
 		[pallet_dispatcher, Dispatcher]
 		[pallet_hsm, HSM]
-<<<<<<< HEAD
+		[pallet_dynamic_fees, DynamicFees]
 		[ismp_parachain, IsmpParachain]
-=======
-		[pallet_dynamic_fees, DynamicFees]
->>>>>>> a56e5bff
 	);
 }
 
