--- conflicted
+++ resolved
@@ -97,11 +97,7 @@
 	spec_name: create_runtime_str!("hydradx"),
 	impl_name: create_runtime_str!("hydradx"),
 	authoring_version: 1,
-<<<<<<< HEAD
-	spec_version: 130,
-=======
-	spec_version: 131,
->>>>>>> 9d6b03b3
+	spec_version: 132,
 	impl_version: 0,
 	apis: RUNTIME_API_VERSIONS,
 	transaction_version: 1,
@@ -855,20 +851,6 @@
 	type WeightInfo = weights::transaction_pause::HydraWeight<Runtime>;
 }
 
-<<<<<<< HEAD
-parameter_types! {
-	pub const ExistentialDepositMultiplier: u8 = 5;
-}
-
-impl pallet_otc::Config for Runtime {
-	type AssetId = AssetId;
-	type AssetRegistry = AssetRegistry;
-	type Currency = Currencies;
-	type Event = Event;
-	type ExistentialDeposits = AssetRegistry;
-	type ExistentialDepositMultiplier = ExistentialDepositMultiplier;
-	type WeightInfo = weights::otc::HydraWeight<Runtime>;
-=======
 impl pallet_duster::Config for Runtime {
 	type Event = Event;
 	type Balance = Balance;
@@ -907,7 +889,20 @@
 	type NFTHandler = Uniques;
 	type LiquidityMiningHandler = OmnipoolWarehouseLM;
 	type WeightInfo = ();
->>>>>>> 9d6b03b3
+}
+
+parameter_types! {
+	pub const ExistentialDepositMultiplier: u8 = 5;
+}
+
+impl pallet_otc::Config for Runtime {
+	type AssetId = AssetId;
+	type AssetRegistry = AssetRegistry;
+	type Currency = Currencies;
+	type Event = Event;
+	type ExistentialDeposits = AssetRegistry;
+	type ExistentialDepositMultiplier = ExistentialDepositMultiplier;
+	type WeightInfo = weights::otc::HydraWeight<Runtime>;
 }
 
 // Create the runtime by composing the FRAME pallets that were previously configured.
@@ -942,13 +937,10 @@
 		CollatorRewards: pallet_collator_rewards = 57,
 		Omnipool: pallet_omnipool = 59,
 		TransactionPause: pallet_transaction_pause = 60,
-<<<<<<< HEAD
-		OTC: pallet_otc = 61,
-=======
 		Duster: pallet_duster = 61,
 		OmnipoolWarehouseLM: warehouse_liquidity_mining::<Instance1> = 62,
 		OmnipoolLiquidityMining: pallet_omnipool_liquidity_mining = 63,
->>>>>>> 9d6b03b3
+		OTC: pallet_otc = 64,
 
 		// ORML related modules
 		Tokens: orml_tokens = 77,
