// This file is part of HydraDX-node.

// Copyright (C) 2020-2023  Intergalactic, Limited (GIB).
// SPDX-License-Identifier: Apache-2.0

// Licensed under the Apache License, Version 2.0 (the "License");
// you may not use this file except in compliance with the License.
// You may obtain a copy of the License at
//
//     http://www.apache.org/licenses/LICENSE-2.0
//
// Unless required by applicable law or agreed to in writing, software
// distributed under the License is distributed on an "AS IS" BASIS,
// WITHOUT WARRANTIES OR CONDITIONS OF ANY KIND, either express or implied.
// See the License for the specific language governing permissions and
// limitations under the License.

#![cfg_attr(not(feature = "std"), no_std)]
// `construct_runtime!` does a lot of recursion and requires us to increase the limit to 256.
#![recursion_limit = "512"]
#![allow(clippy::match_like_matches_macro)]
#![allow(clippy::items_after_test_module)]

// Make the WASM binary available.
#[cfg(feature = "std")]
include!(concat!(env!("OUT_DIR"), "/wasm_binary.rs"));

#[cfg(test)]
mod tests;

mod benchmarking;
mod migrations;
pub mod weights;

mod assets;
pub mod evm;
pub mod governance;
mod system;
pub mod types;
pub mod xcm;

pub use assets::*;
use cumulus_primitives_core::GeneralIndex;
use cumulus_primitives_core::Here;
use cumulus_primitives_core::Junctions::X1;
use cumulus_primitives_core::NetworkId;
use cumulus_primitives_core::NonFungible;
use cumulus_primitives_core::Response;
use frame_support::assert_ok;
use frame_support::parameter_types;
use frame_support::storage::with_transaction;
use frame_support::traits::TrackedStorageKey;
use frame_system::RawOrigin;
pub use governance::origins::pallet_custom_origins;
pub use governance::*;
use pallet_asset_registry::AssetType;
use pallet_currencies_rpc_runtime_api::AccountData;
use pallet_referrals::FeeDistribution;
use pallet_referrals::Level;
use pallet_stableswap::types::Tradability;
use polkadot_xcm::opaque::lts::InteriorLocation;
pub use system::*;
pub use xcm::*;

use codec::{Decode, Encode};
use hydradx_traits::evm::InspectEvmAccounts;
use sp_core::{ConstU128, Get, H160, H256, U256};
use sp_genesis_builder::PresetId;
use sp_runtime::{
	create_runtime_str, generic, impl_opaque_keys,
	traits::{
		AccountIdConversion, BlakeTwo256, Block as BlockT, DispatchInfoOf, Dispatchable, PostDispatchInfoOf,
		UniqueSaturatedInto,
	},
	transaction_validity::{TransactionValidity, TransactionValidityError},
	DispatchError, Permill, TransactionOutcome,
};

use sp_std::{convert::From, prelude::*};
#[cfg(feature = "std")]
use sp_version::NativeVersion;
use sp_version::RuntimeVersion;
// A few exports that help ease life for downstream crates.
use frame_support::{construct_runtime, pallet_prelude::Hooks, weights::Weight};
pub use hex_literal::hex;
use orml_traits::MultiCurrency;
/// Import HydraDX pallets
pub use pallet_claims;
use pallet_ethereum::{Transaction as EthereumTransaction, TransactionStatus};
use pallet_evm::{Account as EVMAccount, FeeCalculator, GasWeightMapping, Runner};
pub use pallet_genesis_history::Chain;
pub use primitives::{
	constants::time::SLOT_DURATION, AccountId, Amount, AssetId, Balance, BlockNumber, CollectionId, Hash, Index,
	ItemId, Price, Signature,
};
use sp_api::impl_runtime_apis;
pub use sp_consensus_aura::sr25519::AuthorityId as AuraId;

/// Opaque types. These are used by the CLI to instantiate machinery that don't need to know
/// the specifics of the runtime. They can then be made to be agnostic over specific formats
/// of data like extrinsics, allowing for them to continue syncing the network through upgrades
/// to even the core data structures.
pub mod opaque {
	use super::*;
	use sp_runtime::{
		generic,
		traits::{BlakeTwo256, Hash as HashT},
	};

	pub use sp_runtime::OpaqueExtrinsic as UncheckedExtrinsic;

	/// Opaque block header type.
	pub type Header = generic::Header<BlockNumber, BlakeTwo256>;
	/// Opaque block type.
	pub type Block = generic::Block<Header, UncheckedExtrinsic>;
	/// Opaque block identifier type.
	pub type BlockId = generic::BlockId<Block>;
	/// Opaque block hash type.
	pub type Hash = <BlakeTwo256 as HashT>::Output;
	impl_opaque_keys! {
		pub struct SessionKeys {
			pub aura: Aura,
		}
	}
}

#[sp_version::runtime_version]
pub const VERSION: RuntimeVersion = RuntimeVersion {
	spec_name: create_runtime_str!("hydradx"),
	impl_name: create_runtime_str!("hydradx"),
	authoring_version: 1,
<<<<<<< HEAD
	spec_version: 297,
=======
	spec_version: 304,
>>>>>>> 5b0c7152
	impl_version: 0,
	apis: RUNTIME_API_VERSIONS,
	transaction_version: 1,
	state_version: 1,
};

/// The version information used to identify this runtime when compiled natively.
#[cfg(feature = "std")]
pub fn native_version() -> NativeVersion {
	NativeVersion {
		runtime_version: VERSION,
		can_author_with: Default::default(),
	}
}

pub fn get_all_module_accounts() -> Vec<AccountId> {
	vec![
		TreasuryPalletId::get().into_account_truncating(),
		VestingPalletId::get().into_account_truncating(),
		ReferralsPalletId::get().into_account_truncating(),
		BondsPalletId::get().into_account_truncating(),
		pallet_route_executor::Pallet::<Runtime>::router_account(),
	]
}

// Create the runtime by composing the FRAME pallets that were previously configured.
construct_runtime!(
	pub enum Runtime
	{
		System: frame_system exclude_parts { Origin } = 1,
		Timestamp: pallet_timestamp = 3,
		//NOTE: 5 - is used by Scheduler which must be after cumulus_pallet_parachain_system
		Balances: pallet_balances = 7,
		TransactionPayment: pallet_transaction_payment exclude_parts { Config } = 9,
		// due to multi payment pallet prices, this needs to be initialized at the very beginning
		MultiTransactionPayment: pallet_transaction_multi_payment = 203,
		Treasury: pallet_treasury = 11,
		Utility: pallet_utility = 13,
		Preimage: pallet_preimage = 15,
		Identity: pallet_identity = 17,
		Democracy: pallet_democracy exclude_parts { Config } = 19,
		Elections: pallet_elections_phragmen = 21,
		Council: pallet_collective::<Instance1> = 23,
		TechnicalCommittee: pallet_collective::<Instance2> = 25,
		Tips: pallet_tips = 27,
		Proxy: pallet_proxy = 29,
		Multisig: pallet_multisig = 31,
		Uniques: pallet_uniques = 32,
		StateTrieMigration: pallet_state_trie_migration = 35,

		// OpenGov
		ConvictionVoting: pallet_conviction_voting = 36,
		Referenda: pallet_referenda = 37,
		Origins: pallet_custom_origins = 38,
		Whitelist: pallet_whitelist = 39,
		Dispatcher: pallet_dispatcher = 40,

		// HydraDX related modules
		AssetRegistry: pallet_asset_registry = 51,
		Claims: pallet_claims = 53,
		GenesisHistory: pallet_genesis_history = 55,
		CollatorRewards: pallet_collator_rewards = 57,
		Omnipool: pallet_omnipool = 59,
		TransactionPause: pallet_transaction_pause = 60,
		Duster: pallet_duster = 61,
		OmnipoolWarehouseLM: warehouse_liquidity_mining::<Instance1> = 62,
		OmnipoolLiquidityMining: pallet_omnipool_liquidity_mining = 63,
		OTC: pallet_otc = 64,
		CircuitBreaker: pallet_circuit_breaker = 65,

		Router: pallet_route_executor = 67,
		DynamicFees: pallet_dynamic_fees = 68,
		Staking: pallet_staking = 69,
		Stableswap: pallet_stableswap = 70,
		Bonds: pallet_bonds = 71,
		OtcSettlements: pallet_otc_settlements = 72,
		LBP: pallet_lbp = 73,
		XYK: pallet_xyk = 74,
		Referrals: pallet_referrals = 75,
		Liquidation: pallet_liquidation = 76,

		// ORML related modules
		Tokens: orml_tokens = 77,
		Currencies: pallet_currencies = 79,
		Vesting: orml_vesting = 81,

		// Frontier and EVM pallets
		EVM: pallet_evm = 90,
		EVMChainId: pallet_evm_chain_id = 91,
		Ethereum: pallet_ethereum = 92,
		EVMAccounts: pallet_evm_accounts = 93,
		DynamicEvmFee: pallet_dynamic_evm_fee = 94,

		XYKLiquidityMining: pallet_xyk_liquidity_mining = 95,
		XYKWarehouseLM: warehouse_liquidity_mining::<Instance2> = 96,

		RelayChainInfo: pallet_relaychain_info = 201,
		//NOTE: DCA pallet should be declared before ParachainSystem pallet,
		//otherwise there is no data about relay chain parent hash
		DCA: pallet_dca = 66,
		//NOTE: Scheduler must be before ParachainSystem otherwise RelayChainBlockNumberProvider
		//will return 0 as current block number when used with Scheduler(democracy).
		Scheduler: pallet_scheduler = 5,

		// Parachain
		ParachainSystem: cumulus_pallet_parachain_system exclude_parts { Config } = 103,
		ParachainInfo: staging_parachain_info = 105,

		PolkadotXcm: pallet_xcm = 107,
		CumulusXcm: cumulus_pallet_xcm = 109,
		XcmpQueue: cumulus_pallet_xcmp_queue exclude_parts { Call } = 111,
		// 113 was used by DmpQueue which is now replaced by MessageQueue
		MessageQueue: pallet_message_queue = 114,

		// ORML XCM
		OrmlXcm: orml_xcm = 135,
		XTokens: orml_xtokens = 137,
		UnknownTokens: orml_unknown_tokens = 139,

		// Collator support
		Authorship: pallet_authorship = 161,
		CollatorSelection: pallet_collator_selection = 163,
		Session: pallet_session = 165,
		Aura: pallet_aura = 167,
		AuraExt: cumulus_pallet_aura_ext = 169,

		// Warehouse - let's allocate indices 100+ for warehouse pallets
		EmaOracle: pallet_ema_oracle = 202,
		Broadcast: pallet_broadcast = 204,
	}
);

/// The address format for describing accounts.
pub type Address = AccountId;
/// Block header type as expected by this runtime.
pub type Header = generic::Header<BlockNumber, BlakeTwo256>;
/// Block type as expected by this runtime.
pub type Block = generic::Block<Header, UncheckedExtrinsic>;
/// A Block signed with a Justification
pub type SignedBlock = generic::SignedBlock<Block>;
/// BlockId type as expected by this runtime.
pub type BlockId = generic::BlockId<Block>;
/// The SignedExtension to the basic transaction logic.
pub type SignedExtra = (
	frame_system::CheckNonZeroSender<Runtime>,
	frame_system::CheckSpecVersion<Runtime>,
	frame_system::CheckTxVersion<Runtime>,
	frame_system::CheckGenesis<Runtime>,
	frame_system::CheckEra<Runtime>,
	frame_system::CheckNonce<Runtime>,
	frame_system::CheckWeight<Runtime>,
	pallet_transaction_payment::ChargeTransactionPayment<Runtime>,
	pallet_claims::ValidateClaim<Runtime>,
	frame_metadata_hash_extension::CheckMetadataHash<Runtime>,
);
/// Unchecked extrinsic type as expected by this runtime.
pub type UncheckedExtrinsic = fp_self_contained::UncheckedExtrinsic<Address, RuntimeCall, Signature, SignedExtra>;

/// Extrinsic type that has already been checked.
pub type CheckedExtrinsic = fp_self_contained::CheckedExtrinsic<AccountId, RuntimeCall, SignedExtra, H160>;
/// Executive: handles dispatch to the various modules.
pub type Executive = frame_executive::Executive<
	Runtime,
	Block,
	frame_system::ChainContext<Runtime>,
	Runtime,
	AllPalletsWithSystem,
	migrations::Migrations,
>;

impl<C> frame_system::offchain::SendTransactionTypes<C> for Runtime
where
	RuntimeCall: From<C>,
{
	type OverarchingCall = RuntimeCall;
	type Extrinsic = UncheckedExtrinsic;
}

#[cfg(feature = "runtime-benchmarks")]
mod benches {
	frame_support::parameter_types! {
		pub const BenchmarkMaxBalance: crate::Balance = crate::Balance::MAX;
	}
	frame_benchmarking::define_benchmarks!(
		[pallet_lbp, LBP]
		[pallet_asset_registry, AssetRegistry]
		[pallet_transaction_pause, TransactionPause]
		[pallet_circuit_breaker, CircuitBreaker]
		[pallet_bonds, Bonds]
		[pallet_stableswap, Stableswap]
		[pallet_claims, Claims]
		[pallet_staking, Staking]
		[pallet_referrals, Referrals]
		[pallet_evm_accounts, EVMAccounts]
		[pallet_otc, OTC]
		[pallet_otc_settlements, OtcSettlements]
		[pallet_liquidation, Liquidation]
		[pallet_state_trie_migration, StateTrieMigration]
		[frame_system, SystemBench::<Runtime>]
		[pallet_balances, Balances]
		[pallet_timestamp, Timestamp]
		[pallet_democracy, Democracy]
		[pallet_elections_phragmen, Elections]
		[pallet_treasury, Treasury]
		[pallet_scheduler, Scheduler]
		[pallet_utility, Utility]
		[pallet_tips, Tips]
		[pallet_identity, Identity]
		[pallet_collective_council, Council]
		[pallet_collective_technical_committee, TechnicalCommittee]
		[cumulus_pallet_xcmp_queue, XcmpQueue]
		[pallet_message_queue, MessageQueue]
		[pallet_preimage, Preimage]
		[pallet_multisig, Multisig]
		[pallet_proxy, Proxy]
		[cumulus_pallet_parachain_system, ParachainSystem]
		[pallet_collator_selection, CollatorSelection]
		[pallet_xcm, PalletXcmExtrinsiscsBenchmark::<Runtime>]
		[pallet_xcm_benchmarks::fungible, XcmBalances]
		[pallet_xcm_benchmarks::generic, XcmGeneric]
		[pallet_conviction_voting, ConvictionVoting]
		[pallet_referenda, Referenda]
		[pallet_whitelist, Whitelist]
		[pallet_dispatcher, Dispatcher]
	);
}

struct CheckInherents;

#[allow(deprecated)]
#[allow(dead_code)]
// There is some controversy around this deprecation. We can keep it as it is for now.
// See issue: https://github.com/paritytech/polkadot-sdk/issues/2841
impl cumulus_pallet_parachain_system::CheckInherents<Block> for CheckInherents {
	fn check_inherents(
		block: &Block,
		relay_state_proof: &cumulus_pallet_parachain_system::RelayChainStateProof,
	) -> sp_inherents::CheckInherentsResult {
		let relay_chain_slot = relay_state_proof
			.read_slot()
			.expect("Could not read the relay chain slot from the proof");

		let inherent_data = cumulus_primitives_timestamp::InherentDataProvider::from_relay_chain_slot_and_duration(
			relay_chain_slot,
			sp_std::time::Duration::from_secs(6),
		)
		.create_inherent_data()
		.expect("Could not create the timestamp inherent data");

		inherent_data.check_extrinsics(block)
	}
}

cumulus_pallet_parachain_system::register_validate_block! {
	Runtime = Runtime,
	BlockExecutor = cumulus_pallet_aura_ext::BlockExecutor::<Runtime, Executive>,
}

impl fp_self_contained::SelfContainedCall for RuntimeCall {
	type SignedInfo = H160;

	fn is_self_contained(&self) -> bool {
		match self {
			RuntimeCall::Ethereum(call) => call.is_self_contained(),
			_ => false,
		}
	}

	fn check_self_contained(&self) -> Option<Result<Self::SignedInfo, TransactionValidityError>> {
		match self {
			RuntimeCall::Ethereum(call) => call.check_self_contained(),
			_ => None,
		}
	}

	fn validate_self_contained(
		&self,
		info: &Self::SignedInfo,
		dispatch_info: &DispatchInfoOf<RuntimeCall>,
		len: usize,
	) -> Option<TransactionValidity> {
		match self {
			RuntimeCall::Ethereum(call) => call.validate_self_contained(info, dispatch_info, len),
			_ => None,
		}
	}

	fn pre_dispatch_self_contained(
		&self,
		info: &Self::SignedInfo,
		dispatch_info: &DispatchInfoOf<RuntimeCall>,
		len: usize,
	) -> Option<Result<(), TransactionValidityError>> {
		match self {
			RuntimeCall::Ethereum(call) => call.pre_dispatch_self_contained(info, dispatch_info, len),
			_ => None,
		}
	}

	fn apply_self_contained(
		self,
		info: Self::SignedInfo,
	) -> Option<sp_runtime::DispatchResultWithInfo<PostDispatchInfoOf<Self>>> {
		match self {
			call @ RuntimeCall::Ethereum(pallet_ethereum::Call::transact { .. }) => Some(call.dispatch(
				RuntimeOrigin::from(pallet_ethereum::RawOrigin::EthereumTransaction(info)),
			)),
			_ => None,
		}
	}
}

pub struct TransactionConverter;

impl fp_rpc::ConvertTransaction<UncheckedExtrinsic> for TransactionConverter {
	fn convert_transaction(&self, transaction: pallet_ethereum::Transaction) -> UncheckedExtrinsic {
		UncheckedExtrinsic::new_unsigned(pallet_ethereum::Call::<Runtime>::transact { transaction }.into())
	}
}

impl fp_rpc::ConvertTransaction<sp_runtime::OpaqueExtrinsic> for TransactionConverter {
	fn convert_transaction(&self, transaction: pallet_ethereum::Transaction) -> sp_runtime::OpaqueExtrinsic {
		let extrinsic =
			UncheckedExtrinsic::new_unsigned(pallet_ethereum::Call::<Runtime>::transact { transaction }.into());
		let encoded = extrinsic.encode();
		sp_runtime::OpaqueExtrinsic::decode(&mut &encoded[..]).expect("Encoded extrinsic is always valid")
	}
}

use crate::evm::aave_trade_executor::AaveTradeExecutor;
use crate::evm::aave_trade_executor::PoolData;
use crate::evm::precompiles::erc20_mapping::HydraErc20Mapping;
use frame_support::{
	genesis_builder_helper::{build_state, get_preset},
	sp_runtime::{
		traits::Convert, transaction_validity::TransactionSource, ApplyExtrinsicResult, ExtrinsicInclusionMode,
		FixedPointNumber,
	},
	weights::WeightToFee as _,
};
use hydradx_traits::evm::Erc20Mapping;
use pallet_liquidation::BorrowingContract;
use pallet_route_executor::TradeExecution;
use polkadot_xcm::latest::Junction;
use polkadot_xcm::{IntoVersion, VersionedAssetId, VersionedAssets, VersionedLocation, VersionedXcm};
use primitives::constants::chain::CORE_ASSET_ID;
use sp_arithmetic::FixedU128;
use sp_core::OpaqueMetadata;
use xcm_runtime_apis::{
	dry_run::{CallDryRunEffects, Error as XcmDryRunApiError, XcmDryRunEffects},
	fees::Error as XcmPaymentApiError,
};

impl_runtime_apis! {
	impl sp_api::Core<Block> for Runtime {
		fn version() -> RuntimeVersion {
			VERSION
		}

		fn execute_block(block: Block) {
			Executive::execute_block(block)
		}

		fn initialize_block(header: &<Block as BlockT>::Header) -> ExtrinsicInclusionMode {
			Executive::initialize_block(header)
		}
	}

	impl sp_api::Metadata<Block> for Runtime {
		fn metadata() -> OpaqueMetadata {
			OpaqueMetadata::new(Runtime::metadata().into())
		}

		fn metadata_at_version(version: u32) -> Option<OpaqueMetadata> {
			Runtime::metadata_at_version(version)
		}

		fn metadata_versions() -> sp_std::vec::Vec<u32> {
			Runtime::metadata_versions()
		}
	}

	impl sp_block_builder::BlockBuilder<Block> for Runtime {
		fn apply_extrinsic(extrinsic: <Block as BlockT>::Extrinsic) -> ApplyExtrinsicResult {
			Executive::apply_extrinsic(extrinsic)
		}

		fn finalize_block() -> <Block as BlockT>::Header {
			Executive::finalize_block()
		}

		fn inherent_extrinsics(data: sp_inherents::InherentData) -> Vec<<Block as BlockT>::Extrinsic> {
			data.create_extrinsics()
		}

		fn check_inherents(
			block: Block,
			data: sp_inherents::InherentData,
		) -> sp_inherents::CheckInherentsResult {
			data.check_extrinsics(&block)
		}
	}

	impl sp_transaction_pool::runtime_api::TaggedTransactionQueue<Block> for Runtime {
		fn validate_transaction(
			source: TransactionSource,
			tx: <Block as BlockT>::Extrinsic,
			block_hash: <Block as BlockT>::Hash,
		) -> TransactionValidity {
			Executive::validate_transaction(source, tx, block_hash)
		}
	}

	impl sp_offchain::OffchainWorkerApi<Block> for Runtime {
		fn offchain_worker(header: &<Block as BlockT>::Header) {
			Executive::offchain_worker(header)
		}
	}

	impl sp_session::SessionKeys<Block> for Runtime {
		fn decode_session_keys(
			encoded: Vec<u8>,
		) -> Option<Vec<(Vec<u8>, sp_core::crypto::KeyTypeId)>> {
			opaque::SessionKeys::decode_into_raw_public_keys(&encoded)
		}

		fn generate_session_keys(seed: Option<Vec<u8>>) -> Vec<u8> {
			opaque::SessionKeys::generate(seed)
		}
	}

	impl sp_consensus_aura::AuraApi<Block, AuraId> for Runtime {
		fn slot_duration() -> sp_consensus_aura::SlotDuration {
			sp_consensus_aura::SlotDuration::from_millis(SLOT_DURATION)
		}

		fn authorities() -> Vec<AuraId> {
			pallet_aura::Authorities::<Runtime>::get().into_inner()
		}
	}

	impl cumulus_primitives_core::CollectCollationInfo<Block> for Runtime {
		fn collect_collation_info(header: &<Block as BlockT>::Header) -> cumulus_primitives_core::CollationInfo {
			ParachainSystem::collect_collation_info(header)
		}
	}

	#[cfg(feature = "try-runtime")]
	impl frame_try_runtime::TryRuntime<Block> for Runtime {
		fn on_runtime_upgrade(checks: frame_try_runtime::UpgradeCheckSelect) -> (Weight, Weight) {
			log::info!("try-runtime::on_runtime_upgrade.");
			let weight = Executive::try_runtime_upgrade(checks).unwrap();
			(weight, BlockWeights::get().max_block)
		}

		fn execute_block(
			block: Block,
			state_root_check: bool,
			signature_check: bool,
			select: frame_try_runtime::TryStateSelect,
		) -> Weight {
			Executive::try_execute_block(block, state_root_check, signature_check, select).unwrap()
		}
	}

	impl pallet_currencies_rpc_runtime_api::CurrenciesApi<
		Block,
		AssetId,
		AccountId,
		Balance,
	> for Runtime {
		fn account(asset_id: AssetId, who: AccountId) -> AccountData<Balance> {
			if asset_id == NativeAssetId::get() {
				let data = System::account(&who).data;
				AccountData {
					free: data.free,
					reserved: data.reserved,
					frozen: data.frozen,
				}
			} else {
				let tokens_data = Tokens::accounts(who.clone(), asset_id);
				let mut data = AccountData {
					free: tokens_data.free,
					reserved: tokens_data.reserved,
					frozen: tokens_data.frozen,
				};
				if matches!(AssetRegistry::asset_type(asset_id), Some(AssetKind::Erc20)) {
					data.free = Self::free_balance(asset_id, who);
				}
				data
			}
		}

		fn accounts(who: AccountId) -> Vec<(AssetId, AccountData<Balance>)> {
			let mut result = Vec::new();

			// Add native token (HDX)
			let balance = System::account(&who).data;
			result.push((
				NativeAssetId::get(),
				AccountData {
					free: balance.free,
					reserved: balance.reserved,
					frozen: balance.frozen,
				}
			));

			// Add tokens from orml_tokens
			result.extend(
				orml_tokens::Accounts::<Runtime>::iter_prefix(&who)
					.map(|(asset_id, data)| {
						let mut account_data = AccountData {
							free: data.free,
							reserved: data.reserved,
							frozen: data.frozen,
						};

						// Update free balance for ERC20 tokens
						if matches!(AssetRegistry::asset_type(asset_id), Some(AssetKind::Erc20)) {
							account_data.free = Currencies::free_balance(asset_id, &who);
						}

						(asset_id, account_data)
					})
			);

			// Add ERC20 tokens with non-zero balance not yet added previously
			let existing_ids: Vec<_> = result.iter().map(|(id, _)| *id).collect();
			result.extend(
				pallet_asset_registry::Assets::<Runtime>::iter()
					.filter(|(_, info)| info.asset_type == AssetType::Erc20)
					.filter_map(|(asset_id, _)| {
						if existing_ids.contains(&asset_id) {
							return None;
						}

						let free = Currencies::free_balance(asset_id, &who);
						if free > 0 {
							Some((
								asset_id,
								AccountData {
									free,
									reserved: 0,
									frozen: 0,
								}
							))
						} else {
							None
						}
					})
			);

			result
		}

		fn free_balance(asset_id: AssetId, who: AccountId) -> Balance {
			Currencies::free_balance(asset_id, &who)
		}
	}

	impl frame_system_rpc_runtime_api::AccountNonceApi<Block, AccountId, Index> for Runtime {
		fn account_nonce(account: AccountId) -> Index {
			System::account_nonce(account)
		}
	}

	impl pallet_transaction_payment_rpc_runtime_api::TransactionPaymentApi<Block, Balance> for Runtime {
		fn query_info(
			uxt: <Block as BlockT>::Extrinsic,
			len: u32,
		) -> pallet_transaction_payment_rpc_runtime_api::RuntimeDispatchInfo<Balance> {
			TransactionPayment::query_info(uxt, len)
		}

		fn query_fee_details(
			uxt: <Block as BlockT>::Extrinsic,
			len: u32,
		) -> pallet_transaction_payment_rpc_runtime_api::FeeDetails<Balance> {
			TransactionPayment::query_fee_details(uxt, len)
		}

		fn query_weight_to_fee(weight: Weight) -> Balance {
			TransactionPayment::weight_to_fee(weight)
		}
		fn query_length_to_fee(length: u32) -> Balance {
			TransactionPayment::length_to_fee(length)
		}
	}

	// Frontier RPC support
	impl fp_rpc::EthereumRuntimeRPCApi<Block> for Runtime {
		fn chain_id() -> u64 {
			<Runtime as pallet_evm::Config>::ChainId::get()
		}

		fn account_basic(address: H160) -> EVMAccount {
			let (account, _) = EVM::account_basic(&address);
			account
		}

		fn gas_price() -> U256 {
			let (gas_price, _) = <Runtime as pallet_evm::Config>::FeeCalculator::min_gas_price();
			gas_price
		}

		fn account_code_at(address: H160) -> Vec<u8> {
			pallet_evm::AccountCodes::<Runtime>::get(address)
		}

		fn author() -> H160 {
			<pallet_evm::Pallet<Runtime>>::find_author()
		}

		fn storage_at(address: H160, index: U256) -> H256 {
			let mut tmp = [0u8; 32];
			index.to_big_endian(&mut tmp);
			pallet_evm::AccountStorages::<Runtime>::get(address, H256::from_slice(&tmp[..]))
		}

		fn call(
			from: H160,
			to: H160,
			data: Vec<u8>,
			value: U256,
			gas_limit: U256,
			max_fee_per_gas: Option<U256>,
			max_priority_fee_per_gas: Option<U256>,
			nonce: Option<U256>,
			estimate: bool,
			access_list: Option<Vec<(H160, Vec<H256>)>>,
		) -> Result<pallet_evm::CallInfo, sp_runtime::DispatchError> {
			let mut config = <Runtime as pallet_evm::Config>::config().clone();
			config.estimate = estimate;

			let is_transactional = false;
			let validate = true;

			// Estimated encoded transaction size must be based on the heaviest transaction
			// type (EIP1559Transaction) to be compatible with all transaction types.
			let mut estimated_transaction_len = data.len() +
				// pallet ethereum index: 1
				// transact call index: 1
				// Transaction enum variant: 1
				// chain_id 8 bytes
				// nonce: 32
				// max_priority_fee_per_gas: 32
				// max_fee_per_gas: 32
				// gas_limit: 32
				// action: 21 (enum varianrt + call address)
				// value: 32
				// access_list: 1 (empty vec size)
				// 65 bytes signature
				258;

			if access_list.is_some() {
				estimated_transaction_len += access_list.encoded_size();
			}

			let gas_limit = gas_limit.min(u64::MAX.into()).low_u64();
			let without_base_extrinsic_weight = true;

			let (weight_limit, proof_size_base_cost) =
						match <Runtime as pallet_evm::Config>::GasWeightMapping::gas_to_weight(
							gas_limit,
							without_base_extrinsic_weight
						) {
							weight_limit if weight_limit.proof_size() > 0 => {
								(Some(weight_limit), Some(estimated_transaction_len as u64))
							}
							_ => (None, None),
						};

			// don't allow calling EVM RPC or Runtime API from a bound address
			if !estimate && EVMAccounts::bound_account_id(from).is_some() {
				return Err(pallet_evm_accounts::Error::<Runtime>::BoundAddressCannotBeUsed.into())
			};

			<Runtime as pallet_evm::Config>::Runner::call(
				from,
				to,
				data,
				value,
				gas_limit.unique_saturated_into(),
				max_fee_per_gas,
				max_priority_fee_per_gas,
				nonce,
				access_list.unwrap_or_default(),
				is_transactional,
				validate,
				weight_limit,
				proof_size_base_cost,
				&config,
			)
			.map_err(|err| err.error.into())
		}

		fn create(
			from: H160,
			data: Vec<u8>,
			value: U256,
			gas_limit: U256,
			max_fee_per_gas: Option<U256>,
			max_priority_fee_per_gas: Option<U256>,
			nonce: Option<U256>,
			estimate: bool,
			access_list: Option<Vec<(H160, Vec<H256>)>>,
		) -> Result<pallet_evm::CreateInfo, sp_runtime::DispatchError> {
			let config = if estimate {
				let mut config = <Runtime as pallet_evm::Config>::config().clone();
				config.estimate = true;
				Some(config)
			} else {
				None
			};

			let is_transactional = false;
			let validate = true;

			// Reused approach from Moonbeam since Frontier implementation doesn't support this
			let mut estimated_transaction_len = data.len() +
				// to: 20
				// from: 20
				// value: 32
				// gas_limit: 32
				// nonce: 32
				// 1 byte transaction action variant
				// chain id 8 bytes
				// 65 bytes signature
				210;
			if max_fee_per_gas.is_some() {
				estimated_transaction_len += 32;
			}
			if max_priority_fee_per_gas.is_some() {
				estimated_transaction_len += 32;
			}
			if access_list.is_some() {
				estimated_transaction_len += access_list.encoded_size();
			}

			let gas_limit = gas_limit.min(u64::MAX.into()).low_u64();
			let without_base_extrinsic_weight = true;

			let (weight_limit, proof_size_base_cost) =
				match <Runtime as pallet_evm::Config>::GasWeightMapping::gas_to_weight(
					gas_limit,
					without_base_extrinsic_weight
				) {
					weight_limit if weight_limit.proof_size() > 0 => {
						(Some(weight_limit), Some(estimated_transaction_len as u64))
					}
					_ => (None, None),
				};

			// don't allow calling EVM RPC or Runtime API from a bound address
			if !estimate && EVMAccounts::bound_account_id(from).is_some() {
				return Err(pallet_evm_accounts::Error::<Runtime>::BoundAddressCannotBeUsed.into())
			};

			// the address needs to have a permission to deploy smart contract
			if !EVMAccounts::can_deploy_contracts(from) {
				return Err(pallet_evm_accounts::Error::<Runtime>::AddressNotWhitelisted.into())
			};

			#[allow(clippy::or_fun_call)] // suggestion not helpful here
			<Runtime as pallet_evm::Config>::Runner::create(
				from,
				data,
				value,
				gas_limit.unique_saturated_into(),
				max_fee_per_gas,
				max_priority_fee_per_gas,
				nonce,
				Vec::new(),
				is_transactional,
				validate,
				weight_limit,
				proof_size_base_cost,
				config
					.as_ref()
					.unwrap_or(<Runtime as pallet_evm::Config>::config()),
				)
				.map_err(|err| err.error.into())
		}

		fn current_transaction_statuses() -> Option<Vec<TransactionStatus>> {
			pallet_ethereum::CurrentTransactionStatuses::<Runtime>::get()
		}

		fn current_block() -> Option<pallet_ethereum::Block> {
			pallet_ethereum::CurrentBlock::<Runtime>::get()
		}

		fn current_receipts() -> Option<Vec<pallet_ethereum::Receipt>> {
			pallet_ethereum::CurrentReceipts::<Runtime>::get()
		}

		fn current_all() -> (
			Option<pallet_ethereum::Block>,
			Option<Vec<pallet_ethereum::Receipt>>,
			Option<Vec<TransactionStatus>>,
		) {
			(
				pallet_ethereum::CurrentBlock::<Runtime>::get(),
				pallet_ethereum::CurrentReceipts::<Runtime>::get(),
				pallet_ethereum::CurrentTransactionStatuses::<Runtime>::get(),
			)
		}

		fn extrinsic_filter(xts: Vec<<Block as BlockT>::Extrinsic>) -> Vec<EthereumTransaction> {
			xts.into_iter()
				.filter_map(|xt| match xt.0.function {
					RuntimeCall::Ethereum(pallet_ethereum::Call::transact { transaction }) => Some(transaction),
					_ => None,
				})
				.collect::<Vec<EthereumTransaction>>()
		}

		fn elasticity() -> Option<Permill> {
			None
		}

		fn gas_limit_multiplier_support() {}

		fn pending_block(
			xts: Vec<<Block as BlockT>::Extrinsic>,
		) -> (Option<pallet_ethereum::Block>, Option<Vec<TransactionStatus>>) {
			for ext in xts.into_iter() {
				let _ = Executive::apply_extrinsic(ext);
			}

			Ethereum::on_finalize(System::block_number() + 1);

			(
				pallet_ethereum::CurrentBlock::<Runtime>::get(),
				pallet_ethereum::CurrentTransactionStatuses::<Runtime>::get()
			)
		}

		fn initialize_pending_block(header: &<Block as BlockT>::Header) {
			Executive::initialize_block(header);
		}
	}

	impl fp_rpc::ConvertTransactionRuntimeApi<Block> for Runtime {
		fn convert_transaction(transaction: EthereumTransaction) -> <Block as BlockT>::Extrinsic {
			UncheckedExtrinsic::new_unsigned(pallet_ethereum::Call::<Runtime>::transact { transaction }.into())
		}
	}

	impl pallet_evm_accounts_rpc_runtime_api::EvmAccountsApi<Block, AccountId, H160> for Runtime {
		fn evm_address(account_id: AccountId) -> H160 {
			EVMAccounts::evm_address(&account_id)
		}
		fn bound_account_id(evm_address: H160) -> Option<AccountId> {
			EVMAccounts::bound_account_id(evm_address)
		}
		fn account_id(evm_address: H160) -> AccountId {
			EVMAccounts::account_id(evm_address)
		}
	}

	impl xcm_runtime_apis::fees::XcmPaymentApi<Block> for Runtime {
		fn query_acceptable_payment_assets(xcm_version: polkadot_xcm::Version) -> Result<Vec<VersionedAssetId>, XcmPaymentApiError> {
			if !matches!(xcm_version, 3 | 4) {
				return Err(XcmPaymentApiError::UnhandledXcmVersion);
			}

			let mut asset_locations = vec![
		AssetLocation(polkadot_xcm::v3::MultiLocation {
				parents: 1,
				interior: [
					polkadot_xcm::v3::Junction::Parachain(ParachainInfo::get().into()),
					polkadot_xcm::v3::Junction::GeneralIndex(CORE_ASSET_ID.into()),
				]
				.into(),
			}),
			AssetLocation(polkadot_xcm::v3::MultiLocation {
				parents: 0,
				interior: [
					polkadot_xcm::v3::Junction::GeneralIndex(CORE_ASSET_ID.into()),
				]
				.into(),
			})];

			let mut asset_registry_locations: Vec<AssetLocation> = pallet_asset_registry::LocationAssets::<Runtime>::iter_keys().collect();
			asset_locations.append(&mut asset_registry_locations);

			let versioned_locations = asset_locations.iter().map(|loc| VersionedAssetId::V3(polkadot_xcm::v3::AssetId::Concrete(loc.0)));

			Ok(versioned_locations
				.filter_map(|asset| asset.into_version(xcm_version).ok())
				.collect())
		}

		fn query_weight_to_asset_fee(weight: Weight, asset: VersionedAssetId) -> Result<u128, XcmPaymentApiError> {
			let v4_xcm_asset_id = asset.into_version(4).map_err(|_| XcmPaymentApiError::VersionedConversionFailed)?;

			// get nested polkadot_xcm::AssetId type
			let xcm_asset_id: &polkadot_xcm::v4::AssetId = v4_xcm_asset_id.try_as().map_err(|_| XcmPaymentApiError::WeightNotComputable)?;

			let asset_id: AssetId = CurrencyIdConvert::convert(xcm_asset_id.clone().0).ok_or(XcmPaymentApiError::AssetNotFound)?;

			let price = MultiTransactionPayment::price(asset_id).ok_or(XcmPaymentApiError::WeightNotComputable)?;

			let fee = WeightToFee::weight_to_fee(&weight);

			let converted_fee = price.checked_mul_int(fee).ok_or(XcmPaymentApiError::WeightNotComputable)?;

			Ok(converted_fee)
		}

		fn query_xcm_weight(message: VersionedXcm<()>) -> Result<Weight, XcmPaymentApiError> {
			PolkadotXcm::query_xcm_weight(message)
		}

		fn query_delivery_fees(destination: VersionedLocation, message: VersionedXcm<()>) -> Result<VersionedAssets, XcmPaymentApiError> {
			PolkadotXcm::query_delivery_fees(destination, message)
		}
	}

	impl cumulus_primitives_aura::AuraUnincludedSegmentApi<Block> for Runtime {
		fn can_build_upon(
				included_hash: <Block as BlockT>::Hash,
				slot: cumulus_primitives_aura::Slot,
		) -> bool {
				ConsensusHook::can_build_upon(included_hash, slot)
		}
	}

	impl xcm_runtime_apis::dry_run::DryRunApi<Block, RuntimeCall, RuntimeEvent, OriginCaller> for Runtime {
		fn dry_run_call(origin: OriginCaller, call: RuntimeCall) -> Result<CallDryRunEffects<RuntimeEvent>, XcmDryRunApiError> {
			PolkadotXcm::dry_run_call::<Runtime, xcm::XcmRouter, OriginCaller, RuntimeCall>(origin, call)
		}

		fn dry_run_xcm(origin_location: VersionedLocation, xcm: VersionedXcm<RuntimeCall>) -> Result<XcmDryRunEffects<RuntimeEvent>, XcmDryRunApiError> {
			PolkadotXcm::dry_run_xcm::<Runtime, xcm::XcmRouter, RuntimeCall, xcm::XcmConfig>(origin_location, xcm)
		}
	}

	impl xcm_runtime_apis::conversions::LocationToAccountApi<Block, AccountId> for Runtime {
		fn convert_location(location: VersionedLocation) -> Result<
			AccountId,
			xcm_runtime_apis::conversions::Error
		> {
			xcm_runtime_apis::conversions::LocationToAccountHelper::<
				AccountId,
				xcm::LocationToAccountId,
			>::convert_location(location)
		}
	}

	impl evm::precompiles::chainlink_adapter::runtime_api::ChainlinkAdapterApi<Block, AccountId, evm::EvmAddress> for Runtime {
		fn encode_oracle_address(asset_id_a: AssetId, asset_id_b: AssetId, period: OraclePeriod, source: Source) -> evm::EvmAddress {
			evm::precompiles::chainlink_adapter::encode_oracle_address(asset_id_a, asset_id_b, period, source)
		}

		fn decode_oracle_address(oracle_address: evm::EvmAddress) -> Option<(AssetId, AssetId, OraclePeriod, Source)> {
			evm::precompiles::chainlink_adapter::decode_oracle_address(oracle_address)
		}
	}

	impl evm::aave_trade_executor::runtime_api::AaveTradeExecutor<Block, Balance> for Runtime {
		fn pairs() -> Vec<(AssetId, AssetId)> {
			let pool = <BorrowingContract<Runtime>>::get();
			let reserves = match AaveTradeExecutor::<Runtime>::get_reserves_list(pool) {
				Ok(reserves) => reserves,
				Err(_) => return vec![]
			};
			reserves.into_iter()
				.filter_map(|reserve| {
					let data = AaveTradeExecutor::<Runtime>::get_reserve_data(pool, reserve).ok()?;
					let reserve_asset = HydraErc20Mapping::address_to_asset(reserve)?;
					let atoken_asset = HydraErc20Mapping::address_to_asset(data.atoken_address)?;
					Some((reserve_asset, atoken_asset))
				})
				.collect()
		}

		fn liquidity_depth(asset_in: AssetId, asset_out: AssetId) -> Option<Balance> {
			AaveTradeExecutor::<Runtime>::get_liquidity_depth(PoolType::Aave, asset_in, asset_out).ok()
		}

		fn pool(reserve: AssetId, atoken: AssetId) -> PoolData<Balance> {
			PoolData {
				reserve,
				atoken,
				liqudity_in: Self::liquidity_depth(reserve, atoken).unwrap(),
				liqudity_out: Self::liquidity_depth(atoken, reserve).unwrap(),
			}
		}

		fn pools() -> Vec<PoolData<Balance>> {
			Self::pairs().into_iter().map(|p| Self::pool(p.0, p.1)).collect()
		}
	}

	#[cfg(feature = "runtime-benchmarks")]
	impl frame_benchmarking::Benchmark<Block> for Runtime {

		fn benchmark_metadata(extra: bool) -> (
			Vec<frame_benchmarking::BenchmarkList>,
			Vec<frame_support::traits::StorageInfo>,
		) {
			use frame_benchmarking::{Benchmarking, BenchmarkList};
			use frame_support::traits::StorageInfoTrait;
			use orml_benchmarking::list_benchmark as orml_list_benchmark;

			use frame_system_benchmarking::Pallet as SystemBench;
			use pallet_xcm::benchmarking::Pallet as PalletXcmExtrinsiscsBenchmark;

			// This is defined once again in dispatch_benchmark, because list_benchmarks!
			// and add_benchmarks! are macros exported by define_benchmarks! macros and those types
			// are referenced in that call.
			type XcmBalances = pallet_xcm_benchmarks::fungible::Pallet::<Runtime>;
			type XcmGeneric = pallet_xcm_benchmarks::generic::Pallet::<Runtime>;

			let mut list = Vec::<BenchmarkList>::new();

			list_benchmarks!(list, extra);

			orml_list_benchmark!(list, extra, pallet_currencies, benchmarking::currencies);
			orml_list_benchmark!(list, extra, orml_tokens, benchmarking::tokens);
			orml_list_benchmark!(list, extra, orml_vesting, benchmarking::vesting);
			orml_list_benchmark!(list, extra, pallet_transaction_multi_payment, benchmarking::multi_payment);
			orml_list_benchmark!(list, extra, pallet_duster, benchmarking::duster);
			orml_list_benchmark!(list, extra, pallet_omnipool, benchmarking::omnipool);
			orml_list_benchmark!(list, extra, pallet_route_executor, benchmarking::route_executor);
			orml_list_benchmark!(list, extra, pallet_dca, benchmarking::dca);
			orml_list_benchmark!(list, extra, pallet_xyk, benchmarking::xyk);
			orml_list_benchmark!(list, extra, pallet_dynamic_evm_fee, benchmarking::dynamic_evm_fee);
			orml_list_benchmark!(list, extra, pallet_xyk_liquidity_mining, benchmarking::xyk_liquidity_mining);
			orml_list_benchmark!(list, extra, pallet_omnipool_liquidity_mining, benchmarking::omnipool_liquidity_mining);
			orml_list_benchmark!(list, extra, pallet_ema_oracle, benchmarking::ema_oracle);

			let storage_info = AllPalletsWithSystem::storage_info();

			(list, storage_info)
		}

		fn dispatch_benchmark(
			config: frame_benchmarking::BenchmarkConfig
		) -> Result<Vec<frame_benchmarking::BenchmarkBatch>, sp_runtime::RuntimeString> {
			use frame_benchmarking::{BenchmarkError, Benchmarking, BenchmarkBatch};

			use orml_benchmarking::add_benchmark as orml_add_benchmark;
			use pallet_xcm::benchmarking::Pallet as PalletXcmExtrinsiscsBenchmark;
			use frame_system_benchmarking::Pallet as SystemBench;
			use cumulus_primitives_core::ParaId;
			use primitives::constants::chain::CORE_ASSET_ID;
			use sp_std::sync::Arc;
			 use polkadot_runtime_common::xcm_sender::ExponentialPrice;
			 use primitives::constants::currency::CENTS;

			impl frame_system_benchmarking::Config for Runtime {
				fn setup_set_code_requirements(code: &sp_std::vec::Vec<u8>) -> Result<(), BenchmarkError> {
					ParachainSystem::initialize_for_set_code_benchmark(code.len() as u32);
					Ok(())
				}

				fn verify_set_code() {
					System::assert_last_event(cumulus_pallet_parachain_system::Event::<Runtime>::ValidationFunctionStored.into());
				}
			}

			frame_support::parameter_types! {
				pub const RandomParaId: ParaId = ParaId::new(22_222_222);
				pub const ExistentialDeposit: u128 = 1_000_000_000_000;
				pub CoreAssetLocation: Location = Location::new(0, cumulus_primitives_core::Junctions::X1(
					Arc::new([
						cumulus_primitives_core::Junction::GeneralIndex(CORE_ASSET_ID.into())
						])
				));
				pub DaiLocation: Location = Location::new(0, cumulus_primitives_core::Junctions::X1(
					Arc::new([
						cumulus_primitives_core::Junction::GeneralIndex(2)
						])
				));
			}

			use polkadot_xcm::latest::prelude::{Location, AssetId, Fungible, Asset, Assets, Parent, ParentThen, Parachain};

			impl pallet_xcm::benchmarking::Config for Runtime {
				type DeliveryHelper = ();

				fn reachable_dest() -> Option<Location> {
					Some(Parent.into())
				}

				fn teleportable_asset_and_dest() -> Option<(Asset, Location)> {
					None
				}

				fn reserve_transferable_asset_and_dest() -> Option<(Asset, Location)> {
					ParachainSystem::open_outbound_hrmp_channel_for_benchmarks_or_tests(
								RandomParaId::get()
							);

					Some((
						Asset {
							fun: Fungible(ExistentialDeposit::get()),
							id: AssetId(CoreAssetLocation::get())
						},
						ParentThen(Parachain(RandomParaId::get().into()).into()).into(),
					))
				}

				fn set_up_complex_asset_transfer() -> Option<(Assets, u32, Location, Box<dyn FnOnce()>)> {
					ParachainSystem::open_outbound_hrmp_channel_for_benchmarks_or_tests(
								RandomParaId::get()
							);

					let destination = ParentThen(Parachain(RandomParaId::get().into()).into()).into();

					let fee_asset: Asset = (
						   CoreAssetLocation::get(),
						   ExistentialDeposit::get(),
					 ).into();

					let who = frame_benchmarking::whitelisted_caller();
					let balance = 10 * ExistentialDeposit::get();
					let _ = <Balances as frame_support::traits::Currency<_>>::make_free_balance_be(&who, balance );

					assert_eq!(Balances::free_balance(&who), balance);

					let transfer_asset: Asset = (
						   CoreAssetLocation::get(),
						   ExistentialDeposit::get(),
					 ).into();

					let assets: Assets = vec![fee_asset.clone(), transfer_asset].into();

					let fee_index: u32 = 0;

					let verify: Box<dyn FnOnce()> = Box::new(move || {
						assert!(Balances::free_balance(&who) <= balance - ExistentialDeposit::get());
					});

					Some((assets, fee_index, destination, verify))
			   }

				fn get_asset() -> Asset {
					Asset {
						id: AssetId(PolkadotLocation::get()),
						fun: Fungible(ExistentialDeposit::get()),
					}
				}
			}

			use primitives::constants::currency::UNITS;

			parameter_types! {
				/// The asset ID for the asset that we use to pay for message delivery fees.
			pub FeeAssetId: cumulus_primitives_core::AssetId = AssetId(xcm::PolkadotLocation::get());
			/// The base fee for the message delivery fees.
			pub const BaseDeliveryFee: u128 = CENTS.saturating_mul(3);
				pub ExistentialDepositAsset: Option<Asset> = Some((
					CoreAssetLocation::get(),
					ExistentialDeposit::get()
				).into());
			}

			pub type PriceForParentDelivery = ExponentialPrice<FeeAssetId, BaseDeliveryFee, TransactionByteFee, ParachainSystem>;

			impl pallet_xcm_benchmarks::Config for Runtime {
				type XcmConfig = xcm::XcmConfig;
				type AccountIdConverter = xcm::LocationToAccountId;
				type DeliveryHelper = cumulus_primitives_utility::ToParentDeliveryHelper<
					xcm::XcmConfig,
					ExistentialDepositAsset,
					PriceForParentDelivery,
				>;
				fn valid_destination() -> Result<Location, BenchmarkError> {
					Ok(PolkadotLocation::get())
				}
				fn worst_case_holding(depositable_count: u32) -> Assets {
					// A mix of fungible and non-fungible assets
					let holding_non_fungibles = MaxAssetsIntoHolding::get() / 2 - depositable_count;
					let holding_fungibles = holding_non_fungibles - 2; // -2 for two `iter::once` bellow
					let fungibles_amount: u128 = UNITS;
					(0..holding_fungibles)
						.map(|i| {
							Asset {
								id: AssetId(GeneralIndex(i as u128).into()),
								fun: Fungible(fungibles_amount * (i + 1) as u128), // non-zero amount
							}
						})
						.chain(core::iter::once(Asset { id: AssetId(Here.into()), fun: Fungible(u128::MAX) }))
						.chain(core::iter::once(Asset { id: AssetId(PolkadotLocation::get()), fun: Fungible(1_000_000 * UNITS) }))
						.chain((0..holding_non_fungibles).map(|i| Asset {
							id: AssetId(GeneralIndex(i as u128).into()),
							fun: NonFungible(pallet_xcm_benchmarks::asset_instance_from(i)),
						}))
						.collect::<Vec<_>>()
						.into()
				}
			}

			parameter_types! {
				pub const TrustedTeleporter: Option<(Location, Asset)> = Some((
					PolkadotLocation::get(),
					Asset { fun: Fungible(UNITS), id: AssetId(PolkadotLocation::get()) },
				));
				pub const CheckedAccount: Option<(AccountId, xcm_builder::MintLocation)> = None;
				pub TrustedReserve: Option<(Location, Asset)> = Some((
					PolkadotLocation::get(),
					Asset { fun: Fungible(UNITS), id: AssetId(PolkadotLocation::get()) },
				));
			}

			impl pallet_xcm_benchmarks::fungible::Config for Runtime {
				type TransactAsset = Balances;

				type CheckedAccount = CheckedAccount;
				type TrustedTeleporter = TrustedTeleporter;
				type TrustedReserve = TrustedReserve;

				fn get_asset() -> Asset {
					Asset {
						id: AssetId(CoreAssetLocation::get()),
						fun: Fungible(UNITS),
					}
				}
			}

			impl pallet_xcm_benchmarks::generic::Config for Runtime {
				type TransactAsset = Balances;
				type RuntimeCall = RuntimeCall;

				fn worst_case_response() -> (u64, Response) {
					(0u64, Response::Version(Default::default()))
				}

				fn worst_case_asset_exchange() -> Result<(Assets, Assets), BenchmarkError> {
					//We can only exchange from single asset to another single one at worst case
					let amount_to_sell = UNITS;
					let received = init_omnipool(amount_to_sell);
					let give : Assets = (AssetId(CoreAssetLocation::get()), amount_to_sell).into();
					let want : Assets = (AssetId(DaiLocation::get()),  received).into();//We need to set the exact amount as pallet_xcm_benchmarks::fungibles exchange_asset benchmark test requires to have original wanted fungible amount in holding, but we always put the exact amount received
					Ok((give, want))
				}

				fn universal_alias() -> Result<(Location, Junction), BenchmarkError> {
										Err(BenchmarkError::Skip)
				}

				fn transact_origin_and_runtime_call() -> Result<(Location, RuntimeCall), BenchmarkError> {
					Ok((PolkadotLocation::get(), frame_system::Call::remark_with_event { remark: vec![] }.into()))
				}

				fn subscribe_origin() -> Result<Location, BenchmarkError> {
					Ok(PolkadotLocation::get())
				}

				fn claimable_asset() -> Result<(Location, Location, Assets), BenchmarkError> {
					let origin = PolkadotLocation::get();
					let assets: Assets = (AssetId(PolkadotLocation::get()), 1_000 * UNITS).into();
					let ticket = Location { parents: 0, interior: Here };
					Ok((origin, ticket, assets))
				}

				fn fee_asset() -> Result<Asset, BenchmarkError> {
					Ok(Asset {
						id: AssetId(CoreAssetLocation::get()),
						fun: Fungible(UNITS),
					})
				}

				fn unlockable_asset() -> Result<(Location, Location, Asset), BenchmarkError> {
					Err(BenchmarkError::Skip)
				}

				fn export_message_origin_and_destination(
				) -> Result<(Location, NetworkId, InteriorLocation), BenchmarkError> {
					Err(BenchmarkError::Skip)
				}

				fn alias_origin() -> Result<(Location, Location), BenchmarkError> {
					Err(BenchmarkError::Skip)
				}
			}

			type XcmBalances = pallet_xcm_benchmarks::fungible::Pallet::<Runtime>;
			type XcmGeneric = pallet_xcm_benchmarks::generic::Pallet::<Runtime>;

			let whitelist: Vec<TrackedStorageKey> = vec![
				// Block Number
				hex!("26aa394eea5630e07c48ae0c9558cef702a5c1b19ab7a04f536c519aca4983ac").to_vec().into(),
				// Total Issuance
				hex!("c2261276cc9d1f8598ea4b6a74b15c2f57c875e4cff74148e4628f264b974c80").to_vec().into(),
				// Execution Phase
				hex!("26aa394eea5630e07c48ae0c9558cef7ff553b5a9862a516939d82b3d3d8661a").to_vec().into(),
				// Event Count
				hex!("26aa394eea5630e07c48ae0c9558cef70a98fdbe9ce6c55837576c60c7af3850").to_vec().into(),
				// System Events
				hex!("26aa394eea5630e07c48ae0c9558cef780d41e5e16056765bc8461851072c9d7").to_vec().into(),
			];

			use frame_support::traits::WhitelistedStorageKeys;
			let whitelist = AllPalletsWithSystem::whitelisted_storage_keys();

			let mut batches = Vec::<BenchmarkBatch>::new();
			let params = (&config, &whitelist);

			add_benchmarks!(params, batches);

			orml_add_benchmark!(params, batches, pallet_currencies, benchmarking::currencies);
			orml_add_benchmark!(params, batches, orml_tokens, benchmarking::tokens);
			orml_add_benchmark!(params, batches, orml_vesting, benchmarking::vesting);
			orml_add_benchmark!(params, batches, pallet_transaction_multi_payment, benchmarking::multi_payment);
			orml_add_benchmark!(params, batches, pallet_duster, benchmarking::duster);
			orml_add_benchmark!(params, batches, pallet_omnipool, benchmarking::omnipool);
			orml_add_benchmark!(params, batches, pallet_route_executor, benchmarking::route_executor);
			orml_add_benchmark!(params, batches, pallet_dca, benchmarking::dca);
			orml_add_benchmark!(params, batches, pallet_xyk, benchmarking::xyk);
			orml_add_benchmark!(params, batches, pallet_dynamic_evm_fee, benchmarking::dynamic_evm_fee);
			orml_add_benchmark!(params, batches, pallet_xyk_liquidity_mining, benchmarking::xyk_liquidity_mining);
			orml_add_benchmark!(params, batches, pallet_omnipool_liquidity_mining, benchmarking::omnipool_liquidity_mining);
			orml_add_benchmark!(params, batches, pallet_ema_oracle, benchmarking::ema_oracle);

			if batches.is_empty() { return Err("Benchmark not found for this pallet.".into()) }
			Ok(batches)
		}
	}

	impl sp_genesis_builder::GenesisBuilder<Block> for Runtime {
		fn build_state(config: Vec<u8>) -> sp_genesis_builder::Result {
			build_state::<RuntimeGenesisConfig>(config)
		}

		fn get_preset(id: &Option<PresetId>) -> Option<Vec<u8>> {
			get_preset::<RuntimeGenesisConfig>(id, |_| None)
		}

		fn preset_names() -> Vec<PresetId> {
			Default::default()
		}
	}
}

#[cfg(feature = "runtime-benchmarks")] //Used only for benchmarking pallet_xcm_benchmarks::generic exchane_asset instruction
fn init_omnipool(amount_to_sell: Balance) -> Balance {
	use hydradx_traits::Mutate;
	let caller: AccountId = frame_benchmarking::account("caller", 0, 1);
	let hdx = 0;
	let dai = 2;
	let token_amount = 2000000000000u128 * 1_000_000_000;

	//let loc : MultiLocation = Location::new(1, cumulus_primitives_core::Junctions::X1(Arc::new([cumulus_primitives_core::Junction::GeneralIndex(dai.into());1]))).into();
	//			polkadot_xcm::opaque::lts::Junctions::X1(Arc::new([polkadot_xcm::opaque::lts::Junction::GeneralIndex(dai.into())]))

	use polkadot_xcm::v3::Junction::{AccountKey20, GeneralIndex};
	use polkadot_xcm::v3::Junctions::{Here, X1, X2};
	use polkadot_xcm::v3::{Junction, MultiLocation};
	assert_ok!(AssetRegistry::set_location(
		dai,
		AssetLocation(MultiLocation::new(0, X1(GeneralIndex(dai.into()))))
	));
	/*
		assert_ok!(AssetRegistry::set_location(
		dai,
		AssetLocation(MultiLocation::new(
			0,
			cumulus_primitives_core::Junctions::X1(Arc::new([cumulus_primitives_core::Junction::GeneralIndex(dai.into());1]))
		))
	));
	*/

	Currencies::update_balance(
		RuntimeOrigin::root(),
		Omnipool::protocol_account(),
		hdx,
		(token_amount as i128) * 100,
	)
	.unwrap();
	Currencies::update_balance(
		RuntimeOrigin::root(),
		Omnipool::protocol_account(),
		dai,
		(token_amount as i128) * 100,
	)
	.unwrap();
	Currencies::update_balance(RuntimeOrigin::root(), caller.clone(), hdx, token_amount as i128).unwrap();
	Currencies::update_balance(RuntimeOrigin::root(), caller.clone(), dai, token_amount as i128).unwrap();
	let native_price = FixedU128::from_inner(1201500000000000);
	let stable_price = FixedU128::from_inner(45_000_000_000);

	let native_position_id = Omnipool::next_position_id();

	assert_ok!(Omnipool::add_token(
		RuntimeOrigin::root(),
		hdx,
		native_price,
		Permill::from_percent(10),
		caller.clone(),
	));

	let stable_position_id = Omnipool::next_position_id();

	assert_ok!(Omnipool::add_token(
		RuntimeOrigin::root(),
		dai,
		stable_price,
		Permill::from_percent(100),
		caller.clone(),
	));

	assert_ok!(Omnipool::sacrifice_position(
		RuntimeOrigin::signed(caller.clone()),
		native_position_id,
	));

	assert_ok!(Omnipool::sacrifice_position(
		RuntimeOrigin::signed(caller),
		stable_position_id,
	));

	assert_ok!(Referrals::set_reward_percentage(
		RawOrigin::Root.into(),
		0,
		Level::None,
		FeeDistribution::default(),
	));
	assert_ok!(Referrals::set_reward_percentage(
		RawOrigin::Root.into(),
		1,
		Level::None,
		FeeDistribution::default(),
	));

	assert_ok!(Omnipool::set_asset_tradable_state(
		RuntimeOrigin::root(),
		hdx,
		pallet_omnipool::types::Tradability::SELL | pallet_omnipool::types::Tradability::BUY
	));

	assert_ok!(Omnipool::set_asset_tradable_state(
		RuntimeOrigin::root(),
		dai,
		pallet_omnipool::types::Tradability::SELL | pallet_omnipool::types::Tradability::BUY
	));

	with_transaction::<Balance, DispatchError, _>(|| {
		let caller2: AccountId = frame_benchmarking::account("caller2", 0, 1);
		Currencies::update_balance(RuntimeOrigin::root(), caller2.clone(), hdx, token_amount as i128).unwrap();

		assert_ok!(Router::sell(
			RuntimeOrigin::signed(caller2.clone()),
			hdx,
			dai,
			amount_to_sell,
			0,
			vec![].try_into().unwrap(),
		));
		let received = Currencies::free_balance(dai, &caller2);
		TransactionOutcome::Rollback(Ok(received))
	})
	.unwrap()
}<|MERGE_RESOLUTION|>--- conflicted
+++ resolved
@@ -129,11 +129,7 @@
 	spec_name: create_runtime_str!("hydradx"),
 	impl_name: create_runtime_str!("hydradx"),
 	authoring_version: 1,
-<<<<<<< HEAD
-	spec_version: 297,
-=======
-	spec_version: 304,
->>>>>>> 5b0c7152
+	spec_version: 305,
 	impl_version: 0,
 	apis: RUNTIME_API_VERSIONS,
 	transaction_version: 1,
