// This file is part of HydraDX-node.

// Copyright (C) 2020-2023  Intergalactic, Limited (GIB).
// SPDX-License-Identifier: Apache-2.0

// Licensed under the Apache License, Version 2.0 (the "License");
// you may not use this file except in compliance with the License.
// You may obtain a copy of the License at
//
//     http://www.apache.org/licenses/LICENSE-2.0
//
// Unless required by applicable law or agreed to in writing, software
// distributed under the License is distributed on an "AS IS" BASIS,
// WITHOUT WARRANTIES OR CONDITIONS OF ANY KIND, either express or implied.
// See the License for the specific language governing permissions and
// limitations under the License.

use super::*;
use crate::system::NativeAssetId;

use hydradx_adapters::{
	inspect::MultiInspectAdapter, EmaOraclePriceAdapter, FreezableNFT, MultiCurrencyLockedBalance, OmnipoolHookAdapter,
	OracleAssetVolumeProvider, OraclePriceProviderAdapterForOmnipool, PriceAdjustmentAdapter, VestingInfo,
};
use hydradx_adapters::{RelayChainBlockHashProvider, RelayChainBlockNumberProvider};
<<<<<<< HEAD
use hydradx_traits::{registry::Inspect, AssetKind, AssetPairAccountIdFor, NativePriceOracle, OraclePeriod, Source};
=======
use hydradx_traits::{router::PoolType, AccountIdFor, AssetKind, AssetPairAccountIdFor, OraclePeriod, Source};
>>>>>>> a578bc00
use pallet_currencies::BasicCurrencyAdapter;
use pallet_omnipool::{
	traits::{EnsurePriceWithin, OmnipoolHooks},
	weights::WeightInfo as OmnipoolWeights,
};
use pallet_otc::NamedReserveIdentifier;
use pallet_stableswap::weights::WeightInfo as StableswapWeights;
use pallet_transaction_multi_payment::{AddTxAssetOnAccount, RemoveTxAssetOnKilled};
use primitives::constants::time::DAYS;
use primitives::constants::{
	chain::OMNIPOOL_SOURCE,
	currency::{NATIVE_EXISTENTIAL_DEPOSIT, UNITS},
};

<<<<<<< HEAD
use sp_runtime::{traits::Zero, DispatchResult, FixedPointNumber};

=======
use core::ops::RangeInclusive;
>>>>>>> a578bc00
use frame_support::{
	parameter_types,
	sp_runtime::app_crypto::sp_core::crypto::UncheckedFrom,
	sp_runtime::traits::{Bounded, One, PhantomData},
	sp_runtime::{FixedU128, Perbill, Permill},
	traits::{AsEnsureOriginWithArg, ConstU32, Contains, EnsureOrigin, LockIdentifier, NeverEnsureOrigin},
	BoundedVec, PalletId,
};
use frame_system::{EnsureRoot, EnsureSigned, RawOrigin};
use orml_traits::{
	currency::{MultiCurrency, MultiLockableCurrency, MutationHooks, OnDeposit, OnTransfer},
	GetByKey, Happened,
};
use pallet_dynamic_fees::types::FeeParams;
use pallet_lbp::weights::WeightInfo as LbpWeights;
use pallet_route_executor::{weights::WeightInfo as RouterWeights, AmmTradeWeights, Trade};
use pallet_staking::types::Action;
use pallet_staking::SigmoidPercentage;
use sp_std::num::NonZeroU16;

parameter_types! {
	pub const NativeExistentialDeposit: u128 = NATIVE_EXISTENTIAL_DEPOSIT;
	pub const MaxLocks: u32 = 50;
	pub const MaxReserves: u32 = 50;
}

impl pallet_balances::Config for Runtime {
	type Balance = Balance;
	type DustRemoval = Treasury;
	type RuntimeEvent = RuntimeEvent;
	type ExistentialDeposit = NativeExistentialDeposit;
	type AccountStore = System;
	type WeightInfo = weights::balances::HydraWeight<Runtime>;
	type MaxLocks = MaxLocks;
	type MaxReserves = MaxReserves;
	type ReserveIdentifier = [u8; 8];
}

pub struct CurrencyHooks;
impl MutationHooks<AccountId, AssetId, Balance> for CurrencyHooks {
	type OnDust = Duster;
	type OnSlash = ();
	type PreDeposit = SufficiencyCheck;
	type PostDeposit = ();
	type PreTransfer = SufficiencyCheck;
	type PostTransfer = ();
	type OnNewTokenAccount = AddTxAssetOnAccount<Runtime>;
	type OnKilledTokenAccount = (RemoveTxAssetOnKilled<Runtime>, OnKilledTokenAccount);
}

pub const SUFFICIENCY_LOCK: LockIdentifier = *b"insuffEd";

parameter_types! {
	pub InsufficientEDinHDX: Balance = FixedU128::from_rational(11, 10)
		.saturating_mul_int(<Runtime as pallet_balances::Config>::ExistentialDeposit::get());
}

pub struct SufficiencyCheck;
impl SufficiencyCheck {
	fn on_funds(asset: AssetId, paying_account: &AccountId) -> DispatchResult {
		if <Runtime as orml_tokens::Config>::DustRemovalWhitelist::contains(paying_account) {
			return Ok(());
		}

		//NOTE: account existence means it already paid ED
		if orml_tokens::Accounts::<Runtime>::try_get(paying_account, asset).is_err()
			&& !AssetRegistry::is_sufficient(asset)
		{
			let fee_payment_asset = MultiTransactionPayment::account_currency(paying_account);

			//NOTE: unwrap should never fail. MutiTransctionPayment should always provide price.
			let ed = MultiTransactionPayment::price(fee_payment_asset)
				.unwrap_or_else(FixedU128::max_value)
				.saturating_mul_int(InsufficientEDinHDX::get());

			//NOTE: Account doesn't have enough funds to pay ED if this fail.
			<Currencies as MultiCurrency<AccountId>>::transfer(
				fee_payment_asset,
				paying_account,
				&TreasuryAccount::get(),
				ed,
			)
			.map_err(|_| orml_tokens::Error::<Runtime>::KeepAlive)?;

			let to_lock = pallet_balances::Locks::<Runtime>::get(TreasuryAccount::get())
				.iter()
				.find(|x| x.id == SUFFICIENCY_LOCK)
				.map(|p| p.amount)
				.unwrap_or_default()
				.saturating_add(ed);

			<Currencies as MultiLockableCurrency<AccountId>>::set_lock(
				SUFFICIENCY_LOCK,
				NativeAssetId::get(),
				&TreasuryAccount::get(),
				to_lock,
			)?;

			frame_system::Pallet::<Runtime>::inc_sufficients(paying_account);
		}

		Ok(())
	}
}

impl OnTransfer<AccountId, AssetId, Balance> for SufficiencyCheck {
	fn on_transfer(asset: AssetId, _from: &AccountId, to: &AccountId, _amount: Balance) -> DispatchResult {
		Self::on_funds(asset, to)
	}
}

impl OnDeposit<AccountId, AssetId, Balance> for SufficiencyCheck {
	fn on_deposit(asset: AssetId, to: &AccountId, _amount: Balance) -> DispatchResult {
		Self::on_funds(asset, to)
	}
}

pub struct OnKilledTokenAccount;
impl Happened<(AccountId, AssetId)> for OnKilledTokenAccount {
	fn happened((who, asset): &(AccountId, AssetId)) {
		if AssetRegistry::is_sufficient(*asset) {
			return;
		}

		if <Runtime as orml_tokens::Config>::DustRemovalWhitelist::contains(who) {
			return;
		}

		let to_lock = pallet_balances::Locks::<Runtime>::get(TreasuryAccount::get())
			.iter()
			.find(|x| x.id == SUFFICIENCY_LOCK)
			.map(|p| p.amount)
			.unwrap_or_default()
			.saturating_sub(InsufficientEDinHDX::get());

		if to_lock.is_zero() {
			let _ = <Currencies as MultiLockableCurrency<AccountId>>::remove_lock(
				SUFFICIENCY_LOCK,
				NativeAssetId::get(),
				&TreasuryAccount::get(),
			);
		} else {
			let _ = <Currencies as MultiLockableCurrency<AccountId>>::set_lock(
				SUFFICIENCY_LOCK,
				NativeAssetId::get(),
				&TreasuryAccount::get(),
				to_lock,
			);
		}

		let _ = <Currencies as MultiCurrency<AccountId>>::transfer(
			NativeAssetId::get(),
			&TreasuryAccount::get(),
			who,
			InsufficientEDinHDX::get(),
		);

		//NOTE: This is necessary because grandfathered accounts doesn't have incremented
		//sufficients by `SufficiencyCheck` so without check it can overflow.
		//`set_balance` also bypass `MutationHooks`
		if frame_system::Pallet::<Runtime>::account(who).sufficients > 0 {
			frame_system::Pallet::<Runtime>::dec_sufficients(who);
		}
	}
}

impl orml_tokens::Config for Runtime {
	type RuntimeEvent = RuntimeEvent;
	type Balance = Balance;
	type Amount = Amount;
	type CurrencyId = AssetId;
	type WeightInfo = weights::tokens::HydraWeight<Runtime>;
	type ExistentialDeposits = AssetRegistry;
	type CurrencyHooks = CurrencyHooks;
	type MaxLocks = MaxLocks;
	type MaxReserves = MaxReserves;
	type ReserveIdentifier = [u8; 8];
	type DustRemovalWhitelist = DustRemovalWhitelist;
}

// The latest versions of the orml-currencies pallet don't emit events.
// The infrastructure relies on the events from this pallet, so we use the latest version of
// the pallet that contains and emit events and was updated to the polkadot version we use.
impl pallet_currencies::Config for Runtime {
	type RuntimeEvent = RuntimeEvent;
	type MultiCurrency = Tokens;
	type NativeCurrency = BasicCurrencyAdapter<Runtime, Balances, Amount, BlockNumber>;
	type GetNativeCurrencyId = NativeAssetId;
	type WeightInfo = weights::currencies::HydraWeight<Runtime>;
}

pub struct RootAsVestingPallet;
impl EnsureOrigin<RuntimeOrigin> for RootAsVestingPallet {
	type Success = AccountId;

	fn try_origin(o: RuntimeOrigin) -> Result<Self::Success, RuntimeOrigin> {
		Into::<Result<RawOrigin<AccountId>, RuntimeOrigin>>::into(o).and_then(|o| match o {
			RawOrigin::Root => Ok(VestingPalletId::get().into_account_truncating()),
			r => Err(RuntimeOrigin::from(r)),
		})
	}

	#[cfg(feature = "runtime-benchmarks")]
	fn try_successful_origin() -> Result<RuntimeOrigin, ()> {
		let zero_account_id = AccountId::decode(&mut sp_runtime::traits::TrailingZeroInput::zeroes())
			.expect("infinite length input; no invalid inputs for type; qed");
		Ok(RuntimeOrigin::from(RawOrigin::Signed(zero_account_id)))
	}
}

parameter_types! {
	pub MinVestedTransfer: Balance = 100;
	pub const MaxVestingSchedules: u32 = 100;
	pub const VestingPalletId: PalletId = PalletId(*b"py/vstng");
}

impl orml_vesting::Config for Runtime {
	type RuntimeEvent = RuntimeEvent;
	type Currency = Balances;
	type MinVestedTransfer = MinVestedTransfer;
	type VestedTransferOrigin = RootAsVestingPallet;
	type WeightInfo = weights::vesting::HydraWeight<Runtime>;
	type MaxVestingSchedules = MaxVestingSchedules;
	type BlockNumberProvider = RelayChainBlockNumberProvider<Runtime>;
}

parameter_types! {
	pub ClaimMessagePrefix: &'static [u8] = b"I hereby claim all my HDX tokens to wallet:";
}

impl pallet_claims::Config for Runtime {
	type RuntimeEvent = RuntimeEvent;
	type Prefix = ClaimMessagePrefix;
	type WeightInfo = weights::claims::HydraWeight<Runtime>;
	type Currency = Balances;
	type CurrencyBalance = Balance;
}

parameter_types! {
	pub const RegistryStrLimit: u32 = 32;
	pub const SequentialIdOffset: u32 = 1_000_000;
	pub const StoreFees: Balance = 100 * UNITS;                //TODO:
}

impl pallet_asset_registry::Config for Runtime {
	type RuntimeEvent = RuntimeEvent;
	type RegistryOrigin = EnsureRoot<AccountId>;
	type UpdateOrigin = SuperMajorityTechCommittee;
	type Currency = Currencies;
	type AssetId = AssetId;
	type AssetNativeLocation = AssetLocation;
	type StringLimit = RegistryStrLimit;
	type SequentialIdStartAt = SequentialIdOffset;
	type NativeAssetId = NativeAssetId;
	type StorageFees = StoreFees;
	type StorageFeesBeneficiary = TreasuryAccount;
	type WeightInfo = weights::registry::HydraWeight<Runtime>;
}

parameter_types! {
	pub const CollectionDeposit: Balance = 0;
	pub const ItemDeposit: Balance = 0;
	pub const KeyLimit: u32 = 256;	// Max 256 bytes per key
	pub const ValueLimit: u32 = 1024;	// Max 1024 bytes per value
	pub const UniquesMetadataDepositBase: Balance = 1_000 * UNITS;
	pub const AttributeDepositBase: Balance = UNITS;
	pub const DepositPerByte: Balance = UNITS;
	pub const UniquesStringLimit: u32 = 72;
}

impl pallet_uniques::Config for Runtime {
	type RuntimeEvent = RuntimeEvent;
	type CollectionId = CollectionId;
	type ItemId = ItemId;
	type Currency = Balances;
	type ForceOrigin = MajorityOfCouncil;
	// Standard collection creation is disallowed
	type CreateOrigin = AsEnsureOriginWithArg<NeverEnsureOrigin<AccountId>>;
	type Locker = ();
	type CollectionDeposit = CollectionDeposit;
	type ItemDeposit = ItemDeposit;
	type MetadataDepositBase = UniquesMetadataDepositBase;
	type AttributeDepositBase = AttributeDepositBase;
	type DepositPerByte = DepositPerByte;
	type StringLimit = UniquesStringLimit;
	type KeyLimit = KeyLimit;
	type ValueLimit = ValueLimit;
	#[cfg(feature = "runtime-benchmarks")]
	type Helper = ();
	type WeightInfo = ();
}

parameter_types! {
	pub const LRNA: AssetId = 1;
	pub const StableAssetId: AssetId = 2;
	pub const MinTradingLimit : Balance = 1_000u128;
	pub const MinPoolLiquidity: Balance = 1_000_000u128;
	pub const MaxInRatio: Balance = 3u128;
	pub const MaxOutRatio: Balance = 3u128;
	pub const OmnipoolCollectionId: CollectionId = 1337u128;
	pub const EmaOracleSpotPriceLastBlock: OraclePeriod = OraclePeriod::LastBlock;
	pub const EmaOracleSpotPriceShort: OraclePeriod = OraclePeriod::Short;
	pub const OmnipoolMaxAllowedPriceDifference: Permill = Permill::from_percent(1);
	pub MinimumWithdrawalFee: Permill = Permill::from_rational(1u32,10000);
}

impl pallet_omnipool::Config for Runtime {
	type RuntimeEvent = RuntimeEvent;
	type AssetId = AssetId;
	type Currency = Currencies;
	type AuthorityOrigin = EnsureRoot<AccountId>;
	type TechnicalOrigin = SuperMajorityTechCommittee;
	type AssetRegistry = AssetRegistry;
	type HdxAssetId = NativeAssetId;
	type HubAssetId = LRNA;
	type StableCoinAssetId = StableAssetId;
	type MinWithdrawalFee = MinimumWithdrawalFee;
	type MinimumTradingLimit = MinTradingLimit;
	type MinimumPoolLiquidity = MinPoolLiquidity;
	type MaxInRatio = MaxInRatio;
	type MaxOutRatio = MaxOutRatio;
	type PositionItemId = ItemId;
	type CollectionId = CollectionId;
	type NFTCollectionId = OmnipoolCollectionId;
	type NFTHandler = Uniques;
	type WeightInfo = weights::omnipool::HydraWeight<Runtime>;
	type OmnipoolHooks = OmnipoolHookAdapter<Self::RuntimeOrigin, LRNA, Runtime>;
	type PriceBarrier = (
		EnsurePriceWithin<
			AccountId,
			AssetId,
			EmaOraclePriceAdapter<EmaOracleSpotPriceLastBlock, Runtime>,
			OmnipoolMaxAllowedPriceDifference,
			CircuitBreakerWhitelist,
		>,
		EnsurePriceWithin<
			AccountId,
			AssetId,
			EmaOraclePriceAdapter<EmaOracleSpotPriceShort, Runtime>,
			OmnipoolMaxAllowedPriceDifference,
			CircuitBreakerWhitelist,
		>,
	);
	type ExternalPriceOracle = EmaOraclePriceAdapter<EmaOracleSpotPriceShort, Runtime>;
	type Fee = pallet_dynamic_fees::UpdateAndRetrieveFees<Runtime>;
}

pub struct CircuitBreakerWhitelist;

impl Contains<AccountId> for CircuitBreakerWhitelist {
	fn contains(a: &AccountId) -> bool {
		<PalletId as AccountIdConversion<AccountId>>::into_account_truncating(&TreasuryPalletId::get()) == *a
	}
}

parameter_types! {
	pub const DefaultMaxNetTradeVolumeLimitPerBlock: (u32, u32) = (5_000, 10_000);	// 50%
	pub const DefaultMaxLiquidityLimitPerBlock: Option<(u32, u32)> = Some((500, 10_000));	// 5%
}

impl pallet_circuit_breaker::Config for Runtime {
	type RuntimeEvent = RuntimeEvent;
	type AssetId = AssetId;
	type Balance = Balance;
	type TechnicalOrigin = SuperMajorityTechCommittee;
	type WhitelistedAccounts = CircuitBreakerWhitelist;
	type DefaultMaxNetTradeVolumeLimitPerBlock = DefaultMaxNetTradeVolumeLimitPerBlock;
	type DefaultMaxAddLiquidityLimitPerBlock = DefaultMaxLiquidityLimitPerBlock;
	type DefaultMaxRemoveLiquidityLimitPerBlock = DefaultMaxLiquidityLimitPerBlock;
	type OmnipoolHubAsset = LRNA;
	type WeightInfo = weights::circuit_breaker::HydraWeight<Runtime>;
}

parameter_types! {
	pub SupportedPeriods: BoundedVec<OraclePeriod, ConstU32<{ pallet_ema_oracle::MAX_PERIODS }>> = BoundedVec::truncate_from(vec![
		OraclePeriod::LastBlock, OraclePeriod::Short, OraclePeriod::TenMinutes]);
}

impl pallet_ema_oracle::Config for Runtime {
	type RuntimeEvent = RuntimeEvent;
	type WeightInfo = weights::ema_oracle::HydraWeight<Runtime>;
	/// The definition of the oracle time periods currently assumes a 6 second block time.
	/// We use the parachain blocks anyway, because we want certain guarantees over how many blocks correspond
	/// to which smoothing factor.
	type BlockNumberProvider = System;
	type SupportedPeriods = SupportedPeriods;
	/// With every asset trading against LRNA we will only have as many pairs as there will be assets, so
	/// 20 seems a decent upper bound for the forseeable future.
	type MaxUniqueEntries = ConstU32<20>;
}

pub struct DustRemovalWhitelist;

impl Contains<AccountId> for DustRemovalWhitelist {
	fn contains(a: &AccountId) -> bool {
		get_all_module_accounts().contains(a) || pallet_duster::DusterWhitelist::<Runtime>::contains(a)
	}
}

parameter_types! {
	pub const DustingReward: u128 = 0;
}

impl pallet_duster::Config for Runtime {
	type RuntimeEvent = RuntimeEvent;
	type Balance = Balance;
	type Amount = Amount;
	type CurrencyId = AssetId;
	type MultiCurrency = Currencies;
	type MinCurrencyDeposits = AssetRegistry;
	type Reward = DustingReward;
	type NativeCurrencyId = NativeAssetId;
	type BlacklistUpdateOrigin = SuperMajorityTechCommittee;
	type WeightInfo = ();
}

parameter_types! {
	pub const OmniWarehouseLMPalletId: PalletId = PalletId(*b"OmniWhLM");
	#[derive(PartialEq, Eq)]
	pub const MaxEntriesPerDeposit: u8 = 5; //NOTE: Rebenchmark when this change, TODO:
	pub const MaxYieldFarmsPerGlobalFarm: u8 = 50; //NOTE: Includes deleted/destroyed farms, TODO:
	pub const MinPlannedYieldingPeriods: BlockNumber = 14_440;  //1d with 6s blocks, TODO:
	pub const MinTotalFarmRewards: Balance = NATIVE_EXISTENTIAL_DEPOSIT * 100; //TODO:
}

type OmnipoolLiquidityMiningInstance = warehouse_liquidity_mining::Instance1;
impl warehouse_liquidity_mining::Config<OmnipoolLiquidityMiningInstance> for Runtime {
	type RuntimeEvent = RuntimeEvent;
	type AssetId = AssetId;
	type MultiCurrency = Currencies;
	type PalletId = OmniWarehouseLMPalletId;
	type MinTotalFarmRewards = MinTotalFarmRewards;
	type MinPlannedYieldingPeriods = MinPlannedYieldingPeriods;
	type BlockNumberProvider = RelayChainBlockNumberProvider<Runtime>;
	type AmmPoolId = AssetId;
	type MaxFarmEntriesPerDeposit = MaxEntriesPerDeposit;
	type MaxYieldFarmsPerGlobalFarm = MaxYieldFarmsPerGlobalFarm;
	type AssetRegistry = AssetRegistry;
	type NonDustableWhitelistHandler = Duster;
	type PriceAdjustment = PriceAdjustmentAdapter<Runtime, OmnipoolLiquidityMiningInstance>;
}

parameter_types! {
	pub const OmniLMPalletId: PalletId = PalletId(*b"Omni//LM");
	pub const OmnipoolLMCollectionId: CollectionId = 2584_u128;
	pub const OmnipoolLMOraclePeriod: OraclePeriod = OraclePeriod::TenMinutes;
	pub const OmnipoolLMOracleSource: Source = OMNIPOOL_SOURCE;
}

impl pallet_omnipool_liquidity_mining::Config for Runtime {
	type RuntimeEvent = RuntimeEvent;
	type Currency = Currencies;
	type CreateOrigin = AllTechnicalCommitteeMembers;
	type PalletId = OmniLMPalletId;
	type NFTCollectionId = OmnipoolLMCollectionId;
	type NFTHandler = Uniques;
	type LiquidityMiningHandler = OmnipoolWarehouseLM;
	type OracleSource = OmnipoolLMOracleSource;
	type OraclePeriod = OmnipoolLMOraclePeriod;
	type PriceOracle = EmaOracle;
	type WeightInfo = weights::omnipool_lm::HydraWeight<Runtime>;
}

// The reason why there is difference between PROD and benchmark is that it is not possible
// to set validation data in parachain system pallet in the benchmarks.
// So for benchmarking, we mock it out and return some hardcoded parent hash
pub struct RelayChainBlockHashProviderAdapter<Runtime>(sp_std::marker::PhantomData<Runtime>);

#[cfg(not(feature = "runtime-benchmarks"))]
impl<Runtime> RelayChainBlockHashProvider for RelayChainBlockHashProviderAdapter<Runtime>
where
	Runtime: cumulus_pallet_parachain_system::Config,
{
	fn parent_hash() -> Option<cumulus_primitives_core::relay_chain::Hash> {
		let validation_data = cumulus_pallet_parachain_system::Pallet::<Runtime>::validation_data();
		match validation_data {
			Some(data) => Some(data.parent_head.hash()),
			None => None,
		}
	}
}

#[cfg(feature = "runtime-benchmarks")]
impl<Runtime> RelayChainBlockHashProvider for RelayChainBlockHashProviderAdapter<Runtime>
where
	Runtime: cumulus_pallet_parachain_system::Config,
{
	fn parent_hash() -> Option<cumulus_primitives_core::relay_chain::Hash> {
		None
	}
}

parameter_types! {
	pub MinBudgetInNativeCurrency: Balance = 1000 * UNITS;
	pub MaxSchedulesPerBlock: u32 = 20;
	pub MaxPriceDifference: Permill = Permill::from_rational(15u32, 1000u32);
	pub NamedReserveId: NamedReserveIdentifier = *b"dcaorder";
	pub MaxNumberOfRetriesOnError: u8 = 3;
}

impl pallet_dca::Config for Runtime {
	type RuntimeEvent = RuntimeEvent;
	type TechnicalOrigin = SuperMajorityTechCommittee;
	type Currencies = Currencies;
	type RelayChainBlockHashProvider = RelayChainBlockHashProviderAdapter<Runtime>;
	type RandomnessProvider = DCA;
	type OraclePriceProvider = OraclePriceProviderAdapterForOmnipool<AssetId, EmaOracle, LRNA>;
	type SpotPriceProvider = Omnipool;
	type MaxPriceDifferenceBetweenBlocks = MaxPriceDifference;
	type MaxSchedulePerBlock = MaxSchedulesPerBlock;
	type MaxNumberOfRetriesOnError = MaxNumberOfRetriesOnError;
	type NativeAssetId = NativeAssetId;
	type MinBudgetInNativeCurrency = MinBudgetInNativeCurrency;
	type MinimumTradingLimit = MinTradingLimit;
	type FeeReceiver = TreasuryAccount;
	type NamedReserveId = NamedReserveId;
	type WeightToFee = WeightToFee;
	type WeightInfo = weights::dca::HydraWeight<Runtime>;
}

// Provides weight info for the router. Router extrinsics can be executed with different AMMs, so we split the router weights into two parts:
// the router extrinsic overhead and the AMM weight.
pub struct AmmWeights;
// Calculates the overhead of Router extrinsics. To do that, we benchmark Router::sell with single LBP trade and subtract the weight of LBP::sell.
// This allows us to calculate the weight of any route by adding the weight of AMM trades to the overhead of a router extrinsic.
impl AmmWeights {
	pub fn sell_overhead_weight() -> Weight {
		weights::route_executor::HydraWeight::<Runtime>::sell_in_lbp()
			.saturating_sub(weights::lbp::HydraWeight::<Runtime>::router_execution_sell())
	}

	pub fn buy_overhead_weight() -> Weight {
		weights::route_executor::HydraWeight::<Runtime>::buy_in_lbp()
			.saturating_sub(weights::lbp::HydraWeight::<Runtime>::router_execution_buy())
	}
}
impl AmmTradeWeights<AssetId> for AmmWeights {
	fn sell_weight(route: &[Trade<AssetId>]) -> Weight {
		let mut weight = Weight::zero();

		for trade in route {
			let amm_weight = match trade.pool {
				PoolType::Omnipool => weights::omnipool::HydraWeight::<Runtime>::router_execution_sell()
					.saturating_add(<OmnipoolHookAdapter<RuntimeOrigin, LRNA, Runtime> as OmnipoolHooks<
						RuntimeOrigin,
						AccountId,
						AssetId,
						Balance,
					>>::on_trade_weight())
					.saturating_add(<OmnipoolHookAdapter<RuntimeOrigin, LRNA, Runtime> as OmnipoolHooks<
						RuntimeOrigin,
						AccountId,
						AssetId,
						Balance,
					>>::on_liquidity_changed_weight()),
				PoolType::LBP => weights::lbp::HydraWeight::<Runtime>::router_execution_sell(),
				PoolType::Stableswap(_) => weights::stableswap::HydraWeight::<Runtime>::router_execution_sell(),
				PoolType::XYK => weights::omnipool::HydraWeight::<Runtime>::router_execution_sell(), // TODO: replace by XYK weights + AMMHandler::on_trade_weight()
			};
			weight.saturating_accrue(amm_weight);
			weight.saturating_accrue(Self::sell_overhead_weight());
		}

		weight
	}

	fn buy_weight(route: &[Trade<AssetId>]) -> Weight {
		let mut weight = Weight::zero();

		for trade in route {
			let amm_weight = match trade.pool {
				PoolType::Omnipool => weights::omnipool::HydraWeight::<Runtime>::router_execution_buy()
					.saturating_add(<OmnipoolHookAdapter<RuntimeOrigin, LRNA, Runtime> as OmnipoolHooks<
						RuntimeOrigin,
						AccountId,
						AssetId,
						Balance,
					>>::on_trade_weight())
					.saturating_add(<OmnipoolHookAdapter<RuntimeOrigin, LRNA, Runtime> as OmnipoolHooks<
						RuntimeOrigin,
						AccountId,
						AssetId,
						Balance,
					>>::on_liquidity_changed_weight()),
				PoolType::LBP => weights::lbp::HydraWeight::<Runtime>::router_execution_buy(),
				PoolType::Stableswap(_) => weights::stableswap::HydraWeight::<Runtime>::router_execution_buy(),
				PoolType::XYK => weights::omnipool::HydraWeight::<Runtime>::router_execution_buy(), // TODO: replace by XYK weights + AMMHandler::on_trade_weight()
			};
			weight.saturating_accrue(amm_weight);
			weight.saturating_accrue(Self::buy_overhead_weight());
		}

		weight
	}
}

parameter_types! {
	pub const MaxNumberOfTrades: u8 = 3;
}

impl pallet_route_executor::Config for Runtime {
	type RuntimeEvent = RuntimeEvent;
	type AssetId = AssetId;
	type Balance = Balance;
	type MaxNumberOfTrades = MaxNumberOfTrades;
	type Currency = MultiInspectAdapter<AccountId, AssetId, Balance, Balances, Tokens, NativeAssetId>;
	type AMM = (Omnipool, Stableswap, LBP);
	type AmmTradeWeights = AmmWeights;
	type WeightInfo = weights::route_executor::HydraWeight<Runtime>;
}

parameter_types! {
	pub const ExistentialDepositMultiplier: u8 = 5;
}

impl pallet_otc::Config for Runtime {
	type AssetId = AssetId;
	type AssetRegistry = AssetRegistry;
	type Currency = Currencies;
	type RuntimeEvent = RuntimeEvent;
	type ExistentialDeposits = AssetRegistry;
	type ExistentialDepositMultiplier = ExistentialDepositMultiplier;
	type WeightInfo = weights::otc::HydraWeight<Runtime>;
}

// Dynamic fees
parameter_types! {
	pub AssetFeeParams: FeeParams<Permill> = FeeParams{
		min_fee: Permill::from_rational(25u32,10000u32),
		max_fee: Permill::from_rational(4u32,1000u32),
		decay: FixedU128::from_rational(5,1000000),
		amplification: FixedU128::one(),
	};

	pub ProtocolFeeParams: FeeParams<Permill> = FeeParams{
		min_fee: Permill::from_rational(5u32,10000u32),
		max_fee: Permill::from_rational(1u32,1000u32),
		decay: FixedU128::from_rational(5,1000000),
		amplification: FixedU128::one(),
	};

	pub const DynamicFeesOraclePeriod: OraclePeriod = OraclePeriod::Short;
}

impl pallet_dynamic_fees::Config for Runtime {
	type RuntimeEvent = RuntimeEvent;
	type BlockNumberProvider = System;
	type Fee = Permill;
	type AssetId = AssetId;
	type Oracle = OracleAssetVolumeProvider<Runtime, LRNA, DynamicFeesOraclePeriod>;
	type AssetFeeParameters = AssetFeeParams;
	type ProtocolFeeParameters = ProtocolFeeParams;
}

// Stableswap
parameter_types! {
	pub StableswapAmplificationRange: RangeInclusive<NonZeroU16> = RangeInclusive::new(NonZeroU16::new(2).unwrap(), NonZeroU16::new(10_000).unwrap());
}

pub struct StableswapAccountIdConstructor<T: frame_system::Config>(PhantomData<T>);

impl<T: frame_system::Config> AccountIdFor<AssetId> for StableswapAccountIdConstructor<T>
where
	T::AccountId: UncheckedFrom<T::Hash> + AsRef<[u8]>,
{
	type AccountId = T::AccountId;

	fn from_assets(asset: &AssetId, identifier: Option<&[u8]>) -> Self::AccountId {
		let name = Self::name(asset, identifier);
		T::AccountId::unchecked_from(<T::Hashing as frame_support::sp_runtime::traits::Hash>::hash(&name[..]))
	}

	fn name(asset: &u32, identifier: Option<&[u8]>) -> Vec<u8> {
		let mut buf = identifier.map_or_else(Vec::new, |v| v.to_vec());
		buf.extend_from_slice(&(asset).to_le_bytes());
		buf
	}
}

#[cfg(feature = "runtime-benchmarks")]
use pallet_stableswap::BenchmarkHelper;
#[cfg(feature = "runtime-benchmarks")]
use sp_runtime::DispatchResult;

#[cfg(feature = "runtime-benchmarks")]
pub struct RegisterAsset<T>(PhantomData<T>);

#[cfg(feature = "runtime-benchmarks")]
impl<T: pallet_asset_registry::Config> BenchmarkHelper<AssetId> for RegisterAsset<T> {
	fn register_asset(asset_id: AssetId, decimals: u8) -> DispatchResult {
		let asset_name = asset_id.to_le_bytes().to_vec();
		let name: BoundedVec<u8, RegistryStrLimit> = asset_name
			.clone()
			.try_into()
			.map_err(|_| pallet_asset_registry::Error::<T>::TooLong)?;
		AssetRegistry::register_asset(
			name,
			pallet_asset_registry::AssetType::<AssetId>::Token,
			1,
			Some(asset_id),
			None,
		)?;
		AssetRegistry::set_metadata(RuntimeOrigin::root(), asset_id, asset_name, decimals)?;

		Ok(())
	}
}

impl pallet_stableswap::Config for Runtime {
	type RuntimeEvent = RuntimeEvent;
	type BlockNumberProvider = System;
	type AssetId = AssetId;
	type Currency = Currencies;
	type ShareAccountId = StableswapAccountIdConstructor<Runtime>;
	type AssetInspection = AssetRegistry;
	type AuthorityOrigin = EnsureRoot<AccountId>;
	type DustAccountHandler = Duster;
	type MinPoolLiquidity = MinPoolLiquidity;
	type MinTradingLimit = MinTradingLimit;
	type AmplificationRange = StableswapAmplificationRange;
	type WeightInfo = weights::stableswap::HydraWeight<Runtime>;
	#[cfg(feature = "runtime-benchmarks")]
	type BenchmarkHelper = RegisterAsset<Runtime>;
}

// Bonds
parameter_types! {
	pub ProtocolFee: Permill = Permill::from_percent(2);
	pub const BondsPalletId: PalletId = PalletId(*b"pltbonds");
}

pub struct AssetTypeWhitelist;
impl Contains<AssetKind> for AssetTypeWhitelist {
	fn contains(t: &AssetKind) -> bool {
		matches!(t, AssetKind::Token | AssetKind::XYK | AssetKind::StableSwap)
	}
}

impl pallet_bonds::Config for Runtime {
	type RuntimeEvent = RuntimeEvent;
	type Balance = Balance;
	type Currency = Currencies;
	type AssetRegistry = AssetRegistry;
	type ExistentialDeposits = AssetRegistry;
	type TimestampProvider = Timestamp;
	type PalletId = BondsPalletId;
	type IssueOrigin = EnsureSigned<AccountId>;
	type AssetTypeWhitelist = AssetTypeWhitelist;
	type ProtocolFee = ProtocolFee;
	type FeeReceiver = TreasuryAccount;
	type WeightInfo = weights::bonds::HydraWeight<Runtime>;
}

// Staking
parameter_types! {
	pub const StakingPalletId: PalletId = PalletId(*b"staking#");
	pub const MinStake: Balance = 1_000 * UNITS;
	pub const PeriodLength: BlockNumber = DAYS;
	pub const TimePointsW:Permill =  Permill::from_percent(100);
	pub const ActionPointsW: Perbill = Perbill::from_percent(20);
	pub const TimePointsPerPeriod: u8 = 1;
	pub const CurrentStakeWeight: u8 = 2;
	pub const UnclaimablePeriods: BlockNumber = 1;
	pub const PointPercentage: FixedU128 = FixedU128::from_rational(2,100);
}

pub struct PointsPerAction;

impl GetByKey<Action, u32> for PointsPerAction {
	fn get(k: &Action) -> u32 {
		match k {
			Action::DemocracyVote => 100_u32,
		}
	}
}

impl pallet_staking::Config for Runtime {
	type RuntimeEvent = RuntimeEvent;
	type AuthorityOrigin = MajorityOfCouncil;
	type AssetId = AssetId;
	type Currency = Currencies;
	type PeriodLength = PeriodLength;
	type PalletId = StakingPalletId;
	type NativeAssetId = NativeAssetId;
	type MinStake = MinStake;
	type TimePointsWeight = TimePointsW;
	type ActionPointsWeight = ActionPointsW;
	type TimePointsPerPeriod = TimePointsPerPeriod;
	type UnclaimablePeriods = UnclaimablePeriods;
	type CurrentStakeWeight = CurrentStakeWeight;
	type PayablePercentage = SigmoidPercentage<PointPercentage, ConstU32<2_000>>;
	type BlockNumberProvider = System;
	type PositionItemId = u128;
	type CollectionId = u128;
	type NFTCollectionId = ConstU128<2222>;
	type Collections = FreezableNFT<Runtime, Self::RuntimeOrigin>;
	type NFTHandler = Uniques;
	type MaxVotes = MaxVotes;
	type ReferendumInfo = pallet_staking::integrations::democracy::ReferendumStatus<Runtime>;
	type MaxPointsPerAction = PointsPerAction;
	type Vesting = VestingInfo<Runtime>;
	type WeightInfo = weights::staking::HydraWeight<Runtime>;
}

// LBP
pub struct AssetPairAccountId<T: frame_system::Config>(PhantomData<T>);
impl<T: frame_system::Config> AssetPairAccountIdFor<AssetId, T::AccountId> for AssetPairAccountId<T>
where
	T::AccountId: UncheckedFrom<T::Hash> + AsRef<[u8]>,
{
	fn from_assets(asset_a: AssetId, asset_b: AssetId, identifier: &str) -> T::AccountId {
		let mut buf: Vec<u8> = identifier.as_bytes().to_vec();

		if asset_a < asset_b {
			buf.extend_from_slice(&asset_a.to_le_bytes());
			buf.extend_from_slice(&asset_b.to_le_bytes());
		} else {
			buf.extend_from_slice(&asset_b.to_le_bytes());
			buf.extend_from_slice(&asset_a.to_le_bytes());
		}
		T::AccountId::unchecked_from(<T::Hashing as frame_support::sp_runtime::traits::Hash>::hash(&buf[..]))
	}
}

parameter_types! {
	pub LBPExchangeFee: (u32, u32) = (2, 1_000);
}

impl pallet_lbp::Config for Runtime {
	type RuntimeEvent = RuntimeEvent;
	type MultiCurrency = Currencies;
	type LockedBalance = MultiCurrencyLockedBalance<Runtime, NativeAssetId>;
	type CreatePoolOrigin = SuperMajorityTechCommittee;
	type LBPWeightFunction = pallet_lbp::LBPWeightFunction;
	type AssetPairAccountId = AssetPairAccountId<Self>;
	type WeightInfo = weights::lbp::HydraWeight<Runtime>;
	type MinTradingLimit = MinTradingLimit;
	type MinPoolLiquidity = MinPoolLiquidity;
	type MaxInRatio = MaxInRatio;
	type MaxOutRatio = MaxOutRatio;
	type BlockNumberProvider = RelayChainBlockNumberProvider<Runtime>;
}<|MERGE_RESOLUTION|>--- conflicted
+++ resolved
@@ -23,11 +23,10 @@
 	OracleAssetVolumeProvider, OraclePriceProviderAdapterForOmnipool, PriceAdjustmentAdapter, VestingInfo,
 };
 use hydradx_adapters::{RelayChainBlockHashProvider, RelayChainBlockNumberProvider};
-<<<<<<< HEAD
-use hydradx_traits::{registry::Inspect, AssetKind, AssetPairAccountIdFor, NativePriceOracle, OraclePeriod, Source};
-=======
-use hydradx_traits::{router::PoolType, AccountIdFor, AssetKind, AssetPairAccountIdFor, OraclePeriod, Source};
->>>>>>> a578bc00
+use hydradx_traits::{
+	registry::Inspect, router::PoolType, AccountIdFor, AssetKind, AssetPairAccountIdFor, NativePriceOracle,
+	OraclePeriod, Source,
+};
 use pallet_currencies::BasicCurrencyAdapter;
 use pallet_omnipool::{
 	traits::{EnsurePriceWithin, OmnipoolHooks},
@@ -41,13 +40,9 @@
 	chain::OMNIPOOL_SOURCE,
 	currency::{NATIVE_EXISTENTIAL_DEPOSIT, UNITS},
 };
-
-<<<<<<< HEAD
 use sp_runtime::{traits::Zero, DispatchResult, FixedPointNumber};
 
-=======
 use core::ops::RangeInclusive;
->>>>>>> a578bc00
 use frame_support::{
 	parameter_types,
 	sp_runtime::app_crypto::sp_core::crypto::UncheckedFrom,
@@ -289,7 +284,7 @@
 parameter_types! {
 	pub const RegistryStrLimit: u32 = 32;
 	pub const SequentialIdOffset: u32 = 1_000_000;
-	pub const StoreFees: Balance = 100 * UNITS;                //TODO:
+	pub const StoreFees: Balance = 100 * UNITS; //TODO:
 }
 
 impl pallet_asset_registry::Config for Runtime {
@@ -728,9 +723,9 @@
 }
 
 #[cfg(feature = "runtime-benchmarks")]
+use hydradx_traits::registry::Create;
+#[cfg(feature = "runtime-benchmarks")]
 use pallet_stableswap::BenchmarkHelper;
-#[cfg(feature = "runtime-benchmarks")]
-use sp_runtime::DispatchResult;
 
 #[cfg(feature = "runtime-benchmarks")]
 pub struct RegisterAsset<T>(PhantomData<T>);
@@ -739,18 +734,16 @@
 impl<T: pallet_asset_registry::Config> BenchmarkHelper<AssetId> for RegisterAsset<T> {
 	fn register_asset(asset_id: AssetId, decimals: u8) -> DispatchResult {
 		let asset_name = asset_id.to_le_bytes().to_vec();
-		let name: BoundedVec<u8, RegistryStrLimit> = asset_name
-			.clone()
-			.try_into()
-			.map_err(|_| pallet_asset_registry::Error::<T>::TooLong)?;
-		AssetRegistry::register_asset(
-			name,
-			pallet_asset_registry::AssetType::<AssetId>::Token,
-			1,
+		AssetRegistry::register_sufficient_asset(
 			Some(asset_id),
+			Some(&asset_name),
+			AssetKind::Token,
+			Some(1),
+			Some(&asset_name),
+			Some(decimals),
+			None,
 			None,
 		)?;
-		AssetRegistry::set_metadata(RuntimeOrigin::root(), asset_id, asset_name, decimals)?;
 
 		Ok(())
 	}
