// This file is part of HydraDX-node.

// Copyright (C) 2020-2023  Intergalactic, Limited (GIB).
// SPDX-License-Identifier: Apache-2.0

// Licensed under the Apache License, Version 2.0 (the "License");
// you may not use this file except in compliance with the License.
// You may obtain a copy of the License at
//
//     http://www.apache.org/licenses/LICENSE-2.0
//
// Unless required by applicable law or agreed to in writing, software
// distributed under the License is distributed on an "AS IS" BASIS,
// WITHOUT WARRANTIES OR CONDITIONS OF ANY KIND, either express or implied.
// See the License for the specific language governing permissions and
// limitations under the License.

use super::*;
use crate::adapters::{EmaOraclePriceAdapter, OmnipoolHookAdapter, OraclePriceProviderAdapterForOmnipool};
use crate::system::NativeAssetId;

use hydradx_adapters::inspect::MultiInspectAdapter;
use hydradx_traits::{OraclePeriod, Source};
use pallet_currencies::BasicCurrencyAdapter;
use pallet_dca::RelayChainBlockHashProvider;
use pallet_omnipool::traits::EnsurePriceWithin;
use pallet_otc::NamedReserveIdentifier;
use pallet_transaction_multi_payment::{AddTxAssetOnAccount, RemoveTxAssetOnKilled};
use primitives::constants::currency::{NATIVE_EXISTENTIAL_DEPOSIT, UNITS};

use frame_support::{
	parameter_types,
	sp_runtime::traits::One,
	sp_runtime::{FixedU128, Permill},
	traits::{AsEnsureOriginWithArg, ConstU32, Contains, EnsureOrigin, NeverEnsureOrigin},
	BoundedVec, PalletId,
};
use frame_system::{EnsureRoot, RawOrigin};
use orml_traits::currency::MutationHooks;
<<<<<<< HEAD
use orml_traits::GetByKey;
use pallet_staking::SigmoidPercentage;
use pallet_staking::types::Action;
use sp_runtime::FixedU128;
=======
use pallet_dynamic_fees::types::FeeParams;
>>>>>>> e9523156

parameter_types! {
	pub const NativeExistentialDeposit: u128 = NATIVE_EXISTENTIAL_DEPOSIT;
	pub const MaxLocks: u32 = 50;
	pub const MaxReserves: u32 = 50;
}

impl pallet_balances::Config for Runtime {
	type Balance = Balance;
	type DustRemoval = Treasury;
	type RuntimeEvent = RuntimeEvent;
	type ExistentialDeposit = NativeExistentialDeposit;
	type AccountStore = System;
	type WeightInfo = weights::balances::HydraWeight<Runtime>;
	type MaxLocks = MaxLocks;
	type MaxReserves = MaxReserves;
	type ReserveIdentifier = [u8; 8];
}

pub struct CurrencyHooks;
impl MutationHooks<AccountId, AssetId, Balance> for CurrencyHooks {
	type OnDust = Duster;
	type OnSlash = ();
	type PreDeposit = ();
	type PostDeposit = ();
	type PreTransfer = ();
	type PostTransfer = ();
	type OnNewTokenAccount = AddTxAssetOnAccount<Runtime>;
	type OnKilledTokenAccount = RemoveTxAssetOnKilled<Runtime>;
}

impl orml_tokens::Config for Runtime {
	type RuntimeEvent = RuntimeEvent;
	type Balance = Balance;
	type Amount = Amount;
	type CurrencyId = AssetId;
	type WeightInfo = weights::tokens::HydraWeight<Runtime>;
	type ExistentialDeposits = AssetRegistry;
	type CurrencyHooks = CurrencyHooks;
	type MaxLocks = MaxLocks;
	type MaxReserves = MaxReserves;
	type ReserveIdentifier = [u8; 8];
	type DustRemovalWhitelist = DustRemovalWhitelist;
}

// The latest versions of the orml-currencies pallet don't emit events.
// The infrastructure relies on the events from this pallet, so we use the latest version of
// the pallet that contains and emit events and was updated to the polkadot version we use.
impl pallet_currencies::Config for Runtime {
	type RuntimeEvent = RuntimeEvent;
	type MultiCurrency = Tokens;
	type NativeCurrency = BasicCurrencyAdapter<Runtime, Balances, Amount, BlockNumber>;
	type GetNativeCurrencyId = NativeAssetId;
	type WeightInfo = weights::currencies::HydraWeight<Runtime>;
}

pub struct RootAsVestingPallet;
impl EnsureOrigin<RuntimeOrigin> for RootAsVestingPallet {
	type Success = AccountId;

	fn try_origin(o: RuntimeOrigin) -> Result<Self::Success, RuntimeOrigin> {
		Into::<Result<RawOrigin<AccountId>, RuntimeOrigin>>::into(o).and_then(|o| match o {
			RawOrigin::Root => Ok(VestingPalletId::get().into_account_truncating()),
			r => Err(RuntimeOrigin::from(r)),
		})
	}

	#[cfg(feature = "runtime-benchmarks")]
	fn try_successful_origin() -> Result<RuntimeOrigin, ()> {
		let zero_account_id = AccountId::decode(&mut sp_runtime::traits::TrailingZeroInput::zeroes())
			.expect("infinite length input; no invalid inputs for type; qed");
		Ok(RuntimeOrigin::from(RawOrigin::Signed(zero_account_id)))
	}
}

parameter_types! {
	pub MinVestedTransfer: Balance = 100;
	pub const MaxVestingSchedules: u32 = 100;
	pub const VestingPalletId: PalletId = PalletId(*b"py/vstng");
}

impl orml_vesting::Config for Runtime {
	type RuntimeEvent = RuntimeEvent;
	type Currency = Balances;
	type MinVestedTransfer = MinVestedTransfer;
	type VestedTransferOrigin = RootAsVestingPallet;
	type WeightInfo = weights::vesting::HydraWeight<Runtime>;
	type MaxVestingSchedules = MaxVestingSchedules;
	type BlockNumberProvider = RelayChainBlockNumberProvider<Runtime>;
}

parameter_types! {
	pub ClaimMessagePrefix: &'static [u8] = b"I hereby claim all my HDX tokens to wallet:";
}

impl pallet_claims::Config for Runtime {
	type RuntimeEvent = RuntimeEvent;
	type Prefix = ClaimMessagePrefix;
	type WeightInfo = weights::claims::HydraWeight<Runtime>;
	type Currency = Balances;
	type CurrencyBalance = Balance;
}

parameter_types! {
	pub const RegistryStrLimit: u32 = 32;
	pub const SequentialIdOffset: u32 = 1_000_000;
}

impl pallet_asset_registry::Config for Runtime {
	type RuntimeEvent = RuntimeEvent;
	type RegistryOrigin = SuperMajorityTechCommittee;
	type AssetId = AssetId;
	type Balance = Balance;
	type AssetNativeLocation = AssetLocation;
	type StringLimit = RegistryStrLimit;
	type SequentialIdStartAt = SequentialIdOffset;
	type NativeAssetId = NativeAssetId;
	type WeightInfo = weights::registry::HydraWeight<Runtime>;
}

parameter_types! {
	pub const CollectionDeposit: Balance = 0;
	pub const ItemDeposit: Balance = 0;
	pub const KeyLimit: u32 = 256;	// Max 256 bytes per key
	pub const ValueLimit: u32 = 1024;	// Max 1024 bytes per value
	pub const UniquesMetadataDepositBase: Balance = 1_000 * UNITS;
	pub const AttributeDepositBase: Balance = UNITS;
	pub const DepositPerByte: Balance = UNITS;
	pub const UniquesStringLimit: u32 = 72;
}

impl pallet_uniques::Config for Runtime {
	type RuntimeEvent = RuntimeEvent;
	type CollectionId = CollectionId;
	type ItemId = ItemId;
	type Currency = Balances;
	type ForceOrigin = MajorityOfCouncil;
	// Standard collection creation is disallowed
	type CreateOrigin = AsEnsureOriginWithArg<NeverEnsureOrigin<AccountId>>;
	type Locker = ();
	type CollectionDeposit = CollectionDeposit;
	type ItemDeposit = ItemDeposit;
	type MetadataDepositBase = UniquesMetadataDepositBase;
	type AttributeDepositBase = AttributeDepositBase;
	type DepositPerByte = DepositPerByte;
	type StringLimit = UniquesStringLimit;
	type KeyLimit = KeyLimit;
	type ValueLimit = ValueLimit;
	#[cfg(feature = "runtime-benchmarks")]
	type Helper = ();
	type WeightInfo = ();
}

/// The source of the data for the oracle.
pub const OMNIPOOL_SOURCE: [u8; 8] = *b"omnipool";

parameter_types! {
	pub const LRNA: AssetId = 1;
	pub const StableAssetId: AssetId = 2;
	pub const MinTradingLimit : Balance = 1_000u128;
	pub const MinPoolLiquidity: Balance = 1_000_000u128;
	pub const MaxInRatio: Balance = 3u128;
	pub const MaxOutRatio: Balance = 3u128;
	pub const OmnipoolCollectionId: CollectionId = 1337u128;
	pub const EmaOracleSpotPriceLastBlock: OraclePeriod = OraclePeriod::LastBlock;
	pub const EmaOracleSpotPriceShort: OraclePeriod = OraclePeriod::Short;
	pub const OmnipoolMaxAllowedPriceDifference: Permill = Permill::from_percent(1);
	pub MinimumWithdrawalFee: Permill = Permill::from_rational(1u32,10000);
}

impl pallet_omnipool::Config for Runtime {
	type RuntimeEvent = RuntimeEvent;
	type AssetId = AssetId;
	type Currency = Currencies;
	type AuthorityOrigin = EnsureRoot<AccountId>;
	type TechnicalOrigin = SuperMajorityTechCommittee;
	type AssetRegistry = AssetRegistry;
	type HdxAssetId = NativeAssetId;
	type HubAssetId = LRNA;
	type StableCoinAssetId = StableAssetId;
	type MinWithdrawalFee = MinimumWithdrawalFee;
	type MinimumTradingLimit = MinTradingLimit;
	type MinimumPoolLiquidity = MinPoolLiquidity;
	type MaxInRatio = MaxInRatio;
	type MaxOutRatio = MaxOutRatio;
	type PositionItemId = ItemId;
	type CollectionId = CollectionId;
	type NFTCollectionId = OmnipoolCollectionId;
	type NFTHandler = Uniques;
	type WeightInfo = weights::omnipool::HydraWeight<Runtime>;
	type OmnipoolHooks = OmnipoolHookAdapter<Self::RuntimeOrigin, LRNA, Runtime>;
	type PriceBarrier = (
		EnsurePriceWithin<
			AccountId,
			AssetId,
			EmaOraclePriceAdapter<EmaOracleSpotPriceLastBlock, Runtime>,
			OmnipoolMaxAllowedPriceDifference,
			CircuitBreakerWhitelist,
		>,
		EnsurePriceWithin<
			AccountId,
			AssetId,
			EmaOraclePriceAdapter<EmaOracleSpotPriceShort, Runtime>,
			OmnipoolMaxAllowedPriceDifference,
			CircuitBreakerWhitelist,
		>,
	);
	type ExternalPriceOracle = EmaOraclePriceAdapter<EmaOracleSpotPriceShort, Runtime>;
	type Fee = pallet_dynamic_fees::UpdateAndRetrieveFees<Runtime>;
}

pub struct CircuitBreakerWhitelist;

impl Contains<AccountId> for CircuitBreakerWhitelist {
	fn contains(a: &AccountId) -> bool {
		<PalletId as AccountIdConversion<AccountId>>::into_account_truncating(&TreasuryPalletId::get()) == *a
	}
}

parameter_types! {
	pub const DefaultMaxNetTradeVolumeLimitPerBlock: (u32, u32) = (5_000, 10_000);	// 50%
	pub const DefaultMaxLiquidityLimitPerBlock: Option<(u32, u32)> = Some((500, 10_000));	// 5%
}

impl pallet_circuit_breaker::Config for Runtime {
	type RuntimeEvent = RuntimeEvent;
	type AssetId = AssetId;
	type Balance = Balance;
	type TechnicalOrigin = SuperMajorityTechCommittee;
	type WhitelistedAccounts = CircuitBreakerWhitelist;
	type DefaultMaxNetTradeVolumeLimitPerBlock = DefaultMaxNetTradeVolumeLimitPerBlock;
	type DefaultMaxAddLiquidityLimitPerBlock = DefaultMaxLiquidityLimitPerBlock;
	type DefaultMaxRemoveLiquidityLimitPerBlock = DefaultMaxLiquidityLimitPerBlock;
	type OmnipoolHubAsset = LRNA;
	type WeightInfo = weights::circuit_breaker::HydraWeight<Runtime>;
}

parameter_types! {
	pub SupportedPeriods: BoundedVec<OraclePeriod, ConstU32<{ pallet_ema_oracle::MAX_PERIODS }>> = BoundedVec::truncate_from(vec![
		OraclePeriod::LastBlock, OraclePeriod::Short, OraclePeriod::TenMinutes]);
}

impl pallet_ema_oracle::Config for Runtime {
	type RuntimeEvent = RuntimeEvent;
	type WeightInfo = weights::ema_oracle::HydraWeight<Runtime>;
	/// The definition of the oracle time periods currently assumes a 6 second block time.
	/// We use the parachain blocks anyway, because we want certain guarantees over how many blocks correspond
	/// to which smoothing factor.
	type BlockNumberProvider = System;
	type SupportedPeriods = SupportedPeriods;
	/// With every asset trading against LRNA we will only have as many pairs as there will be assets, so
	/// 20 seems a decent upper bound for the forseeable future.
	type MaxUniqueEntries = ConstU32<20>;
}

pub struct DustRemovalWhitelist;

impl Contains<AccountId> for DustRemovalWhitelist {
	fn contains(a: &AccountId) -> bool {
		get_all_module_accounts().contains(a) || pallet_duster::DusterWhitelist::<Runtime>::contains(a)
	}
}

parameter_types! {
	pub const DustingReward: u128 = 0;
}

impl pallet_duster::Config for Runtime {
	type RuntimeEvent = RuntimeEvent;
	type Balance = Balance;
	type Amount = Amount;
	type CurrencyId = AssetId;
	type MultiCurrency = Currencies;
	type MinCurrencyDeposits = AssetRegistry;
	type Reward = DustingReward;
	type NativeCurrencyId = NativeAssetId;
	type BlacklistUpdateOrigin = SuperMajorityTechCommittee;
	type WeightInfo = ();
}

parameter_types! {
	pub const OmniWarehouseLMPalletId: PalletId = PalletId(*b"OmniWhLM");
	#[derive(PartialEq, Eq)]
	pub const MaxEntriesPerDeposit: u8 = 5; //NOTE: Rebenchmark when this change, TODO:
	pub const MaxYieldFarmsPerGlobalFarm: u8 = 50; //NOTE: Includes deleted/destroyed farms, TODO:
	pub const MinPlannedYieldingPeriods: BlockNumber = 14_440;  //1d with 6s blocks, TODO:
	pub const MinTotalFarmRewards: Balance = NATIVE_EXISTENTIAL_DEPOSIT * 100; //TODO:
}

type OmnipoolLiquidityMiningInstance = warehouse_liquidity_mining::Instance1;
impl warehouse_liquidity_mining::Config<OmnipoolLiquidityMiningInstance> for Runtime {
	type RuntimeEvent = RuntimeEvent;
	type AssetId = AssetId;
	type MultiCurrency = Currencies;
	type PalletId = OmniWarehouseLMPalletId;
	type MinTotalFarmRewards = MinTotalFarmRewards;
	type MinPlannedYieldingPeriods = MinPlannedYieldingPeriods;
	type BlockNumberProvider = RelayChainBlockNumberProvider<Runtime>;
	type AmmPoolId = AssetId;
	type MaxFarmEntriesPerDeposit = MaxEntriesPerDeposit;
	type MaxYieldFarmsPerGlobalFarm = MaxYieldFarmsPerGlobalFarm;
	type AssetRegistry = AssetRegistry;
	type NonDustableWhitelistHandler = Duster;
	type PriceAdjustment = adapters::PriceAdjustmentAdapter<Runtime, OmnipoolLiquidityMiningInstance>;
}

parameter_types! {
	pub const OmniLMPalletId: PalletId = PalletId(*b"Omni//LM");
	pub const OmnipoolLMCollectionId: CollectionId = 2584_u128;
	pub const OmnipoolLMOraclePeriod: OraclePeriod = OraclePeriod::TenMinutes;
	pub const OmnipoolLMOracleSource: Source = OMNIPOOL_SOURCE;
}

impl pallet_omnipool_liquidity_mining::Config for Runtime {
	type RuntimeEvent = RuntimeEvent;
	type Currency = Currencies;
	type CreateOrigin = AllTechnicalCommitteeMembers;
	type PalletId = OmniLMPalletId;
	type NFTCollectionId = OmnipoolLMCollectionId;
	type NFTHandler = Uniques;
	type LiquidityMiningHandler = OmnipoolWarehouseLM;
	type OracleSource = OmnipoolLMOracleSource;
	type OraclePeriod = OmnipoolLMOraclePeriod;
	type PriceOracle = EmaOracle;
	type WeightInfo = weights::omnipool_lm::HydraWeight<Runtime>;
}

// The reason why there is difference between PROD and benchmark is that it is not possible
// to set validation data in parachain system pallet in the benchmarks.
// So for benchmarking, we mock it out and return some hardcoded parent hash
pub struct RelayChainBlockHashProviderAdapter<Runtime>(sp_std::marker::PhantomData<Runtime>);

#[cfg(not(feature = "runtime-benchmarks"))]
impl<Runtime> RelayChainBlockHashProvider for RelayChainBlockHashProviderAdapter<Runtime>
where
	Runtime: cumulus_pallet_parachain_system::Config,
{
	fn parent_hash() -> Option<cumulus_primitives_core::relay_chain::Hash> {
		let validation_data = cumulus_pallet_parachain_system::Pallet::<Runtime>::validation_data();
		match validation_data {
			Some(data) => Some(data.parent_head.hash()),
			None => None,
		}
	}
}

#[cfg(feature = "runtime-benchmarks")]
impl<Runtime> RelayChainBlockHashProvider for RelayChainBlockHashProviderAdapter<Runtime>
where
	Runtime: cumulus_pallet_parachain_system::Config,
{
	fn parent_hash() -> Option<cumulus_primitives_core::relay_chain::Hash> {
		None
	}
}

parameter_types! {
	pub MinBudgetInNativeCurrency: Balance = 1000 * UNITS;
	pub MaxSchedulesPerBlock: u32 = 20;
	pub MaxPriceDifference: Permill = Permill::from_rational(15u32, 1000u32);
	pub NamedReserveId: NamedReserveIdentifier = *b"dcaorder";
	pub MaxNumberOfRetriesOnError: u8 = 3;
}

impl pallet_dca::Config for Runtime {
	type RuntimeEvent = RuntimeEvent;
	type TechnicalOrigin = SuperMajorityTechCommittee;
	type Currencies = Currencies;
	type RelayChainBlockHashProvider = RelayChainBlockHashProviderAdapter<Runtime>;
	type RandomnessProvider = DCA;
	type OraclePriceProvider = OraclePriceProviderAdapterForOmnipool<AssetId, EmaOracle, LRNA>;
	type SpotPriceProvider = Omnipool;
	type MaxPriceDifferenceBetweenBlocks = MaxPriceDifference;
	type MaxSchedulePerBlock = MaxSchedulesPerBlock;
	type MaxNumberOfRetriesOnError = MaxNumberOfRetriesOnError;
	type NativeAssetId = NativeAssetId;
	type MinBudgetInNativeCurrency = MinBudgetInNativeCurrency;
	type MinimumTradingLimit = MinTradingLimit;
	type FeeReceiver = TreasuryAccount;
	type NamedReserveId = NamedReserveId;
	type WeightToFee = WeightToFee;
	type WeightInfo = weights::dca::HydraWeight<Runtime>;
}

parameter_types! {
	pub const MaxNumberOfTrades: u8 = 5;
}

impl pallet_route_executor::Config for Runtime {
	type RuntimeEvent = RuntimeEvent;
	type AssetId = AssetId;
	type Balance = Balance;
	type MaxNumberOfTrades = MaxNumberOfTrades;
	type Currency = MultiInspectAdapter<AccountId, AssetId, Balance, Balances, Tokens, NativeAssetId>;
	type AMM = Omnipool;
	type WeightInfo = weights::route_executor::HydraWeight<Runtime>;
}

parameter_types! {
	pub const ExistentialDepositMultiplier: u8 = 5;
}

impl pallet_otc::Config for Runtime {
	type AssetId = AssetId;
	type AssetRegistry = AssetRegistry;
	type Currency = Currencies;
	type RuntimeEvent = RuntimeEvent;
	type ExistentialDeposits = AssetRegistry;
	type ExistentialDepositMultiplier = ExistentialDepositMultiplier;
	type WeightInfo = weights::otc::HydraWeight<Runtime>;
}

<<<<<<< HEAD
// Staking
parameter_types! {
	pub const StakingPalletId: PalletId = PalletId(*b"test_stk");
	pub const MinStake: Balance = 10_000_000_000_000;
	pub const PeriodLength: BlockNumber = 10_000;
	pub const TimePointsW:Permill =  Permill::from_percent(80);
	pub const ActionPointsW: Permill = Permill::from_percent(20);
	pub const TimePointsPerPeriod: u8 = 2;
	pub const CurrentStakeWeight: u8 = 2;
	pub const UnclaimablePeriods: BlockNumber = 4;
	pub const PointPercentage: FixedU128 = FixedU128::from_rational(15,100);
}

pub struct ActionMultiplier;

impl GetByKey<Action, u32> for ActionMultiplier {
	fn get(k: &Action) -> u32 {
		match k {
			Action::DemocracyVote => 1u32,
		}
	}
}

impl pallet_staking::Config for Runtime {
	type WeightInfo = ();
	type RuntimeEvent = RuntimeEvent;
	type AssetId = AssetId;
	type Currency = Currencies;
	type PeriodLength = PeriodLength;
	type PalletId = StakingPalletId;
	type HdxAssetId = NativeAssetId;
	type MinStake = MinStake;
	type TimePointsWeight = TimePointsW;
	type ActionPointsWeight = ActionPointsW;
	type TimePointsPerPeriod = TimePointsPerPeriod;
	type UnclaimablePeriods = UnclaimablePeriods;
	type CurrentStakeWeight = CurrentStakeWeight;
	type PayablePercentage = SigmoidPercentage<PointPercentage>;
	type BlockNumberProvider = System;
	type PositionItemId = u128;
	type CollectionId = u128;
	type NFTCollectionId = ConstU128<4200>;
	type NFTHandler = Uniques;
	type MaxVotes = ConstU32<100>;
	type ReferendumInfo = pallet_staking::integrations::democracy::ReferendumStatus<Runtime>;
	type ActionMultiplier = ActionMultiplier;
	type TechnicalOrigin = SuperMajorityTechCommittee;
=======
// Dynamic fees
parameter_types! {
	pub AssetFeeParams: FeeParams<Permill> = FeeParams{
		min_fee: Permill::from_rational(25u32,10000u32),
		max_fee: Permill::from_rational(4u32,1000u32),
		decay: FixedU128::from_rational(5,1000000),
		amplification: FixedU128::one(),
	};

	pub ProtocolFeeParams: FeeParams<Permill> = FeeParams{
		min_fee: Permill::from_rational(5u32,10000u32),
		max_fee: Permill::from_rational(1u32,1000u32),
		decay: FixedU128::from_rational(5,1000000),
		amplification: FixedU128::one(),
	};

	pub const DynamicFeesOraclePeriod: OraclePeriod = OraclePeriod::Short;
}

impl pallet_dynamic_fees::Config for Runtime {
	type RuntimeEvent = RuntimeEvent;
	type BlockNumberProvider = System;
	type Fee = Permill;
	type AssetId = AssetId;
	type Oracle = adapters::OracleAssetVolumeProvider<Runtime, LRNA, DynamicFeesOraclePeriod>;
	type AssetFeeParameters = AssetFeeParams;
	type ProtocolFeeParameters = ProtocolFeeParams;
>>>>>>> e9523156
}<|MERGE_RESOLUTION|>--- conflicted
+++ resolved
@@ -37,14 +37,10 @@
 };
 use frame_system::{EnsureRoot, RawOrigin};
 use orml_traits::currency::MutationHooks;
-<<<<<<< HEAD
 use orml_traits::GetByKey;
 use pallet_staking::SigmoidPercentage;
 use pallet_staking::types::Action;
-use sp_runtime::FixedU128;
-=======
 use pallet_dynamic_fees::types::FeeParams;
->>>>>>> e9523156
 
 parameter_types! {
 	pub const NativeExistentialDeposit: u128 = NATIVE_EXISTENTIAL_DEPOSIT;
@@ -457,7 +453,35 @@
 	type WeightInfo = weights::otc::HydraWeight<Runtime>;
 }
 
-<<<<<<< HEAD
+// Dynamic fees
+parameter_types! {
+	pub AssetFeeParams: FeeParams<Permill> = FeeParams{
+		min_fee: Permill::from_rational(25u32,10000u32),
+		max_fee: Permill::from_rational(4u32,1000u32),
+		decay: FixedU128::from_rational(5,1000000),
+		amplification: FixedU128::one(),
+	};
+
+	pub ProtocolFeeParams: FeeParams<Permill> = FeeParams{
+		min_fee: Permill::from_rational(5u32,10000u32),
+		max_fee: Permill::from_rational(1u32,1000u32),
+		decay: FixedU128::from_rational(5,1000000),
+		amplification: FixedU128::one(),
+	};
+
+	pub const DynamicFeesOraclePeriod: OraclePeriod = OraclePeriod::Short;
+}
+
+impl pallet_dynamic_fees::Config for Runtime {
+	type RuntimeEvent = RuntimeEvent;
+	type BlockNumberProvider = System;
+	type Fee = Permill;
+	type AssetId = AssetId;
+	type Oracle = adapters::OracleAssetVolumeProvider<Runtime, LRNA, DynamicFeesOraclePeriod>;
+	type AssetFeeParameters = AssetFeeParams;
+	type ProtocolFeeParameters = ProtocolFeeParams;
+}
+
 // Staking
 parameter_types! {
 	pub const StakingPalletId: PalletId = PalletId(*b"test_stk");
@@ -505,33 +529,4 @@
 	type ReferendumInfo = pallet_staking::integrations::democracy::ReferendumStatus<Runtime>;
 	type ActionMultiplier = ActionMultiplier;
 	type TechnicalOrigin = SuperMajorityTechCommittee;
-=======
-// Dynamic fees
-parameter_types! {
-	pub AssetFeeParams: FeeParams<Permill> = FeeParams{
-		min_fee: Permill::from_rational(25u32,10000u32),
-		max_fee: Permill::from_rational(4u32,1000u32),
-		decay: FixedU128::from_rational(5,1000000),
-		amplification: FixedU128::one(),
-	};
-
-	pub ProtocolFeeParams: FeeParams<Permill> = FeeParams{
-		min_fee: Permill::from_rational(5u32,10000u32),
-		max_fee: Permill::from_rational(1u32,1000u32),
-		decay: FixedU128::from_rational(5,1000000),
-		amplification: FixedU128::one(),
-	};
-
-	pub const DynamicFeesOraclePeriod: OraclePeriod = OraclePeriod::Short;
-}
-
-impl pallet_dynamic_fees::Config for Runtime {
-	type RuntimeEvent = RuntimeEvent;
-	type BlockNumberProvider = System;
-	type Fee = Permill;
-	type AssetId = AssetId;
-	type Oracle = adapters::OracleAssetVolumeProvider<Runtime, LRNA, DynamicFeesOraclePeriod>;
-	type AssetFeeParameters = AssetFeeParams;
-	type ProtocolFeeParameters = ProtocolFeeParams;
->>>>>>> e9523156
 }