// This file is part of HydraDX-node.

// Copyright (C) 2020-2023  Intergalactic, Limited (GIB).
// SPDX-License-Identifier: Apache-2.0

// Licensed under the Apache License, Version 2.0 (the "License");
// you may not use this file except in compliance with the License.
// You may obtain a copy of the License at
//
//     http://www.apache.org/licenses/LICENSE-2.0
//
// Unless required by applicable law or agreed to in writing, software
// distributed under the License is distributed on an "AS IS" BASIS,
// WITHOUT WARRANTIES OR CONDITIONS OF ANY KIND, either express or implied.
// See the License for the specific language governing permissions and
// limitations under the License.

use super::*;
use crate::system::NativeAssetId;

use hydradx_adapters::{
	inspect::MultiInspectAdapter, EmaOraclePriceAdapter, FreezableNFT, MultiCurrencyLockedBalance, OmnipoolHookAdapter,
	OracleAssetVolumeProvider, OraclePriceProviderAdapterForOmnipool, PriceAdjustmentAdapter, VestingInfo,
};
use hydradx_adapters::{RelayChainBlockHashProvider, RelayChainBlockNumberProvider};
use hydradx_traits::{AccountIdFor, AssetKind, AssetPairAccountIdFor, OraclePeriod, Source};
use pallet_currencies::BasicCurrencyAdapter;
use pallet_omnipool::traits::EnsurePriceWithin;
use pallet_otc::NamedReserveIdentifier;
use pallet_transaction_multi_payment::{AddTxAssetOnAccount, RemoveTxAssetOnKilled};
use primitives::constants::time::DAYS;
use primitives::constants::{
	chain::OMNIPOOL_SOURCE,
	currency::{NATIVE_EXISTENTIAL_DEPOSIT, UNITS},
};

use core::ops::RangeInclusive;
use frame_support::{
	parameter_types,
	sp_runtime::app_crypto::sp_core::crypto::UncheckedFrom,
	sp_runtime::traits::{One, PhantomData},
	sp_runtime::{FixedU128, Perbill, Permill},
	traits::{AsEnsureOriginWithArg, ConstU32, Contains, EnsureOrigin, NeverEnsureOrigin},
	BoundedVec, PalletId,
};
use frame_system::{EnsureRoot, EnsureSigned, RawOrigin};
use orml_traits::currency::MutationHooks;
use orml_traits::GetByKey;
use pallet_dynamic_fees::types::FeeParams;
use pallet_staking::types::Action;
use pallet_staking::SigmoidPercentage;
use sp_std::num::NonZeroU16;

parameter_types! {
	pub const NativeExistentialDeposit: u128 = NATIVE_EXISTENTIAL_DEPOSIT;
	pub const MaxLocks: u32 = 50;
	pub const MaxReserves: u32 = 50;
}

impl pallet_balances::Config for Runtime {
	type Balance = Balance;
	type DustRemoval = Treasury;
	type RuntimeEvent = RuntimeEvent;
	type ExistentialDeposit = NativeExistentialDeposit;
	type AccountStore = System;
	type WeightInfo = weights::balances::HydraWeight<Runtime>;
	type MaxLocks = MaxLocks;
	type MaxReserves = MaxReserves;
	type ReserveIdentifier = [u8; 8];
}

pub struct CurrencyHooks;
impl MutationHooks<AccountId, AssetId, Balance> for CurrencyHooks {
	type OnDust = Duster;
	type OnSlash = ();
	type PreDeposit = ();
	type PostDeposit = ();
	type PreTransfer = ();
	type PostTransfer = ();
	type OnNewTokenAccount = AddTxAssetOnAccount<Runtime>;
	type OnKilledTokenAccount = RemoveTxAssetOnKilled<Runtime>;
}

impl orml_tokens::Config for Runtime {
	type RuntimeEvent = RuntimeEvent;
	type Balance = Balance;
	type Amount = Amount;
	type CurrencyId = AssetId;
	type WeightInfo = weights::tokens::HydraWeight<Runtime>;
	type ExistentialDeposits = AssetRegistry;
	type CurrencyHooks = CurrencyHooks;
	type MaxLocks = MaxLocks;
	type MaxReserves = MaxReserves;
	type ReserveIdentifier = [u8; 8];
	type DustRemovalWhitelist = DustRemovalWhitelist;
}

// The latest versions of the orml-currencies pallet don't emit events.
// The infrastructure relies on the events from this pallet, so we use the latest version of
// the pallet that contains and emit events and was updated to the polkadot version we use.
impl pallet_currencies::Config for Runtime {
	type RuntimeEvent = RuntimeEvent;
	type MultiCurrency = Tokens;
	type NativeCurrency = BasicCurrencyAdapter<Runtime, Balances, Amount, BlockNumber>;
	type GetNativeCurrencyId = NativeAssetId;
	type WeightInfo = weights::currencies::HydraWeight<Runtime>;
}

pub struct RootAsVestingPallet;
impl EnsureOrigin<RuntimeOrigin> for RootAsVestingPallet {
	type Success = AccountId;

	fn try_origin(o: RuntimeOrigin) -> Result<Self::Success, RuntimeOrigin> {
		Into::<Result<RawOrigin<AccountId>, RuntimeOrigin>>::into(o).and_then(|o| match o {
			RawOrigin::Root => Ok(VestingPalletId::get().into_account_truncating()),
			r => Err(RuntimeOrigin::from(r)),
		})
	}

	#[cfg(feature = "runtime-benchmarks")]
	fn try_successful_origin() -> Result<RuntimeOrigin, ()> {
		let zero_account_id = AccountId::decode(&mut sp_runtime::traits::TrailingZeroInput::zeroes())
			.expect("infinite length input; no invalid inputs for type; qed");
		Ok(RuntimeOrigin::from(RawOrigin::Signed(zero_account_id)))
	}
}

parameter_types! {
	pub MinVestedTransfer: Balance = 100;
	pub const MaxVestingSchedules: u32 = 100;
	pub const VestingPalletId: PalletId = PalletId(*b"py/vstng");
}

impl orml_vesting::Config for Runtime {
	type RuntimeEvent = RuntimeEvent;
	type Currency = Balances;
	type MinVestedTransfer = MinVestedTransfer;
	type VestedTransferOrigin = RootAsVestingPallet;
	type WeightInfo = weights::vesting::HydraWeight<Runtime>;
	type MaxVestingSchedules = MaxVestingSchedules;
	type BlockNumberProvider = RelayChainBlockNumberProvider<Runtime>;
}

parameter_types! {
	pub ClaimMessagePrefix: &'static [u8] = b"I hereby claim all my HDX tokens to wallet:";
}

impl pallet_claims::Config for Runtime {
	type RuntimeEvent = RuntimeEvent;
	type Prefix = ClaimMessagePrefix;
	type WeightInfo = weights::claims::HydraWeight<Runtime>;
	type Currency = Balances;
	type CurrencyBalance = Balance;
}

parameter_types! {
	pub const RegistryStrLimit: u32 = 32;
	pub const SequentialIdOffset: u32 = 1_000_000;
}

impl pallet_asset_registry::Config for Runtime {
	type RuntimeEvent = RuntimeEvent;
	type RegistryOrigin = SuperMajorityTechCommittee;
	type AssetId = AssetId;
	type Balance = Balance;
	type AssetNativeLocation = AssetLocation;
	type StringLimit = RegistryStrLimit;
	type SequentialIdStartAt = SequentialIdOffset;
	type NativeAssetId = NativeAssetId;
	type WeightInfo = weights::registry::HydraWeight<Runtime>;
}

parameter_types! {
	pub const CollectionDeposit: Balance = 0;
	pub const ItemDeposit: Balance = 0;
	pub const KeyLimit: u32 = 256;	// Max 256 bytes per key
	pub const ValueLimit: u32 = 1024;	// Max 1024 bytes per value
	pub const UniquesMetadataDepositBase: Balance = 1_000 * UNITS;
	pub const AttributeDepositBase: Balance = UNITS;
	pub const DepositPerByte: Balance = UNITS;
	pub const UniquesStringLimit: u32 = 72;
}

impl pallet_uniques::Config for Runtime {
	type RuntimeEvent = RuntimeEvent;
	type CollectionId = CollectionId;
	type ItemId = ItemId;
	type Currency = Balances;
	type ForceOrigin = MajorityOfCouncil;
	// Standard collection creation is disallowed
	type CreateOrigin = AsEnsureOriginWithArg<NeverEnsureOrigin<AccountId>>;
	type Locker = ();
	type CollectionDeposit = CollectionDeposit;
	type ItemDeposit = ItemDeposit;
	type MetadataDepositBase = UniquesMetadataDepositBase;
	type AttributeDepositBase = AttributeDepositBase;
	type DepositPerByte = DepositPerByte;
	type StringLimit = UniquesStringLimit;
	type KeyLimit = KeyLimit;
	type ValueLimit = ValueLimit;
	#[cfg(feature = "runtime-benchmarks")]
	type Helper = ();
	type WeightInfo = ();
}

parameter_types! {
	pub const LRNA: AssetId = 1;
	pub const StableAssetId: AssetId = 2;
	pub const MinTradingLimit : Balance = 1_000u128;
	pub const MinPoolLiquidity: Balance = 1_000_000u128;
	pub const MaxInRatio: Balance = 3u128;
	pub const MaxOutRatio: Balance = 3u128;
	pub const OmnipoolCollectionId: CollectionId = 1337u128;
	pub const EmaOracleSpotPriceLastBlock: OraclePeriod = OraclePeriod::LastBlock;
	pub const EmaOracleSpotPriceShort: OraclePeriod = OraclePeriod::Short;
	pub const OmnipoolMaxAllowedPriceDifference: Permill = Permill::from_percent(1);
	pub MinimumWithdrawalFee: Permill = Permill::from_rational(1u32,10000);
}

impl pallet_omnipool::Config for Runtime {
	type RuntimeEvent = RuntimeEvent;
	type AssetId = AssetId;
	type Currency = Currencies;
	type AuthorityOrigin = EnsureRoot<AccountId>;
	type TechnicalOrigin = SuperMajorityTechCommittee;
	type AssetRegistry = AssetRegistry;
	type HdxAssetId = NativeAssetId;
	type HubAssetId = LRNA;
	type StableCoinAssetId = StableAssetId;
	type MinWithdrawalFee = MinimumWithdrawalFee;
	type MinimumTradingLimit = MinTradingLimit;
	type MinimumPoolLiquidity = MinPoolLiquidity;
	type MaxInRatio = MaxInRatio;
	type MaxOutRatio = MaxOutRatio;
	type PositionItemId = ItemId;
	type CollectionId = CollectionId;
	type NFTCollectionId = OmnipoolCollectionId;
	type NFTHandler = Uniques;
	type WeightInfo = weights::omnipool::HydraWeight<Runtime>;
	type OmnipoolHooks = OmnipoolHookAdapter<Self::RuntimeOrigin, LRNA, Runtime>;
	type PriceBarrier = (
		EnsurePriceWithin<
			AccountId,
			AssetId,
			EmaOraclePriceAdapter<EmaOracleSpotPriceLastBlock, Runtime>,
			OmnipoolMaxAllowedPriceDifference,
			CircuitBreakerWhitelist,
		>,
		EnsurePriceWithin<
			AccountId,
			AssetId,
			EmaOraclePriceAdapter<EmaOracleSpotPriceShort, Runtime>,
			OmnipoolMaxAllowedPriceDifference,
			CircuitBreakerWhitelist,
		>,
	);
	type ExternalPriceOracle = EmaOraclePriceAdapter<EmaOracleSpotPriceShort, Runtime>;
	type Fee = pallet_dynamic_fees::UpdateAndRetrieveFees<Runtime>;
}

pub struct CircuitBreakerWhitelist;

impl Contains<AccountId> for CircuitBreakerWhitelist {
	fn contains(a: &AccountId) -> bool {
		<PalletId as AccountIdConversion<AccountId>>::into_account_truncating(&TreasuryPalletId::get()) == *a
	}
}

parameter_types! {
	pub const DefaultMaxNetTradeVolumeLimitPerBlock: (u32, u32) = (5_000, 10_000);	// 50%
	pub const DefaultMaxLiquidityLimitPerBlock: Option<(u32, u32)> = Some((500, 10_000));	// 5%
}

impl pallet_circuit_breaker::Config for Runtime {
	type RuntimeEvent = RuntimeEvent;
	type AssetId = AssetId;
	type Balance = Balance;
	type TechnicalOrigin = SuperMajorityTechCommittee;
	type WhitelistedAccounts = CircuitBreakerWhitelist;
	type DefaultMaxNetTradeVolumeLimitPerBlock = DefaultMaxNetTradeVolumeLimitPerBlock;
	type DefaultMaxAddLiquidityLimitPerBlock = DefaultMaxLiquidityLimitPerBlock;
	type DefaultMaxRemoveLiquidityLimitPerBlock = DefaultMaxLiquidityLimitPerBlock;
	type OmnipoolHubAsset = LRNA;
	type WeightInfo = weights::circuit_breaker::HydraWeight<Runtime>;
}

parameter_types! {
	pub SupportedPeriods: BoundedVec<OraclePeriod, ConstU32<{ pallet_ema_oracle::MAX_PERIODS }>> = BoundedVec::truncate_from(vec![
		OraclePeriod::LastBlock, OraclePeriod::Short, OraclePeriod::TenMinutes]);
}

impl pallet_ema_oracle::Config for Runtime {
	type RuntimeEvent = RuntimeEvent;
	type WeightInfo = weights::ema_oracle::HydraWeight<Runtime>;
	/// The definition of the oracle time periods currently assumes a 6 second block time.
	/// We use the parachain blocks anyway, because we want certain guarantees over how many blocks correspond
	/// to which smoothing factor.
	type BlockNumberProvider = System;
	type SupportedPeriods = SupportedPeriods;
	/// With every asset trading against LRNA we will only have as many pairs as there will be assets, so
	/// 20 seems a decent upper bound for the forseeable future.
	type MaxUniqueEntries = ConstU32<20>;
}

pub struct DustRemovalWhitelist;

impl Contains<AccountId> for DustRemovalWhitelist {
	fn contains(a: &AccountId) -> bool {
		get_all_module_accounts().contains(a) || pallet_duster::DusterWhitelist::<Runtime>::contains(a)
	}
}

parameter_types! {
	pub const DustingReward: u128 = 0;
}

impl pallet_duster::Config for Runtime {
	type RuntimeEvent = RuntimeEvent;
	type Balance = Balance;
	type Amount = Amount;
	type CurrencyId = AssetId;
	type MultiCurrency = Currencies;
	type MinCurrencyDeposits = AssetRegistry;
	type Reward = DustingReward;
	type NativeCurrencyId = NativeAssetId;
	type BlacklistUpdateOrigin = SuperMajorityTechCommittee;
	type WeightInfo = ();
}

parameter_types! {
	pub const OmniWarehouseLMPalletId: PalletId = PalletId(*b"OmniWhLM");
	#[derive(PartialEq, Eq)]
	pub const MaxEntriesPerDeposit: u8 = 5; //NOTE: Rebenchmark when this change, TODO:
	pub const MaxYieldFarmsPerGlobalFarm: u8 = 50; //NOTE: Includes deleted/destroyed farms, TODO:
	pub const MinPlannedYieldingPeriods: BlockNumber = 14_440;  //1d with 6s blocks, TODO:
	pub const MinTotalFarmRewards: Balance = NATIVE_EXISTENTIAL_DEPOSIT * 100; //TODO:
}

type OmnipoolLiquidityMiningInstance = warehouse_liquidity_mining::Instance1;
impl warehouse_liquidity_mining::Config<OmnipoolLiquidityMiningInstance> for Runtime {
	type RuntimeEvent = RuntimeEvent;
	type AssetId = AssetId;
	type MultiCurrency = Currencies;
	type PalletId = OmniWarehouseLMPalletId;
	type MinTotalFarmRewards = MinTotalFarmRewards;
	type MinPlannedYieldingPeriods = MinPlannedYieldingPeriods;
	type BlockNumberProvider = RelayChainBlockNumberProvider<Runtime>;
	type AmmPoolId = AssetId;
	type MaxFarmEntriesPerDeposit = MaxEntriesPerDeposit;
	type MaxYieldFarmsPerGlobalFarm = MaxYieldFarmsPerGlobalFarm;
	type AssetRegistry = AssetRegistry;
	type NonDustableWhitelistHandler = Duster;
	type PriceAdjustment = PriceAdjustmentAdapter<Runtime, OmnipoolLiquidityMiningInstance>;
}

parameter_types! {
	pub const OmniLMPalletId: PalletId = PalletId(*b"Omni//LM");
	pub const OmnipoolLMCollectionId: CollectionId = 2584_u128;
	pub const OmnipoolLMOraclePeriod: OraclePeriod = OraclePeriod::TenMinutes;
	pub const OmnipoolLMOracleSource: Source = OMNIPOOL_SOURCE;
}

impl pallet_omnipool_liquidity_mining::Config for Runtime {
	type RuntimeEvent = RuntimeEvent;
	type Currency = Currencies;
	type CreateOrigin = AllTechnicalCommitteeMembers;
	type PalletId = OmniLMPalletId;
	type NFTCollectionId = OmnipoolLMCollectionId;
	type NFTHandler = Uniques;
	type LiquidityMiningHandler = OmnipoolWarehouseLM;
	type OracleSource = OmnipoolLMOracleSource;
	type OraclePeriod = OmnipoolLMOraclePeriod;
	type PriceOracle = EmaOracle;
	type WeightInfo = weights::omnipool_lm::HydraWeight<Runtime>;
}

// The reason why there is difference between PROD and benchmark is that it is not possible
// to set validation data in parachain system pallet in the benchmarks.
// So for benchmarking, we mock it out and return some hardcoded parent hash
pub struct RelayChainBlockHashProviderAdapter<Runtime>(sp_std::marker::PhantomData<Runtime>);

#[cfg(not(feature = "runtime-benchmarks"))]
impl<Runtime> RelayChainBlockHashProvider for RelayChainBlockHashProviderAdapter<Runtime>
where
	Runtime: cumulus_pallet_parachain_system::Config,
{
	fn parent_hash() -> Option<cumulus_primitives_core::relay_chain::Hash> {
		let validation_data = cumulus_pallet_parachain_system::Pallet::<Runtime>::validation_data();
		match validation_data {
			Some(data) => Some(data.parent_head.hash()),
			None => None,
		}
	}
}

#[cfg(feature = "runtime-benchmarks")]
impl<Runtime> RelayChainBlockHashProvider for RelayChainBlockHashProviderAdapter<Runtime>
where
	Runtime: cumulus_pallet_parachain_system::Config,
{
	fn parent_hash() -> Option<cumulus_primitives_core::relay_chain::Hash> {
		None
	}
}

parameter_types! {
	pub MinBudgetInNativeCurrency: Balance = 1000 * UNITS;
	pub MaxSchedulesPerBlock: u32 = 20;
	pub MaxPriceDifference: Permill = Permill::from_rational(15u32, 1000u32);
	pub NamedReserveId: NamedReserveIdentifier = *b"dcaorder";
	pub MaxNumberOfRetriesOnError: u8 = 3;
}

impl pallet_dca::Config for Runtime {
	type RuntimeEvent = RuntimeEvent;
	type TechnicalOrigin = SuperMajorityTechCommittee;
	type Currencies = Currencies;
	type RelayChainBlockHashProvider = RelayChainBlockHashProviderAdapter<Runtime>;
	type RandomnessProvider = DCA;
	type OraclePriceProvider = OraclePriceProviderAdapterForOmnipool<AssetId, EmaOracle, LRNA>;
	type SpotPriceProvider = Omnipool;
	type MaxPriceDifferenceBetweenBlocks = MaxPriceDifference;
	type MaxSchedulePerBlock = MaxSchedulesPerBlock;
	type MaxNumberOfRetriesOnError = MaxNumberOfRetriesOnError;
	type NativeAssetId = NativeAssetId;
	type MinBudgetInNativeCurrency = MinBudgetInNativeCurrency;
	type MinimumTradingLimit = MinTradingLimit;
	type FeeReceiver = TreasuryAccount;
	type NamedReserveId = NamedReserveId;
	type WeightToFee = WeightToFee;
	type WeightInfo = weights::dca::HydraWeight<Runtime>;
}

parameter_types! {
	pub const MaxNumberOfTrades: u8 = 3;
}

impl pallet_route_executor::Config for Runtime {
	type RuntimeEvent = RuntimeEvent;
	type AssetId = AssetId;
	type Balance = Balance;
	type MaxNumberOfTrades = MaxNumberOfTrades;
	type Currency = MultiInspectAdapter<AccountId, AssetId, Balance, Balances, Tokens, NativeAssetId>;
<<<<<<< HEAD
	type AMM = (Omnipool, XYK, LBP);
=======
	type AMM = (Omnipool, Stableswap, LBP);
>>>>>>> 1de25855
	type WeightInfo = weights::route_executor::HydraWeight<Runtime>;
}

parameter_types! {
	pub const ExistentialDepositMultiplier: u8 = 5;
}

impl pallet_otc::Config for Runtime {
	type AssetId = AssetId;
	type AssetRegistry = AssetRegistry;
	type Currency = Currencies;
	type RuntimeEvent = RuntimeEvent;
	type ExistentialDeposits = AssetRegistry;
	type ExistentialDepositMultiplier = ExistentialDepositMultiplier;
	type WeightInfo = weights::otc::HydraWeight<Runtime>;
}

// Dynamic fees
parameter_types! {
	pub AssetFeeParams: FeeParams<Permill> = FeeParams{
		min_fee: Permill::from_rational(25u32,10000u32),
		max_fee: Permill::from_rational(4u32,1000u32),
		decay: FixedU128::from_rational(5,1000000),
		amplification: FixedU128::one(),
	};

	pub ProtocolFeeParams: FeeParams<Permill> = FeeParams{
		min_fee: Permill::from_rational(5u32,10000u32),
		max_fee: Permill::from_rational(1u32,1000u32),
		decay: FixedU128::from_rational(5,1000000),
		amplification: FixedU128::one(),
	};

	pub const DynamicFeesOraclePeriod: OraclePeriod = OraclePeriod::Short;
}

impl pallet_dynamic_fees::Config for Runtime {
	type RuntimeEvent = RuntimeEvent;
	type BlockNumberProvider = System;
	type Fee = Permill;
	type AssetId = AssetId;
	type Oracle = OracleAssetVolumeProvider<Runtime, LRNA, DynamicFeesOraclePeriod>;
	type AssetFeeParameters = AssetFeeParams;
	type ProtocolFeeParameters = ProtocolFeeParams;
}

parameter_types! {
	pub StableswapAmplificationRange: RangeInclusive<NonZeroU16> = RangeInclusive::new(NonZeroU16::new(2).unwrap(), NonZeroU16::new(10_000).unwrap());
}

pub struct StableswapAccountIdConstructor<T: frame_system::Config>(PhantomData<T>);

impl<T: frame_system::Config> AccountIdFor<AssetId> for StableswapAccountIdConstructor<T>
where
	T::AccountId: UncheckedFrom<T::Hash> + AsRef<[u8]>,
{
	type AccountId = T::AccountId;

	fn from_assets(asset: &AssetId, identifier: Option<&[u8]>) -> Self::AccountId {
		let name = Self::name(asset, identifier);
		T::AccountId::unchecked_from(<T::Hashing as frame_support::sp_runtime::traits::Hash>::hash(&name[..]))
	}

	fn name(asset: &u32, identifier: Option<&[u8]>) -> Vec<u8> {
		let mut buf = identifier.map_or_else(Vec::new, |v| v.to_vec());
		buf.extend_from_slice(&(asset).to_le_bytes());
		buf
	}
}

#[cfg(feature = "runtime-benchmarks")]
use pallet_stableswap::BenchmarkHelper;
#[cfg(feature = "runtime-benchmarks")]
use sp_runtime::DispatchResult;

#[cfg(feature = "runtime-benchmarks")]
pub struct RegisterAsset<T>(PhantomData<T>);

#[cfg(feature = "runtime-benchmarks")]
impl<T: pallet_asset_registry::Config> BenchmarkHelper<AssetId> for RegisterAsset<T> {
	fn register_asset(asset_id: AssetId, decimals: u8) -> DispatchResult {
		let asset_name = asset_id.to_le_bytes().to_vec();
		let name: BoundedVec<u8, RegistryStrLimit> = asset_name
			.clone()
			.try_into()
			.map_err(|_| pallet_asset_registry::Error::<T>::TooLong)?;
		AssetRegistry::register_asset(
			name,
			pallet_asset_registry::AssetType::<AssetId>::Token,
			1,
			Some(asset_id),
			None,
		)?;
		AssetRegistry::set_metadata(RuntimeOrigin::root(), asset_id, asset_name, decimals)?;

		Ok(())
	}
}

impl pallet_stableswap::Config for Runtime {
	type RuntimeEvent = RuntimeEvent;
	type BlockNumberProvider = System;
	type AssetId = AssetId;
	type Currency = Currencies;
	type ShareAccountId = StableswapAccountIdConstructor<Runtime>;
	type AssetInspection = AssetRegistry;
	type AuthorityOrigin = EnsureRoot<AccountId>;
	type DustAccountHandler = Duster;
	type MinPoolLiquidity = MinPoolLiquidity;
	type MinTradingLimit = MinTradingLimit;
	type AmplificationRange = StableswapAmplificationRange;
	type WeightInfo = weights::stableswap::HydraWeight<Runtime>;
	#[cfg(feature = "runtime-benchmarks")]
	type BenchmarkHelper = RegisterAsset<Runtime>;
}

// Bonds
parameter_types! {
	pub ProtocolFee: Permill = Permill::from_percent(2);
	pub const BondsPalletId: PalletId = PalletId(*b"pltbonds");
}

pub struct AssetTypeWhitelist;
impl Contains<AssetKind> for AssetTypeWhitelist {
	fn contains(t: &AssetKind) -> bool {
		matches!(t, AssetKind::Token | AssetKind::XYK | AssetKind::StableSwap)
	}
}

impl pallet_bonds::Config for Runtime {
	type RuntimeEvent = RuntimeEvent;
	type Balance = Balance;
	type Currency = Currencies;
	type AssetRegistry = AssetRegistry;
	type ExistentialDeposits = AssetRegistry;
	type TimestampProvider = Timestamp;
	type PalletId = BondsPalletId;
	type IssueOrigin = EnsureSigned<AccountId>;
	type AssetTypeWhitelist = AssetTypeWhitelist;
	type ProtocolFee = ProtocolFee;
	type FeeReceiver = TreasuryAccount;
	type WeightInfo = weights::bonds::HydraWeight<Runtime>;
}

// Staking
parameter_types! {
	pub const StakingPalletId: PalletId = PalletId(*b"staking#");
	pub const MinStake: Balance = 1_000 * UNITS;
	pub const PeriodLength: BlockNumber = DAYS;
	pub const TimePointsW:Permill =  Permill::from_percent(100);
	pub const ActionPointsW: Perbill = Perbill::from_percent(20);
	pub const TimePointsPerPeriod: u8 = 1;
	pub const CurrentStakeWeight: u8 = 2;
	pub const UnclaimablePeriods: BlockNumber = 1;
	pub const PointPercentage: FixedU128 = FixedU128::from_rational(2,100);
}

pub struct PointsPerAction;

impl GetByKey<Action, u32> for PointsPerAction {
	fn get(k: &Action) -> u32 {
		match k {
			Action::DemocracyVote => 100_u32,
		}
	}
}

impl pallet_staking::Config for Runtime {
	type RuntimeEvent = RuntimeEvent;
	type AuthorityOrigin = MajorityOfCouncil;
	type AssetId = AssetId;
	type Currency = Currencies;
	type PeriodLength = PeriodLength;
	type PalletId = StakingPalletId;
	type NativeAssetId = NativeAssetId;
	type MinStake = MinStake;
	type TimePointsWeight = TimePointsW;
	type ActionPointsWeight = ActionPointsW;
	type TimePointsPerPeriod = TimePointsPerPeriod;
	type UnclaimablePeriods = UnclaimablePeriods;
	type CurrentStakeWeight = CurrentStakeWeight;
	type PayablePercentage = SigmoidPercentage<PointPercentage, ConstU32<2_000>>;
	type BlockNumberProvider = System;
	type PositionItemId = u128;
	type CollectionId = u128;
	type NFTCollectionId = ConstU128<2222>;
	type Collections = FreezableNFT<Runtime, Self::RuntimeOrigin>;
	type NFTHandler = Uniques;
	type MaxVotes = MaxVotes;
	type ReferendumInfo = pallet_staking::integrations::democracy::ReferendumStatus<Runtime>;
	type MaxPointsPerAction = PointsPerAction;
	type Vesting = VestingInfo<Runtime>;
	type WeightInfo = weights::staking::HydraWeight<Runtime>;
}

// LBP
pub struct AssetPairAccountId<T: frame_system::Config>(PhantomData<T>);
impl<T: frame_system::Config> AssetPairAccountIdFor<AssetId, T::AccountId> for AssetPairAccountId<T>
where
	T::AccountId: UncheckedFrom<T::Hash> + AsRef<[u8]>,
{
	fn from_assets(asset_a: AssetId, asset_b: AssetId, identifier: &str) -> T::AccountId {
		let mut buf: Vec<u8> = identifier.as_bytes().to_vec();

		if asset_a < asset_b {
			buf.extend_from_slice(&asset_a.to_le_bytes());
			buf.extend_from_slice(&asset_b.to_le_bytes());
		} else {
			buf.extend_from_slice(&asset_b.to_le_bytes());
			buf.extend_from_slice(&asset_a.to_le_bytes());
		}
		T::AccountId::unchecked_from(<T::Hashing as frame_support::sp_runtime::traits::Hash>::hash(&buf[..]))
	}
}

impl pallet_lbp::Config for Runtime {
	type RuntimeEvent = RuntimeEvent;
	type MultiCurrency = Currencies;
	type LockedBalance = MultiCurrencyLockedBalance<Runtime, NativeAssetId>;
	type CreatePoolOrigin = SuperMajorityTechCommittee;
	type LBPWeightFunction = pallet_lbp::LBPWeightFunction;
	type AssetPairAccountId = AssetPairAccountId<Self>;
	type WeightInfo = weights::lbp::HydraWeight<Runtime>;
	type MinTradingLimit = MinTradingLimit;
	type MinPoolLiquidity = MinPoolLiquidity;
	type MaxInRatio = MaxInRatio;
	type MaxOutRatio = MaxOutRatio;
	type BlockNumberProvider = RelayChainBlockNumberProvider<Runtime>;
}

parameter_types! {
	pub XYKExchangeFee: (u32, u32) = (3, 1_000);
	pub const DiscountedFee: (u32, u32) = (7, 10_000);
}

impl pallet_xyk::Config for Runtime {
	type RuntimeEvent = RuntimeEvent;
	type AssetRegistry = AssetRegistry;
	type AssetPairAccountId = AssetPairAccountId<Self>;
	type Currency = Currencies;
	type NativeAssetId = NativeAssetId;
	type WeightInfo = weights::xyk::HydraWeight<Runtime>;
	type GetExchangeFee = XYKExchangeFee;
	type MinTradingLimit = MinTradingLimit;
	type MinPoolLiquidity = MinPoolLiquidity;
	type MaxInRatio = MaxInRatio;
	type MaxOutRatio = MaxOutRatio;
	type CanCreatePool = pallet_lbp::DisallowWhenLBPPoolRunning<Runtime>;
	type AMMHandler = pallet_ema_oracle::OnActivityHandler<Runtime>;
	type DiscountedFee = DiscountedFee;
	type NonDustableWhitelistHandler = Duster;
}<|MERGE_RESOLUTION|>--- conflicted
+++ resolved
@@ -441,11 +441,7 @@
 	type Balance = Balance;
 	type MaxNumberOfTrades = MaxNumberOfTrades;
 	type Currency = MultiInspectAdapter<AccountId, AssetId, Balance, Balances, Tokens, NativeAssetId>;
-<<<<<<< HEAD
-	type AMM = (Omnipool, XYK, LBP);
-=======
-	type AMM = (Omnipool, Stableswap, LBP);
->>>>>>> 1de25855
+	type AMM = (Omnipool, Stableswap, XYK, LBP);
 	type WeightInfo = weights::route_executor::HydraWeight<Runtime>;
 }
 
