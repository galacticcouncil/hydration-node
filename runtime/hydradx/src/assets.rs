--- conflicted
+++ resolved
@@ -1246,23 +1246,14 @@
 	pub AssetFeeParams: FeeParams<Permill> = FeeParams{
 		min_fee: Permill::from_rational(15u32,10000u32), // 0.15%
 		max_fee: Permill::from_rational(5u32,100u32),    // 5%
-<<<<<<< HEAD
-		decay: FixedU128::from_rational(1,200000),       // 0.0005%
-=======
-		decay: FixedU128::from_rational(1,10000),        // 0.01%
->>>>>>> 00c6884c
+		decay: FixedU128::from_rational(1,20000),        // 0.005%
 		amplification: FixedU128::from(2),               // 2
 	};
 
 	pub ProtocolFeeParams: FeeParams<Permill> = FeeParams{
 		min_fee: Permill::from_rational(5u32,10000u32),  // 0.05%
-<<<<<<< HEAD
-		max_fee: Permill::from_rational(1u32,1000u32),   // 0.1%
-		decay: FixedU128::from_rational(5,2000000),      // 0.00025%
-=======
 		max_fee: Permill::from_rational(25u32,10000u32), // 0.25%
-		decay: FixedU128::from_rational(5,100000),       // 0.005%
->>>>>>> 00c6884c
+		decay: FixedU128::from_rational(5,200000),       // 0.0025%
 		amplification: FixedU128::one(),                 // 1
 	};
 
