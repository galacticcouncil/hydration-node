use super::*;

<<<<<<< HEAD
use frame_support::{log, traits::OnRuntimeUpgrade, weights::Weight};
=======
use frame_support::{traits::OnRuntimeUpgrade, weights::Weight};
>>>>>>> 7a0770c2

pub struct OnRuntimeUpgradeMigration;
impl OnRuntimeUpgrade for OnRuntimeUpgradeMigration {
	#[cfg(feature = "try-runtime")]
	fn pre_upgrade() -> Result<Vec<u8>, &'static str> {
<<<<<<< HEAD
		log::info!("PreMigrate Transaction Pause Pallet start");
		let tx_pause_state = pallet_transaction_pause::migration::v1::Migration::<Runtime>::pre_upgrade()?;
		log::info!("PreMigrate Transaction Pause Pallet end");

		log::info!("PreMigrate Collator Rewards Pallet start");
		pallet_collator_rewards::migration::v1::pre_migrate::<Runtime>();
		log::info!("PreMigrate Collator Rewards Pallet end");

		log::info!("PreMigrate Genesis History Pallet start");
		pallet_genesis_history::migration::v1::pre_migrate::<Runtime>();
		log::info!("PreMigrate Genesis History Pallet end");

		Ok(tx_pause_state)
	}

	fn on_runtime_upgrade() -> Weight {
		let mut weight: Weight = Weight::zero();

		log::info!("Migrate Transaction Pause Pallet to v1 start");
		weight =
			weight.saturating_add(pallet_transaction_pause::migration::v1::Migration::<Runtime>::on_runtime_upgrade());
		log::info!("Migrate Transaction Pause Pallet to v1 end");

		log::info!("Migrate Collator Rewards Pallet to v1 start");
		weight = weight.saturating_add(pallet_collator_rewards::migration::v1::migrate::<Runtime>());
		log::info!("Migrate Collator Rewards Pallet to v1 end");

		log::info!("Migrate Genesis History Pallet to v1 start");
		weight = weight.saturating_add(pallet_genesis_history::migration::v1::migrate::<Runtime>());
		log::info!("Migrate Genesis History Pallet to v1 end");

		weight
	}

	#[cfg(feature = "try-runtime")]
	fn post_upgrade(state: Vec<u8>) -> Result<(), &'static str> {
		log::info!("PostMigrate Transaction Pause Pallet start");
		pallet_transaction_pause::migration::v1::Migration::<Runtime>::post_upgrade(state)?;
		log::info!("PostMigrate Transaction Pause Pallet end");

		log::info!("PostMigrate Collator Rewards Pallet start");
		pallet_collator_rewards::migration::v1::post_migrate::<Runtime>();
		log::info!("PostMigrate Collator Rewards Pallet end");

		log::info!("PostMigrate Genesis History Pallet start");
		pallet_genesis_history::migration::v1::post_migrate::<Runtime>();
		log::info!("PostMigrate Genesis History Pallet end");

=======
		Ok(vec![])
	}

	fn on_runtime_upgrade() -> Weight {
		Weight::zero()
	}

	#[cfg(feature = "try-runtime")]
	fn post_upgrade(_state: Vec<u8>) -> Result<(), &'static str> {
>>>>>>> 7a0770c2
		Ok(())
	}
}<|MERGE_RESOLUTION|>--- conflicted
+++ resolved
@@ -1,65 +1,11 @@
 use super::*;
 
-<<<<<<< HEAD
-use frame_support::{log, traits::OnRuntimeUpgrade, weights::Weight};
-=======
 use frame_support::{traits::OnRuntimeUpgrade, weights::Weight};
->>>>>>> 7a0770c2
 
 pub struct OnRuntimeUpgradeMigration;
 impl OnRuntimeUpgrade for OnRuntimeUpgradeMigration {
 	#[cfg(feature = "try-runtime")]
 	fn pre_upgrade() -> Result<Vec<u8>, &'static str> {
-<<<<<<< HEAD
-		log::info!("PreMigrate Transaction Pause Pallet start");
-		let tx_pause_state = pallet_transaction_pause::migration::v1::Migration::<Runtime>::pre_upgrade()?;
-		log::info!("PreMigrate Transaction Pause Pallet end");
-
-		log::info!("PreMigrate Collator Rewards Pallet start");
-		pallet_collator_rewards::migration::v1::pre_migrate::<Runtime>();
-		log::info!("PreMigrate Collator Rewards Pallet end");
-
-		log::info!("PreMigrate Genesis History Pallet start");
-		pallet_genesis_history::migration::v1::pre_migrate::<Runtime>();
-		log::info!("PreMigrate Genesis History Pallet end");
-
-		Ok(tx_pause_state)
-	}
-
-	fn on_runtime_upgrade() -> Weight {
-		let mut weight: Weight = Weight::zero();
-
-		log::info!("Migrate Transaction Pause Pallet to v1 start");
-		weight =
-			weight.saturating_add(pallet_transaction_pause::migration::v1::Migration::<Runtime>::on_runtime_upgrade());
-		log::info!("Migrate Transaction Pause Pallet to v1 end");
-
-		log::info!("Migrate Collator Rewards Pallet to v1 start");
-		weight = weight.saturating_add(pallet_collator_rewards::migration::v1::migrate::<Runtime>());
-		log::info!("Migrate Collator Rewards Pallet to v1 end");
-
-		log::info!("Migrate Genesis History Pallet to v1 start");
-		weight = weight.saturating_add(pallet_genesis_history::migration::v1::migrate::<Runtime>());
-		log::info!("Migrate Genesis History Pallet to v1 end");
-
-		weight
-	}
-
-	#[cfg(feature = "try-runtime")]
-	fn post_upgrade(state: Vec<u8>) -> Result<(), &'static str> {
-		log::info!("PostMigrate Transaction Pause Pallet start");
-		pallet_transaction_pause::migration::v1::Migration::<Runtime>::post_upgrade(state)?;
-		log::info!("PostMigrate Transaction Pause Pallet end");
-
-		log::info!("PostMigrate Collator Rewards Pallet start");
-		pallet_collator_rewards::migration::v1::post_migrate::<Runtime>();
-		log::info!("PostMigrate Collator Rewards Pallet end");
-
-		log::info!("PostMigrate Genesis History Pallet start");
-		pallet_genesis_history::migration::v1::post_migrate::<Runtime>();
-		log::info!("PostMigrate Genesis History Pallet end");
-
-=======
 		Ok(vec![])
 	}
 
@@ -69,7 +15,6 @@
 
 	#[cfg(feature = "try-runtime")]
 	fn post_upgrade(_state: Vec<u8>) -> Result<(), &'static str> {
->>>>>>> 7a0770c2
 		Ok(())
 	}
 }