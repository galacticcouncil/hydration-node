--- conflicted
+++ resolved
@@ -1,10 +1,7 @@
 use super::*;
-<<<<<<< HEAD
 
 use crate::old::{MajorityOfCouncil, MoreThanHalfCouncil, MoreThanHalfTechCommittee};
 use sp_std::marker::PhantomData;
-=======
->>>>>>> d5f7005e
 
 use codec::MaxEncodedLen;
 use hydradx_adapters::{MultiCurrencyTrader, ReroutingMultiCurrencyAdapter, ToFeeReceiver};
@@ -212,11 +209,6 @@
 	type RuntimeEvent = RuntimeEvent;
 	type ChannelInfo = ParachainSystem;
 	type VersionWrapper = PolkadotXcm;
-<<<<<<< HEAD
-	type ExecuteOverweightOrigin = EnsureRoot<AccountId>;
-	// TODO origin
-=======
->>>>>>> d5f7005e
 	type ControllerOrigin = MoreThanHalfTechCommittee;
 	type ControllerOriginConverter = XcmOriginToCallOrigin;
 	type PriceForSiblingDelivery = polkadot_runtime_common::xcm_sender::NoPriceForMessageDelivery<ParaId>;
@@ -286,14 +278,8 @@
 	type TrustedLockers = ();
 	type SovereignAccountOf = ();
 	type MaxLockers = ConstU32<8>;
-<<<<<<< HEAD
-	type WeightInfo = weights::xcm::HydraWeight<Runtime>;
-	#[cfg(feature = "runtime-benchmarks")]
-	type ReachableDest = ReachableDest;
+	type WeightInfo = weights::pallet_xcm::HydraWeight<Runtime>;
 	// TODO origin
-=======
-	type WeightInfo = weights::pallet_xcm::HydraWeight<Runtime>;
->>>>>>> d5f7005e
 	type AdminOrigin = MajorityOfCouncil;
 	type MaxRemoteLockConsumers = ConstU32<0>;
 	type RemoteLockConsumerIdentifier = ();
