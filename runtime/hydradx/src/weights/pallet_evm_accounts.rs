--- conflicted
+++ resolved
@@ -22,17 +22,13 @@
 //! DATE: 2024-09-10, STEPS: `50`, REPEAT: `20`, LOW RANGE: `[]`, HIGH RANGE: `[]`
 //! WORST CASE MAP SIZE: `1000000`
 //! HOSTNAME: `bench-bot`, CPU: `Intel(R) Core(TM) i7-7700K CPU @ 4.20GHz`
-//! WASM-EXECUTION: `Compiled`, CHAIN: `Some("dev")`, DB CACHE: `1024`
+//! WASM-EXECUTION: `Compiled`, CHAIN: `None`, DB CACHE: `1024`
 
 // Executed Command:
-// target/release/hydradx
+// ./target/release/hydradx
 // benchmark
 // pallet
-// --chain=dev
-// --steps=50
-// --repeat=20
 // --wasm-execution=compiled
-<<<<<<< HEAD
 // --pallet
 // pallet-evm-accounts
 // --extrinsic
@@ -46,12 +42,6 @@
 // --template=scripts/pallet-weight-template.hbs
 // --output
 // evm-acc.rs
-=======
-// --pallet=pallet-evm-accounts
-// --extrinsic=*
-// --template=scripts/pallet-weight-template.hbs
-// --output=./weights/pallet_evm_accounts.rs
->>>>>>> 298c9411
 
 #![cfg_attr(rustfmt, rustfmt_skip)]
 #![allow(unused_parens)]
@@ -83,13 +73,8 @@
 		// Proof Size summary in bytes:
 		//  Measured:  `545`
 		//  Estimated: `4087`
-<<<<<<< HEAD
 		// Minimum execution time: 33_704_000 picoseconds.
 		Weight::from_parts(34_317_000, 4087)
-=======
-		// Minimum execution time: 32_601_000 picoseconds.
-		Weight::from_parts(33_318_000, 4087)
->>>>>>> 298c9411
 			.saturating_add(T::DbWeight::get().reads(6_u64))
 			.saturating_add(T::DbWeight::get().writes(1_u64))
 	}
@@ -99,13 +84,8 @@
 		// Proof Size summary in bytes:
 		//  Measured:  `0`
 		//  Estimated: `0`
-<<<<<<< HEAD
 		// Minimum execution time: 9_908_000 picoseconds.
 		Weight::from_parts(10_212_000, 0)
-=======
-		// Minimum execution time: 9_273_000 picoseconds.
-		Weight::from_parts(9_491_000, 0)
->>>>>>> 298c9411
 			.saturating_add(T::DbWeight::get().writes(1_u64))
 	}
 	/// Storage: `EVMAccounts::ContractDeployer` (r:0 w:1)
@@ -114,13 +94,8 @@
 		// Proof Size summary in bytes:
 		//  Measured:  `0`
 		//  Estimated: `0`
-<<<<<<< HEAD
 		// Minimum execution time: 9_671_000 picoseconds.
 		Weight::from_parts(9_858_000, 0)
-=======
-		// Minimum execution time: 9_169_000 picoseconds.
-		Weight::from_parts(9_370_000, 0)
->>>>>>> 298c9411
 			.saturating_add(T::DbWeight::get().writes(1_u64))
 	}
 	/// Storage: `EVMAccounts::ContractDeployer` (r:0 w:1)
@@ -129,7 +104,6 @@
 		// Proof Size summary in bytes:
 		//  Measured:  `0`
 		//  Estimated: `0`
-<<<<<<< HEAD
 		// Minimum execution time: 9_872_000 picoseconds.
 		Weight::from_parts(10_050_000, 0)
 			.saturating_add(T::DbWeight::get().writes(1_u64))
@@ -152,10 +126,6 @@
 		//  Estimated: `0`
 		// Minimum execution time: 9_563_000 picoseconds.
 		Weight::from_parts(9_834_000, 0)
-=======
-		// Minimum execution time: 9_240_000 picoseconds.
-		Weight::from_parts(9_463_000, 0)
->>>>>>> 298c9411
 			.saturating_add(T::DbWeight::get().writes(1_u64))
 	}
 }