// This file is part of HydraDX.

// Copyright (C) 2020-2023  Intergalactic, Limited (GIB).
// SPDX-License-Identifier: Apache-2.0

// Licensed under the Apache License, Version 2.0 (the "License");
// you may not use this file except in compliance with the License.
// You may obtain a copy of the License at
//
// http://www.apache.org/licenses/LICENSE-2.0
//
// Unless required by applicable law or agreed to in writing, software
// distributed under the License is distributed on an "AS IS" BASIS,
// WITHOUT WARRANTIES OR CONDITIONS OF ANY KIND, either express or implied.
// See the License for the specific language governing permissions and
// limitations under the License.


//! Autogenerated weights for `pallet_currencies`
//!
//! THIS FILE WAS AUTO-GENERATED USING THE SUBSTRATE BENCHMARK CLI VERSION 32.0.0
//! DATE: 2024-09-10, STEPS: `50`, REPEAT: `20`, LOW RANGE: `[]`, HIGH RANGE: `[]`
//! WORST CASE MAP SIZE: `1000000`
//! HOSTNAME: `bench-bot`, CPU: `Intel(R) Core(TM) i7-7700K CPU @ 4.20GHz`
//! WASM-EXECUTION: `Compiled`, CHAIN: `Some("dev")`, DB CACHE: `1024`

// Executed Command:
// target/release/hydradx
// benchmark
// pallet
// --chain=dev
// --steps=50
// --repeat=20
// --wasm-execution=compiled
<<<<<<< HEAD
// --pallet
// pallet-currencies
// --extrinsic
// *
// --heap-pages
// 4096
// --steps
// 50
// --repeat
// 20
// --template=scripts/pallet-weight-template.hbs
// --output
// curr.rs
=======
// --pallet=pallet-currencies
// --extrinsic=*
// --template=scripts/pallet-weight-template.hbs
// --output=./weights/pallet_currencies.rs
>>>>>>> 298c9411

#![cfg_attr(rustfmt, rustfmt_skip)]
#![allow(unused_parens)]
#![allow(unused_imports)]
#![allow(missing_docs)]

use frame_support::{traits::Get, weights::{Weight, constants::RocksDbWeight}};
use core::marker::PhantomData;

/// Weights for `pallet_currencies`.
pub struct WeightInfo<T>(PhantomData<T>);

/// Weights for `pallet_currencies` using the HydraDX node and recommended hardware.
pub struct HydraWeight<T>(PhantomData<T>);
impl<T: frame_system::Config> pallet_currencies::WeightInfo for HydraWeight<T> {
<<<<<<< HEAD
=======
	/// Storage: `Router::SkipEd` (r:1 w:0)
	/// Proof: `Router::SkipEd` (`max_values`: Some(1), `max_size`: Some(1), added: 496, mode: `MaxEncodedLen`)
	/// Storage: `Duster::AccountBlacklist` (r:1 w:0)
	/// Proof: `Duster::AccountBlacklist` (`max_values`: None, `max_size`: Some(48), added: 2523, mode: `MaxEncodedLen`)
	/// Storage: `AssetRegistry::BannedAssets` (r:1 w:0)
	/// Proof: `AssetRegistry::BannedAssets` (`max_values`: None, `max_size`: Some(20), added: 2495, mode: `MaxEncodedLen`)
	/// Storage: `Tokens::Accounts` (r:2 w:2)
	/// Proof: `Tokens::Accounts` (`max_values`: None, `max_size`: Some(108), added: 2583, mode: `MaxEncodedLen`)
>>>>>>> 298c9411
	/// Storage: `AssetRegistry::Assets` (r:1 w:0)
	/// Proof: `AssetRegistry::Assets` (`max_values`: None, `max_size`: Some(125), added: 2600, mode: `MaxEncodedLen`)
	/// Storage: `AssetRegistry::AssetLocations` (r:1 w:0)
	/// Proof: `AssetRegistry::AssetLocations` (`max_values`: None, `max_size`: Some(622), added: 3097, mode: `MaxEncodedLen`)
	/// Storage: `EVMAccounts::AccountExtension` (r:2 w:0)
	/// Proof: `EVMAccounts::AccountExtension` (`max_values`: None, `max_size`: Some(48), added: 2523, mode: `MaxEncodedLen`)
	/// Storage: `System::Account` (r:1 w:1)
	/// Proof: `System::Account` (`max_values`: None, `max_size`: Some(128), added: 2603, mode: `MaxEncodedLen`)
	/// Storage: `System::Digest` (r:1 w:0)
	/// Proof: `System::Digest` (`max_values`: Some(1), `max_size`: None, mode: `Measured`)
	/// Storage: `EVM::AccountCodes` (r:1 w:0)
	/// Proof: `EVM::AccountCodes` (`max_values`: None, `max_size`: None, mode: `Measured`)
	/// Storage: `AssetRegistry::NextAssetId` (r:1 w:0)
	/// Proof: `AssetRegistry::NextAssetId` (`max_values`: Some(1), `max_size`: Some(4), added: 499, mode: `MaxEncodedLen`)
	/// Storage: `AssetRegistry::LocationAssets` (r:1 w:0)
	/// Proof: `AssetRegistry::LocationAssets` (`max_values`: None, `max_size`: Some(622), added: 3097, mode: `MaxEncodedLen`)
	/// Storage: `EVM::AccountStorages` (r:2 w:2)
	/// Proof: `EVM::AccountStorages` (`max_values`: None, `max_size`: None, mode: `Measured`)
	fn transfer_non_native_currency() -> Weight {
		// Proof Size summary in bytes:
<<<<<<< HEAD
		//  Measured:  `6356`
		//  Estimated: `12296`
		// Minimum execution time: 139_742_000 picoseconds.
		Weight::from_parts(140_709_000, 12296)
			.saturating_add(T::DbWeight::get().reads(11_u64))
			.saturating_add(T::DbWeight::get().writes(3_u64))
=======
		//  Measured:  `2853`
		//  Estimated: `6156`
		// Minimum execution time: 97_519_000 picoseconds.
		Weight::from_parts(98_652_000, 6156)
			.saturating_add(T::DbWeight::get().reads(9_u64))
			.saturating_add(T::DbWeight::get().writes(4_u64))
>>>>>>> 298c9411
	}
	/// Storage: `System::Account` (r:1 w:1)
	/// Proof: `System::Account` (`max_values`: None, `max_size`: Some(128), added: 2603, mode: `MaxEncodedLen`)
	fn transfer_native_currency() -> Weight {
		// Proof Size summary in bytes:
		//  Measured:  `1638`
		//  Estimated: `3593`
<<<<<<< HEAD
		// Minimum execution time: 72_172_000 picoseconds.
		Weight::from_parts(72_566_000, 3593)
=======
		// Minimum execution time: 72_480_000 picoseconds.
		Weight::from_parts(73_383_000, 3593)
>>>>>>> 298c9411
			.saturating_add(T::DbWeight::get().reads(1_u64))
			.saturating_add(T::DbWeight::get().writes(1_u64))
	}
	/// Storage: `AssetRegistry::Assets` (r:1 w:0)
	/// Proof: `AssetRegistry::Assets` (`max_values`: None, `max_size`: Some(125), added: 2600, mode: `MaxEncodedLen`)
	/// Storage: `AssetRegistry::BannedAssets` (r:1 w:0)
	/// Proof: `AssetRegistry::BannedAssets` (`max_values`: None, `max_size`: Some(20), added: 2495, mode: `MaxEncodedLen`)
	/// Storage: `Tokens::Accounts` (r:1 w:1)
	/// Proof: `Tokens::Accounts` (`max_values`: None, `max_size`: Some(108), added: 2583, mode: `MaxEncodedLen`)
	/// Storage: `Tokens::TotalIssuance` (r:1 w:1)
	/// Proof: `Tokens::TotalIssuance` (`max_values`: None, `max_size`: Some(28), added: 2503, mode: `MaxEncodedLen`)
	/// Storage: `System::Account` (r:1 w:1)
	/// Proof: `System::Account` (`max_values`: None, `max_size`: Some(128), added: 2603, mode: `MaxEncodedLen`)
	/// Storage: `MultiTransactionPayment::AccountCurrencyMap` (r:1 w:0)
	/// Proof: `MultiTransactionPayment::AccountCurrencyMap` (`max_values`: None, `max_size`: Some(52), added: 2527, mode: `MaxEncodedLen`)
	/// Storage: `MultiTransactionPayment::AcceptedCurrencies` (r:1 w:0)
	/// Proof: `MultiTransactionPayment::AcceptedCurrencies` (`max_values`: None, `max_size`: Some(28), added: 2503, mode: `MaxEncodedLen`)
	fn update_balance_non_native_currency() -> Weight {
		// Proof Size summary in bytes:
		//  Measured:  `2209`
		//  Estimated: `3593`
<<<<<<< HEAD
		// Minimum execution time: 64_369_000 picoseconds.
		Weight::from_parts(64_924_000, 3593)
=======
		// Minimum execution time: 63_540_000 picoseconds.
		Weight::from_parts(64_326_000, 3593)
>>>>>>> 298c9411
			.saturating_add(T::DbWeight::get().reads(7_u64))
			.saturating_add(T::DbWeight::get().writes(3_u64))
	}
	/// Storage: `System::Account` (r:1 w:1)
	/// Proof: `System::Account` (`max_values`: None, `max_size`: Some(128), added: 2603, mode: `MaxEncodedLen`)
	fn update_balance_native_currency_creating() -> Weight {
		// Proof Size summary in bytes:
		//  Measured:  `1498`
		//  Estimated: `3593`
<<<<<<< HEAD
		// Minimum execution time: 38_812_000 picoseconds.
		Weight::from_parts(39_466_000, 3593)
=======
		// Minimum execution time: 38_966_000 picoseconds.
		Weight::from_parts(39_577_000, 3593)
>>>>>>> 298c9411
			.saturating_add(T::DbWeight::get().reads(1_u64))
			.saturating_add(T::DbWeight::get().writes(1_u64))
	}
	/// Storage: `System::Account` (r:1 w:1)
	/// Proof: `System::Account` (`max_values`: None, `max_size`: Some(128), added: 2603, mode: `MaxEncodedLen`)
	fn update_balance_native_currency_killing() -> Weight {
		// Proof Size summary in bytes:
		//  Measured:  `1586`
		//  Estimated: `3593`
<<<<<<< HEAD
		// Minimum execution time: 40_882_000 picoseconds.
		Weight::from_parts(41_548_000, 3593)
=======
		// Minimum execution time: 41_091_000 picoseconds.
		Weight::from_parts(41_812_000, 3593)
>>>>>>> 298c9411
			.saturating_add(T::DbWeight::get().reads(1_u64))
			.saturating_add(T::DbWeight::get().writes(1_u64))
	}
}<|MERGE_RESOLUTION|>--- conflicted
+++ resolved
@@ -32,7 +32,6 @@
 // --steps=50
 // --repeat=20
 // --wasm-execution=compiled
-<<<<<<< HEAD
 // --pallet
 // pallet-currencies
 // --extrinsic
@@ -46,12 +45,6 @@
 // --template=scripts/pallet-weight-template.hbs
 // --output
 // curr.rs
-=======
-// --pallet=pallet-currencies
-// --extrinsic=*
-// --template=scripts/pallet-weight-template.hbs
-// --output=./weights/pallet_currencies.rs
->>>>>>> 298c9411
 
 #![cfg_attr(rustfmt, rustfmt_skip)]
 #![allow(unused_parens)]
@@ -67,17 +60,6 @@
 /// Weights for `pallet_currencies` using the HydraDX node and recommended hardware.
 pub struct HydraWeight<T>(PhantomData<T>);
 impl<T: frame_system::Config> pallet_currencies::WeightInfo for HydraWeight<T> {
-<<<<<<< HEAD
-=======
-	/// Storage: `Router::SkipEd` (r:1 w:0)
-	/// Proof: `Router::SkipEd` (`max_values`: Some(1), `max_size`: Some(1), added: 496, mode: `MaxEncodedLen`)
-	/// Storage: `Duster::AccountBlacklist` (r:1 w:0)
-	/// Proof: `Duster::AccountBlacklist` (`max_values`: None, `max_size`: Some(48), added: 2523, mode: `MaxEncodedLen`)
-	/// Storage: `AssetRegistry::BannedAssets` (r:1 w:0)
-	/// Proof: `AssetRegistry::BannedAssets` (`max_values`: None, `max_size`: Some(20), added: 2495, mode: `MaxEncodedLen`)
-	/// Storage: `Tokens::Accounts` (r:2 w:2)
-	/// Proof: `Tokens::Accounts` (`max_values`: None, `max_size`: Some(108), added: 2583, mode: `MaxEncodedLen`)
->>>>>>> 298c9411
 	/// Storage: `AssetRegistry::Assets` (r:1 w:0)
 	/// Proof: `AssetRegistry::Assets` (`max_values`: None, `max_size`: Some(125), added: 2600, mode: `MaxEncodedLen`)
 	/// Storage: `AssetRegistry::AssetLocations` (r:1 w:0)
@@ -98,21 +80,12 @@
 	/// Proof: `EVM::AccountStorages` (`max_values`: None, `max_size`: None, mode: `Measured`)
 	fn transfer_non_native_currency() -> Weight {
 		// Proof Size summary in bytes:
-<<<<<<< HEAD
 		//  Measured:  `6356`
 		//  Estimated: `12296`
 		// Minimum execution time: 139_742_000 picoseconds.
 		Weight::from_parts(140_709_000, 12296)
 			.saturating_add(T::DbWeight::get().reads(11_u64))
 			.saturating_add(T::DbWeight::get().writes(3_u64))
-=======
-		//  Measured:  `2853`
-		//  Estimated: `6156`
-		// Minimum execution time: 97_519_000 picoseconds.
-		Weight::from_parts(98_652_000, 6156)
-			.saturating_add(T::DbWeight::get().reads(9_u64))
-			.saturating_add(T::DbWeight::get().writes(4_u64))
->>>>>>> 298c9411
 	}
 	/// Storage: `System::Account` (r:1 w:1)
 	/// Proof: `System::Account` (`max_values`: None, `max_size`: Some(128), added: 2603, mode: `MaxEncodedLen`)
@@ -120,13 +93,8 @@
 		// Proof Size summary in bytes:
 		//  Measured:  `1638`
 		//  Estimated: `3593`
-<<<<<<< HEAD
 		// Minimum execution time: 72_172_000 picoseconds.
 		Weight::from_parts(72_566_000, 3593)
-=======
-		// Minimum execution time: 72_480_000 picoseconds.
-		Weight::from_parts(73_383_000, 3593)
->>>>>>> 298c9411
 			.saturating_add(T::DbWeight::get().reads(1_u64))
 			.saturating_add(T::DbWeight::get().writes(1_u64))
 	}
@@ -148,13 +116,8 @@
 		// Proof Size summary in bytes:
 		//  Measured:  `2209`
 		//  Estimated: `3593`
-<<<<<<< HEAD
 		// Minimum execution time: 64_369_000 picoseconds.
 		Weight::from_parts(64_924_000, 3593)
-=======
-		// Minimum execution time: 63_540_000 picoseconds.
-		Weight::from_parts(64_326_000, 3593)
->>>>>>> 298c9411
 			.saturating_add(T::DbWeight::get().reads(7_u64))
 			.saturating_add(T::DbWeight::get().writes(3_u64))
 	}
@@ -164,13 +127,8 @@
 		// Proof Size summary in bytes:
 		//  Measured:  `1498`
 		//  Estimated: `3593`
-<<<<<<< HEAD
 		// Minimum execution time: 38_812_000 picoseconds.
 		Weight::from_parts(39_466_000, 3593)
-=======
-		// Minimum execution time: 38_966_000 picoseconds.
-		Weight::from_parts(39_577_000, 3593)
->>>>>>> 298c9411
 			.saturating_add(T::DbWeight::get().reads(1_u64))
 			.saturating_add(T::DbWeight::get().writes(1_u64))
 	}
@@ -180,13 +138,8 @@
 		// Proof Size summary in bytes:
 		//  Measured:  `1586`
 		//  Estimated: `3593`
-<<<<<<< HEAD
 		// Minimum execution time: 40_882_000 picoseconds.
 		Weight::from_parts(41_548_000, 3593)
-=======
-		// Minimum execution time: 41_091_000 picoseconds.
-		Weight::from_parts(41_812_000, 3593)
->>>>>>> 298c9411
 			.saturating_add(T::DbWeight::get().reads(1_u64))
 			.saturating_add(T::DbWeight::get().writes(1_u64))
 	}
