[package]
name = "hydradx-runtime"
<<<<<<< HEAD
version = "159.0.0"
=======
version = "160.0.0"
>>>>>>> 77d9575a
authors = ["GalacticCouncil"]
edition = "2021"
license = "Apache 2.0"
repository = "https://github.com/galacticcouncil/HydraDX-node"

[package.metadata.docs.rs]
targets = ["x86_64-unknown-linux-gnu"]

[build-dependencies]
substrate-build-script-utils = { workspace = true }
substrate-wasm-builder = { workspace = true }

[dependencies]
hex-literal = "0.3.4"
serde = { features = ["derive"], optional = true, version = "1.0.136" }
codec = { package = "parity-scale-codec", version = "3.4.0", default-features = false, features = ["derive"] }
scale-info = { version = "2.3.1", default-features = false, features = ["derive"] }
smallvec = "1.9.0"

# local dependencies
primitives = { workspace = true }
pallet-claims = { workspace = true }
pallet-genesis-history = { workspace = true }
pallet-omnipool = { workspace = true }
pallet-circuit-breaker = { workspace = true }
pallet-omnipool-liquidity-mining = { workspace = true }
pallet-dca = { workspace = true }
hydra-dx-math = { workspace = true }

# pallets
pallet-balances = { workspace = true }
pallet-transaction-payment = { workspace = true }
pallet-transaction-payment-rpc-runtime-api = { workspace = true }
pallet-treasury = { workspace = true }
pallet-utility = { workspace = true }
pallet-aura = { workspace = true }
pallet-session = { workspace = true }
pallet-timestamp = { workspace = true }
pallet-preimage = { workspace = true }
pallet-scheduler = { workspace = true }
pallet-identity = { workspace = true }
pallet-collective = { workspace = true }
pallet-tips = { workspace = true }
pallet-proxy = { workspace = true }
pallet-multisig = { workspace = true }
pallet-democracy = { workspace = true }
pallet-elections-phragmen = { workspace = true }
pallet-uniques = { workspace = true }

# Warehouse dependencies
hydradx-adapters = { workspace = true }
hydradx-traits = { workspace = true }
pallet-relaychain-info = { workspace = true }
pallet-transaction-multi-payment = { workspace = true }
pallet-asset-registry = { workspace = true }
pallet-collator-rewards = { workspace = true }
pallet-currencies = { workspace = true }
pallet-ema-oracle = { workspace = true }
pallet-transaction-pause = { workspace = true }
pallet-duster = { workspace = true }
warehouse-liquidity-mining = { workspace = true }
pallet-otc = { workspace = true }
pallet-route-executor = { workspace = true }

# ORML dependencies
orml-tokens = { workspace = true }
orml-traits = { workspace = true }
orml-vesting = { workspace = true }
orml-benchmarking = { workspace = true, optional = true }

# orml XCM support
orml-xtokens = { workspace = true }
orml-xcm-support = { workspace = true }
orml-unknown-tokens = { workspace = true }
orml-xcm = { workspace = true }

# collator support
pallet-collator-selection = { workspace = true }
pallet-authorship = { workspace = true }

# Cumulus dependencies
cumulus-pallet-aura-ext = { workspace = true }
cumulus-pallet-parachain-system = { workspace = true }
cumulus-pallet-xcm = { workspace = true }
cumulus-pallet-xcmp-queue = { workspace = true }
cumulus-pallet-dmp-queue = { workspace = true }
cumulus-primitives-core = { workspace = true }
cumulus-primitives-utility = { workspace = true }
cumulus-primitives-parachain-inherent = { workspace = true }
cumulus-primitives-timestamp = { workspace = true }
parachain-info = { workspace = true }

# Polkadot dependencies
polkadot-parachain = { workspace = true }
pallet-xcm = { workspace = true }
polkadot-xcm = { workspace = true }
xcm-executor = { workspace = true }
xcm-builder = { workspace = true }

# Substrate dependencies
frame-benchmarking = { workspace = true, optional = true }
frame-executive = { workspace = true }
frame-support = { workspace = true }
frame-system = { workspace = true }
frame-system-benchmarking = { workspace = true, optional = true }
frame-system-rpc-runtime-api = { workspace = true }
frame-try-runtime = { workspace = true, optional = true }
sp-api = { workspace = true }
sp-block-builder = { workspace = true }
sp-consensus-aura = { workspace = true }
sp-core = { workspace = true }
sp-inherents = { workspace = true }
sp-externalities = { workspace = true }
sp-offchain = { workspace = true }
sp-runtime = { workspace = true }
sp-session = { workspace = true }
sp-std = { workspace = true }
sp-transaction-pool = { workspace = true }
sp-version = { workspace = true }
sp-trie = { workspace = true }
sp-io = { workspace = true }
primitive-types = {  workspace = true }

[features]
default = ["std"]
runtime-benchmarks = [
    "frame-benchmarking",
    "frame-support/runtime-benchmarks",
    "frame-system-benchmarking/runtime-benchmarks",
    "frame-system/runtime-benchmarks",
    "orml-benchmarking",
    "pallet-xcm/runtime-benchmarks",
    "xcm-builder/runtime-benchmarks",
    "pallet-balances/runtime-benchmarks",
    "pallet-collator-selection/runtime-benchmarks",
    "pallet-timestamp/runtime-benchmarks",
    "pallet-treasury/runtime-benchmarks",
    "pallet-preimage/runtime-benchmarks",
    "pallet-scheduler/runtime-benchmarks",
    "pallet-claims/runtime-benchmarks",
    "pallet-identity/runtime-benchmarks",
    "pallet-collective/runtime-benchmarks",
    "pallet-transaction-pause/runtime-benchmarks",
    "pallet-tips/runtime-benchmarks",
    "pallet-proxy/runtime-benchmarks",
    "pallet-multisig/runtime-benchmarks",
    "pallet-utility/runtime-benchmarks",
    "pallet-democracy/runtime-benchmarks",
    "pallet-asset-registry/runtime-benchmarks",
    "pallet-xcm/runtime-benchmarks",
    "sp-runtime/runtime-benchmarks",
    "cumulus-pallet-xcmp-queue/runtime-benchmarks",
    "pallet-uniques/runtime-benchmarks",
    "pallet-omnipool/runtime-benchmarks",
    "pallet-transaction-pause/runtime-benchmarks",
    "pallet-circuit-breaker/runtime-benchmarks",
    "pallet-ema-oracle/runtime-benchmarks",
    "pallet-duster/runtime-benchmarks",
    "pallet-omnipool-liquidity-mining/runtime-benchmarks",
    "pallet-otc/runtime-benchmarks",
    "pallet-dca/runtime-benchmarks",
    "pallet-route-executor/runtime-benchmarks",
]
std = [
    "codec/std",
    "serde",
    "scale-info/std",
    "frame-executive/std",
    "frame-support/std",
    "frame-system/std",
    "frame-system-rpc-runtime-api/std",
    "frame-try-runtime/std",
    "cumulus-pallet-parachain-system/std",
    "cumulus-pallet-aura-ext/std",
    "cumulus-primitives-core/std",
    "cumulus-pallet-xcm/std",
    "cumulus-pallet-xcmp-queue/std",
    "parachain-info/std",
    "pallet-xcm/std",
    "polkadot-xcm/std",
    "xcm-executor/std",
    "xcm-builder/std",
    "orml-tokens/std",
    "orml-traits/std",
    "orml-vesting/std",
    "orml-xtokens/std",
    "orml-xcm-support/std",
    "orml-xcm/std",
    "orml-unknown-tokens/std",
    "orml-benchmarking/std",
    "pallet-aura/std",
    "pallet-balances/std",
    "pallet-session/std",
    "pallet-timestamp/std",
    "pallet-preimage/std",
    "pallet-scheduler/std",
    "pallet-identity/std",
    "pallet-collective/std",
    "pallet-tips/std",
    "pallet-proxy/std",
    "pallet-multisig/std",
    "pallet-transaction-payment/std",
    "pallet-transaction-payment-rpc-runtime-api/std",
    "pallet-democracy/std",
    "pallet-elections-phragmen/std",
    "pallet-claims/std",
    "pallet-treasury/std",
    "pallet-collator-selection/std",
    "pallet-authorship/std",
    "pallet-utility/std",
    "pallet-uniques/std",
    "hydradx-adapters/std",
    "hydradx-traits/std",
    "pallet-transaction-multi-payment/std",
    "pallet-genesis-history/std",
    "pallet-asset-registry/std",
    "pallet-currencies/std",
    "pallet-omnipool/std",
    "pallet-circuit-breaker/std",
    "pallet-transaction-pause/std",
    "pallet-dca/std",
    "pallet-ema-oracle/std",
    "pallet-otc/std",
    "pallet-route-executor/std",
    "sp-api/std",
    "sp-block-builder/std",
    "sp-consensus-aura/std",
    "sp-core/std",
    "sp-io/std",
    "sp-inherents/std",
    "sp-externalities/std",
    "sp-offchain/std",
    "sp-runtime/std",
    "sp-session/std",
    "sp-std/std",
    "sp-trie/std",
    "sp-transaction-pool/std",
    "sp-version/std",
    "pallet-duster/std",
    "warehouse-liquidity-mining/std",
    "pallet-omnipool-liquidity-mining/std",
]
try-runtime= [
    "frame-try-runtime",
    "frame-executive/try-runtime",
    "frame-system/try-runtime",
    "pallet-currencies/try-runtime",
    "orml-tokens/try-runtime",
    "orml-vesting/try-runtime",
    "orml-xtokens/try-runtime",
    "orml-xcm/try-runtime",
    "orml-unknown-tokens/try-runtime",
    "cumulus-pallet-parachain-system/try-runtime",
    "cumulus-pallet-aura-ext/try-runtime",
    "cumulus-pallet-xcm/try-runtime",
    "cumulus-pallet-xcmp-queue/try-runtime",
    "parachain-info/try-runtime",
    "pallet-aura/try-runtime",
    "pallet-balances/try-runtime",
    "pallet-elections-phragmen/try-runtime",
    "pallet-session/try-runtime",
    "pallet-timestamp/try-runtime",
    "pallet-transaction-payment/try-runtime",
    "pallet-transaction-pause/try-runtime",
    "pallet-ema-oracle/try-runtime",
    "pallet-utility/try-runtime",
    "pallet-treasury/try-runtime",
    "pallet-collective/try-runtime",
    "pallet-democracy/try-runtime",
    "pallet-proxy/try-runtime",
    "pallet-multisig/try-runtime",
    "pallet-scheduler/try-runtime",
    "pallet-tips/try-runtime",
    "pallet-collator-selection/try-runtime",
    "pallet-authorship/try-runtime",
    "pallet-uniques/try-runtime",
    "pallet-preimage/try-runtime",
    "pallet-identity/try-runtime",
    "pallet-xcm/try-runtime",
    "cumulus-pallet-dmp-queue/try-runtime",
    "pallet-asset-registry/try-runtime",
    "pallet-transaction-multi-payment/try-runtime",
    "pallet-relaychain-info/try-runtime",
    "pallet-omnipool/try-runtime",
    "pallet-dca/try-runtime",
    "pallet-collator-rewards/try-runtime",
    "pallet-genesis-history/try-runtime",
    "pallet-claims/try-runtime",
    "pallet-transaction-pause/try-runtime",
    "pallet-duster/try-runtime",
    "warehouse-liquidity-mining/try-runtime",
    "pallet-omnipool-liquidity-mining/try-runtime",
    "pallet-circuit-breaker/try-runtime",
    "pallet-ema-oracle/try-runtime",
    "pallet-otc/try-runtime",
    "pallet-route-executor/try-runtime",
]<|MERGE_RESOLUTION|>--- conflicted
+++ resolved
@@ -1,10 +1,6 @@
 [package]
 name = "hydradx-runtime"
-<<<<<<< HEAD
-version = "159.0.0"
-=======
-version = "160.0.0"
->>>>>>> 77d9575a
+version = "161.0.0"
 authors = ["GalacticCouncil"]
 edition = "2021"
 license = "Apache 2.0"
