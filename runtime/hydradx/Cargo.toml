[package]
name = "hydradx-runtime"
<<<<<<< HEAD
version = "315.0.0"
=======
version = "314.0.0"
>>>>>>> 73b21231
authors = ["GalacticCouncil"]
edition = "2021"
license = "Apache 2.0"
repository = "https://github.com/galacticcouncil/HydraDX-node"

[package.metadata.docs.rs]
targets = ["x86_64-unknown-linux-gnu"]

[build-dependencies]
substrate-wasm-builder = { workspace = true }

[dependencies]
hex-literal = { workspace = true }
serde = { workspace = true, optional = true }
codec = { workspace = true }
scale-info = { workspace = true }
smallvec = { workspace = true }
log = { workspace = true }
num_enum = { workspace = true, default-features = false }
evm = { workspace = true, features = ["with-codec"] }

# local dependencies
primitives = { workspace = true }
hydradx-adapters = { workspace = true }
hydradx-traits = { workspace = true }
pallet-claims = { workspace = true }
pallet-genesis-history = { workspace = true }
pallet-omnipool = { workspace = true }
pallet-circuit-breaker = { workspace = true }
pallet-omnipool-liquidity-mining = { workspace = true }
pallet-dca = { workspace = true }
hydra-dx-math = { workspace = true }
pallet-dynamic-fees = { workspace = true }
pallet-dynamic-evm-fee = { workspace = true }
pallet-stableswap = { workspace = true }
pallet-bonds = { workspace = true }
pallet-lbp = { workspace = true }
pallet-xyk = { workspace = true }
pallet-referrals = { workspace = true }
pallet-broadcast = { workspace = true }
pallet-evm-accounts = { workspace = true }
pallet-evm-accounts-rpc-runtime-api = { workspace = true }
pallet-xyk-liquidity-mining = { workspace = true }
pallet-relaychain-info = { workspace = true }
pallet-transaction-multi-payment = { workspace = true, features = ["evm"] }
pallet-asset-registry = { workspace = true }
pallet-collator-rewards = { workspace = true }
pallet-currencies = { workspace = true }
pallet-currencies-rpc-runtime-api = { workspace = true }
pallet-ema-oracle = { workspace = true }
pallet-transaction-pause = { workspace = true }
pallet-duster = { workspace = true }
warehouse-liquidity-mining = { workspace = true }
pallet-otc = { workspace = true }
pallet-otc-settlements = { workspace = true }
pallet-route-executor = { workspace = true }
pallet-staking = { workspace = true }
pallet-liquidation = { workspace = true }

# pallets
pallet-bags-list = { workspace = true }
pallet-balances = { workspace = true }
pallet-conviction-voting = { workspace = true }
pallet-dispatcher = { workspace = true }
pallet-transaction-payment = { workspace = true }
pallet-transaction-payment-rpc-runtime-api = { workspace = true }
pallet-treasury = { workspace = true }
pallet-utility = { workspace = true }
pallet-aura = { workspace = true }
pallet-session = { workspace = true }
pallet-timestamp = { workspace = true }
pallet-preimage = { workspace = true }
pallet-scheduler = { workspace = true }
pallet-identity = { workspace = true }
pallet-collective = { workspace = true }
pallet-tips = { workspace = true }
pallet-proxy = { workspace = true }
pallet-multisig = { workspace = true }
pallet-referenda = { workspace = true }
pallet-democracy = { workspace = true }
pallet-elections-phragmen = { workspace = true }
pallet-uniques = { workspace = true }
pallet-whitelist = { workspace = true }
pallet-message-queue = { workspace = true }
pallet-state-trie-migration = { workspace = true }

# ORML dependencies
orml-tokens = { workspace = true }
orml-traits = { workspace = true }
orml-vesting = { workspace = true }
orml-benchmarking = { workspace = true, optional = true }

# orml XCM support
orml-xtokens = { workspace = true }
orml-xcm-support = { workspace = true }
orml-unknown-tokens = { workspace = true }
orml-xcm = { workspace = true }

# collator support
pallet-collator-selection = { workspace = true }
pallet-authorship = { workspace = true }

# Cumulus dependencies
cumulus-pallet-aura-ext = { workspace = true }
cumulus-pallet-parachain-system = { workspace = true }
cumulus-pallet-xcm = { workspace = true }
cumulus-pallet-xcmp-queue = { workspace = true }
cumulus-primitives-aura = { workspace = true }
cumulus-primitives-core = { workspace = true }
cumulus-primitives-utility = { workspace = true }
cumulus-primitives-parachain-inherent = { workspace = true }
cumulus-primitives-timestamp = { workspace = true }
staging-parachain-info = { workspace = true }
parachains-common = { workspace = true }

# Polkadot dependencies
polkadot-parachain = { workspace = true }
pallet-xcm = { workspace = true }
pallet-xcm-benchmarks = { workspace = true, optional = true }
polkadot-xcm = { workspace = true }
xcm-executor = { workspace = true }
xcm-builder = { workspace = true }
polkadot-runtime-common = { workspace = true }
xcm-runtime-apis = { workspace = true }

# Substrate dependencies
frame-benchmarking = { workspace = true, optional = true }
frame-executive = { workspace = true }
frame-support = { workspace = true }
frame-system = { workspace = true }
frame-system-benchmarking = { workspace = true, optional = true }
frame-system-rpc-runtime-api = { workspace = true }
frame-try-runtime = { workspace = true, optional = true }
frame-metadata-hash-extension = { workspace = true }
sp-api = { workspace = true }
sp-arithmetic = { workspace = true }
sp-block-builder = { workspace = true }
sp-genesis-builder = { workspace = true }
sp-consensus-aura = { workspace = true }
sp-core = { workspace = true }
sp-inherents = { workspace = true }
sp-externalities = { workspace = true }
sp-offchain = { workspace = true }
sp-runtime = { workspace = true }
sp-session = { workspace = true }
sp-std = { workspace = true }
sp-staking = { workspace = true }
sp-transaction-pool = { workspace = true }
sp-version = { workspace = true }
sp-trie = { workspace = true }
sp-io = { workspace = true }
primitive-types = { workspace = true }

# Frontier
fp-rpc = { workspace = true }
fp-evm = { workspace = true }
fp-self-contained = { workspace = true, features = ["serde"] }
pallet-ethereum = { workspace = true }
pallet-evm = { workspace = true }
pallet-evm-chain-id = { workspace = true }
pallet-evm-precompile-dispatch = { workspace = true }
pallet-evm-precompile-simple = { workspace = true }
pallet-evm-precompile-modexp = { workspace = true }
pallet-evm-precompile-bn128 = { workspace = true }
pallet-evm-precompile-blake2 = { workspace = true }
pallet-evm-precompile-call-permit = { workspace = true }
precompile-utils = { workspace = true }
module-evm-utility-macro = { workspace = true }
ethabi = { workspace = true }
hex = { workspace = true }
serde_json = { workspace = true, default-features = false }

[dev-dependencies]
pretty_assertions = { workspace = true }

[features]
default = ["std"]
runtime-benchmarks = [
    "frame-benchmarking",
    "frame-support/runtime-benchmarks",
    "frame-system-benchmarking/runtime-benchmarks",
    "frame-system/runtime-benchmarks",
    "orml-benchmarking",
    "hydradx-adapters/runtime-benchmarks",
    "pallet-xcm/runtime-benchmarks",
    "xcm-builder/runtime-benchmarks",
    "pallet-balances/runtime-benchmarks",
    "pallet-collator-selection/runtime-benchmarks",
    "pallet-timestamp/runtime-benchmarks",
    "pallet-treasury/runtime-benchmarks",
    "pallet-preimage/runtime-benchmarks",
    "pallet-scheduler/runtime-benchmarks",
    "pallet-claims/runtime-benchmarks",
    "pallet-identity/runtime-benchmarks",
    "pallet-collective/runtime-benchmarks",
    "pallet-transaction-pause/runtime-benchmarks",
    "pallet-tips/runtime-benchmarks",
    "pallet-proxy/runtime-benchmarks",
    "pallet-multisig/runtime-benchmarks",
    "pallet-utility/runtime-benchmarks",
    "pallet-democracy/runtime-benchmarks",
    "pallet-asset-registry/runtime-benchmarks",
    "sp-runtime/runtime-benchmarks",
    "cumulus-pallet-parachain-system/runtime-benchmarks",
    "cumulus-pallet-xcmp-queue/runtime-benchmarks",
    "pallet-uniques/runtime-benchmarks",
    "pallet-omnipool/runtime-benchmarks",
    "pallet-circuit-breaker/runtime-benchmarks",
    "pallet-ema-oracle/runtime-benchmarks",
    "pallet-duster/runtime-benchmarks",
    "pallet-omnipool-liquidity-mining/runtime-benchmarks",
    "pallet-otc/runtime-benchmarks",
    "pallet-otc-settlements/runtime-benchmarks",
    "pallet-dca/runtime-benchmarks",
    "pallet-route-executor/runtime-benchmarks",
    "pallet-ethereum/runtime-benchmarks",
    "pallet-evm/runtime-benchmarks",
    "pallet-staking/runtime-benchmarks",
    "pallet-bonds/runtime-benchmarks",
    "pallet-stableswap/runtime-benchmarks",
    "pallet-lbp/runtime-benchmarks",
    "pallet-xyk/runtime-benchmarks",
    "pallet-elections-phragmen/runtime-benchmarks",
    "pallet-referrals/runtime-benchmarks",
    "pallet-evm-accounts/runtime-benchmarks",
    "pallet-message-queue/runtime-benchmarks",
    "pallet-state-trie-migration/runtime-benchmarks",
    "xcm-runtime-apis/runtime-benchmarks",
    "pallet-liquidation/runtime-benchmarks",
    "pallet-conviction-voting/runtime-benchmarks",
    "pallet-referenda/runtime-benchmarks",
    "pallet-whitelist/runtime-benchmarks",
    "pallet-dispatcher/runtime-benchmarks",
    "cumulus-primitives-utility/runtime-benchmarks",
    "pallet-xcm-benchmarks/runtime-benchmarks"
]
std = [
    "codec/std",
    "serde",
    "scale-info/std",
    "frame-executive/std",
    "frame-support/std",
    "frame-system/std",
    "frame-system-rpc-runtime-api/std",
    "frame-try-runtime/std",
    "frame-metadata-hash-extension/std",
    "cumulus-pallet-parachain-system/std",
    "cumulus-pallet-aura-ext/std",
    "cumulus-primitives-aura/std",
    "cumulus-primitives-core/std",
    "cumulus-primitives-utility/std",
    "cumulus-pallet-xcm/std",
    "cumulus-pallet-xcmp-queue/std",
    "staging-parachain-info/std",
    "pallet-xcm/std",
    "pallet-xcm-benchmarks?/std",
    "polkadot-xcm/std",
    "xcm-runtime-apis/std",
    "xcm-executor/std",
    "xcm-builder/std",
    "orml-tokens/std",
    "orml-traits/std",
    "orml-vesting/std",
    "orml-xtokens/std",
    "orml-xcm-support/std",
    "orml-xcm/std",
    "orml-unknown-tokens/std",
    "orml-benchmarking/std",
    "pallet-aura/std",
    "pallet-balances/std",
    "pallet-session/std",
    "pallet-timestamp/std",
    "pallet-preimage/std",
    "pallet-scheduler/std",
    "pallet-identity/std",
    "pallet-collective/std",
    "pallet-tips/std",
    "pallet-proxy/std",
    "pallet-multisig/std",
    "pallet-transaction-payment/std",
    "pallet-transaction-payment-rpc-runtime-api/std",
    "pallet-democracy/std",
    "pallet-elections-phragmen/std",
    "pallet-claims/std",
    "pallet-treasury/std",
    "pallet-collator-selection/std",
    "pallet-authorship/std",
    "pallet-utility/std",
    "pallet-uniques/std",
    "hydradx-adapters/std",
    "hydradx-traits/std",
    "pallet-transaction-multi-payment/std",
    "pallet-genesis-history/std",
    "pallet-asset-registry/std",
    "pallet-currencies/std",
    "pallet-currencies-rpc-runtime-api/std",
    "pallet-omnipool/std",
    "pallet-circuit-breaker/std",
    "pallet-transaction-pause/std",
    "pallet-dca/std",
    "pallet-ema-oracle/std",
    "pallet-otc/std",
    "pallet-otc-settlements/std",
    "pallet-route-executor/std",
    "pallet-omnipool-liquidity-mining/std",
    "pallet-dynamic-fees/std",
    "pallet-staking/std",
    "pallet-bonds/std",
    "pallet-stableswap/std",
    "pallet-lbp/std",
    "pallet-xyk/std",
    "pallet-duster/std",
    "warehouse-liquidity-mining/std",
    "sp-api/std",
    "sp-arithmetic/std",
    "sp-block-builder/std",
    "sp-genesis-builder/std",
    "sp-consensus-aura/std",
    "sp-core/std",
    "sp-io/std",
    "sp-inherents/std",
    "sp-externalities/std",
    "sp-offchain/std",
    "sp-runtime/std",
    "sp-session/std",
    "sp-std/std",
    "sp-trie/std",
    "sp-transaction-pool/std",
    "sp-version/std",
    "fp-rpc/std",
    "fp-self-contained/std",
    "pallet-ethereum/std",
    "pallet-dynamic-evm-fee/std",
    "pallet-evm/std",
    "pallet-evm-chain-id/std",
    "pallet-evm-precompile-dispatch/std",
    "pallet-evm-precompile-simple/std",
    "pallet-evm-precompile-modexp/std",
    "pallet-evm-precompile-bn128/std",
    "pallet-evm-precompile-blake2/std",
    "pallet-evm-precompile-call-permit/std",
    "pallet-xyk/std",
    "pallet-referrals/std",
    "pallet-evm-accounts/std",
    "pallet-evm-accounts-rpc-runtime-api/std",
    "pallet-xyk-liquidity-mining/std",
    "parachains-common/std",
    "polkadot-runtime-common/std",
    "pallet-state-trie-migration/std",
    "pallet-liquidation/std",
    "pallet-conviction-voting/std",
    "pallet-referenda/std",
    "pallet-whitelist/std",
    "pallet-broadcast/std",
    "pallet-dispatcher/std",
]
try-runtime = [
    "frame-try-runtime",
    "frame-executive/try-runtime",
    "frame-system/try-runtime",
    "pallet-currencies/try-runtime",
    "orml-tokens/try-runtime",
    "orml-vesting/try-runtime",
    "orml-xtokens/try-runtime",
    "orml-xcm/try-runtime",
    "orml-unknown-tokens/try-runtime",
    "cumulus-pallet-parachain-system/try-runtime",
    "cumulus-pallet-aura-ext/try-runtime",
    "cumulus-pallet-xcm/try-runtime",
    "cumulus-pallet-xcmp-queue/try-runtime",
    "staging-parachain-info/try-runtime",
    "pallet-aura/try-runtime",
    "pallet-bags-list/try-runtime",
    "pallet-balances/try-runtime",
    "pallet-elections-phragmen/try-runtime",
    "pallet-session/try-runtime",
    "pallet-timestamp/try-runtime",
    "pallet-transaction-payment/try-runtime",
    "pallet-transaction-pause/try-runtime",
    "pallet-ema-oracle/try-runtime",
    "pallet-utility/try-runtime",
    "pallet-treasury/try-runtime",
    "pallet-collective/try-runtime",
    "pallet-democracy/try-runtime",
    "pallet-proxy/try-runtime",
    "pallet-multisig/try-runtime",
    "pallet-scheduler/try-runtime",
    "pallet-tips/try-runtime",
    "pallet-collator-selection/try-runtime",
    "pallet-authorship/try-runtime",
    "pallet-uniques/try-runtime",
    "pallet-preimage/try-runtime",
    "pallet-identity/try-runtime",
    "pallet-xcm/try-runtime",
    "pallet-asset-registry/try-runtime",
    "pallet-transaction-multi-payment/try-runtime",
    "pallet-relaychain-info/try-runtime",
    "pallet-omnipool/try-runtime",
    "pallet-dca/try-runtime",
    "pallet-collator-rewards/try-runtime",
    "pallet-genesis-history/try-runtime",
    "pallet-claims/try-runtime",
    "pallet-duster/try-runtime",
    "warehouse-liquidity-mining/try-runtime",
    "pallet-omnipool-liquidity-mining/try-runtime",
    "pallet-circuit-breaker/try-runtime",
    "pallet-otc/try-runtime",
    "pallet-otc-settlements/try-runtime",
    "pallet-route-executor/try-runtime",
    "pallet-dynamic-fees/try-runtime",
    "pallet-staking/try-runtime",
    "pallet-bonds/try-runtime",
    "pallet-stableswap/try-runtime",
    "pallet-lbp/try-runtime",
    "pallet-xyk/try-runtime",
    "fp-self-contained/try-runtime",
    "pallet-ethereum/try-runtime",
    "pallet-dynamic-evm-fee/try-runtime",
    "pallet-evm/try-runtime",
    "pallet-evm-chain-id/try-runtime",
    "pallet-xyk/try-runtime",
    "pallet-referrals/try-runtime",
    "pallet-evm-accounts/try-runtime",
    "pallet-xyk-liquidity-mining/try-runtime",
    "pallet-message-queue/try-runtime",
    "pallet-state-trie-migration/try-runtime",
    "pallet-liquidation/try-runtime",
    "pallet-conviction-voting/try-runtime",
    "pallet-referenda/try-runtime",
    "pallet-whitelist/try-runtime",
    "pallet-broadcast/try-runtime",
    "pallet-dispatcher/try-runtime",
]

metadata-hash = [
    "substrate-wasm-builder/metadata-hash",
]<|MERGE_RESOLUTION|>--- conflicted
+++ resolved
@@ -1,444 +1,440 @@
-[package]
-name = "hydradx-runtime"
-<<<<<<< HEAD
-version = "315.0.0"
-=======
-version = "314.0.0"
->>>>>>> 73b21231
-authors = ["GalacticCouncil"]
-edition = "2021"
-license = "Apache 2.0"
-repository = "https://github.com/galacticcouncil/HydraDX-node"
-
-[package.metadata.docs.rs]
-targets = ["x86_64-unknown-linux-gnu"]
-
-[build-dependencies]
-substrate-wasm-builder = { workspace = true }
-
-[dependencies]
-hex-literal = { workspace = true }
-serde = { workspace = true, optional = true }
-codec = { workspace = true }
-scale-info = { workspace = true }
-smallvec = { workspace = true }
-log = { workspace = true }
-num_enum = { workspace = true, default-features = false }
-evm = { workspace = true, features = ["with-codec"] }
-
-# local dependencies
-primitives = { workspace = true }
-hydradx-adapters = { workspace = true }
-hydradx-traits = { workspace = true }
-pallet-claims = { workspace = true }
-pallet-genesis-history = { workspace = true }
-pallet-omnipool = { workspace = true }
-pallet-circuit-breaker = { workspace = true }
-pallet-omnipool-liquidity-mining = { workspace = true }
-pallet-dca = { workspace = true }
-hydra-dx-math = { workspace = true }
-pallet-dynamic-fees = { workspace = true }
-pallet-dynamic-evm-fee = { workspace = true }
-pallet-stableswap = { workspace = true }
-pallet-bonds = { workspace = true }
-pallet-lbp = { workspace = true }
-pallet-xyk = { workspace = true }
-pallet-referrals = { workspace = true }
-pallet-broadcast = { workspace = true }
-pallet-evm-accounts = { workspace = true }
-pallet-evm-accounts-rpc-runtime-api = { workspace = true }
-pallet-xyk-liquidity-mining = { workspace = true }
-pallet-relaychain-info = { workspace = true }
-pallet-transaction-multi-payment = { workspace = true, features = ["evm"] }
-pallet-asset-registry = { workspace = true }
-pallet-collator-rewards = { workspace = true }
-pallet-currencies = { workspace = true }
-pallet-currencies-rpc-runtime-api = { workspace = true }
-pallet-ema-oracle = { workspace = true }
-pallet-transaction-pause = { workspace = true }
-pallet-duster = { workspace = true }
-warehouse-liquidity-mining = { workspace = true }
-pallet-otc = { workspace = true }
-pallet-otc-settlements = { workspace = true }
-pallet-route-executor = { workspace = true }
-pallet-staking = { workspace = true }
-pallet-liquidation = { workspace = true }
-
-# pallets
-pallet-bags-list = { workspace = true }
-pallet-balances = { workspace = true }
-pallet-conviction-voting = { workspace = true }
-pallet-dispatcher = { workspace = true }
-pallet-transaction-payment = { workspace = true }
-pallet-transaction-payment-rpc-runtime-api = { workspace = true }
-pallet-treasury = { workspace = true }
-pallet-utility = { workspace = true }
-pallet-aura = { workspace = true }
-pallet-session = { workspace = true }
-pallet-timestamp = { workspace = true }
-pallet-preimage = { workspace = true }
-pallet-scheduler = { workspace = true }
-pallet-identity = { workspace = true }
-pallet-collective = { workspace = true }
-pallet-tips = { workspace = true }
-pallet-proxy = { workspace = true }
-pallet-multisig = { workspace = true }
-pallet-referenda = { workspace = true }
-pallet-democracy = { workspace = true }
-pallet-elections-phragmen = { workspace = true }
-pallet-uniques = { workspace = true }
-pallet-whitelist = { workspace = true }
-pallet-message-queue = { workspace = true }
-pallet-state-trie-migration = { workspace = true }
-
-# ORML dependencies
-orml-tokens = { workspace = true }
-orml-traits = { workspace = true }
-orml-vesting = { workspace = true }
-orml-benchmarking = { workspace = true, optional = true }
-
-# orml XCM support
-orml-xtokens = { workspace = true }
-orml-xcm-support = { workspace = true }
-orml-unknown-tokens = { workspace = true }
-orml-xcm = { workspace = true }
-
-# collator support
-pallet-collator-selection = { workspace = true }
-pallet-authorship = { workspace = true }
-
-# Cumulus dependencies
-cumulus-pallet-aura-ext = { workspace = true }
-cumulus-pallet-parachain-system = { workspace = true }
-cumulus-pallet-xcm = { workspace = true }
-cumulus-pallet-xcmp-queue = { workspace = true }
-cumulus-primitives-aura = { workspace = true }
-cumulus-primitives-core = { workspace = true }
-cumulus-primitives-utility = { workspace = true }
-cumulus-primitives-parachain-inherent = { workspace = true }
-cumulus-primitives-timestamp = { workspace = true }
-staging-parachain-info = { workspace = true }
-parachains-common = { workspace = true }
-
-# Polkadot dependencies
-polkadot-parachain = { workspace = true }
-pallet-xcm = { workspace = true }
-pallet-xcm-benchmarks = { workspace = true, optional = true }
-polkadot-xcm = { workspace = true }
-xcm-executor = { workspace = true }
-xcm-builder = { workspace = true }
-polkadot-runtime-common = { workspace = true }
-xcm-runtime-apis = { workspace = true }
-
-# Substrate dependencies
-frame-benchmarking = { workspace = true, optional = true }
-frame-executive = { workspace = true }
-frame-support = { workspace = true }
-frame-system = { workspace = true }
-frame-system-benchmarking = { workspace = true, optional = true }
-frame-system-rpc-runtime-api = { workspace = true }
-frame-try-runtime = { workspace = true, optional = true }
-frame-metadata-hash-extension = { workspace = true }
-sp-api = { workspace = true }
-sp-arithmetic = { workspace = true }
-sp-block-builder = { workspace = true }
-sp-genesis-builder = { workspace = true }
-sp-consensus-aura = { workspace = true }
-sp-core = { workspace = true }
-sp-inherents = { workspace = true }
-sp-externalities = { workspace = true }
-sp-offchain = { workspace = true }
-sp-runtime = { workspace = true }
-sp-session = { workspace = true }
-sp-std = { workspace = true }
-sp-staking = { workspace = true }
-sp-transaction-pool = { workspace = true }
-sp-version = { workspace = true }
-sp-trie = { workspace = true }
-sp-io = { workspace = true }
-primitive-types = { workspace = true }
-
-# Frontier
-fp-rpc = { workspace = true }
-fp-evm = { workspace = true }
-fp-self-contained = { workspace = true, features = ["serde"] }
-pallet-ethereum = { workspace = true }
-pallet-evm = { workspace = true }
-pallet-evm-chain-id = { workspace = true }
-pallet-evm-precompile-dispatch = { workspace = true }
-pallet-evm-precompile-simple = { workspace = true }
-pallet-evm-precompile-modexp = { workspace = true }
-pallet-evm-precompile-bn128 = { workspace = true }
-pallet-evm-precompile-blake2 = { workspace = true }
-pallet-evm-precompile-call-permit = { workspace = true }
-precompile-utils = { workspace = true }
-module-evm-utility-macro = { workspace = true }
-ethabi = { workspace = true }
-hex = { workspace = true }
-serde_json = { workspace = true, default-features = false }
-
-[dev-dependencies]
-pretty_assertions = { workspace = true }
-
-[features]
-default = ["std"]
-runtime-benchmarks = [
-    "frame-benchmarking",
-    "frame-support/runtime-benchmarks",
-    "frame-system-benchmarking/runtime-benchmarks",
-    "frame-system/runtime-benchmarks",
-    "orml-benchmarking",
-    "hydradx-adapters/runtime-benchmarks",
-    "pallet-xcm/runtime-benchmarks",
-    "xcm-builder/runtime-benchmarks",
-    "pallet-balances/runtime-benchmarks",
-    "pallet-collator-selection/runtime-benchmarks",
-    "pallet-timestamp/runtime-benchmarks",
-    "pallet-treasury/runtime-benchmarks",
-    "pallet-preimage/runtime-benchmarks",
-    "pallet-scheduler/runtime-benchmarks",
-    "pallet-claims/runtime-benchmarks",
-    "pallet-identity/runtime-benchmarks",
-    "pallet-collective/runtime-benchmarks",
-    "pallet-transaction-pause/runtime-benchmarks",
-    "pallet-tips/runtime-benchmarks",
-    "pallet-proxy/runtime-benchmarks",
-    "pallet-multisig/runtime-benchmarks",
-    "pallet-utility/runtime-benchmarks",
-    "pallet-democracy/runtime-benchmarks",
-    "pallet-asset-registry/runtime-benchmarks",
-    "sp-runtime/runtime-benchmarks",
-    "cumulus-pallet-parachain-system/runtime-benchmarks",
-    "cumulus-pallet-xcmp-queue/runtime-benchmarks",
-    "pallet-uniques/runtime-benchmarks",
-    "pallet-omnipool/runtime-benchmarks",
-    "pallet-circuit-breaker/runtime-benchmarks",
-    "pallet-ema-oracle/runtime-benchmarks",
-    "pallet-duster/runtime-benchmarks",
-    "pallet-omnipool-liquidity-mining/runtime-benchmarks",
-    "pallet-otc/runtime-benchmarks",
-    "pallet-otc-settlements/runtime-benchmarks",
-    "pallet-dca/runtime-benchmarks",
-    "pallet-route-executor/runtime-benchmarks",
-    "pallet-ethereum/runtime-benchmarks",
-    "pallet-evm/runtime-benchmarks",
-    "pallet-staking/runtime-benchmarks",
-    "pallet-bonds/runtime-benchmarks",
-    "pallet-stableswap/runtime-benchmarks",
-    "pallet-lbp/runtime-benchmarks",
-    "pallet-xyk/runtime-benchmarks",
-    "pallet-elections-phragmen/runtime-benchmarks",
-    "pallet-referrals/runtime-benchmarks",
-    "pallet-evm-accounts/runtime-benchmarks",
-    "pallet-message-queue/runtime-benchmarks",
-    "pallet-state-trie-migration/runtime-benchmarks",
-    "xcm-runtime-apis/runtime-benchmarks",
-    "pallet-liquidation/runtime-benchmarks",
-    "pallet-conviction-voting/runtime-benchmarks",
-    "pallet-referenda/runtime-benchmarks",
-    "pallet-whitelist/runtime-benchmarks",
-    "pallet-dispatcher/runtime-benchmarks",
-    "cumulus-primitives-utility/runtime-benchmarks",
-    "pallet-xcm-benchmarks/runtime-benchmarks"
-]
-std = [
-    "codec/std",
-    "serde",
-    "scale-info/std",
-    "frame-executive/std",
-    "frame-support/std",
-    "frame-system/std",
-    "frame-system-rpc-runtime-api/std",
-    "frame-try-runtime/std",
-    "frame-metadata-hash-extension/std",
-    "cumulus-pallet-parachain-system/std",
-    "cumulus-pallet-aura-ext/std",
-    "cumulus-primitives-aura/std",
-    "cumulus-primitives-core/std",
-    "cumulus-primitives-utility/std",
-    "cumulus-pallet-xcm/std",
-    "cumulus-pallet-xcmp-queue/std",
-    "staging-parachain-info/std",
-    "pallet-xcm/std",
-    "pallet-xcm-benchmarks?/std",
-    "polkadot-xcm/std",
-    "xcm-runtime-apis/std",
-    "xcm-executor/std",
-    "xcm-builder/std",
-    "orml-tokens/std",
-    "orml-traits/std",
-    "orml-vesting/std",
-    "orml-xtokens/std",
-    "orml-xcm-support/std",
-    "orml-xcm/std",
-    "orml-unknown-tokens/std",
-    "orml-benchmarking/std",
-    "pallet-aura/std",
-    "pallet-balances/std",
-    "pallet-session/std",
-    "pallet-timestamp/std",
-    "pallet-preimage/std",
-    "pallet-scheduler/std",
-    "pallet-identity/std",
-    "pallet-collective/std",
-    "pallet-tips/std",
-    "pallet-proxy/std",
-    "pallet-multisig/std",
-    "pallet-transaction-payment/std",
-    "pallet-transaction-payment-rpc-runtime-api/std",
-    "pallet-democracy/std",
-    "pallet-elections-phragmen/std",
-    "pallet-claims/std",
-    "pallet-treasury/std",
-    "pallet-collator-selection/std",
-    "pallet-authorship/std",
-    "pallet-utility/std",
-    "pallet-uniques/std",
-    "hydradx-adapters/std",
-    "hydradx-traits/std",
-    "pallet-transaction-multi-payment/std",
-    "pallet-genesis-history/std",
-    "pallet-asset-registry/std",
-    "pallet-currencies/std",
-    "pallet-currencies-rpc-runtime-api/std",
-    "pallet-omnipool/std",
-    "pallet-circuit-breaker/std",
-    "pallet-transaction-pause/std",
-    "pallet-dca/std",
-    "pallet-ema-oracle/std",
-    "pallet-otc/std",
-    "pallet-otc-settlements/std",
-    "pallet-route-executor/std",
-    "pallet-omnipool-liquidity-mining/std",
-    "pallet-dynamic-fees/std",
-    "pallet-staking/std",
-    "pallet-bonds/std",
-    "pallet-stableswap/std",
-    "pallet-lbp/std",
-    "pallet-xyk/std",
-    "pallet-duster/std",
-    "warehouse-liquidity-mining/std",
-    "sp-api/std",
-    "sp-arithmetic/std",
-    "sp-block-builder/std",
-    "sp-genesis-builder/std",
-    "sp-consensus-aura/std",
-    "sp-core/std",
-    "sp-io/std",
-    "sp-inherents/std",
-    "sp-externalities/std",
-    "sp-offchain/std",
-    "sp-runtime/std",
-    "sp-session/std",
-    "sp-std/std",
-    "sp-trie/std",
-    "sp-transaction-pool/std",
-    "sp-version/std",
-    "fp-rpc/std",
-    "fp-self-contained/std",
-    "pallet-ethereum/std",
-    "pallet-dynamic-evm-fee/std",
-    "pallet-evm/std",
-    "pallet-evm-chain-id/std",
-    "pallet-evm-precompile-dispatch/std",
-    "pallet-evm-precompile-simple/std",
-    "pallet-evm-precompile-modexp/std",
-    "pallet-evm-precompile-bn128/std",
-    "pallet-evm-precompile-blake2/std",
-    "pallet-evm-precompile-call-permit/std",
-    "pallet-xyk/std",
-    "pallet-referrals/std",
-    "pallet-evm-accounts/std",
-    "pallet-evm-accounts-rpc-runtime-api/std",
-    "pallet-xyk-liquidity-mining/std",
-    "parachains-common/std",
-    "polkadot-runtime-common/std",
-    "pallet-state-trie-migration/std",
-    "pallet-liquidation/std",
-    "pallet-conviction-voting/std",
-    "pallet-referenda/std",
-    "pallet-whitelist/std",
-    "pallet-broadcast/std",
-    "pallet-dispatcher/std",
-]
-try-runtime = [
-    "frame-try-runtime",
-    "frame-executive/try-runtime",
-    "frame-system/try-runtime",
-    "pallet-currencies/try-runtime",
-    "orml-tokens/try-runtime",
-    "orml-vesting/try-runtime",
-    "orml-xtokens/try-runtime",
-    "orml-xcm/try-runtime",
-    "orml-unknown-tokens/try-runtime",
-    "cumulus-pallet-parachain-system/try-runtime",
-    "cumulus-pallet-aura-ext/try-runtime",
-    "cumulus-pallet-xcm/try-runtime",
-    "cumulus-pallet-xcmp-queue/try-runtime",
-    "staging-parachain-info/try-runtime",
-    "pallet-aura/try-runtime",
-    "pallet-bags-list/try-runtime",
-    "pallet-balances/try-runtime",
-    "pallet-elections-phragmen/try-runtime",
-    "pallet-session/try-runtime",
-    "pallet-timestamp/try-runtime",
-    "pallet-transaction-payment/try-runtime",
-    "pallet-transaction-pause/try-runtime",
-    "pallet-ema-oracle/try-runtime",
-    "pallet-utility/try-runtime",
-    "pallet-treasury/try-runtime",
-    "pallet-collective/try-runtime",
-    "pallet-democracy/try-runtime",
-    "pallet-proxy/try-runtime",
-    "pallet-multisig/try-runtime",
-    "pallet-scheduler/try-runtime",
-    "pallet-tips/try-runtime",
-    "pallet-collator-selection/try-runtime",
-    "pallet-authorship/try-runtime",
-    "pallet-uniques/try-runtime",
-    "pallet-preimage/try-runtime",
-    "pallet-identity/try-runtime",
-    "pallet-xcm/try-runtime",
-    "pallet-asset-registry/try-runtime",
-    "pallet-transaction-multi-payment/try-runtime",
-    "pallet-relaychain-info/try-runtime",
-    "pallet-omnipool/try-runtime",
-    "pallet-dca/try-runtime",
-    "pallet-collator-rewards/try-runtime",
-    "pallet-genesis-history/try-runtime",
-    "pallet-claims/try-runtime",
-    "pallet-duster/try-runtime",
-    "warehouse-liquidity-mining/try-runtime",
-    "pallet-omnipool-liquidity-mining/try-runtime",
-    "pallet-circuit-breaker/try-runtime",
-    "pallet-otc/try-runtime",
-    "pallet-otc-settlements/try-runtime",
-    "pallet-route-executor/try-runtime",
-    "pallet-dynamic-fees/try-runtime",
-    "pallet-staking/try-runtime",
-    "pallet-bonds/try-runtime",
-    "pallet-stableswap/try-runtime",
-    "pallet-lbp/try-runtime",
-    "pallet-xyk/try-runtime",
-    "fp-self-contained/try-runtime",
-    "pallet-ethereum/try-runtime",
-    "pallet-dynamic-evm-fee/try-runtime",
-    "pallet-evm/try-runtime",
-    "pallet-evm-chain-id/try-runtime",
-    "pallet-xyk/try-runtime",
-    "pallet-referrals/try-runtime",
-    "pallet-evm-accounts/try-runtime",
-    "pallet-xyk-liquidity-mining/try-runtime",
-    "pallet-message-queue/try-runtime",
-    "pallet-state-trie-migration/try-runtime",
-    "pallet-liquidation/try-runtime",
-    "pallet-conviction-voting/try-runtime",
-    "pallet-referenda/try-runtime",
-    "pallet-whitelist/try-runtime",
-    "pallet-broadcast/try-runtime",
-    "pallet-dispatcher/try-runtime",
-]
-
-metadata-hash = [
-    "substrate-wasm-builder/metadata-hash",
-]+[package]
+name = "hydradx-runtime"
+version = "315.0.0"
+authors = ["GalacticCouncil"]
+edition = "2021"
+license = "Apache 2.0"
+repository = "https://github.com/galacticcouncil/HydraDX-node"
+
+[package.metadata.docs.rs]
+targets = ["x86_64-unknown-linux-gnu"]
+
+[build-dependencies]
+substrate-wasm-builder = { workspace = true }
+
+[dependencies]
+hex-literal = { workspace = true }
+serde = { workspace = true, optional = true }
+codec = { workspace = true }
+scale-info = { workspace = true }
+smallvec = { workspace = true }
+log = { workspace = true }
+num_enum = { workspace = true, default-features = false }
+evm = { workspace = true, features = ["with-codec"] }
+
+# local dependencies
+primitives = { workspace = true }
+hydradx-adapters = { workspace = true }
+hydradx-traits = { workspace = true }
+pallet-claims = { workspace = true }
+pallet-genesis-history = { workspace = true }
+pallet-omnipool = { workspace = true }
+pallet-circuit-breaker = { workspace = true }
+pallet-omnipool-liquidity-mining = { workspace = true }
+pallet-dca = { workspace = true }
+hydra-dx-math = { workspace = true }
+pallet-dynamic-fees = { workspace = true }
+pallet-dynamic-evm-fee = { workspace = true }
+pallet-stableswap = { workspace = true }
+pallet-bonds = { workspace = true }
+pallet-lbp = { workspace = true }
+pallet-xyk = { workspace = true }
+pallet-referrals = { workspace = true }
+pallet-broadcast = { workspace = true }
+pallet-evm-accounts = { workspace = true }
+pallet-evm-accounts-rpc-runtime-api = { workspace = true }
+pallet-xyk-liquidity-mining = { workspace = true }
+pallet-relaychain-info = { workspace = true }
+pallet-transaction-multi-payment = { workspace = true, features = ["evm"] }
+pallet-asset-registry = { workspace = true }
+pallet-collator-rewards = { workspace = true }
+pallet-currencies = { workspace = true }
+pallet-currencies-rpc-runtime-api = { workspace = true }
+pallet-ema-oracle = { workspace = true }
+pallet-transaction-pause = { workspace = true }
+pallet-duster = { workspace = true }
+warehouse-liquidity-mining = { workspace = true }
+pallet-otc = { workspace = true }
+pallet-otc-settlements = { workspace = true }
+pallet-route-executor = { workspace = true }
+pallet-staking = { workspace = true }
+pallet-liquidation = { workspace = true }
+
+# pallets
+pallet-bags-list = { workspace = true }
+pallet-balances = { workspace = true }
+pallet-conviction-voting = { workspace = true }
+pallet-dispatcher = { workspace = true }
+pallet-transaction-payment = { workspace = true }
+pallet-transaction-payment-rpc-runtime-api = { workspace = true }
+pallet-treasury = { workspace = true }
+pallet-utility = { workspace = true }
+pallet-aura = { workspace = true }
+pallet-session = { workspace = true }
+pallet-timestamp = { workspace = true }
+pallet-preimage = { workspace = true }
+pallet-scheduler = { workspace = true }
+pallet-identity = { workspace = true }
+pallet-collective = { workspace = true }
+pallet-tips = { workspace = true }
+pallet-proxy = { workspace = true }
+pallet-multisig = { workspace = true }
+pallet-referenda = { workspace = true }
+pallet-democracy = { workspace = true }
+pallet-elections-phragmen = { workspace = true }
+pallet-uniques = { workspace = true }
+pallet-whitelist = { workspace = true }
+pallet-message-queue = { workspace = true }
+pallet-state-trie-migration = { workspace = true }
+
+# ORML dependencies
+orml-tokens = { workspace = true }
+orml-traits = { workspace = true }
+orml-vesting = { workspace = true }
+orml-benchmarking = { workspace = true, optional = true }
+
+# orml XCM support
+orml-xtokens = { workspace = true }
+orml-xcm-support = { workspace = true }
+orml-unknown-tokens = { workspace = true }
+orml-xcm = { workspace = true }
+
+# collator support
+pallet-collator-selection = { workspace = true }
+pallet-authorship = { workspace = true }
+
+# Cumulus dependencies
+cumulus-pallet-aura-ext = { workspace = true }
+cumulus-pallet-parachain-system = { workspace = true }
+cumulus-pallet-xcm = { workspace = true }
+cumulus-pallet-xcmp-queue = { workspace = true }
+cumulus-primitives-aura = { workspace = true }
+cumulus-primitives-core = { workspace = true }
+cumulus-primitives-utility = { workspace = true }
+cumulus-primitives-parachain-inherent = { workspace = true }
+cumulus-primitives-timestamp = { workspace = true }
+staging-parachain-info = { workspace = true }
+parachains-common = { workspace = true }
+
+# Polkadot dependencies
+polkadot-parachain = { workspace = true }
+pallet-xcm = { workspace = true }
+pallet-xcm-benchmarks = { workspace = true, optional = true }
+polkadot-xcm = { workspace = true }
+xcm-executor = { workspace = true }
+xcm-builder = { workspace = true }
+polkadot-runtime-common = { workspace = true }
+xcm-runtime-apis = { workspace = true }
+
+# Substrate dependencies
+frame-benchmarking = { workspace = true, optional = true }
+frame-executive = { workspace = true }
+frame-support = { workspace = true }
+frame-system = { workspace = true }
+frame-system-benchmarking = { workspace = true, optional = true }
+frame-system-rpc-runtime-api = { workspace = true }
+frame-try-runtime = { workspace = true, optional = true }
+frame-metadata-hash-extension = { workspace = true }
+sp-api = { workspace = true }
+sp-arithmetic = { workspace = true }
+sp-block-builder = { workspace = true }
+sp-genesis-builder = { workspace = true }
+sp-consensus-aura = { workspace = true }
+sp-core = { workspace = true }
+sp-inherents = { workspace = true }
+sp-externalities = { workspace = true }
+sp-offchain = { workspace = true }
+sp-runtime = { workspace = true }
+sp-session = { workspace = true }
+sp-std = { workspace = true }
+sp-staking = { workspace = true }
+sp-transaction-pool = { workspace = true }
+sp-version = { workspace = true }
+sp-trie = { workspace = true }
+sp-io = { workspace = true }
+primitive-types = { workspace = true }
+
+# Frontier
+fp-rpc = { workspace = true }
+fp-evm = { workspace = true }
+fp-self-contained = { workspace = true, features = ["serde"] }
+pallet-ethereum = { workspace = true }
+pallet-evm = { workspace = true }
+pallet-evm-chain-id = { workspace = true }
+pallet-evm-precompile-dispatch = { workspace = true }
+pallet-evm-precompile-simple = { workspace = true }
+pallet-evm-precompile-modexp = { workspace = true }
+pallet-evm-precompile-bn128 = { workspace = true }
+pallet-evm-precompile-blake2 = { workspace = true }
+pallet-evm-precompile-call-permit = { workspace = true }
+precompile-utils = { workspace = true }
+module-evm-utility-macro = { workspace = true }
+ethabi = { workspace = true }
+hex = { workspace = true }
+serde_json = { workspace = true, default-features = false }
+
+[dev-dependencies]
+pretty_assertions = { workspace = true }
+
+[features]
+default = ["std"]
+runtime-benchmarks = [
+    "frame-benchmarking",
+    "frame-support/runtime-benchmarks",
+    "frame-system-benchmarking/runtime-benchmarks",
+    "frame-system/runtime-benchmarks",
+    "orml-benchmarking",
+    "hydradx-adapters/runtime-benchmarks",
+    "pallet-xcm/runtime-benchmarks",
+    "xcm-builder/runtime-benchmarks",
+    "pallet-balances/runtime-benchmarks",
+    "pallet-collator-selection/runtime-benchmarks",
+    "pallet-timestamp/runtime-benchmarks",
+    "pallet-treasury/runtime-benchmarks",
+    "pallet-preimage/runtime-benchmarks",
+    "pallet-scheduler/runtime-benchmarks",
+    "pallet-claims/runtime-benchmarks",
+    "pallet-identity/runtime-benchmarks",
+    "pallet-collective/runtime-benchmarks",
+    "pallet-transaction-pause/runtime-benchmarks",
+    "pallet-tips/runtime-benchmarks",
+    "pallet-proxy/runtime-benchmarks",
+    "pallet-multisig/runtime-benchmarks",
+    "pallet-utility/runtime-benchmarks",
+    "pallet-democracy/runtime-benchmarks",
+    "pallet-asset-registry/runtime-benchmarks",
+    "sp-runtime/runtime-benchmarks",
+    "cumulus-pallet-parachain-system/runtime-benchmarks",
+    "cumulus-pallet-xcmp-queue/runtime-benchmarks",
+    "pallet-uniques/runtime-benchmarks",
+    "pallet-omnipool/runtime-benchmarks",
+    "pallet-circuit-breaker/runtime-benchmarks",
+    "pallet-ema-oracle/runtime-benchmarks",
+    "pallet-duster/runtime-benchmarks",
+    "pallet-omnipool-liquidity-mining/runtime-benchmarks",
+    "pallet-otc/runtime-benchmarks",
+    "pallet-otc-settlements/runtime-benchmarks",
+    "pallet-dca/runtime-benchmarks",
+    "pallet-route-executor/runtime-benchmarks",
+    "pallet-ethereum/runtime-benchmarks",
+    "pallet-evm/runtime-benchmarks",
+    "pallet-staking/runtime-benchmarks",
+    "pallet-bonds/runtime-benchmarks",
+    "pallet-stableswap/runtime-benchmarks",
+    "pallet-lbp/runtime-benchmarks",
+    "pallet-xyk/runtime-benchmarks",
+    "pallet-elections-phragmen/runtime-benchmarks",
+    "pallet-referrals/runtime-benchmarks",
+    "pallet-evm-accounts/runtime-benchmarks",
+    "pallet-message-queue/runtime-benchmarks",
+    "pallet-state-trie-migration/runtime-benchmarks",
+    "xcm-runtime-apis/runtime-benchmarks",
+    "pallet-liquidation/runtime-benchmarks",
+    "pallet-conviction-voting/runtime-benchmarks",
+    "pallet-referenda/runtime-benchmarks",
+    "pallet-whitelist/runtime-benchmarks",
+    "pallet-dispatcher/runtime-benchmarks",
+    "cumulus-primitives-utility/runtime-benchmarks",
+    "pallet-xcm-benchmarks/runtime-benchmarks"
+]
+std = [
+    "codec/std",
+    "serde",
+    "scale-info/std",
+    "frame-executive/std",
+    "frame-support/std",
+    "frame-system/std",
+    "frame-system-rpc-runtime-api/std",
+    "frame-try-runtime/std",
+    "frame-metadata-hash-extension/std",
+    "cumulus-pallet-parachain-system/std",
+    "cumulus-pallet-aura-ext/std",
+    "cumulus-primitives-aura/std",
+    "cumulus-primitives-core/std",
+    "cumulus-primitives-utility/std",
+    "cumulus-pallet-xcm/std",
+    "cumulus-pallet-xcmp-queue/std",
+    "staging-parachain-info/std",
+    "pallet-xcm/std",
+    "pallet-xcm-benchmarks?/std",
+    "polkadot-xcm/std",
+    "xcm-runtime-apis/std",
+    "xcm-executor/std",
+    "xcm-builder/std",
+    "orml-tokens/std",
+    "orml-traits/std",
+    "orml-vesting/std",
+    "orml-xtokens/std",
+    "orml-xcm-support/std",
+    "orml-xcm/std",
+    "orml-unknown-tokens/std",
+    "orml-benchmarking/std",
+    "pallet-aura/std",
+    "pallet-balances/std",
+    "pallet-session/std",
+    "pallet-timestamp/std",
+    "pallet-preimage/std",
+    "pallet-scheduler/std",
+    "pallet-identity/std",
+    "pallet-collective/std",
+    "pallet-tips/std",
+    "pallet-proxy/std",
+    "pallet-multisig/std",
+    "pallet-transaction-payment/std",
+    "pallet-transaction-payment-rpc-runtime-api/std",
+    "pallet-democracy/std",
+    "pallet-elections-phragmen/std",
+    "pallet-claims/std",
+    "pallet-treasury/std",
+    "pallet-collator-selection/std",
+    "pallet-authorship/std",
+    "pallet-utility/std",
+    "pallet-uniques/std",
+    "hydradx-adapters/std",
+    "hydradx-traits/std",
+    "pallet-transaction-multi-payment/std",
+    "pallet-genesis-history/std",
+    "pallet-asset-registry/std",
+    "pallet-currencies/std",
+    "pallet-currencies-rpc-runtime-api/std",
+    "pallet-omnipool/std",
+    "pallet-circuit-breaker/std",
+    "pallet-transaction-pause/std",
+    "pallet-dca/std",
+    "pallet-ema-oracle/std",
+    "pallet-otc/std",
+    "pallet-otc-settlements/std",
+    "pallet-route-executor/std",
+    "pallet-omnipool-liquidity-mining/std",
+    "pallet-dynamic-fees/std",
+    "pallet-staking/std",
+    "pallet-bonds/std",
+    "pallet-stableswap/std",
+    "pallet-lbp/std",
+    "pallet-xyk/std",
+    "pallet-duster/std",
+    "warehouse-liquidity-mining/std",
+    "sp-api/std",
+    "sp-arithmetic/std",
+    "sp-block-builder/std",
+    "sp-genesis-builder/std",
+    "sp-consensus-aura/std",
+    "sp-core/std",
+    "sp-io/std",
+    "sp-inherents/std",
+    "sp-externalities/std",
+    "sp-offchain/std",
+    "sp-runtime/std",
+    "sp-session/std",
+    "sp-std/std",
+    "sp-trie/std",
+    "sp-transaction-pool/std",
+    "sp-version/std",
+    "fp-rpc/std",
+    "fp-self-contained/std",
+    "pallet-ethereum/std",
+    "pallet-dynamic-evm-fee/std",
+    "pallet-evm/std",
+    "pallet-evm-chain-id/std",
+    "pallet-evm-precompile-dispatch/std",
+    "pallet-evm-precompile-simple/std",
+    "pallet-evm-precompile-modexp/std",
+    "pallet-evm-precompile-bn128/std",
+    "pallet-evm-precompile-blake2/std",
+    "pallet-evm-precompile-call-permit/std",
+    "pallet-xyk/std",
+    "pallet-referrals/std",
+    "pallet-evm-accounts/std",
+    "pallet-evm-accounts-rpc-runtime-api/std",
+    "pallet-xyk-liquidity-mining/std",
+    "parachains-common/std",
+    "polkadot-runtime-common/std",
+    "pallet-state-trie-migration/std",
+    "pallet-liquidation/std",
+    "pallet-conviction-voting/std",
+    "pallet-referenda/std",
+    "pallet-whitelist/std",
+    "pallet-broadcast/std",
+    "pallet-dispatcher/std",
+]
+try-runtime = [
+    "frame-try-runtime",
+    "frame-executive/try-runtime",
+    "frame-system/try-runtime",
+    "pallet-currencies/try-runtime",
+    "orml-tokens/try-runtime",
+    "orml-vesting/try-runtime",
+    "orml-xtokens/try-runtime",
+    "orml-xcm/try-runtime",
+    "orml-unknown-tokens/try-runtime",
+    "cumulus-pallet-parachain-system/try-runtime",
+    "cumulus-pallet-aura-ext/try-runtime",
+    "cumulus-pallet-xcm/try-runtime",
+    "cumulus-pallet-xcmp-queue/try-runtime",
+    "staging-parachain-info/try-runtime",
+    "pallet-aura/try-runtime",
+    "pallet-bags-list/try-runtime",
+    "pallet-balances/try-runtime",
+    "pallet-elections-phragmen/try-runtime",
+    "pallet-session/try-runtime",
+    "pallet-timestamp/try-runtime",
+    "pallet-transaction-payment/try-runtime",
+    "pallet-transaction-pause/try-runtime",
+    "pallet-ema-oracle/try-runtime",
+    "pallet-utility/try-runtime",
+    "pallet-treasury/try-runtime",
+    "pallet-collective/try-runtime",
+    "pallet-democracy/try-runtime",
+    "pallet-proxy/try-runtime",
+    "pallet-multisig/try-runtime",
+    "pallet-scheduler/try-runtime",
+    "pallet-tips/try-runtime",
+    "pallet-collator-selection/try-runtime",
+    "pallet-authorship/try-runtime",
+    "pallet-uniques/try-runtime",
+    "pallet-preimage/try-runtime",
+    "pallet-identity/try-runtime",
+    "pallet-xcm/try-runtime",
+    "pallet-asset-registry/try-runtime",
+    "pallet-transaction-multi-payment/try-runtime",
+    "pallet-relaychain-info/try-runtime",
+    "pallet-omnipool/try-runtime",
+    "pallet-dca/try-runtime",
+    "pallet-collator-rewards/try-runtime",
+    "pallet-genesis-history/try-runtime",
+    "pallet-claims/try-runtime",
+    "pallet-duster/try-runtime",
+    "warehouse-liquidity-mining/try-runtime",
+    "pallet-omnipool-liquidity-mining/try-runtime",
+    "pallet-circuit-breaker/try-runtime",
+    "pallet-otc/try-runtime",
+    "pallet-otc-settlements/try-runtime",
+    "pallet-route-executor/try-runtime",
+    "pallet-dynamic-fees/try-runtime",
+    "pallet-staking/try-runtime",
+    "pallet-bonds/try-runtime",
+    "pallet-stableswap/try-runtime",
+    "pallet-lbp/try-runtime",
+    "pallet-xyk/try-runtime",
+    "fp-self-contained/try-runtime",
+    "pallet-ethereum/try-runtime",
+    "pallet-dynamic-evm-fee/try-runtime",
+    "pallet-evm/try-runtime",
+    "pallet-evm-chain-id/try-runtime",
+    "pallet-xyk/try-runtime",
+    "pallet-referrals/try-runtime",
+    "pallet-evm-accounts/try-runtime",
+    "pallet-xyk-liquidity-mining/try-runtime",
+    "pallet-message-queue/try-runtime",
+    "pallet-state-trie-migration/try-runtime",
+    "pallet-liquidation/try-runtime",
+    "pallet-conviction-voting/try-runtime",
+    "pallet-referenda/try-runtime",
+    "pallet-whitelist/try-runtime",
+    "pallet-broadcast/try-runtime",
+    "pallet-dispatcher/try-runtime",
+]
+
+metadata-hash = [
+    "substrate-wasm-builder/metadata-hash",
+]