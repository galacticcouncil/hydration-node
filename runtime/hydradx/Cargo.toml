[package]
name = "hydradx-runtime"
<<<<<<< HEAD
version = "365.0.0"
=======
version = "366.0.0"
>>>>>>> e4e69433
authors = ["GalacticCouncil"]
edition = "2021"
license = "Apache 2.0"
repository = "https://github.com/galacticcouncil/HydraDX-node"

[package.metadata.docs.rs]
targets = ["x86_64-unknown-linux-gnu"]

[build-dependencies]
substrate-wasm-builder = { workspace = true }

[dependencies]
hex-literal = { workspace = true }
serde = { workspace = true, optional = true }
codec = { workspace = true }
scale-info = { workspace = true }
smallvec = { workspace = true }
log = { workspace = true }
num_enum = { workspace = true, default-features = false }
evm = { workspace = true, features = ["with-codec"] }
alloy-primitives = { workspace = true }
alloy-sol-types = { workspace = true }

# local dependencies
primitives = { workspace = true }
hydradx-adapters = { workspace = true }
hydradx-traits = { workspace = true }
pallet-claims = { workspace = true }
pallet-genesis-history = { workspace = true }
pallet-omnipool = { workspace = true }
pallet-circuit-breaker = { workspace = true }
pallet-omnipool-liquidity-mining = { workspace = true }
pallet-dca = { workspace = true }
hydra-dx-math = { workspace = true }
pallet-dynamic-fees = { workspace = true }
pallet-dynamic-evm-fee = { workspace = true }
pallet-stableswap = { workspace = true }
pallet-bonds = { workspace = true }
pallet-lbp = { workspace = true }
pallet-xyk = { workspace = true }
pallet-referrals = { workspace = true }
pallet-broadcast = { workspace = true }
pallet-evm-accounts = { workspace = true }
pallet-evm-accounts-rpc-runtime-api = { workspace = true }
pallet-xyk-liquidity-mining = { workspace = true }
pallet-relaychain-info = { workspace = true }
pallet-transaction-multi-payment = { workspace = true, features = ["evm"] }
pallet-asset-registry = { workspace = true }
pallet-collator-rewards = { workspace = true }
pallet-currencies = { workspace = true }
pallet-currencies-rpc-runtime-api = { workspace = true }
pallet-ema-oracle = { workspace = true }
pallet-transaction-pause = { workspace = true }
pallet-duster = { workspace = true }
pallet-duster-rpc-runtime-api = { workspace = true }
warehouse-liquidity-mining = { workspace = true }
pallet-otc = { workspace = true }
pallet-otc-settlements = { workspace = true }
pallet-route-executor = { workspace = true }
pallet-staking = { workspace = true }
pallet-liquidation = { workspace = true }
pallet-hsm = { workspace = true }
pallet-parameters = { workspace = true }

# pallets
pallet-bags-list = { workspace = true }
pallet-balances = { workspace = true }
pallet-conviction-voting = { workspace = true }
pallet-dispatcher = { workspace = true }
pallet-transaction-payment = { workspace = true }
pallet-transaction-payment-rpc-runtime-api = { workspace = true }
pallet-treasury = { workspace = true }
pallet-utility = { workspace = true }
pallet-aura = { workspace = true }
pallet-session = { workspace = true }
pallet-timestamp = { workspace = true }
pallet-preimage = { workspace = true }
pallet-scheduler = { workspace = true }
pallet-identity = { workspace = true }
pallet-collective = { workspace = true }
pallet-tips = { workspace = true }
pallet-proxy = { workspace = true }
pallet-multisig = { workspace = true }
pallet-referenda = { workspace = true }
pallet-democracy = { workspace = true }
pallet-elections-phragmen = { workspace = true }
pallet-uniques = { workspace = true }
pallet-whitelist = { workspace = true }
pallet-message-queue = { workspace = true }
pallet-state-trie-migration = { workspace = true }
pallet-signet = { workspace = true }
pallet-dispenser = { workspace = true }

# ORML dependencies
orml-tokens = { workspace = true }
orml-traits = { workspace = true }
orml-vesting = { workspace = true }
orml-benchmarking = { workspace = true, optional = true }

# orml XCM support
orml-xtokens = { workspace = true }
orml-xcm-support = { workspace = true }
orml-unknown-tokens = { workspace = true }
orml-xcm = { workspace = true }

# collator support
pallet-collator-selection = { workspace = true }
pallet-authorship = { workspace = true }

# Cumulus dependencies
cumulus-pallet-aura-ext = { workspace = true }
cumulus-pallet-parachain-system = { workspace = true }
cumulus-pallet-xcm = { workspace = true }
cumulus-pallet-xcmp-queue = { workspace = true }
cumulus-primitives-aura = { workspace = true }
cumulus-primitives-core = { workspace = true }
cumulus-primitives-utility = { workspace = true }
cumulus-primitives-parachain-inherent = { workspace = true }
cumulus-primitives-storage-weight-reclaim = { workspace = true }
cumulus-primitives-timestamp = { workspace = true }
staging-parachain-info = { workspace = true }
parachains-common = { workspace = true }

# Polkadot dependencies
polkadot-parachain = { workspace = true }
pallet-xcm = { workspace = true }
pallet-xcm-benchmarks = { workspace = true, optional = true }
polkadot-xcm = { workspace = true }
xcm-executor = { workspace = true }
xcm-builder = { workspace = true }
polkadot-runtime-common = { workspace = true }
xcm-runtime-apis = { workspace = true }

# Substrate dependencies
frame-benchmarking = { workspace = true, optional = true }
frame-executive = { workspace = true }
frame-support = { workspace = true }
frame-system = { workspace = true }
frame-system-benchmarking = { workspace = true, optional = true }
frame-system-rpc-runtime-api = { workspace = true }
frame-try-runtime = { workspace = true, optional = true }
frame-metadata-hash-extension = { workspace = true }
sp-api = { workspace = true }
sp-arithmetic = { workspace = true }
sp-block-builder = { workspace = true }
sp-genesis-builder = { workspace = true }
sp-consensus-aura = { workspace = true }
sp-core = { workspace = true }
sp-inherents = { workspace = true }
sp-externalities = { workspace = true }
sp-offchain = { workspace = true }
sp-runtime = { workspace = true }
sp-session = { workspace = true }
sp-std = { workspace = true }
sp-staking = { workspace = true }
sp-transaction-pool = { workspace = true }
sp-version = { workspace = true }
sp-trie = { workspace = true }
sp-io = { workspace = true }
primitive-types = { workspace = true }

# Frontier
fp-rpc = { workspace = true }
fp-evm = { workspace = true }
fp-self-contained = { workspace = true, features = ["serde"] }
pallet-ethereum = { workspace = true }
pallet-evm = { workspace = true }
pallet-evm-chain-id = { workspace = true }
pallet-evm-precompile-dispatch = { workspace = true }
pallet-evm-precompile-simple = { workspace = true }
pallet-evm-precompile-modexp = { workspace = true }
pallet-evm-precompile-bn128 = { workspace = true }
pallet-evm-precompile-blake2 = { workspace = true }
pallet-evm-precompile-call-permit = { workspace = true }
pallet-evm-precompile-flash-loan = { workspace = true }
precompile-utils = { workspace = true }
module-evm-utility-macro = { workspace = true }
ethabi = { workspace = true }
hex = { workspace = true }
serde_json = { workspace = true, default-features = false }

# Hyperbridge
pallet-ismp = { workspace = true, features = ["unsigned"] }
pallet-ismp-runtime-api = { workspace = true }
ismp-parachain-runtime-api = { workspace = true }
pallet-hyperbridge = { workspace = true }
pallet-token-gateway = { workspace = true }
ismp-parachain = { workspace = true }
ismp = { workspace = true }
anyhow = { workspace = true }

[dev-dependencies]
pretty_assertions = { workspace = true }

[features]
default = ["std"]
runtime-benchmarks = [
    "frame-benchmarking",
    "frame-support/runtime-benchmarks",
    "frame-system-benchmarking/runtime-benchmarks",
    "frame-system/runtime-benchmarks",
    "orml-benchmarking",
    "hydradx-adapters/runtime-benchmarks",
    "pallet-xcm/runtime-benchmarks",
    "xcm-builder/runtime-benchmarks",
    "pallet-balances/runtime-benchmarks",
    "pallet-collator-selection/runtime-benchmarks",
    "pallet-timestamp/runtime-benchmarks",
    "pallet-treasury/runtime-benchmarks",
    "pallet-preimage/runtime-benchmarks",
    "pallet-scheduler/runtime-benchmarks",
    "pallet-claims/runtime-benchmarks",
    "pallet-identity/runtime-benchmarks",
    "pallet-collective/runtime-benchmarks",
    "pallet-transaction-pause/runtime-benchmarks",
    "pallet-tips/runtime-benchmarks",
    "pallet-proxy/runtime-benchmarks",
    "pallet-multisig/runtime-benchmarks",
    "pallet-utility/runtime-benchmarks",
    "pallet-democracy/runtime-benchmarks",
    "pallet-asset-registry/runtime-benchmarks",
    "sp-runtime/runtime-benchmarks",
    "cumulus-pallet-parachain-system/runtime-benchmarks",
    "cumulus-pallet-xcmp-queue/runtime-benchmarks",
    "pallet-uniques/runtime-benchmarks",
    "pallet-omnipool/runtime-benchmarks",
    "pallet-circuit-breaker/runtime-benchmarks",
    "pallet-ema-oracle/runtime-benchmarks",
    "pallet-duster/runtime-benchmarks",
    "pallet-omnipool-liquidity-mining/runtime-benchmarks",
    "pallet-otc/runtime-benchmarks",
    "pallet-otc-settlements/runtime-benchmarks",
    "pallet-dca/runtime-benchmarks",
    "pallet-route-executor/runtime-benchmarks",
    "pallet-ethereum/runtime-benchmarks",
    "pallet-evm/runtime-benchmarks",
    "pallet-staking/runtime-benchmarks",
    "pallet-bonds/runtime-benchmarks",
    "pallet-stableswap/runtime-benchmarks",
    "pallet-lbp/runtime-benchmarks",
    "pallet-xyk/runtime-benchmarks",
    "pallet-hsm/runtime-benchmarks",
    "pallet-elections-phragmen/runtime-benchmarks",
    "pallet-referrals/runtime-benchmarks",
    "pallet-evm-accounts/runtime-benchmarks",
    "pallet-message-queue/runtime-benchmarks",
    "pallet-state-trie-migration/runtime-benchmarks",
    "xcm-runtime-apis/runtime-benchmarks",
    "pallet-liquidation/runtime-benchmarks",
    "pallet-conviction-voting/runtime-benchmarks",
    "pallet-referenda/runtime-benchmarks",
    "pallet-whitelist/runtime-benchmarks",
    "pallet-dispatcher/runtime-benchmarks",
    "cumulus-primitives-utility/runtime-benchmarks",
    "pallet-xcm-benchmarks/runtime-benchmarks",
    "pallet-signet/runtime-benchmarks",
    "pallet-dispenser/runtime-benchmarks",
    "ismp-parachain/runtime-benchmarks",
    "pallet-token-gateway/runtime-benchmarks",
]
std = [
    "codec/std",
    "serde",
    "scale-info/std",
    "frame-executive/std",
    "frame-support/std",
    "frame-system/std",
    "frame-system-rpc-runtime-api/std",
    "frame-try-runtime/std",
    "frame-metadata-hash-extension/std",
    "cumulus-pallet-parachain-system/std",
    "cumulus-pallet-aura-ext/std",
    "cumulus-primitives-aura/std",
    "cumulus-primitives-core/std",
    "cumulus-primitives-utility/std",
    "cumulus-primitives-storage-weight-reclaim/std",
    "cumulus-pallet-xcm/std",
    "cumulus-pallet-xcmp-queue/std",
    "staging-parachain-info/std",
    "pallet-xcm/std",
    "pallet-xcm-benchmarks?/std",
    "polkadot-xcm/std",
    "xcm-runtime-apis/std",
    "xcm-executor/std",
    "xcm-builder/std",
    "orml-tokens/std",
    "orml-traits/std",
    "orml-vesting/std",
    "orml-xtokens/std",
    "orml-xcm-support/std",
    "orml-xcm/std",
    "orml-unknown-tokens/std",
    "orml-benchmarking/std",
    "pallet-aura/std",
    "pallet-balances/std",
    "pallet-session/std",
    "pallet-timestamp/std",
    "pallet-preimage/std",
    "pallet-scheduler/std",
    "pallet-identity/std",
    "pallet-collective/std",
    "pallet-tips/std",
    "pallet-proxy/std",
    "pallet-multisig/std",
    "pallet-transaction-payment/std",
    "pallet-transaction-payment-rpc-runtime-api/std",
    "pallet-democracy/std",
    "pallet-elections-phragmen/std",
    "pallet-claims/std",
    "pallet-treasury/std",
    "pallet-collator-selection/std",
    "pallet-authorship/std",
    "pallet-utility/std",
    "pallet-uniques/std",
    "hydradx-adapters/std",
    "hydradx-traits/std",
    "pallet-transaction-multi-payment/std",
    "pallet-genesis-history/std",
    "pallet-asset-registry/std",
    "pallet-currencies/std",
    "pallet-currencies-rpc-runtime-api/std",
    "pallet-omnipool/std",
    "pallet-circuit-breaker/std",
    "pallet-transaction-pause/std",
    "pallet-dca/std",
    "pallet-ema-oracle/std",
    "pallet-otc/std",
    "pallet-otc-settlements/std",
    "pallet-route-executor/std",
    "pallet-omnipool-liquidity-mining/std",
    "pallet-dynamic-fees/std",
    "pallet-staking/std",
    "pallet-bonds/std",
    "pallet-stableswap/std",
    "pallet-lbp/std",
    "pallet-xyk/std",
    "pallet-duster/std",
    "pallet-duster-rpc-runtime-api/std",
    "pallet-hsm/std",
    "pallet-parameters/std",
    "warehouse-liquidity-mining/std",
    "sp-api/std",
    "sp-arithmetic/std",
    "sp-block-builder/std",
    "sp-genesis-builder/std",
    "sp-consensus-aura/std",
    "sp-core/std",
    "sp-io/std",
    "sp-inherents/std",
    "sp-externalities/std",
    "sp-offchain/std",
    "sp-runtime/std",
    "sp-session/std",
    "sp-std/std",
    "sp-trie/std",
    "sp-transaction-pool/std",
    "sp-version/std",
    "fp-rpc/std",
    "fp-self-contained/std",
    "pallet-ethereum/std",
    "pallet-dynamic-evm-fee/std",
    "pallet-evm/std",
    "pallet-evm-chain-id/std",
    "pallet-evm-precompile-dispatch/std",
    "pallet-evm-precompile-simple/std",
    "pallet-evm-precompile-modexp/std",
    "pallet-evm-precompile-bn128/std",
    "pallet-evm-precompile-blake2/std",
    "pallet-evm-precompile-call-permit/std",
    "pallet-evm-precompile-flash-loan/std",
    "pallet-xyk/std",
    "pallet-referrals/std",
    "pallet-evm-accounts/std",
    "pallet-evm-accounts-rpc-runtime-api/std",
    "pallet-xyk-liquidity-mining/std",
    "parachains-common/std",
    "polkadot-runtime-common/std",
    "pallet-state-trie-migration/std",
    "pallet-liquidation/std",
    "pallet-conviction-voting/std",
    "pallet-referenda/std",
    "pallet-whitelist/std",
    "pallet-broadcast/std",
    "pallet-dispatcher/std",
    "pallet-signet/std",
    "pallet-dispenser/std",
    # Hyperbridge
    "anyhow/std",
    "pallet-hyperbridge/std",
    "pallet-token-gateway/std",
    "pallet-ismp/std",
    "pallet-ismp-runtime-api/std",
    "ismp/std",
    "ismp-parachain/std",
    "ismp-parachain-runtime-api/std",
]
try-runtime = [
    "frame-try-runtime",
    "frame-executive/try-runtime",
    "frame-system/try-runtime",
    "pallet-currencies/try-runtime",
    "orml-tokens/try-runtime",
    "orml-vesting/try-runtime",
    "orml-xtokens/try-runtime",
    "orml-xcm/try-runtime",
    "orml-unknown-tokens/try-runtime",
    "cumulus-pallet-parachain-system/try-runtime",
    "cumulus-pallet-aura-ext/try-runtime",
    "cumulus-pallet-xcm/try-runtime",
    "cumulus-pallet-xcmp-queue/try-runtime",
    "staging-parachain-info/try-runtime",
    "pallet-aura/try-runtime",
    "pallet-bags-list/try-runtime",
    "pallet-balances/try-runtime",
    "pallet-elections-phragmen/try-runtime",
    "pallet-session/try-runtime",
    "pallet-timestamp/try-runtime",
    "pallet-transaction-payment/try-runtime",
    "pallet-transaction-pause/try-runtime",
    "pallet-ema-oracle/try-runtime",
    "pallet-utility/try-runtime",
    "pallet-treasury/try-runtime",
    "pallet-collective/try-runtime",
    "pallet-democracy/try-runtime",
    "pallet-proxy/try-runtime",
    "pallet-multisig/try-runtime",
    "pallet-scheduler/try-runtime",
    "pallet-tips/try-runtime",
    "pallet-collator-selection/try-runtime",
    "pallet-authorship/try-runtime",
    "pallet-uniques/try-runtime",
    "pallet-preimage/try-runtime",
    "pallet-identity/try-runtime",
    "pallet-xcm/try-runtime",
    "pallet-asset-registry/try-runtime",
    "pallet-transaction-multi-payment/try-runtime",
    "pallet-relaychain-info/try-runtime",
    "pallet-omnipool/try-runtime",
    "pallet-dca/try-runtime",
    "pallet-collator-rewards/try-runtime",
    "pallet-genesis-history/try-runtime",
    "pallet-claims/try-runtime",
    "pallet-duster/try-runtime",
    "warehouse-liquidity-mining/try-runtime",
    "pallet-omnipool-liquidity-mining/try-runtime",
    "pallet-circuit-breaker/try-runtime",
    "pallet-otc/try-runtime",
    "pallet-otc-settlements/try-runtime",
    "pallet-route-executor/try-runtime",
    "pallet-dynamic-fees/try-runtime",
    "pallet-staking/try-runtime",
    "pallet-bonds/try-runtime",
    "pallet-stableswap/try-runtime",
    "pallet-lbp/try-runtime",
    "pallet-xyk/try-runtime",
    "fp-self-contained/try-runtime",
    "pallet-ethereum/try-runtime",
    "pallet-dynamic-evm-fee/try-runtime",
    "pallet-evm/try-runtime",
    "pallet-evm-chain-id/try-runtime",
    "pallet-xyk/try-runtime",
    "pallet-hsm/try-runtime",
    "pallet-referrals/try-runtime",
    "pallet-evm-accounts/try-runtime",
    "pallet-xyk-liquidity-mining/try-runtime",
    "pallet-message-queue/try-runtime",
    "pallet-state-trie-migration/try-runtime",
    "pallet-liquidation/try-runtime",
    "pallet-conviction-voting/try-runtime",
    "pallet-referenda/try-runtime",
    "pallet-whitelist/try-runtime",
    "pallet-broadcast/try-runtime",
    "pallet-dispatcher/try-runtime",
    "pallet-signet/try-runtime",

]

metadata-hash = [
    "substrate-wasm-builder/metadata-hash",
]<|MERGE_RESOLUTION|>--- conflicted
+++ resolved
@@ -1,10 +1,6 @@
 [package]
 name = "hydradx-runtime"
-<<<<<<< HEAD
-version = "365.0.0"
-=======
 version = "366.0.0"
->>>>>>> e4e69433
 authors = ["GalacticCouncil"]
 edition = "2021"
 license = "Apache 2.0"
