--- conflicted
+++ resolved
@@ -1,10 +1,6 @@
 [package]
 name = "hydradx-runtime"
-<<<<<<< HEAD
-version = "297.0.0"
-=======
-version = "304.0.0"
->>>>>>> 5b0c7152
+version = "305.0.0"
 authors = ["GalacticCouncil"]
 edition = "2021"
 license = "Apache 2.0"
