--- conflicted
+++ resolved
@@ -1,10 +1,6 @@
 [package]
 name = "hydradx-runtime"
-<<<<<<< HEAD
-version = "315.0.0"
-=======
 version = "316.0.0"
->>>>>>> a0e707b2
 authors = ["GalacticCouncil"]
 edition = "2021"
 license = "Apache 2.0"
