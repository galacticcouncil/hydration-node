--- conflicted
+++ resolved
@@ -1,10 +1,6 @@
 [package]
 name = "hydradx-runtime"
-<<<<<<< HEAD
-version = "285.0.0"
-=======
-version = "291.0.0"
->>>>>>> bc2a57d4
+version = "292.0.0"
 authors = ["GalacticCouncil"]
 edition = "2021"
 license = "Apache 2.0"
