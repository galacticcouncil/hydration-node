--- conflicted
+++ resolved
@@ -46,10 +46,7 @@
 pallet-multisig = { git = "https://github.com/paritytech/substrate", branch = "polkadot-v0.9.28", default-features = false }
 pallet-democracy = { git = "https://github.com/paritytech/substrate", branch = "polkadot-v0.9.28", default-features = false }
 pallet-elections-phragmen = { git = "https://github.com/paritytech/substrate", branch = "polkadot-v0.9.28", default-features = false }
-<<<<<<< HEAD
 pallet-uniques = { git = "https://github.com/paritytech/substrate", branch = "polkadot-v0.9.28", default-features = false }
-=======
->>>>>>> 1b923738
 
 # Warehouse dependencies
 hydradx-traits = { git = "https://github.com/galacticcouncil/warehouse", branch = "polkadot-v0.9.28", default-features = false }
@@ -58,10 +55,7 @@
 pallet-asset-registry = { git = "https://github.com/galacticcouncil/warehouse", branch = "polkadot-v0.9.28", default-features = false}
 pallet-collator-rewards = { git = "https://github.com/galacticcouncil/warehouse", branch = "polkadot-v0.9.28", default-features = false}
 pallet-currencies = { git = "https://github.com/galacticcouncil/warehouse", branch = "polkadot-v0.9.28", default-features = false}
-<<<<<<< HEAD
 pallet-nft = { git = "https://github.com/galacticcouncil/warehouse", branch = "polkadot-v0.9.28", default-features = false}
-=======
->>>>>>> 1b923738
 
 # ORML dependencies
 orml-tokens = { git = "https://github.com/open-web3-stack/open-runtime-module-library", branch = "polkadot-v0.9.28", default-features = false }
@@ -203,10 +197,7 @@
     "pallet-genesis-history/std",
     "pallet-asset-registry/std",
     "pallet-currencies/std",
-<<<<<<< HEAD
     "pallet-omnipool/std",
-=======
->>>>>>> 1b923738
     "sp-api/std",
     "sp-block-builder/std",
     "sp-consensus-aura/std",
