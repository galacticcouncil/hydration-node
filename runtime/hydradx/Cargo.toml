--- conflicted
+++ resolved
@@ -1,10 +1,6 @@
 [package]
 name = "hydradx-runtime"
-<<<<<<< HEAD
-version = "226.0.0"
-=======
-version = "227.0.0"
->>>>>>> 8abf856a
+version = "228.0.0"
 authors = ["GalacticCouncil"]
 edition = "2021"
 license = "Apache 2.0"
@@ -44,7 +40,6 @@
 pallet-referrals = { workspace = true }
 pallet-evm-accounts = { workspace = true }
 pallet-evm-accounts-rpc-runtime-api = { workspace = true }
-pallet-xyk-liquidity-mining = { workspace = true }
 
 # pallets
 pallet-balances = { workspace = true }
@@ -306,10 +301,10 @@
     "pallet-evm-precompile-modexp/std",
     "pallet-evm-precompile-bn128/std",
     "pallet-evm-precompile-blake2/std",
+    "pallet-xyk/std",
     "pallet-referrals/std",
     "pallet-evm-accounts/std",
     "pallet-evm-accounts-rpc-runtime-api/std",
-    "pallet-xyk-liquidity-mining/std",
 ]
 try-runtime= [
     "frame-try-runtime",
@@ -378,5 +373,4 @@
     "pallet-xyk/try-runtime",
     "pallet-referrals/try-runtime",
     "pallet-evm-accounts/try-runtime",
-    "pallet-xyk-liquidity-mining/try-runtime",
 ]