[package]
name = "hydradx-runtime"
<<<<<<< HEAD
version = "263.0.0"
=======
version = "264.0.0"
>>>>>>> ee995730
authors = ["GalacticCouncil"]
edition = "2021"
license = "Apache 2.0"
repository = "https://github.com/galacticcouncil/HydraDX-node"

[package.metadata.docs.rs]
targets = ["x86_64-unknown-linux-gnu"]

[build-dependencies]
substrate-wasm-builder = { workspace = true }

[dependencies]
hex-literal = { workspace = true }
serde = { workspace = true, optional = true }
codec = { workspace = true }
scale-info = { workspace = true }
smallvec = { workspace = true }
log = { workspace = true }
num_enum = { workspace = true, default-features = false }
evm = { workspace = true, features = ["with-codec"] }

# local dependencies
primitives = { workspace = true }
pallet-claims = { workspace = true }
pallet-genesis-history = { workspace = true }
pallet-omnipool = { workspace = true }
pallet-circuit-breaker = { workspace = true }
pallet-omnipool-liquidity-mining = { workspace = true }
pallet-dca = { workspace = true }
hydra-dx-math = { workspace = true }
pallet-dynamic-fees = { workspace = true }
pallet-dynamic-evm-fee = { workspace = true }
pallet-stableswap = { workspace = true }
pallet-bonds = { workspace = true }
pallet-lbp = { workspace = true }
pallet-xyk = { workspace = true }
pallet-referrals = { workspace = true }
pallet-evm-accounts = { workspace = true }
pallet-evm-accounts-rpc-runtime-api = { workspace = true }
pallet-xyk-liquidity-mining = { workspace = true }

# pallets
pallet-bags-list = { workspace = true }
pallet-balances = { workspace = true }
pallet-transaction-payment = { workspace = true }
pallet-transaction-payment-rpc-runtime-api = { workspace = true }
pallet-treasury = { workspace = true }
pallet-utility = { workspace = true }
pallet-aura = { workspace = true }
pallet-session = { workspace = true }
pallet-timestamp = { workspace = true }
pallet-preimage = { workspace = true }
pallet-scheduler = { workspace = true }
pallet-identity = { workspace = true }
pallet-collective = { workspace = true }
pallet-tips = { workspace = true }
pallet-proxy = { workspace = true }
pallet-multisig = { workspace = true }
pallet-democracy = { workspace = true }
pallet-elections-phragmen = { workspace = true }
pallet-uniques = { workspace = true }
pallet-message-queue = { workspace = true }
pallet-state-trie-migration = { workspace = true }

# Warehouse dependencies
hydradx-adapters = { workspace = true }
hydradx-traits = { workspace = true }
pallet-relaychain-info = { workspace = true }
pallet-transaction-multi-payment = { workspace = true, features = ["evm"] }
pallet-asset-registry = { workspace = true }
pallet-collator-rewards = { workspace = true }
pallet-currencies = { workspace = true }
pallet-currencies-rpc-runtime-api = { workspace = true }
pallet-ema-oracle = { workspace = true }
pallet-transaction-pause = { workspace = true }
pallet-duster = { workspace = true }
warehouse-liquidity-mining = { workspace = true }
pallet-otc = { workspace = true }
pallet-otc-settlements = { workspace = true }
pallet-route-executor = { workspace = true }
pallet-staking = { workspace = true }

# ORML dependencies
orml-tokens = { workspace = true }
orml-traits = { workspace = true }
orml-vesting = { workspace = true }
orml-benchmarking = { workspace = true, optional = true }

# orml XCM support
orml-xtokens = { workspace = true }
orml-xcm-support = { workspace = true }
orml-unknown-tokens = { workspace = true }
orml-xcm = { workspace = true }

# collator support
pallet-collator-selection = { workspace = true }
pallet-authorship = { workspace = true }

# Cumulus dependencies
cumulus-pallet-aura-ext = { workspace = true }
cumulus-pallet-parachain-system = { workspace = true }
cumulus-pallet-xcm = { workspace = true }
cumulus-pallet-xcmp-queue = { workspace = true }
cumulus-primitives-core = { workspace = true }
cumulus-primitives-utility = { workspace = true }
cumulus-primitives-parachain-inherent = { workspace = true }
cumulus-primitives-timestamp = { workspace = true }
staging-parachain-info = { workspace = true }
parachains-common = { workspace = true }

# Polkadot dependencies
polkadot-parachain = { workspace = true }
pallet-xcm = { workspace = true }
polkadot-xcm = { workspace = true }
xcm-executor = { workspace = true }
xcm-builder = { workspace = true }
polkadot-runtime-common = { workspace = true }
xcm-fee-payment-runtime-api = { workspace = true }

# Substrate dependencies
frame-benchmarking = { workspace = true, optional = true }
frame-executive = { workspace = true }
frame-support = { workspace = true }
frame-system = { workspace = true }
frame-system-benchmarking = { workspace = true, optional = true }
frame-system-rpc-runtime-api = { workspace = true }
frame-try-runtime = { workspace = true, optional = true }
frame-metadata-hash-extension = { workspace = true }
sp-api = { workspace = true }
sp-block-builder = { workspace = true }
sp-genesis-builder = { workspace = true }
sp-consensus-aura = { workspace = true }
sp-core = { workspace = true }
sp-inherents = { workspace = true }
sp-externalities = { workspace = true }
sp-offchain = { workspace = true }
sp-runtime = { workspace = true }
sp-session = { workspace = true }
sp-std = { workspace = true }
sp-staking = { workspace = true }
sp-transaction-pool = { workspace = true }
sp-version = { workspace = true }
sp-trie = { workspace = true }
sp-io = { workspace = true }
primitive-types = { workspace = true }

# Frontier
fp-rpc = { workspace = true }
fp-evm = { workspace = true }
fp-self-contained = { workspace = true, features = ["serde"] }
pallet-ethereum = { workspace = true }
pallet-evm = { workspace = true }
pallet-evm-chain-id = { workspace = true }
pallet-evm-precompile-dispatch = { workspace = true }
pallet-evm-precompile-simple = { workspace = true }
pallet-evm-precompile-modexp = { workspace = true }
pallet-evm-precompile-bn128 = { workspace = true }
pallet-evm-precompile-blake2 = { workspace = true }
pallet-evm-precompile-call-permit = { workspace = true }
precompile-utils = { workspace = true }
module-evm-utility-macro = { workspace = true }
ethabi = { workspace = true }
hex = { workspace = true }
serde_json = { workspace = true, default-features = false }

[features]
default = ["std"]
runtime-benchmarks = [
    "frame-benchmarking",
    "frame-support/runtime-benchmarks",
    "frame-system-benchmarking/runtime-benchmarks",
    "frame-system/runtime-benchmarks",
    "orml-benchmarking",
    "hydradx-adapters/runtime-benchmarks",
    "pallet-xcm/runtime-benchmarks",
    "xcm-builder/runtime-benchmarks",
    "pallet-balances/runtime-benchmarks",
    "pallet-collator-selection/runtime-benchmarks",
    "pallet-timestamp/runtime-benchmarks",
    "pallet-treasury/runtime-benchmarks",
    "pallet-preimage/runtime-benchmarks",
    "pallet-scheduler/runtime-benchmarks",
    "pallet-claims/runtime-benchmarks",
    "pallet-identity/runtime-benchmarks",
    "pallet-collective/runtime-benchmarks",
    "pallet-transaction-pause/runtime-benchmarks",
    "pallet-tips/runtime-benchmarks",
    "pallet-proxy/runtime-benchmarks",
    "pallet-multisig/runtime-benchmarks",
    "pallet-utility/runtime-benchmarks",
    "pallet-democracy/runtime-benchmarks",
    "pallet-asset-registry/runtime-benchmarks",
    "sp-runtime/runtime-benchmarks",
    "cumulus-pallet-parachain-system/runtime-benchmarks",
    "cumulus-pallet-xcmp-queue/runtime-benchmarks",
    "pallet-uniques/runtime-benchmarks",
    "pallet-omnipool/runtime-benchmarks",
    "pallet-circuit-breaker/runtime-benchmarks",
    "pallet-ema-oracle/runtime-benchmarks",
    "pallet-duster/runtime-benchmarks",
    "pallet-omnipool-liquidity-mining/runtime-benchmarks",
    "pallet-otc/runtime-benchmarks",
    "pallet-otc-settlements/runtime-benchmarks",
    "pallet-dca/runtime-benchmarks",
    "pallet-route-executor/runtime-benchmarks",
    "pallet-ethereum/runtime-benchmarks",
    "pallet-evm/runtime-benchmarks",
    "pallet-staking/runtime-benchmarks",
    "pallet-bonds/runtime-benchmarks",
    "pallet-stableswap/runtime-benchmarks",
    "pallet-lbp/runtime-benchmarks",
    "pallet-xyk/runtime-benchmarks",
    "pallet-elections-phragmen/runtime-benchmarks",
    "pallet-referrals/runtime-benchmarks",
    "pallet-evm-accounts/runtime-benchmarks",
    "pallet-message-queue/runtime-benchmarks",
    "pallet-state-trie-migration/runtime-benchmarks",
]
std = [
    "codec/std",
    "serde",
    "scale-info/std",
    "frame-executive/std",
    "frame-support/std",
    "frame-system/std",
    "frame-system-rpc-runtime-api/std",
    "frame-try-runtime/std",
    "frame-metadata-hash-extension/std",
    "cumulus-pallet-parachain-system/std",
    "cumulus-pallet-aura-ext/std",
    "cumulus-primitives-core/std",
    "cumulus-primitives-utility/std",
    "cumulus-pallet-xcm/std",
    "cumulus-pallet-xcmp-queue/std",
    "staging-parachain-info/std",
    "pallet-xcm/std",
    "polkadot-xcm/std",
    "xcm-fee-payment-runtime-api/std",
    "xcm-executor/std",
    "xcm-builder/std",
    "orml-tokens/std",
    "orml-traits/std",
    "orml-vesting/std",
    "orml-xtokens/std",
    "orml-xcm-support/std",
    "orml-xcm/std",
    "orml-unknown-tokens/std",
    "orml-benchmarking/std",
    "pallet-aura/std",
    "pallet-balances/std",
    "pallet-session/std",
    "pallet-timestamp/std",
    "pallet-preimage/std",
    "pallet-scheduler/std",
    "pallet-identity/std",
    "pallet-collective/std",
    "pallet-tips/std",
    "pallet-proxy/std",
    "pallet-multisig/std",
    "pallet-transaction-payment/std",
    "pallet-transaction-payment-rpc-runtime-api/std",
    "pallet-democracy/std",
    "pallet-elections-phragmen/std",
    "pallet-claims/std",
    "pallet-treasury/std",
    "pallet-collator-selection/std",
    "pallet-authorship/std",
    "pallet-utility/std",
    "pallet-uniques/std",
    "hydradx-adapters/std",
    "hydradx-traits/std",
    "pallet-transaction-multi-payment/std",
    "pallet-genesis-history/std",
    "pallet-asset-registry/std",
    "pallet-currencies/std",
    "pallet-currencies-rpc-runtime-api/std",
    "pallet-omnipool/std",
    "pallet-circuit-breaker/std",
    "pallet-transaction-pause/std",
    "pallet-dca/std",
    "pallet-ema-oracle/std",
    "pallet-otc/std",
    "pallet-otc-settlements/std",
    "pallet-route-executor/std",
    "pallet-omnipool-liquidity-mining/std",
    "pallet-dynamic-fees/std",
    "pallet-staking/std",
    "pallet-bonds/std",
    "pallet-stableswap/std",
    "pallet-lbp/std",
    "pallet-xyk/std",
    "pallet-duster/std",
    "warehouse-liquidity-mining/std",
    "sp-api/std",
    "sp-block-builder/std",
    "sp-genesis-builder/std",
    "sp-consensus-aura/std",
    "sp-core/std",
    "sp-io/std",
    "sp-inherents/std",
    "sp-externalities/std",
    "sp-offchain/std",
    "sp-runtime/std",
    "sp-session/std",
    "sp-std/std",
    "sp-trie/std",
    "sp-transaction-pool/std",
    "sp-version/std",
    "fp-rpc/std",
    "fp-self-contained/std",
    "pallet-ethereum/std",
    "pallet-dynamic-evm-fee/std",
    "pallet-evm/std",
    "pallet-evm-chain-id/std",
    "pallet-evm-precompile-dispatch/std",
    "pallet-evm-precompile-simple/std",
    "pallet-evm-precompile-modexp/std",
    "pallet-evm-precompile-bn128/std",
    "pallet-evm-precompile-blake2/std",
    "pallet-evm-precompile-call-permit/std",
    "pallet-xyk/std",
    "pallet-referrals/std",
    "pallet-evm-accounts/std",
    "pallet-evm-accounts-rpc-runtime-api/std",
    "pallet-xyk-liquidity-mining/std",
    "parachains-common/std",
    "polkadot-runtime-common/std",
    "pallet-state-trie-migration/std",
]
try-runtime = [
    "frame-try-runtime",
    "frame-executive/try-runtime",
    "frame-system/try-runtime",
    "pallet-currencies/try-runtime",
    "orml-tokens/try-runtime",
    "orml-vesting/try-runtime",
    "orml-xtokens/try-runtime",
    "orml-xcm/try-runtime",
    "orml-unknown-tokens/try-runtime",
    "cumulus-pallet-parachain-system/try-runtime",
    "cumulus-pallet-aura-ext/try-runtime",
    "cumulus-pallet-xcm/try-runtime",
    "cumulus-pallet-xcmp-queue/try-runtime",
    "staging-parachain-info/try-runtime",
    "pallet-aura/try-runtime",
    "pallet-bags-list/try-runtime",
    "pallet-balances/try-runtime",
    "pallet-elections-phragmen/try-runtime",
    "pallet-session/try-runtime",
    "pallet-timestamp/try-runtime",
    "pallet-transaction-payment/try-runtime",
    "pallet-transaction-pause/try-runtime",
    "pallet-ema-oracle/try-runtime",
    "pallet-utility/try-runtime",
    "pallet-treasury/try-runtime",
    "pallet-collective/try-runtime",
    "pallet-democracy/try-runtime",
    "pallet-proxy/try-runtime",
    "pallet-multisig/try-runtime",
    "pallet-scheduler/try-runtime",
    "pallet-tips/try-runtime",
    "pallet-collator-selection/try-runtime",
    "pallet-authorship/try-runtime",
    "pallet-uniques/try-runtime",
    "pallet-preimage/try-runtime",
    "pallet-identity/try-runtime",
    "pallet-xcm/try-runtime",
    "pallet-asset-registry/try-runtime",
    "pallet-transaction-multi-payment/try-runtime",
    "pallet-relaychain-info/try-runtime",
    "pallet-omnipool/try-runtime",
    "pallet-dca/try-runtime",
    "pallet-collator-rewards/try-runtime",
    "pallet-genesis-history/try-runtime",
    "pallet-claims/try-runtime",
    "pallet-duster/try-runtime",
    "warehouse-liquidity-mining/try-runtime",
    "pallet-omnipool-liquidity-mining/try-runtime",
    "pallet-circuit-breaker/try-runtime",
    "pallet-otc/try-runtime",
    "pallet-otc-settlements/try-runtime",
    "pallet-route-executor/try-runtime",
    "pallet-dynamic-fees/try-runtime",
    "pallet-staking/try-runtime",
    "pallet-bonds/try-runtime",
    "pallet-stableswap/try-runtime",
    "pallet-lbp/try-runtime",
    "pallet-xyk/try-runtime",
    "fp-self-contained/try-runtime",
    "pallet-ethereum/try-runtime",
    "pallet-dynamic-evm-fee/try-runtime",
    "pallet-evm/try-runtime",
    "pallet-evm-chain-id/try-runtime",
    "pallet-xyk/try-runtime",
    "pallet-referrals/try-runtime",
    "pallet-evm-accounts/try-runtime",
    "pallet-xyk-liquidity-mining/try-runtime",
    "pallet-message-queue/try-runtime",
    "pallet-state-trie-migration/try-runtime",
]

metadata-hash = [
    "substrate-wasm-builder/metadata-hash",
]<|MERGE_RESOLUTION|>--- conflicted
+++ resolved
@@ -1,10 +1,6 @@
 [package]
 name = "hydradx-runtime"
-<<<<<<< HEAD
-version = "263.0.0"
-=======
 version = "264.0.0"
->>>>>>> ee995730
 authors = ["GalacticCouncil"]
 edition = "2021"
 license = "Apache 2.0"
