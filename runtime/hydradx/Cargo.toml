[package]
name = "hydradx-runtime"
<<<<<<< HEAD
version = "306.0.0"
=======
version = "308.0.0"
>>>>>>> 7a26956c
authors = ["GalacticCouncil"]
edition = "2021"
license = "Apache 2.0"
repository = "https://github.com/galacticcouncil/HydraDX-node"

[package.metadata.docs.rs]
targets = ["x86_64-unknown-linux-gnu"]

[build-dependencies]
substrate-wasm-builder = { workspace = true }

[dependencies]
hex-literal = { workspace = true }
serde = { workspace = true, optional = true }
codec = { workspace = true }
scale-info = { workspace = true }
smallvec = { workspace = true }
log = { workspace = true }
num_enum = { workspace = true, default-features = false }
evm = { workspace = true, features = ["with-codec"] }

# local dependencies
primitives = { workspace = true }
hydradx-adapters = { workspace = true }
hydradx-traits = { workspace = true }
pallet-claims = { workspace = true }
pallet-genesis-history = { workspace = true }
pallet-omnipool = { workspace = true }
pallet-circuit-breaker = { workspace = true }
pallet-omnipool-liquidity-mining = { workspace = true }
pallet-dca = { workspace = true }
hydra-dx-math = { workspace = true }
pallet-dynamic-fees = { workspace = true }
pallet-dynamic-evm-fee = { workspace = true }
pallet-stableswap = { workspace = true }
pallet-bonds = { workspace = true }
pallet-lbp = { workspace = true }
pallet-xyk = { workspace = true }
pallet-referrals = { workspace = true }
pallet-broadcast = { workspace = true }
pallet-evm-accounts = { workspace = true }
pallet-evm-accounts-rpc-runtime-api = { workspace = true }
pallet-xyk-liquidity-mining = { workspace = true }
pallet-relaychain-info = { workspace = true }
pallet-transaction-multi-payment = { workspace = true, features = ["evm"] }
pallet-asset-registry = { workspace = true }
pallet-collator-rewards = { workspace = true }
pallet-currencies = { workspace = true }
pallet-currencies-rpc-runtime-api = { workspace = true }
pallet-ema-oracle = { workspace = true }
pallet-transaction-pause = { workspace = true }
pallet-duster = { workspace = true }
warehouse-liquidity-mining = { workspace = true }
pallet-otc = { workspace = true }
pallet-otc-settlements = { workspace = true }
pallet-route-executor = { workspace = true }
pallet-staking = { workspace = true }
pallet-liquidation = { workspace = true }

# pallets
pallet-bags-list = { workspace = true }
pallet-balances = { workspace = true }
pallet-conviction-voting = { workspace = true }
pallet-dispatcher = { workspace = true }
pallet-transaction-payment = { workspace = true }
pallet-transaction-payment-rpc-runtime-api = { workspace = true }
pallet-treasury = { workspace = true }
pallet-utility = { workspace = true }
pallet-aura = { workspace = true }
pallet-session = { workspace = true }
pallet-timestamp = { workspace = true }
pallet-preimage = { workspace = true }
pallet-scheduler = { workspace = true }
pallet-identity = { workspace = true }
pallet-collective = { workspace = true }
pallet-tips = { workspace = true }
pallet-proxy = { workspace = true }
pallet-multisig = { workspace = true }
pallet-referenda = { workspace = true }
pallet-democracy = { workspace = true }
pallet-elections-phragmen = { workspace = true }
pallet-uniques = { workspace = true }
pallet-whitelist = { workspace = true }
pallet-message-queue = { workspace = true }
pallet-state-trie-migration = { workspace = true }

# ORML dependencies
orml-tokens = { workspace = true }
orml-traits = { workspace = true }
orml-vesting = { workspace = true }
orml-benchmarking = { workspace = true, optional = true }

# orml XCM support
orml-xtokens = { workspace = true }
orml-xcm-support = { workspace = true }
orml-unknown-tokens = { workspace = true }
orml-xcm = { workspace = true }

# collator support
pallet-collator-selection = { workspace = true }
pallet-authorship = { workspace = true }

# Cumulus dependencies
cumulus-pallet-aura-ext = { workspace = true }
cumulus-pallet-parachain-system = { workspace = true }
cumulus-pallet-xcm = { workspace = true }
cumulus-pallet-xcmp-queue = { workspace = true }
cumulus-primitives-core = { workspace = true }
cumulus-primitives-utility = { workspace = true }
cumulus-primitives-parachain-inherent = { workspace = true }
cumulus-primitives-timestamp = { workspace = true }
staging-parachain-info = { workspace = true }
parachains-common = { workspace = true }

# Polkadot dependencies
polkadot-parachain = { workspace = true }
pallet-xcm = { workspace = true }
pallet-xcm-benchmarks = { workspace = true, optional = true }
polkadot-xcm = { workspace = true }
xcm-executor = { workspace = true }
xcm-builder = { workspace = true }
polkadot-runtime-common = { workspace = true }
xcm-runtime-apis = { workspace = true }

# Substrate dependencies
frame-benchmarking = { workspace = true, optional = true }
frame-executive = { workspace = true }
frame-support = { workspace = true }
frame-system = { workspace = true }
frame-system-benchmarking = { workspace = true, optional = true }
frame-system-rpc-runtime-api = { workspace = true }
frame-try-runtime = { workspace = true, optional = true }
frame-metadata-hash-extension = { workspace = true }
sp-api = { workspace = true }
sp-arithmetic = { workspace = true }
sp-block-builder = { workspace = true }
sp-genesis-builder = { workspace = true }
sp-consensus-aura = { workspace = true }
sp-core = { workspace = true }
sp-inherents = { workspace = true }
sp-externalities = { workspace = true }
sp-offchain = { workspace = true }
sp-runtime = { workspace = true }
sp-session = { workspace = true }
sp-std = { workspace = true }
sp-staking = { workspace = true }
sp-transaction-pool = { workspace = true }
sp-version = { workspace = true }
sp-trie = { workspace = true }
sp-io = { workspace = true }
primitive-types = { workspace = true }

# Frontier
fp-rpc = { workspace = true }
fp-evm = { workspace = true }
fp-self-contained = { workspace = true, features = ["serde"] }
pallet-ethereum = { workspace = true }
pallet-evm = { workspace = true }
pallet-evm-chain-id = { workspace = true }
pallet-evm-precompile-dispatch = { workspace = true }
pallet-evm-precompile-simple = { workspace = true }
pallet-evm-precompile-modexp = { workspace = true }
pallet-evm-precompile-bn128 = { workspace = true }
pallet-evm-precompile-blake2 = { workspace = true }
pallet-evm-precompile-call-permit = { workspace = true }
precompile-utils = { workspace = true }
module-evm-utility-macro = { workspace = true }
ethabi = { workspace = true }
hex = { workspace = true }
serde_json = { workspace = true, default-features = false }

[dev-dependencies]
pretty_assertions = { workspace = true }

[features]
default = ["std"]
runtime-benchmarks = [
    "frame-benchmarking",
    "frame-support/runtime-benchmarks",
    "frame-system-benchmarking/runtime-benchmarks",
    "frame-system/runtime-benchmarks",
    "orml-benchmarking",
    "hydradx-adapters/runtime-benchmarks",
    "pallet-xcm/runtime-benchmarks",
    "xcm-builder/runtime-benchmarks",
    "pallet-balances/runtime-benchmarks",
    "pallet-collator-selection/runtime-benchmarks",
    "pallet-timestamp/runtime-benchmarks",
    "pallet-treasury/runtime-benchmarks",
    "pallet-preimage/runtime-benchmarks",
    "pallet-scheduler/runtime-benchmarks",
    "pallet-claims/runtime-benchmarks",
    "pallet-identity/runtime-benchmarks",
    "pallet-collective/runtime-benchmarks",
    "pallet-transaction-pause/runtime-benchmarks",
    "pallet-tips/runtime-benchmarks",
    "pallet-proxy/runtime-benchmarks",
    "pallet-multisig/runtime-benchmarks",
    "pallet-utility/runtime-benchmarks",
    "pallet-democracy/runtime-benchmarks",
    "pallet-asset-registry/runtime-benchmarks",
    "sp-runtime/runtime-benchmarks",
    "cumulus-pallet-parachain-system/runtime-benchmarks",
    "cumulus-pallet-xcmp-queue/runtime-benchmarks",
    "pallet-uniques/runtime-benchmarks",
    "pallet-omnipool/runtime-benchmarks",
    "pallet-circuit-breaker/runtime-benchmarks",
    "pallet-ema-oracle/runtime-benchmarks",
    "pallet-duster/runtime-benchmarks",
    "pallet-omnipool-liquidity-mining/runtime-benchmarks",
    "pallet-otc/runtime-benchmarks",
    "pallet-otc-settlements/runtime-benchmarks",
    "pallet-dca/runtime-benchmarks",
    "pallet-route-executor/runtime-benchmarks",
    "pallet-ethereum/runtime-benchmarks",
    "pallet-evm/runtime-benchmarks",
    "pallet-staking/runtime-benchmarks",
    "pallet-bonds/runtime-benchmarks",
    "pallet-stableswap/runtime-benchmarks",
    "pallet-lbp/runtime-benchmarks",
    "pallet-xyk/runtime-benchmarks",
    "pallet-elections-phragmen/runtime-benchmarks",
    "pallet-referrals/runtime-benchmarks",
    "pallet-evm-accounts/runtime-benchmarks",
    "pallet-message-queue/runtime-benchmarks",
    "pallet-state-trie-migration/runtime-benchmarks",
    "xcm-runtime-apis/runtime-benchmarks",
    "pallet-liquidation/runtime-benchmarks",
    "pallet-conviction-voting/runtime-benchmarks",
    "pallet-referenda/runtime-benchmarks",
    "pallet-whitelist/runtime-benchmarks",
    "pallet-dispatcher/runtime-benchmarks",
    "cumulus-primitives-utility/runtime-benchmarks",
    "pallet-xcm-benchmarks/runtime-benchmarks"
]
std = [
    "codec/std",
    "serde",
    "scale-info/std",
    "frame-executive/std",
    "frame-support/std",
    "frame-system/std",
    "frame-system-rpc-runtime-api/std",
    "frame-try-runtime/std",
    "frame-metadata-hash-extension/std",
    "cumulus-pallet-parachain-system/std",
    "cumulus-pallet-aura-ext/std",
    "cumulus-primitives-core/std",
    "cumulus-primitives-utility/std",
    "cumulus-pallet-xcm/std",
    "cumulus-pallet-xcmp-queue/std",
    "staging-parachain-info/std",
    "pallet-xcm/std",
    "pallet-xcm-benchmarks?/std",
    "polkadot-xcm/std",
    "xcm-runtime-apis/std",
    "xcm-executor/std",
    "xcm-builder/std",
    "orml-tokens/std",
    "orml-traits/std",
    "orml-vesting/std",
    "orml-xtokens/std",
    "orml-xcm-support/std",
    "orml-xcm/std",
    "orml-unknown-tokens/std",
    "orml-benchmarking/std",
    "pallet-aura/std",
    "pallet-balances/std",
    "pallet-session/std",
    "pallet-timestamp/std",
    "pallet-preimage/std",
    "pallet-scheduler/std",
    "pallet-identity/std",
    "pallet-collective/std",
    "pallet-tips/std",
    "pallet-proxy/std",
    "pallet-multisig/std",
    "pallet-transaction-payment/std",
    "pallet-transaction-payment-rpc-runtime-api/std",
    "pallet-democracy/std",
    "pallet-elections-phragmen/std",
    "pallet-claims/std",
    "pallet-treasury/std",
    "pallet-collator-selection/std",
    "pallet-authorship/std",
    "pallet-utility/std",
    "pallet-uniques/std",
    "hydradx-adapters/std",
    "hydradx-traits/std",
    "pallet-transaction-multi-payment/std",
    "pallet-genesis-history/std",
    "pallet-asset-registry/std",
    "pallet-currencies/std",
    "pallet-currencies-rpc-runtime-api/std",
    "pallet-omnipool/std",
    "pallet-circuit-breaker/std",
    "pallet-transaction-pause/std",
    "pallet-dca/std",
    "pallet-ema-oracle/std",
    "pallet-otc/std",
    "pallet-otc-settlements/std",
    "pallet-route-executor/std",
    "pallet-omnipool-liquidity-mining/std",
    "pallet-dynamic-fees/std",
    "pallet-staking/std",
    "pallet-bonds/std",
    "pallet-stableswap/std",
    "pallet-lbp/std",
    "pallet-xyk/std",
    "pallet-duster/std",
    "warehouse-liquidity-mining/std",
    "sp-api/std",
    "sp-arithmetic/std",
    "sp-block-builder/std",
    "sp-genesis-builder/std",
    "sp-consensus-aura/std",
    "sp-core/std",
    "sp-io/std",
    "sp-inherents/std",
    "sp-externalities/std",
    "sp-offchain/std",
    "sp-runtime/std",
    "sp-session/std",
    "sp-std/std",
    "sp-trie/std",
    "sp-transaction-pool/std",
    "sp-version/std",
    "fp-rpc/std",
    "fp-self-contained/std",
    "pallet-ethereum/std",
    "pallet-dynamic-evm-fee/std",
    "pallet-evm/std",
    "pallet-evm-chain-id/std",
    "pallet-evm-precompile-dispatch/std",
    "pallet-evm-precompile-simple/std",
    "pallet-evm-precompile-modexp/std",
    "pallet-evm-precompile-bn128/std",
    "pallet-evm-precompile-blake2/std",
    "pallet-evm-precompile-call-permit/std",
    "pallet-xyk/std",
    "pallet-referrals/std",
    "pallet-evm-accounts/std",
    "pallet-evm-accounts-rpc-runtime-api/std",
    "pallet-xyk-liquidity-mining/std",
    "parachains-common/std",
    "polkadot-runtime-common/std",
    "pallet-state-trie-migration/std",
    "pallet-liquidation/std",
    "pallet-conviction-voting/std",
    "pallet-referenda/std",
    "pallet-whitelist/std",
    "pallet-broadcast/std",
    "pallet-dispatcher/std",
]
try-runtime = [
    "frame-try-runtime",
    "frame-executive/try-runtime",
    "frame-system/try-runtime",
    "pallet-currencies/try-runtime",
    "orml-tokens/try-runtime",
    "orml-vesting/try-runtime",
    "orml-xtokens/try-runtime",
    "orml-xcm/try-runtime",
    "orml-unknown-tokens/try-runtime",
    "cumulus-pallet-parachain-system/try-runtime",
    "cumulus-pallet-aura-ext/try-runtime",
    "cumulus-pallet-xcm/try-runtime",
    "cumulus-pallet-xcmp-queue/try-runtime",
    "staging-parachain-info/try-runtime",
    "pallet-aura/try-runtime",
    "pallet-bags-list/try-runtime",
    "pallet-balances/try-runtime",
    "pallet-elections-phragmen/try-runtime",
    "pallet-session/try-runtime",
    "pallet-timestamp/try-runtime",
    "pallet-transaction-payment/try-runtime",
    "pallet-transaction-pause/try-runtime",
    "pallet-ema-oracle/try-runtime",
    "pallet-utility/try-runtime",
    "pallet-treasury/try-runtime",
    "pallet-collective/try-runtime",
    "pallet-democracy/try-runtime",
    "pallet-proxy/try-runtime",
    "pallet-multisig/try-runtime",
    "pallet-scheduler/try-runtime",
    "pallet-tips/try-runtime",
    "pallet-collator-selection/try-runtime",
    "pallet-authorship/try-runtime",
    "pallet-uniques/try-runtime",
    "pallet-preimage/try-runtime",
    "pallet-identity/try-runtime",
    "pallet-xcm/try-runtime",
    "pallet-asset-registry/try-runtime",
    "pallet-transaction-multi-payment/try-runtime",
    "pallet-relaychain-info/try-runtime",
    "pallet-omnipool/try-runtime",
    "pallet-dca/try-runtime",
    "pallet-collator-rewards/try-runtime",
    "pallet-genesis-history/try-runtime",
    "pallet-claims/try-runtime",
    "pallet-duster/try-runtime",
    "warehouse-liquidity-mining/try-runtime",
    "pallet-omnipool-liquidity-mining/try-runtime",
    "pallet-circuit-breaker/try-runtime",
    "pallet-otc/try-runtime",
    "pallet-otc-settlements/try-runtime",
    "pallet-route-executor/try-runtime",
    "pallet-dynamic-fees/try-runtime",
    "pallet-staking/try-runtime",
    "pallet-bonds/try-runtime",
    "pallet-stableswap/try-runtime",
    "pallet-lbp/try-runtime",
    "pallet-xyk/try-runtime",
    "fp-self-contained/try-runtime",
    "pallet-ethereum/try-runtime",
    "pallet-dynamic-evm-fee/try-runtime",
    "pallet-evm/try-runtime",
    "pallet-evm-chain-id/try-runtime",
    "pallet-xyk/try-runtime",
    "pallet-referrals/try-runtime",
    "pallet-evm-accounts/try-runtime",
    "pallet-xyk-liquidity-mining/try-runtime",
    "pallet-message-queue/try-runtime",
    "pallet-state-trie-migration/try-runtime",
    "pallet-liquidation/try-runtime",
    "pallet-conviction-voting/try-runtime",
    "pallet-referenda/try-runtime",
    "pallet-whitelist/try-runtime",
    "pallet-broadcast/try-runtime",
    "pallet-dispatcher/try-runtime",
]

metadata-hash = [
    "substrate-wasm-builder/metadata-hash",
]<|MERGE_RESOLUTION|>--- conflicted
+++ resolved
@@ -1,10 +1,6 @@
 [package]
 name = "hydradx-runtime"
-<<<<<<< HEAD
-version = "306.0.0"
-=======
-version = "308.0.0"
->>>>>>> 7a26956c
+version = "309.0.0"
 authors = ["GalacticCouncil"]
 edition = "2021"
 license = "Apache 2.0"
