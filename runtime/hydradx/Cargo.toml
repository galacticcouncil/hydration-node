[package]
name = "hydradx-runtime"
<<<<<<< HEAD
version = "278.0.0"
=======
version = "283.0.0"
>>>>>>> 450a9866
authors = ["GalacticCouncil"]
edition = "2021"
license = "Apache 2.0"
repository = "https://github.com/galacticcouncil/HydraDX-node"

[package.metadata.docs.rs]
targets = ["x86_64-unknown-linux-gnu"]

[build-dependencies]
substrate-wasm-builder = { workspace = true }

[dependencies]
hex-literal = { workspace = true }
serde = { workspace = true, optional = true }
codec = { workspace = true }
scale-info = { workspace = true }
smallvec = { workspace = true }
log = { workspace = true }
num_enum = { workspace = true, default-features = false }
evm = { workspace = true, features = ["with-codec"] }

# local dependencies
primitives = { workspace = true }
hydradx-adapters = { workspace = true }
hydradx-traits = { workspace = true }
pallet-claims = { workspace = true }
pallet-genesis-history = { workspace = true }
pallet-omnipool = { workspace = true }
pallet-circuit-breaker = { workspace = true }
pallet-omnipool-liquidity-mining = { workspace = true }
pallet-dca = { workspace = true }
hydra-dx-math = { workspace = true }
pallet-dynamic-fees = { workspace = true }
pallet-dynamic-evm-fee = { workspace = true }
pallet-stableswap = { workspace = true }
pallet-bonds = { workspace = true }
pallet-lbp = { workspace = true }
pallet-xyk = { workspace = true }
pallet-referrals = { workspace = true }
pallet-broadcast = { workspace = true }
pallet-evm-accounts = { workspace = true }
pallet-evm-accounts-rpc-runtime-api = { workspace = true }
pallet-xyk-liquidity-mining = { workspace = true }
pallet-relaychain-info = { workspace = true }
pallet-transaction-multi-payment = { workspace = true, features = ["evm"] }
pallet-asset-registry = { workspace = true }
pallet-collator-rewards = { workspace = true }
pallet-currencies = { workspace = true }
pallet-currencies-rpc-runtime-api = { workspace = true }
pallet-ema-oracle = { workspace = true }
pallet-transaction-pause = { workspace = true }
pallet-duster = { workspace = true }
warehouse-liquidity-mining = { workspace = true }
pallet-otc = { workspace = true }
pallet-otc-settlements = { workspace = true }
pallet-route-executor = { workspace = true }
pallet-staking = { workspace = true }
pallet-liquidation = { workspace = true }

# pallets
pallet-bags-list = { workspace = true }
pallet-balances = { workspace = true }
pallet-conviction-voting = { workspace = true }
pallet-dispatcher = { workspace = true }
pallet-transaction-payment = { workspace = true }
pallet-transaction-payment-rpc-runtime-api = { workspace = true }
pallet-treasury = { workspace = true }
pallet-utility = { workspace = true }
pallet-aura = { workspace = true }
pallet-session = { workspace = true }
pallet-timestamp = { workspace = true }
pallet-preimage = { workspace = true }
pallet-scheduler = { workspace = true }
pallet-identity = { workspace = true }
pallet-collective = { workspace = true }
pallet-tips = { workspace = true }
pallet-proxy = { workspace = true }
pallet-multisig = { workspace = true }
pallet-referenda = { workspace = true }
pallet-democracy = { workspace = true }
pallet-elections-phragmen = { workspace = true }
pallet-uniques = { workspace = true }
pallet-whitelist = { workspace = true }
pallet-message-queue = { workspace = true }
pallet-state-trie-migration = { workspace = true }

# ORML dependencies
orml-tokens = { workspace = true }
orml-traits = { workspace = true }
orml-vesting = { workspace = true }
orml-benchmarking = { workspace = true, optional = true }

# orml XCM support
orml-xtokens = { workspace = true }
orml-xcm-support = { workspace = true }
orml-unknown-tokens = { workspace = true }
orml-xcm = { workspace = true }

# collator support
pallet-collator-selection = { workspace = true }
pallet-authorship = { workspace = true }

# Cumulus dependencies
cumulus-pallet-aura-ext = { workspace = true }
cumulus-pallet-parachain-system = { workspace = true }
cumulus-pallet-xcm = { workspace = true }
cumulus-pallet-xcmp-queue = { workspace = true }
cumulus-primitives-aura = { workspace = true }
cumulus-primitives-core = { workspace = true }
cumulus-primitives-utility = { workspace = true }
cumulus-primitives-parachain-inherent = { workspace = true }
cumulus-primitives-timestamp = { workspace = true }
staging-parachain-info = { workspace = true }
parachains-common = { workspace = true }

# Polkadot dependencies
polkadot-parachain = { workspace = true }
pallet-xcm = { workspace = true }
polkadot-xcm = { workspace = true }
xcm-executor = { workspace = true }
xcm-builder = { workspace = true }
polkadot-runtime-common = { workspace = true }
xcm-fee-payment-runtime-api = { workspace = true }

# Substrate dependencies
frame-benchmarking = { workspace = true, optional = true }
frame-executive = { workspace = true }
frame-support = { workspace = true }
frame-system = { workspace = true }
frame-system-benchmarking = { workspace = true, optional = true }
frame-system-rpc-runtime-api = { workspace = true }
frame-try-runtime = { workspace = true, optional = true }
frame-metadata-hash-extension = { workspace = true }
sp-api = { workspace = true }
sp-arithmetic = { workspace = true }
sp-block-builder = { workspace = true }
sp-genesis-builder = { workspace = true }
sp-consensus-aura = { workspace = true }
sp-core = { workspace = true }
sp-inherents = { workspace = true }
sp-externalities = { workspace = true }
sp-offchain = { workspace = true }
sp-runtime = { workspace = true }
sp-session = { workspace = true }
sp-std = { workspace = true }
sp-staking = { workspace = true }
sp-transaction-pool = { workspace = true }
sp-version = { workspace = true }
sp-trie = { workspace = true }
sp-io = { workspace = true }
primitive-types = { workspace = true }

# Frontier
fp-rpc = { workspace = true }
fp-evm = { workspace = true }
fp-self-contained = { workspace = true, features = ["serde"] }
pallet-ethereum = { workspace = true }
pallet-evm = { workspace = true }
pallet-evm-chain-id = { workspace = true }
pallet-evm-precompile-dispatch = { workspace = true }
pallet-evm-precompile-simple = { workspace = true }
pallet-evm-precompile-modexp = { workspace = true }
pallet-evm-precompile-bn128 = { workspace = true }
pallet-evm-precompile-blake2 = { workspace = true }
pallet-evm-precompile-call-permit = { workspace = true }
precompile-utils = { workspace = true }
module-evm-utility-macro = { workspace = true }
ethabi = { workspace = true }
hex = { workspace = true }
serde_json = { workspace = true, default-features = false }

[features]
default = ["std"]
runtime-benchmarks = [
    "frame-benchmarking",
    "frame-support/runtime-benchmarks",
    "frame-system-benchmarking/runtime-benchmarks",
    "frame-system/runtime-benchmarks",
    "orml-benchmarking",
    "hydradx-adapters/runtime-benchmarks",
    "pallet-xcm/runtime-benchmarks",
    "xcm-builder/runtime-benchmarks",
    "pallet-balances/runtime-benchmarks",
    "pallet-collator-selection/runtime-benchmarks",
    "pallet-timestamp/runtime-benchmarks",
    "pallet-treasury/runtime-benchmarks",
    "pallet-preimage/runtime-benchmarks",
    "pallet-scheduler/runtime-benchmarks",
    "pallet-claims/runtime-benchmarks",
    "pallet-identity/runtime-benchmarks",
    "pallet-collective/runtime-benchmarks",
    "pallet-transaction-pause/runtime-benchmarks",
    "pallet-tips/runtime-benchmarks",
    "pallet-proxy/runtime-benchmarks",
    "pallet-multisig/runtime-benchmarks",
    "pallet-utility/runtime-benchmarks",
    "pallet-democracy/runtime-benchmarks",
    "pallet-asset-registry/runtime-benchmarks",
    "sp-runtime/runtime-benchmarks",
    "cumulus-pallet-parachain-system/runtime-benchmarks",
    "cumulus-pallet-xcmp-queue/runtime-benchmarks",
    "pallet-uniques/runtime-benchmarks",
    "pallet-omnipool/runtime-benchmarks",
    "pallet-circuit-breaker/runtime-benchmarks",
    "pallet-ema-oracle/runtime-benchmarks",
    "pallet-duster/runtime-benchmarks",
    "pallet-omnipool-liquidity-mining/runtime-benchmarks",
    "pallet-otc/runtime-benchmarks",
    "pallet-otc-settlements/runtime-benchmarks",
    "pallet-dca/runtime-benchmarks",
    "pallet-route-executor/runtime-benchmarks",
    "pallet-ethereum/runtime-benchmarks",
    "pallet-evm/runtime-benchmarks",
    "pallet-staking/runtime-benchmarks",
    "pallet-bonds/runtime-benchmarks",
    "pallet-stableswap/runtime-benchmarks",
    "pallet-lbp/runtime-benchmarks",
    "pallet-xyk/runtime-benchmarks",
    "pallet-elections-phragmen/runtime-benchmarks",
    "pallet-referrals/runtime-benchmarks",
    "pallet-evm-accounts/runtime-benchmarks",
    "pallet-message-queue/runtime-benchmarks",
    "pallet-state-trie-migration/runtime-benchmarks",
    "pallet-liquidation/runtime-benchmarks",
    "pallet-conviction-voting/runtime-benchmarks",
    "pallet-referenda/runtime-benchmarks",
    "pallet-whitelist/runtime-benchmarks",
    "pallet-dispatcher/runtime-benchmarks",
]
std = [
    "codec/std",
    "serde",
    "scale-info/std",
    "frame-executive/std",
    "frame-support/std",
    "frame-system/std",
    "frame-system-rpc-runtime-api/std",
    "frame-try-runtime/std",
    "frame-metadata-hash-extension/std",
    "cumulus-pallet-parachain-system/std",
    "cumulus-pallet-aura-ext/std",
    "cumulus-primitives-aura/std",
    "cumulus-primitives-core/std",
    "cumulus-primitives-utility/std",
    "cumulus-pallet-xcm/std",
    "cumulus-pallet-xcmp-queue/std",
    "staging-parachain-info/std",
    "pallet-xcm/std",
    "polkadot-xcm/std",
    "xcm-fee-payment-runtime-api/std",
    "xcm-executor/std",
    "xcm-builder/std",
    "orml-tokens/std",
    "orml-traits/std",
    "orml-vesting/std",
    "orml-xtokens/std",
    "orml-xcm-support/std",
    "orml-xcm/std",
    "orml-unknown-tokens/std",
    "orml-benchmarking/std",
    "pallet-aura/std",
    "pallet-balances/std",
    "pallet-session/std",
    "pallet-timestamp/std",
    "pallet-preimage/std",
    "pallet-scheduler/std",
    "pallet-identity/std",
    "pallet-collective/std",
    "pallet-tips/std",
    "pallet-proxy/std",
    "pallet-multisig/std",
    "pallet-transaction-payment/std",
    "pallet-transaction-payment-rpc-runtime-api/std",
    "pallet-democracy/std",
    "pallet-elections-phragmen/std",
    "pallet-claims/std",
    "pallet-treasury/std",
    "pallet-collator-selection/std",
    "pallet-authorship/std",
    "pallet-utility/std",
    "pallet-uniques/std",
    "hydradx-adapters/std",
    "hydradx-traits/std",
    "pallet-transaction-multi-payment/std",
    "pallet-genesis-history/std",
    "pallet-asset-registry/std",
    "pallet-currencies/std",
    "pallet-currencies-rpc-runtime-api/std",
    "pallet-omnipool/std",
    "pallet-circuit-breaker/std",
    "pallet-transaction-pause/std",
    "pallet-dca/std",
    "pallet-ema-oracle/std",
    "pallet-otc/std",
    "pallet-otc-settlements/std",
    "pallet-route-executor/std",
    "pallet-omnipool-liquidity-mining/std",
    "pallet-dynamic-fees/std",
    "pallet-staking/std",
    "pallet-bonds/std",
    "pallet-stableswap/std",
    "pallet-lbp/std",
    "pallet-xyk/std",
    "pallet-duster/std",
    "warehouse-liquidity-mining/std",
    "sp-api/std",
    "sp-arithmetic/std",
    "sp-block-builder/std",
    "sp-genesis-builder/std",
    "sp-consensus-aura/std",
    "sp-core/std",
    "sp-io/std",
    "sp-inherents/std",
    "sp-externalities/std",
    "sp-offchain/std",
    "sp-runtime/std",
    "sp-session/std",
    "sp-std/std",
    "sp-trie/std",
    "sp-transaction-pool/std",
    "sp-version/std",
    "fp-rpc/std",
    "fp-self-contained/std",
    "pallet-ethereum/std",
    "pallet-dynamic-evm-fee/std",
    "pallet-evm/std",
    "pallet-evm-chain-id/std",
    "pallet-evm-precompile-dispatch/std",
    "pallet-evm-precompile-simple/std",
    "pallet-evm-precompile-modexp/std",
    "pallet-evm-precompile-bn128/std",
    "pallet-evm-precompile-blake2/std",
    "pallet-evm-precompile-call-permit/std",
    "pallet-xyk/std",
    "pallet-referrals/std",
    "pallet-evm-accounts/std",
    "pallet-evm-accounts-rpc-runtime-api/std",
    "pallet-xyk-liquidity-mining/std",
    "parachains-common/std",
    "polkadot-runtime-common/std",
    "pallet-state-trie-migration/std",
    "pallet-liquidation/std",
    "pallet-conviction-voting/std",
    "pallet-referenda/std",
    "pallet-whitelist/std",
    "pallet-broadcast/std",
    "pallet-dispatcher/std",
]
try-runtime = [
    "frame-try-runtime",
    "frame-executive/try-runtime",
    "frame-system/try-runtime",
    "pallet-currencies/try-runtime",
    "orml-tokens/try-runtime",
    "orml-vesting/try-runtime",
    "orml-xtokens/try-runtime",
    "orml-xcm/try-runtime",
    "orml-unknown-tokens/try-runtime",
    "cumulus-pallet-parachain-system/try-runtime",
    "cumulus-pallet-aura-ext/try-runtime",
    "cumulus-pallet-xcm/try-runtime",
    "cumulus-pallet-xcmp-queue/try-runtime",
    "staging-parachain-info/try-runtime",
    "pallet-aura/try-runtime",
    "pallet-bags-list/try-runtime",
    "pallet-balances/try-runtime",
    "pallet-elections-phragmen/try-runtime",
    "pallet-session/try-runtime",
    "pallet-timestamp/try-runtime",
    "pallet-transaction-payment/try-runtime",
    "pallet-transaction-pause/try-runtime",
    "pallet-ema-oracle/try-runtime",
    "pallet-utility/try-runtime",
    "pallet-treasury/try-runtime",
    "pallet-collective/try-runtime",
    "pallet-democracy/try-runtime",
    "pallet-proxy/try-runtime",
    "pallet-multisig/try-runtime",
    "pallet-scheduler/try-runtime",
    "pallet-tips/try-runtime",
    "pallet-collator-selection/try-runtime",
    "pallet-authorship/try-runtime",
    "pallet-uniques/try-runtime",
    "pallet-preimage/try-runtime",
    "pallet-identity/try-runtime",
    "pallet-xcm/try-runtime",
    "pallet-asset-registry/try-runtime",
    "pallet-transaction-multi-payment/try-runtime",
    "pallet-relaychain-info/try-runtime",
    "pallet-omnipool/try-runtime",
    "pallet-dca/try-runtime",
    "pallet-collator-rewards/try-runtime",
    "pallet-genesis-history/try-runtime",
    "pallet-claims/try-runtime",
    "pallet-duster/try-runtime",
    "warehouse-liquidity-mining/try-runtime",
    "pallet-omnipool-liquidity-mining/try-runtime",
    "pallet-circuit-breaker/try-runtime",
    "pallet-otc/try-runtime",
    "pallet-otc-settlements/try-runtime",
    "pallet-route-executor/try-runtime",
    "pallet-dynamic-fees/try-runtime",
    "pallet-staking/try-runtime",
    "pallet-bonds/try-runtime",
    "pallet-stableswap/try-runtime",
    "pallet-lbp/try-runtime",
    "pallet-xyk/try-runtime",
    "fp-self-contained/try-runtime",
    "pallet-ethereum/try-runtime",
    "pallet-dynamic-evm-fee/try-runtime",
    "pallet-evm/try-runtime",
    "pallet-evm-chain-id/try-runtime",
    "pallet-xyk/try-runtime",
    "pallet-referrals/try-runtime",
    "pallet-evm-accounts/try-runtime",
    "pallet-xyk-liquidity-mining/try-runtime",
    "pallet-message-queue/try-runtime",
    "pallet-state-trie-migration/try-runtime",
    "pallet-liquidation/try-runtime",
    "pallet-conviction-voting/try-runtime",
    "pallet-referenda/try-runtime",
    "pallet-whitelist/try-runtime",
    "pallet-broadcast/try-runtime",
    "pallet-dispatcher/try-runtime",
]

metadata-hash = [
    "substrate-wasm-builder/metadata-hash",
]<|MERGE_RESOLUTION|>--- conflicted
+++ resolved
@@ -1,10 +1,6 @@
 [package]
 name = "hydradx-runtime"
-<<<<<<< HEAD
-version = "278.0.0"
-=======
-version = "283.0.0"
->>>>>>> 450a9866
+version = "284.0.0"
 authors = ["GalacticCouncil"]
 edition = "2021"
 license = "Apache 2.0"
