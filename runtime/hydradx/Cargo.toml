[package]
name = "hydradx-runtime"
<<<<<<< HEAD
version = "246.0.0"
=======
version = "250.0.0"
>>>>>>> e55f37ba
authors = ["GalacticCouncil"]
edition = "2021"
license = "Apache 2.0"
repository = "https://github.com/galacticcouncil/HydraDX-node"

[package.metadata.docs.rs]
targets = ["x86_64-unknown-linux-gnu"]

[build-dependencies]
substrate-wasm-builder = { workspace = true }

[dependencies]
hex-literal = "0.4.1"
serde = { features = ["derive"], optional = true, version = "1.0.136" }
codec = { package = "parity-scale-codec", version = "3.4.0", default-features = false, features = ["derive"] }
scale-info = { version = "2.3.1", default-features = false, features = ["derive"] }
smallvec = "1.9.0"
log = { workspace = true }
num_enum = { version = "0.5.1", default-features = false }
evm = { workspace = true, features = ["with-codec"] }

# local dependencies
primitives = { workspace = true }
pallet-claims = { workspace = true }
pallet-genesis-history = { workspace = true }
pallet-omnipool = { workspace = true }
pallet-circuit-breaker = { workspace = true }
pallet-omnipool-liquidity-mining = { workspace = true }
pallet-dca = { workspace = true }
hydra-dx-math = { workspace = true }
pallet-dynamic-fees = { workspace = true }
pallet-dynamic-evm-fee = { workspace = true }
pallet-stableswap = { workspace = true }
pallet-bonds = { workspace = true }
pallet-lbp = { workspace = true }
pallet-xyk = { workspace = true }
pallet-referrals = { workspace = true }
pallet-evm-accounts = { workspace = true }
pallet-evm-accounts-rpc-runtime-api = { workspace = true }
pallet-xyk-liquidity-mining = { workspace = true }

# pallets
pallet-bags-list = { workspace = true }
pallet-balances = { workspace = true }
pallet-transaction-payment = { workspace = true }
pallet-transaction-payment-rpc-runtime-api = { workspace = true }
pallet-treasury = { workspace = true }
pallet-utility = { workspace = true }
pallet-aura = { workspace = true }
pallet-session = { workspace = true }
pallet-timestamp = { workspace = true }
pallet-preimage = { workspace = true }
pallet-scheduler = { workspace = true }
pallet-identity = { workspace = true }
pallet-collective = { workspace = true }
pallet-tips = { workspace = true }
pallet-proxy = { workspace = true }
pallet-multisig = { workspace = true }
pallet-democracy = { workspace = true }
pallet-elections-phragmen = { workspace = true }
pallet-uniques = { workspace = true }
pallet-message-queue = { workspace = true }
pallet-state-trie-migration = { workspace = true }

# Warehouse dependencies
hydradx-adapters = { workspace = true }
hydradx-traits = { workspace = true }
pallet-relaychain-info = { workspace = true }
pallet-transaction-multi-payment = { workspace = true, features = ["evm"] }
pallet-asset-registry = { workspace = true }
pallet-collator-rewards = { workspace = true }
pallet-currencies = { workspace = true }
pallet-ema-oracle = { workspace = true }
pallet-transaction-pause = { workspace = true }
pallet-duster = { workspace = true }
warehouse-liquidity-mining = { workspace = true }
pallet-otc = { workspace = true }
pallet-otc-settlements = { workspace = true }
pallet-route-executor = { workspace = true }
pallet-staking = { workspace = true }

# ORML dependencies
orml-tokens = { workspace = true }
orml-traits = { workspace = true }
orml-vesting = { workspace = true }
orml-benchmarking = { workspace = true, optional = true }

# orml XCM support
orml-xtokens = { workspace = true }
orml-xcm-support = { workspace = true }
orml-unknown-tokens = { workspace = true }
orml-xcm = { workspace = true }

# collator support
pallet-collator-selection = { workspace = true }
pallet-authorship = { workspace = true }

# Cumulus dependencies
cumulus-pallet-aura-ext = { workspace = true }
cumulus-pallet-parachain-system = { workspace = true }
cumulus-pallet-xcm = { workspace = true }
cumulus-pallet-xcmp-queue = { workspace = true }
cumulus-primitives-core = { workspace = true }
cumulus-primitives-utility = { workspace = true }
cumulus-primitives-parachain-inherent = { workspace = true }
cumulus-primitives-timestamp = { workspace = true }
staging-parachain-info = { workspace = true }
parachains-common = { workspace = true }

# Polkadot dependencies
polkadot-parachain = { workspace = true }
pallet-xcm = { workspace = true }
polkadot-xcm = { workspace = true }
xcm-executor = { workspace = true }
xcm-builder = { workspace = true }
polkadot-runtime-common = { workspace = true }

# Substrate dependencies
frame-benchmarking = { workspace = true, optional = true }
frame-executive = { workspace = true }
frame-support = { workspace = true }
frame-system = { workspace = true }
frame-system-benchmarking = { workspace = true, optional = true }
frame-system-rpc-runtime-api = { workspace = true }
frame-try-runtime = { workspace = true, optional = true }
frame-metadata-hash-extension = { workspace = true }
sp-api = { workspace = true }
sp-block-builder = { workspace = true }
sp-genesis-builder = { workspace = true }
sp-consensus-aura = { workspace = true }
sp-core = { workspace = true }
sp-inherents = { workspace = true }
sp-externalities = { workspace = true }
sp-offchain = { workspace = true }
sp-runtime = { workspace = true }
sp-session = { workspace = true }
sp-std = { workspace = true }
sp-staking = { workspace = true }
sp-transaction-pool = { workspace = true }
sp-version = { workspace = true }
sp-trie = { workspace = true }
sp-io = { workspace = true }
primitive-types = { workspace = true }

# Frontier
fp-rpc = { workspace = true }
fp-evm = { workspace = true }
fp-self-contained = { workspace = true, features = ["serde"] }
pallet-ethereum = { workspace = true }
pallet-evm = { workspace = true }
pallet-evm-chain-id = { workspace = true }
pallet-evm-precompile-dispatch = { workspace = true }
pallet-evm-precompile-simple = { workspace = true }
pallet-evm-precompile-modexp = { workspace = true }
pallet-evm-precompile-bn128 = { workspace = true }
pallet-evm-precompile-blake2 = { workspace = true }
pallet-evm-precompile-call-permit = { workspace = true }
precompile-utils = { workspace = true }
module-evm-utility-macro = { workspace = true }
ethabi = { version = "18.0.0", default-features = false }

[features]
default = ["std"]
runtime-benchmarks = [
    "frame-benchmarking",
    "frame-support/runtime-benchmarks",
    "frame-system-benchmarking/runtime-benchmarks",
    "frame-system/runtime-benchmarks",
    "orml-benchmarking",
    "hydradx-adapters/runtime-benchmarks",
    "pallet-xcm/runtime-benchmarks",
    "xcm-builder/runtime-benchmarks",
    "pallet-balances/runtime-benchmarks",
    "pallet-collator-selection/runtime-benchmarks",
    "pallet-timestamp/runtime-benchmarks",
    "pallet-treasury/runtime-benchmarks",
    "pallet-preimage/runtime-benchmarks",
    "pallet-scheduler/runtime-benchmarks",
    "pallet-claims/runtime-benchmarks",
    "pallet-identity/runtime-benchmarks",
    "pallet-collective/runtime-benchmarks",
    "pallet-transaction-pause/runtime-benchmarks",
    "pallet-tips/runtime-benchmarks",
    "pallet-proxy/runtime-benchmarks",
    "pallet-multisig/runtime-benchmarks",
    "pallet-utility/runtime-benchmarks",
    "pallet-democracy/runtime-benchmarks",
    "pallet-asset-registry/runtime-benchmarks",
    "sp-runtime/runtime-benchmarks",
    "cumulus-pallet-parachain-system/runtime-benchmarks",
    "cumulus-pallet-xcmp-queue/runtime-benchmarks",
    "pallet-uniques/runtime-benchmarks",
    "pallet-omnipool/runtime-benchmarks",
    "pallet-circuit-breaker/runtime-benchmarks",
    "pallet-ema-oracle/runtime-benchmarks",
    "pallet-duster/runtime-benchmarks",
    "pallet-omnipool-liquidity-mining/runtime-benchmarks",
    "pallet-otc/runtime-benchmarks",
    "pallet-otc-settlements/runtime-benchmarks",
    "pallet-dca/runtime-benchmarks",
    "pallet-route-executor/runtime-benchmarks",
    "pallet-ethereum/runtime-benchmarks",
    "pallet-evm/runtime-benchmarks",
    "pallet-staking/runtime-benchmarks",
    "pallet-bonds/runtime-benchmarks",
    "pallet-stableswap/runtime-benchmarks",
    "pallet-lbp/runtime-benchmarks",
    "pallet-xyk/runtime-benchmarks",
    "pallet-elections-phragmen/runtime-benchmarks",
    "pallet-referrals/runtime-benchmarks",
    "pallet-evm-accounts/runtime-benchmarks",
    "pallet-message-queue/runtime-benchmarks",
    "pallet-state-trie-migration/runtime-benchmarks",
]
std = [
    "codec/std",
    "serde",
    "scale-info/std",
    "frame-executive/std",
    "frame-support/std",
    "frame-system/std",
    "frame-system-rpc-runtime-api/std",
    "frame-try-runtime/std",
    "frame-metadata-hash-extension/std",
    "cumulus-pallet-parachain-system/std",
    "cumulus-pallet-aura-ext/std",
    "cumulus-primitives-core/std",
    "cumulus-primitives-utility/std",
    "cumulus-pallet-xcm/std",
    "cumulus-pallet-xcmp-queue/std",
    "staging-parachain-info/std",
    "pallet-xcm/std",
    "polkadot-xcm/std",
    "xcm-executor/std",
    "xcm-builder/std",
    "orml-tokens/std",
    "orml-traits/std",
    "orml-vesting/std",
    "orml-xtokens/std",
    "orml-xcm-support/std",
    "orml-xcm/std",
    "orml-unknown-tokens/std",
    "orml-benchmarking/std",
    "pallet-aura/std",
    "pallet-balances/std",
    "pallet-session/std",
    "pallet-timestamp/std",
    "pallet-preimage/std",
    "pallet-scheduler/std",
    "pallet-identity/std",
    "pallet-collective/std",
    "pallet-tips/std",
    "pallet-proxy/std",
    "pallet-multisig/std",
    "pallet-transaction-payment/std",
    "pallet-transaction-payment-rpc-runtime-api/std",
    "pallet-democracy/std",
    "pallet-elections-phragmen/std",
    "pallet-claims/std",
    "pallet-treasury/std",
    "pallet-collator-selection/std",
    "pallet-authorship/std",
    "pallet-utility/std",
    "pallet-uniques/std",
    "hydradx-adapters/std",
    "hydradx-traits/std",
    "pallet-transaction-multi-payment/std",
    "pallet-genesis-history/std",
    "pallet-asset-registry/std",
    "pallet-currencies/std",
    "pallet-omnipool/std",
    "pallet-circuit-breaker/std",
    "pallet-transaction-pause/std",
    "pallet-dca/std",
    "pallet-ema-oracle/std",
    "pallet-otc/std",
    "pallet-otc-settlements/std",
    "pallet-route-executor/std",
    "pallet-omnipool-liquidity-mining/std",
    "pallet-dynamic-fees/std",
    "pallet-staking/std",
    "pallet-bonds/std",
    "pallet-stableswap/std",
    "pallet-lbp/std",
    "pallet-xyk/std",
    "pallet-duster/std",
    "warehouse-liquidity-mining/std",
    "sp-api/std",
    "sp-block-builder/std",
    "sp-genesis-builder/std",
    "sp-consensus-aura/std",
    "sp-core/std",
    "sp-io/std",
    "sp-inherents/std",
    "sp-externalities/std",
    "sp-offchain/std",
    "sp-runtime/std",
    "sp-session/std",
    "sp-std/std",
    "sp-trie/std",
    "sp-transaction-pool/std",
    "sp-version/std",
    "fp-rpc/std",
    "fp-self-contained/std",
    "pallet-ethereum/std",
    "pallet-dynamic-evm-fee/std",
    "pallet-evm/std",
    "pallet-evm-chain-id/std",
    "pallet-evm-precompile-dispatch/std",
    "pallet-evm-precompile-simple/std",
    "pallet-evm-precompile-modexp/std",
    "pallet-evm-precompile-bn128/std",
    "pallet-evm-precompile-blake2/std",
    "pallet-evm-precompile-call-permit/std",
    "pallet-xyk/std",
    "pallet-referrals/std",
    "pallet-evm-accounts/std",
    "pallet-evm-accounts-rpc-runtime-api/std",
    "pallet-xyk-liquidity-mining/std",
    "parachains-common/std",
    "polkadot-runtime-common/std",
    "pallet-state-trie-migration/std",
]
try-runtime = [
    "frame-try-runtime",
    "frame-executive/try-runtime",
    "frame-system/try-runtime",
    "pallet-currencies/try-runtime",
    "orml-tokens/try-runtime",
    "orml-vesting/try-runtime",
    "orml-xtokens/try-runtime",
    "orml-xcm/try-runtime",
    "orml-unknown-tokens/try-runtime",
    "cumulus-pallet-parachain-system/try-runtime",
    "cumulus-pallet-aura-ext/try-runtime",
    "cumulus-pallet-xcm/try-runtime",
    "cumulus-pallet-xcmp-queue/try-runtime",
    "staging-parachain-info/try-runtime",
    "pallet-aura/try-runtime",
    "pallet-bags-list/try-runtime",
    "pallet-balances/try-runtime",
    "pallet-elections-phragmen/try-runtime",
    "pallet-session/try-runtime",
    "pallet-timestamp/try-runtime",
    "pallet-transaction-payment/try-runtime",
    "pallet-transaction-pause/try-runtime",
    "pallet-ema-oracle/try-runtime",
    "pallet-utility/try-runtime",
    "pallet-treasury/try-runtime",
    "pallet-collective/try-runtime",
    "pallet-democracy/try-runtime",
    "pallet-proxy/try-runtime",
    "pallet-multisig/try-runtime",
    "pallet-scheduler/try-runtime",
    "pallet-tips/try-runtime",
    "pallet-collator-selection/try-runtime",
    "pallet-authorship/try-runtime",
    "pallet-uniques/try-runtime",
    "pallet-preimage/try-runtime",
    "pallet-identity/try-runtime",
    "pallet-xcm/try-runtime",
    "pallet-asset-registry/try-runtime",
    "pallet-transaction-multi-payment/try-runtime",
    "pallet-relaychain-info/try-runtime",
    "pallet-omnipool/try-runtime",
    "pallet-dca/try-runtime",
    "pallet-collator-rewards/try-runtime",
    "pallet-genesis-history/try-runtime",
    "pallet-claims/try-runtime",
    "pallet-duster/try-runtime",
    "warehouse-liquidity-mining/try-runtime",
    "pallet-omnipool-liquidity-mining/try-runtime",
    "pallet-circuit-breaker/try-runtime",
    "pallet-otc/try-runtime",
    "pallet-otc-settlements/try-runtime",
    "pallet-route-executor/try-runtime",
    "pallet-dynamic-fees/try-runtime",
    "pallet-staking/try-runtime",
    "pallet-bonds/try-runtime",
    "pallet-stableswap/try-runtime",
    "pallet-lbp/try-runtime",
    "pallet-xyk/try-runtime",
    "fp-self-contained/try-runtime",
    "pallet-ethereum/try-runtime",
    "pallet-dynamic-evm-fee/try-runtime",
    "pallet-evm/try-runtime",
    "pallet-evm-chain-id/try-runtime",
    "pallet-xyk/try-runtime",
    "pallet-referrals/try-runtime",
    "pallet-evm-accounts/try-runtime",
    "pallet-xyk-liquidity-mining/try-runtime",
    "pallet-message-queue/try-runtime",
    "pallet-state-trie-migration/try-runtime",
]

metadata-hash = [
    "substrate-wasm-builder/metadata-hash",
]<|MERGE_RESOLUTION|>--- conflicted
+++ resolved
@@ -1,10 +1,6 @@
 [package]
 name = "hydradx-runtime"
-<<<<<<< HEAD
-version = "246.0.0"
-=======
-version = "250.0.0"
->>>>>>> e55f37ba
+version = "251.0.0"
 authors = ["GalacticCouncil"]
 edition = "2021"
 license = "Apache 2.0"
