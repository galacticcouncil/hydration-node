[package]
name = "hydradx-runtime"
version = "363.0.0"
authors = ["GalacticCouncil"]
edition = "2021"
license = "Apache 2.0"
repository = "https://github.com/galacticcouncil/HydraDX-node"

[package.metadata.docs.rs]
targets = ["x86_64-unknown-linux-gnu"]

[build-dependencies]
substrate-wasm-builder = { workspace = true }

[dependencies]
hex-literal = { workspace = true }
serde = { workspace = true, optional = true }
codec = { workspace = true }
scale-info = { workspace = true }
smallvec = { workspace = true }
log = { workspace = true }
num_enum = { workspace = true, default-features = false }
evm = { workspace = true, features = ["with-codec"] }
alloy-primitives = { workspace = true }
alloy-sol-types = { workspace = true }

# local dependencies
primitives = { workspace = true }
hydradx-adapters = { workspace = true }
hydradx-traits = { workspace = true }
pallet-claims = { workspace = true }
pallet-genesis-history = { workspace = true }
pallet-omnipool = { workspace = true }
pallet-circuit-breaker = { workspace = true }
pallet-omnipool-liquidity-mining = { workspace = true }
pallet-dca = { workspace = true }
hydra-dx-math = { workspace = true }
pallet-dynamic-fees = { workspace = true }
pallet-dynamic-evm-fee = { workspace = true }
pallet-stableswap = { workspace = true }
pallet-bonds = { workspace = true }
pallet-lbp = { workspace = true }
pallet-xyk = { workspace = true }
pallet-referrals = { workspace = true }
pallet-broadcast = { workspace = true }
pallet-evm-accounts = { workspace = true }
pallet-evm-accounts-rpc-runtime-api = { workspace = true }
pallet-xyk-liquidity-mining = { workspace = true }
pallet-relaychain-info = { workspace = true }
pallet-transaction-multi-payment = { workspace = true, features = ["evm"] }
pallet-asset-registry = { workspace = true }
pallet-collator-rewards = { workspace = true }
pallet-currencies = { workspace = true }
pallet-currencies-rpc-runtime-api = { workspace = true }
pallet-ema-oracle = { workspace = true }
pallet-transaction-pause = { workspace = true }
pallet-duster = { workspace = true }
pallet-duster-rpc-runtime-api = { workspace = true }
warehouse-liquidity-mining = { workspace = true }
pallet-otc = { workspace = true }
pallet-otc-settlements = { workspace = true }
pallet-route-executor = { workspace = true }
pallet-staking = { workspace = true }
pallet-liquidation = { workspace = true }
pallet-hsm = { workspace = true }
pallet-parameters = { workspace = true }

# pallets
pallet-bags-list = { workspace = true }
pallet-balances = { workspace = true }
pallet-conviction-voting = { workspace = true }
pallet-dispatcher = { workspace = true }
pallet-transaction-payment = { workspace = true }
pallet-transaction-payment-rpc-runtime-api = { workspace = true }
pallet-treasury = { workspace = true }
pallet-utility = { workspace = true }
pallet-aura = { workspace = true }
pallet-session = { workspace = true }
pallet-timestamp = { workspace = true }
pallet-preimage = { workspace = true }
pallet-scheduler = { workspace = true }
pallet-identity = { workspace = true }
pallet-collective = { workspace = true }
pallet-tips = { workspace = true }
pallet-proxy = { workspace = true }
pallet-multisig = { workspace = true }
pallet-referenda = { workspace = true }
pallet-democracy = { workspace = true }
pallet-elections-phragmen = { workspace = true }
pallet-uniques = { workspace = true }
pallet-whitelist = { workspace = true }
pallet-message-queue = { workspace = true }
pallet-state-trie-migration = { workspace = true }
pallet-signet = { workspace = true }
pallet-dispenser = { workspace = true }

# ORML dependencies
orml-tokens = { workspace = true }
orml-traits = { workspace = true }
orml-vesting = { workspace = true }
orml-benchmarking = { workspace = true, optional = true }

# orml XCM support
orml-xtokens = { workspace = true }
orml-xcm-support = { workspace = true }
orml-unknown-tokens = { workspace = true }
orml-xcm = { workspace = true }

# collator support
pallet-collator-selection = { workspace = true }
pallet-authorship = { workspace = true }

# Cumulus dependencies
cumulus-pallet-aura-ext = { workspace = true }
cumulus-pallet-parachain-system = { workspace = true }
cumulus-pallet-xcm = { workspace = true }
cumulus-pallet-xcmp-queue = { workspace = true }
cumulus-primitives-aura = { workspace = true }
cumulus-primitives-core = { workspace = true }
cumulus-primitives-utility = { workspace = true }
cumulus-primitives-parachain-inherent = { workspace = true }
cumulus-primitives-storage-weight-reclaim = { workspace = true }
cumulus-primitives-timestamp = { workspace = true }
staging-parachain-info = { workspace = true }
parachains-common = { workspace = true }

# Polkadot dependencies
polkadot-parachain = { workspace = true }
pallet-xcm = { workspace = true }
pallet-xcm-benchmarks = { workspace = true, optional = true }
polkadot-xcm = { workspace = true }
xcm-executor = { workspace = true }
xcm-builder = { workspace = true }
polkadot-runtime-common = { workspace = true }
xcm-runtime-apis = { workspace = true }

# Substrate dependencies
frame-benchmarking = { workspace = true, optional = true }
frame-executive = { workspace = true }
frame-support = { workspace = true }
frame-system = { workspace = true }
frame-system-benchmarking = { workspace = true, optional = true }
frame-system-rpc-runtime-api = { workspace = true }
frame-try-runtime = { workspace = true, optional = true }
frame-metadata-hash-extension = { workspace = true }
sp-api = { workspace = true }
sp-arithmetic = { workspace = true }
sp-block-builder = { workspace = true }
sp-genesis-builder = { workspace = true }
sp-consensus-aura = { workspace = true }
sp-core = { workspace = true }
sp-inherents = { workspace = true }
sp-externalities = { workspace = true }
sp-offchain = { workspace = true }
sp-runtime = { workspace = true }
sp-session = { workspace = true }
sp-std = { workspace = true }
sp-staking = { workspace = true }
sp-transaction-pool = { workspace = true }
sp-version = { workspace = true }
sp-trie = { workspace = true }
sp-io = { workspace = true }
primitive-types = { workspace = true }

# Frontier
fp-rpc = { workspace = true }
fp-evm = { workspace = true }
fp-self-contained = { workspace = true, features = ["serde"] }
pallet-ethereum = { workspace = true }
pallet-evm = { workspace = true }
pallet-evm-chain-id = { workspace = true }
pallet-evm-precompile-dispatch = { workspace = true }
pallet-evm-precompile-simple = { workspace = true }
pallet-evm-precompile-modexp = { workspace = true }
pallet-evm-precompile-bn128 = { workspace = true }
pallet-evm-precompile-blake2 = { workspace = true }
pallet-evm-precompile-call-permit = { workspace = true }
pallet-evm-precompile-flash-loan = { workspace = true }
precompile-utils = { workspace = true }
module-evm-utility-macro = { workspace = true }
ethabi = { workspace = true }
hex = { workspace = true }
serde_json = { workspace = true, default-features = false }

# Hyperbridge
pallet-ismp = { workspace = true, features = ["unsigned"] }
pallet-ismp-runtime-api = { workspace = true }
ismp-parachain-runtime-api = { workspace = true }
pallet-hyperbridge = { workspace = true }
pallet-token-gateway = { workspace = true }
ismp-parachain = { workspace = true }
ismp = { workspace = true }
anyhow = { workspace = true }

[dev-dependencies]
pretty_assertions = { workspace = true }

[features]
default = ["std"]
runtime-benchmarks = [
    "frame-benchmarking",
    "frame-support/runtime-benchmarks",
    "frame-system-benchmarking/runtime-benchmarks",
    "frame-system/runtime-benchmarks",
    "orml-benchmarking",
    "hydradx-adapters/runtime-benchmarks",
    "pallet-xcm/runtime-benchmarks",
    "xcm-builder/runtime-benchmarks",
    "pallet-balances/runtime-benchmarks",
    "pallet-collator-selection/runtime-benchmarks",
    "pallet-timestamp/runtime-benchmarks",
    "pallet-treasury/runtime-benchmarks",
    "pallet-preimage/runtime-benchmarks",
    "pallet-scheduler/runtime-benchmarks",
    "pallet-claims/runtime-benchmarks",
    "pallet-identity/runtime-benchmarks",
    "pallet-collective/runtime-benchmarks",
    "pallet-transaction-pause/runtime-benchmarks",
    "pallet-tips/runtime-benchmarks",
    "pallet-proxy/runtime-benchmarks",
    "pallet-multisig/runtime-benchmarks",
    "pallet-utility/runtime-benchmarks",
    "pallet-democracy/runtime-benchmarks",
    "pallet-asset-registry/runtime-benchmarks",
    "sp-runtime/runtime-benchmarks",
    "cumulus-pallet-parachain-system/runtime-benchmarks",
    "cumulus-pallet-xcmp-queue/runtime-benchmarks",
    "pallet-uniques/runtime-benchmarks",
    "pallet-omnipool/runtime-benchmarks",
    "pallet-circuit-breaker/runtime-benchmarks",
    "pallet-ema-oracle/runtime-benchmarks",
    "pallet-duster/runtime-benchmarks",
    "pallet-omnipool-liquidity-mining/runtime-benchmarks",
    "pallet-otc/runtime-benchmarks",
    "pallet-otc-settlements/runtime-benchmarks",
    "pallet-dca/runtime-benchmarks",
    "pallet-route-executor/runtime-benchmarks",
    "pallet-ethereum/runtime-benchmarks",
    "pallet-evm/runtime-benchmarks",
    "pallet-staking/runtime-benchmarks",
    "pallet-bonds/runtime-benchmarks",
    "pallet-stableswap/runtime-benchmarks",
    "pallet-lbp/runtime-benchmarks",
    "pallet-xyk/runtime-benchmarks",
    "pallet-hsm/runtime-benchmarks",
    "pallet-elections-phragmen/runtime-benchmarks",
    "pallet-referrals/runtime-benchmarks",
    "pallet-evm-accounts/runtime-benchmarks",
    "pallet-message-queue/runtime-benchmarks",
    "pallet-state-trie-migration/runtime-benchmarks",
    "xcm-runtime-apis/runtime-benchmarks",
    "pallet-liquidation/runtime-benchmarks",
    "pallet-conviction-voting/runtime-benchmarks",
    "pallet-referenda/runtime-benchmarks",
    "pallet-whitelist/runtime-benchmarks",
    "pallet-dispatcher/runtime-benchmarks",
    "cumulus-primitives-utility/runtime-benchmarks",
    "pallet-xcm-benchmarks/runtime-benchmarks",
<<<<<<< HEAD
    "pallet-signet/runtime-benchmarks",
    "pallet-dispenser/runtime-benchmarks",
=======
    "ismp-parachain/runtime-benchmarks",
    "pallet-token-gateway/runtime-benchmarks",
>>>>>>> 816371aa
]
std = [
    "codec/std",
    "serde",
    "scale-info/std",
    "frame-executive/std",
    "frame-support/std",
    "frame-system/std",
    "frame-system-rpc-runtime-api/std",
    "frame-try-runtime/std",
    "frame-metadata-hash-extension/std",
    "cumulus-pallet-parachain-system/std",
    "cumulus-pallet-aura-ext/std",
    "cumulus-primitives-aura/std",
    "cumulus-primitives-core/std",
    "cumulus-primitives-utility/std",
    "cumulus-primitives-storage-weight-reclaim/std",
    "cumulus-pallet-xcm/std",
    "cumulus-pallet-xcmp-queue/std",
    "staging-parachain-info/std",
    "pallet-xcm/std",
    "pallet-xcm-benchmarks?/std",
    "polkadot-xcm/std",
    "xcm-runtime-apis/std",
    "xcm-executor/std",
    "xcm-builder/std",
    "orml-tokens/std",
    "orml-traits/std",
    "orml-vesting/std",
    "orml-xtokens/std",
    "orml-xcm-support/std",
    "orml-xcm/std",
    "orml-unknown-tokens/std",
    "orml-benchmarking/std",
    "pallet-aura/std",
    "pallet-balances/std",
    "pallet-session/std",
    "pallet-timestamp/std",
    "pallet-preimage/std",
    "pallet-scheduler/std",
    "pallet-identity/std",
    "pallet-collective/std",
    "pallet-tips/std",
    "pallet-proxy/std",
    "pallet-multisig/std",
    "pallet-transaction-payment/std",
    "pallet-transaction-payment-rpc-runtime-api/std",
    "pallet-democracy/std",
    "pallet-elections-phragmen/std",
    "pallet-claims/std",
    "pallet-treasury/std",
    "pallet-collator-selection/std",
    "pallet-authorship/std",
    "pallet-utility/std",
    "pallet-uniques/std",
    "hydradx-adapters/std",
    "hydradx-traits/std",
    "pallet-transaction-multi-payment/std",
    "pallet-genesis-history/std",
    "pallet-asset-registry/std",
    "pallet-currencies/std",
    "pallet-currencies-rpc-runtime-api/std",
    "pallet-omnipool/std",
    "pallet-circuit-breaker/std",
    "pallet-transaction-pause/std",
    "pallet-dca/std",
    "pallet-ema-oracle/std",
    "pallet-otc/std",
    "pallet-otc-settlements/std",
    "pallet-route-executor/std",
    "pallet-omnipool-liquidity-mining/std",
    "pallet-dynamic-fees/std",
    "pallet-staking/std",
    "pallet-bonds/std",
    "pallet-stableswap/std",
    "pallet-lbp/std",
    "pallet-xyk/std",
    "pallet-duster/std",
    "pallet-duster-rpc-runtime-api/std",
    "pallet-hsm/std",
    "pallet-parameters/std",
    "warehouse-liquidity-mining/std",
    "sp-api/std",
    "sp-arithmetic/std",
    "sp-block-builder/std",
    "sp-genesis-builder/std",
    "sp-consensus-aura/std",
    "sp-core/std",
    "sp-io/std",
    "sp-inherents/std",
    "sp-externalities/std",
    "sp-offchain/std",
    "sp-runtime/std",
    "sp-session/std",
    "sp-std/std",
    "sp-trie/std",
    "sp-transaction-pool/std",
    "sp-version/std",
    "fp-rpc/std",
    "fp-self-contained/std",
    "pallet-ethereum/std",
    "pallet-dynamic-evm-fee/std",
    "pallet-evm/std",
    "pallet-evm-chain-id/std",
    "pallet-evm-precompile-dispatch/std",
    "pallet-evm-precompile-simple/std",
    "pallet-evm-precompile-modexp/std",
    "pallet-evm-precompile-bn128/std",
    "pallet-evm-precompile-blake2/std",
    "pallet-evm-precompile-call-permit/std",
    "pallet-evm-precompile-flash-loan/std",
    "pallet-xyk/std",
    "pallet-referrals/std",
    "pallet-evm-accounts/std",
    "pallet-evm-accounts-rpc-runtime-api/std",
    "pallet-xyk-liquidity-mining/std",
    "parachains-common/std",
    "polkadot-runtime-common/std",
    "pallet-state-trie-migration/std",
    "pallet-liquidation/std",
    "pallet-conviction-voting/std",
    "pallet-referenda/std",
    "pallet-whitelist/std",
    "pallet-broadcast/std",
    "pallet-dispatcher/std",
<<<<<<< HEAD
    "pallet-signet/std",
    "pallet-dispenser/std",
=======
    # Hyperbridge
    "anyhow/std",
    "pallet-hyperbridge/std",
    "pallet-token-gateway/std",
    "pallet-ismp/std",
    "pallet-ismp-runtime-api/std",
    "ismp/std",
    "ismp-parachain/std",
    "ismp-parachain-runtime-api/std",
>>>>>>> 816371aa
]
try-runtime = [
    "frame-try-runtime",
    "frame-executive/try-runtime",
    "frame-system/try-runtime",
    "pallet-currencies/try-runtime",
    "orml-tokens/try-runtime",
    "orml-vesting/try-runtime",
    "orml-xtokens/try-runtime",
    "orml-xcm/try-runtime",
    "orml-unknown-tokens/try-runtime",
    "cumulus-pallet-parachain-system/try-runtime",
    "cumulus-pallet-aura-ext/try-runtime",
    "cumulus-pallet-xcm/try-runtime",
    "cumulus-pallet-xcmp-queue/try-runtime",
    "staging-parachain-info/try-runtime",
    "pallet-aura/try-runtime",
    "pallet-bags-list/try-runtime",
    "pallet-balances/try-runtime",
    "pallet-elections-phragmen/try-runtime",
    "pallet-session/try-runtime",
    "pallet-timestamp/try-runtime",
    "pallet-transaction-payment/try-runtime",
    "pallet-transaction-pause/try-runtime",
    "pallet-ema-oracle/try-runtime",
    "pallet-utility/try-runtime",
    "pallet-treasury/try-runtime",
    "pallet-collective/try-runtime",
    "pallet-democracy/try-runtime",
    "pallet-proxy/try-runtime",
    "pallet-multisig/try-runtime",
    "pallet-scheduler/try-runtime",
    "pallet-tips/try-runtime",
    "pallet-collator-selection/try-runtime",
    "pallet-authorship/try-runtime",
    "pallet-uniques/try-runtime",
    "pallet-preimage/try-runtime",
    "pallet-identity/try-runtime",
    "pallet-xcm/try-runtime",
    "pallet-asset-registry/try-runtime",
    "pallet-transaction-multi-payment/try-runtime",
    "pallet-relaychain-info/try-runtime",
    "pallet-omnipool/try-runtime",
    "pallet-dca/try-runtime",
    "pallet-collator-rewards/try-runtime",
    "pallet-genesis-history/try-runtime",
    "pallet-claims/try-runtime",
    "pallet-duster/try-runtime",
    "warehouse-liquidity-mining/try-runtime",
    "pallet-omnipool-liquidity-mining/try-runtime",
    "pallet-circuit-breaker/try-runtime",
    "pallet-otc/try-runtime",
    "pallet-otc-settlements/try-runtime",
    "pallet-route-executor/try-runtime",
    "pallet-dynamic-fees/try-runtime",
    "pallet-staking/try-runtime",
    "pallet-bonds/try-runtime",
    "pallet-stableswap/try-runtime",
    "pallet-lbp/try-runtime",
    "pallet-xyk/try-runtime",
    "fp-self-contained/try-runtime",
    "pallet-ethereum/try-runtime",
    "pallet-dynamic-evm-fee/try-runtime",
    "pallet-evm/try-runtime",
    "pallet-evm-chain-id/try-runtime",
    "pallet-xyk/try-runtime",
    "pallet-hsm/try-runtime",
    "pallet-referrals/try-runtime",
    "pallet-evm-accounts/try-runtime",
    "pallet-xyk-liquidity-mining/try-runtime",
    "pallet-message-queue/try-runtime",
    "pallet-state-trie-migration/try-runtime",
    "pallet-liquidation/try-runtime",
    "pallet-conviction-voting/try-runtime",
    "pallet-referenda/try-runtime",
    "pallet-whitelist/try-runtime",
    "pallet-broadcast/try-runtime",
    "pallet-dispatcher/try-runtime",
    "pallet-signet/try-runtime",

]

metadata-hash = [
    "substrate-wasm-builder/metadata-hash",
]<|MERGE_RESOLUTION|>--- conflicted
+++ resolved
@@ -256,13 +256,10 @@
     "pallet-dispatcher/runtime-benchmarks",
     "cumulus-primitives-utility/runtime-benchmarks",
     "pallet-xcm-benchmarks/runtime-benchmarks",
-<<<<<<< HEAD
     "pallet-signet/runtime-benchmarks",
-    "pallet-dispenser/runtime-benchmarks",
-=======
+    "pallet-dispenser/runtime-benchmarks",,
     "ismp-parachain/runtime-benchmarks",
     "pallet-token-gateway/runtime-benchmarks",
->>>>>>> 816371aa
 ]
 std = [
     "codec/std",
@@ -388,10 +385,8 @@
     "pallet-whitelist/std",
     "pallet-broadcast/std",
     "pallet-dispatcher/std",
-<<<<<<< HEAD
     "pallet-signet/std",
     "pallet-dispenser/std",
-=======
     # Hyperbridge
     "anyhow/std",
     "pallet-hyperbridge/std",
@@ -401,7 +396,6 @@
     "ismp/std",
     "ismp-parachain/std",
     "ismp-parachain-runtime-api/std",
->>>>>>> 816371aa
 ]
 try-runtime = [
     "frame-try-runtime",
