[package]
name = "hydradx-runtime"
<<<<<<< HEAD
version = "300.0.0"
=======
version = "301.0.0"
>>>>>>> 86cedeb6
authors = ["GalacticCouncil"]
edition = "2021"
license = "Apache 2.0"
repository = "https://github.com/galacticcouncil/HydraDX-node"

[package.metadata.docs.rs]
targets = ["x86_64-unknown-linux-gnu"]

[build-dependencies]
substrate-wasm-builder = { workspace = true }

[dependencies]
hex-literal = { workspace = true }
serde = { workspace = true, optional = true }
codec = { workspace = true }
scale-info = { workspace = true }
smallvec = { workspace = true }
log = { workspace = true }
num_enum = { workspace = true, default-features = false }
evm = { workspace = true, features = ["with-codec"] }

# local dependencies
primitives = { workspace = true }
hydradx-adapters = { workspace = true }
hydradx-traits = { workspace = true }
pallet-claims = { workspace = true }
pallet-genesis-history = { workspace = true }
pallet-omnipool = { workspace = true }
pallet-circuit-breaker = { workspace = true }
pallet-omnipool-liquidity-mining = { workspace = true }
pallet-dca = { workspace = true }
hydra-dx-math = { workspace = true }
pallet-dynamic-fees = { workspace = true }
pallet-dynamic-evm-fee = { workspace = true }
pallet-stableswap = { workspace = true }
pallet-bonds = { workspace = true }
pallet-lbp = { workspace = true }
pallet-xyk = { workspace = true }
pallet-referrals = { workspace = true }
pallet-broadcast = { workspace = true }
pallet-evm-accounts = { workspace = true }
pallet-evm-accounts-rpc-runtime-api = { workspace = true }
pallet-xyk-liquidity-mining = { workspace = true }
pallet-relaychain-info = { workspace = true }
pallet-transaction-multi-payment = { workspace = true, features = ["evm"] }
pallet-asset-registry = { workspace = true }
pallet-collator-rewards = { workspace = true }
pallet-currencies = { workspace = true }
pallet-currencies-rpc-runtime-api = { workspace = true }
pallet-ema-oracle = { workspace = true }
pallet-transaction-pause = { workspace = true }
pallet-duster = { workspace = true }
warehouse-liquidity-mining = { workspace = true }
pallet-otc = { workspace = true }
pallet-otc-settlements = { workspace = true }
pallet-route-executor = { workspace = true }
pallet-staking = { workspace = true }
pallet-liquidation = { workspace = true }

# pallets
pallet-bags-list = { workspace = true }
pallet-balances = { workspace = true }
pallet-conviction-voting = { workspace = true }
pallet-dispatcher = { workspace = true }
pallet-transaction-payment = { workspace = true }
pallet-transaction-payment-rpc-runtime-api = { workspace = true }
pallet-treasury = { workspace = true }
pallet-utility = { workspace = true }
pallet-aura = { workspace = true }
pallet-session = { workspace = true }
pallet-timestamp = { workspace = true }
pallet-preimage = { workspace = true }
pallet-scheduler = { workspace = true }
pallet-identity = { workspace = true }
pallet-collective = { workspace = true }
pallet-tips = { workspace = true }
pallet-proxy = { workspace = true }
pallet-multisig = { workspace = true }
pallet-referenda = { workspace = true }
pallet-democracy = { workspace = true }
pallet-elections-phragmen = { workspace = true }
pallet-uniques = { workspace = true }
pallet-whitelist = { workspace = true }
pallet-message-queue = { workspace = true }
pallet-state-trie-migration = { workspace = true }

# ORML dependencies
orml-tokens = { workspace = true }
orml-traits = { workspace = true }
orml-vesting = { workspace = true }
orml-benchmarking = { workspace = true, optional = true }

# orml XCM support
orml-xtokens = { workspace = true }
orml-xcm-support = { workspace = true }
orml-unknown-tokens = { workspace = true }
orml-xcm = { workspace = true }

# collator support
pallet-collator-selection = { workspace = true }
pallet-authorship = { workspace = true }

# Cumulus dependencies
cumulus-pallet-aura-ext = { workspace = true }
cumulus-pallet-parachain-system = { workspace = true }
cumulus-pallet-xcm = { workspace = true }
cumulus-pallet-xcmp-queue = { workspace = true }
cumulus-primitives-core = { workspace = true }
cumulus-primitives-utility = { workspace = true }
cumulus-primitives-parachain-inherent = { workspace = true }
cumulus-primitives-timestamp = { workspace = true }
staging-parachain-info = { workspace = true }
parachains-common = { workspace = true }

# Polkadot dependencies
polkadot-parachain = { workspace = true }
pallet-xcm = { workspace = true }
pallet-xcm-benchmarks = { workspace = true, optional = true }
polkadot-xcm = { workspace = true }
xcm-executor = { workspace = true }
xcm-builder = { workspace = true }
polkadot-runtime-common = { workspace = true }
xcm-runtime-apis = { workspace = true }

# Substrate dependencies
frame-benchmarking = { workspace = true, optional = true }
frame-executive = { workspace = true }
frame-support = { workspace = true }
frame-system = { workspace = true }
frame-system-benchmarking = { workspace = true, optional = true }
frame-system-rpc-runtime-api = { workspace = true }
frame-try-runtime = { workspace = true, optional = true }
frame-metadata-hash-extension = { workspace = true }
sp-api = { workspace = true }
sp-arithmetic = { workspace = true }
sp-block-builder = { workspace = true }
sp-genesis-builder = { workspace = true }
sp-consensus-aura = { workspace = true }
sp-core = { workspace = true }
sp-inherents = { workspace = true }
sp-externalities = { workspace = true }
sp-offchain = { workspace = true }
sp-runtime = { workspace = true }
sp-session = { workspace = true }
sp-std = { workspace = true }
sp-staking = { workspace = true }
sp-transaction-pool = { workspace = true }
sp-version = { workspace = true }
sp-trie = { workspace = true }
sp-io = { workspace = true }
primitive-types = { workspace = true }

# Frontier
fp-rpc = { workspace = true }
fp-evm = { workspace = true }
fp-self-contained = { workspace = true, features = ["serde"] }
pallet-ethereum = { workspace = true }
pallet-evm = { workspace = true }
pallet-evm-chain-id = { workspace = true }
pallet-evm-precompile-dispatch = { workspace = true }
pallet-evm-precompile-simple = { workspace = true }
pallet-evm-precompile-modexp = { workspace = true }
pallet-evm-precompile-bn128 = { workspace = true }
pallet-evm-precompile-blake2 = { workspace = true }
pallet-evm-precompile-call-permit = { workspace = true }
precompile-utils = { workspace = true }
module-evm-utility-macro = { workspace = true }
ethabi = { workspace = true }
hex = { workspace = true }
serde_json = { workspace = true, default-features = false }

[dev-dependencies]
pretty_assertions = { workspace = true }

[features]
default = ["std"]
runtime-benchmarks = [
    "frame-benchmarking",
    "frame-support/runtime-benchmarks",
    "frame-system-benchmarking/runtime-benchmarks",
    "frame-system/runtime-benchmarks",
    "orml-benchmarking",
    "hydradx-adapters/runtime-benchmarks",
    "pallet-xcm/runtime-benchmarks",
    "xcm-builder/runtime-benchmarks",
    "pallet-balances/runtime-benchmarks",
    "pallet-collator-selection/runtime-benchmarks",
    "pallet-timestamp/runtime-benchmarks",
    "pallet-treasury/runtime-benchmarks",
    "pallet-preimage/runtime-benchmarks",
    "pallet-scheduler/runtime-benchmarks",
    "pallet-claims/runtime-benchmarks",
    "pallet-identity/runtime-benchmarks",
    "pallet-collective/runtime-benchmarks",
    "pallet-transaction-pause/runtime-benchmarks",
    "pallet-tips/runtime-benchmarks",
    "pallet-proxy/runtime-benchmarks",
    "pallet-multisig/runtime-benchmarks",
    "pallet-utility/runtime-benchmarks",
    "pallet-democracy/runtime-benchmarks",
    "pallet-asset-registry/runtime-benchmarks",
    "sp-runtime/runtime-benchmarks",
    "cumulus-pallet-parachain-system/runtime-benchmarks",
    "cumulus-pallet-xcmp-queue/runtime-benchmarks",
    "pallet-uniques/runtime-benchmarks",
    "pallet-omnipool/runtime-benchmarks",
    "pallet-circuit-breaker/runtime-benchmarks",
    "pallet-ema-oracle/runtime-benchmarks",
    "pallet-duster/runtime-benchmarks",
    "pallet-omnipool-liquidity-mining/runtime-benchmarks",
    "pallet-otc/runtime-benchmarks",
    "pallet-otc-settlements/runtime-benchmarks",
    "pallet-dca/runtime-benchmarks",
    "pallet-route-executor/runtime-benchmarks",
    "pallet-ethereum/runtime-benchmarks",
    "pallet-evm/runtime-benchmarks",
    "pallet-staking/runtime-benchmarks",
    "pallet-bonds/runtime-benchmarks",
    "pallet-stableswap/runtime-benchmarks",
    "pallet-lbp/runtime-benchmarks",
    "pallet-xyk/runtime-benchmarks",
    "pallet-elections-phragmen/runtime-benchmarks",
    "pallet-referrals/runtime-benchmarks",
    "pallet-evm-accounts/runtime-benchmarks",
    "pallet-message-queue/runtime-benchmarks",
    "pallet-state-trie-migration/runtime-benchmarks",
    "xcm-runtime-apis/runtime-benchmarks",
    "pallet-liquidation/runtime-benchmarks",
    "pallet-conviction-voting/runtime-benchmarks",
    "pallet-referenda/runtime-benchmarks",
    "pallet-whitelist/runtime-benchmarks",
    "pallet-dispatcher/runtime-benchmarks",
    "cumulus-primitives-utility/runtime-benchmarks",
    "pallet-xcm-benchmarks/runtime-benchmarks"
]
std = [
    "codec/std",
    "serde",
    "scale-info/std",
    "frame-executive/std",
    "frame-support/std",
    "frame-system/std",
    "frame-system-rpc-runtime-api/std",
    "frame-try-runtime/std",
    "frame-metadata-hash-extension/std",
    "cumulus-pallet-parachain-system/std",
    "cumulus-pallet-aura-ext/std",
    "cumulus-primitives-core/std",
    "cumulus-primitives-utility/std",
    "cumulus-pallet-xcm/std",
    "cumulus-pallet-xcmp-queue/std",
    "staging-parachain-info/std",
    "pallet-xcm/std",
    "pallet-xcm-benchmarks?/std",
    "polkadot-xcm/std",
    "xcm-runtime-apis/std",
    "xcm-executor/std",
    "xcm-builder/std",
    "orml-tokens/std",
    "orml-traits/std",
    "orml-vesting/std",
    "orml-xtokens/std",
    "orml-xcm-support/std",
    "orml-xcm/std",
    "orml-unknown-tokens/std",
    "orml-benchmarking/std",
    "pallet-aura/std",
    "pallet-balances/std",
    "pallet-session/std",
    "pallet-timestamp/std",
    "pallet-preimage/std",
    "pallet-scheduler/std",
    "pallet-identity/std",
    "pallet-collective/std",
    "pallet-tips/std",
    "pallet-proxy/std",
    "pallet-multisig/std",
    "pallet-transaction-payment/std",
    "pallet-transaction-payment-rpc-runtime-api/std",
    "pallet-democracy/std",
    "pallet-elections-phragmen/std",
    "pallet-claims/std",
    "pallet-treasury/std",
    "pallet-collator-selection/std",
    "pallet-authorship/std",
    "pallet-utility/std",
    "pallet-uniques/std",
    "hydradx-adapters/std",
    "hydradx-traits/std",
    "pallet-transaction-multi-payment/std",
    "pallet-genesis-history/std",
    "pallet-asset-registry/std",
    "pallet-currencies/std",
    "pallet-currencies-rpc-runtime-api/std",
    "pallet-omnipool/std",
    "pallet-circuit-breaker/std",
    "pallet-transaction-pause/std",
    "pallet-dca/std",
    "pallet-ema-oracle/std",
    "pallet-otc/std",
    "pallet-otc-settlements/std",
    "pallet-route-executor/std",
    "pallet-omnipool-liquidity-mining/std",
    "pallet-dynamic-fees/std",
    "pallet-staking/std",
    "pallet-bonds/std",
    "pallet-stableswap/std",
    "pallet-lbp/std",
    "pallet-xyk/std",
    "pallet-duster/std",
    "warehouse-liquidity-mining/std",
    "sp-api/std",
    "sp-arithmetic/std",
    "sp-block-builder/std",
    "sp-genesis-builder/std",
    "sp-consensus-aura/std",
    "sp-core/std",
    "sp-io/std",
    "sp-inherents/std",
    "sp-externalities/std",
    "sp-offchain/std",
    "sp-runtime/std",
    "sp-session/std",
    "sp-std/std",
    "sp-trie/std",
    "sp-transaction-pool/std",
    "sp-version/std",
    "fp-rpc/std",
    "fp-self-contained/std",
    "pallet-ethereum/std",
    "pallet-dynamic-evm-fee/std",
    "pallet-evm/std",
    "pallet-evm-chain-id/std",
    "pallet-evm-precompile-dispatch/std",
    "pallet-evm-precompile-simple/std",
    "pallet-evm-precompile-modexp/std",
    "pallet-evm-precompile-bn128/std",
    "pallet-evm-precompile-blake2/std",
    "pallet-evm-precompile-call-permit/std",
    "pallet-xyk/std",
    "pallet-referrals/std",
    "pallet-evm-accounts/std",
    "pallet-evm-accounts-rpc-runtime-api/std",
    "pallet-xyk-liquidity-mining/std",
    "parachains-common/std",
    "polkadot-runtime-common/std",
    "pallet-state-trie-migration/std",
    "pallet-liquidation/std",
    "pallet-conviction-voting/std",
    "pallet-referenda/std",
    "pallet-whitelist/std",
    "pallet-broadcast/std",
    "pallet-dispatcher/std",
]
try-runtime = [
    "frame-try-runtime",
    "frame-executive/try-runtime",
    "frame-system/try-runtime",
    "pallet-currencies/try-runtime",
    "orml-tokens/try-runtime",
    "orml-vesting/try-runtime",
    "orml-xtokens/try-runtime",
    "orml-xcm/try-runtime",
    "orml-unknown-tokens/try-runtime",
    "cumulus-pallet-parachain-system/try-runtime",
    "cumulus-pallet-aura-ext/try-runtime",
    "cumulus-pallet-xcm/try-runtime",
    "cumulus-pallet-xcmp-queue/try-runtime",
    "staging-parachain-info/try-runtime",
    "pallet-aura/try-runtime",
    "pallet-bags-list/try-runtime",
    "pallet-balances/try-runtime",
    "pallet-elections-phragmen/try-runtime",
    "pallet-session/try-runtime",
    "pallet-timestamp/try-runtime",
    "pallet-transaction-payment/try-runtime",
    "pallet-transaction-pause/try-runtime",
    "pallet-ema-oracle/try-runtime",
    "pallet-utility/try-runtime",
    "pallet-treasury/try-runtime",
    "pallet-collective/try-runtime",
    "pallet-democracy/try-runtime",
    "pallet-proxy/try-runtime",
    "pallet-multisig/try-runtime",
    "pallet-scheduler/try-runtime",
    "pallet-tips/try-runtime",
    "pallet-collator-selection/try-runtime",
    "pallet-authorship/try-runtime",
    "pallet-uniques/try-runtime",
    "pallet-preimage/try-runtime",
    "pallet-identity/try-runtime",
    "pallet-xcm/try-runtime",
    "pallet-asset-registry/try-runtime",
    "pallet-transaction-multi-payment/try-runtime",
    "pallet-relaychain-info/try-runtime",
    "pallet-omnipool/try-runtime",
    "pallet-dca/try-runtime",
    "pallet-collator-rewards/try-runtime",
    "pallet-genesis-history/try-runtime",
    "pallet-claims/try-runtime",
    "pallet-duster/try-runtime",
    "warehouse-liquidity-mining/try-runtime",
    "pallet-omnipool-liquidity-mining/try-runtime",
    "pallet-circuit-breaker/try-runtime",
    "pallet-otc/try-runtime",
    "pallet-otc-settlements/try-runtime",
    "pallet-route-executor/try-runtime",
    "pallet-dynamic-fees/try-runtime",
    "pallet-staking/try-runtime",
    "pallet-bonds/try-runtime",
    "pallet-stableswap/try-runtime",
    "pallet-lbp/try-runtime",
    "pallet-xyk/try-runtime",
    "fp-self-contained/try-runtime",
    "pallet-ethereum/try-runtime",
    "pallet-dynamic-evm-fee/try-runtime",
    "pallet-evm/try-runtime",
    "pallet-evm-chain-id/try-runtime",
    "pallet-xyk/try-runtime",
    "pallet-referrals/try-runtime",
    "pallet-evm-accounts/try-runtime",
    "pallet-xyk-liquidity-mining/try-runtime",
    "pallet-message-queue/try-runtime",
    "pallet-state-trie-migration/try-runtime",
    "pallet-liquidation/try-runtime",
    "pallet-conviction-voting/try-runtime",
    "pallet-referenda/try-runtime",
    "pallet-whitelist/try-runtime",
    "pallet-broadcast/try-runtime",
    "pallet-dispatcher/try-runtime",
]

metadata-hash = [
    "substrate-wasm-builder/metadata-hash",
]<|MERGE_RESOLUTION|>--- conflicted
+++ resolved
@@ -1,10 +1,6 @@
 [package]
 name = "hydradx-runtime"
-<<<<<<< HEAD
-version = "300.0.0"
-=======
-version = "301.0.0"
->>>>>>> 86cedeb6
+version = "302.0.0"
 authors = ["GalacticCouncil"]
 edition = "2021"
 license = "Apache 2.0"
