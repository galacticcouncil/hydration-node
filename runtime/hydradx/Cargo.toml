[package]
name = "hydradx-runtime"
<<<<<<< HEAD
version = "269.0.0"
=======
version = "270.0.0"
>>>>>>> b42fdcab
authors = ["GalacticCouncil"]
edition = "2021"
license = "Apache 2.0"
repository = "https://github.com/galacticcouncil/HydraDX-node"

[package.metadata.docs.rs]
targets = ["x86_64-unknown-linux-gnu"]

[build-dependencies]
substrate-wasm-builder = { workspace = true }

[dependencies]
hex-literal = { workspace = true }
serde = { workspace = true, optional = true }
codec = { workspace = true }
scale-info = { workspace = true }
smallvec = { workspace = true }
log = { workspace = true }
num_enum = { workspace = true, default-features = false }
evm = { workspace = true, features = ["with-codec"] }

# local dependencies
primitives = { workspace = true }
pallet-claims = { workspace = true }
pallet-genesis-history = { workspace = true }
pallet-omnipool = { workspace = true }
pallet-circuit-breaker = { workspace = true }
pallet-omnipool-liquidity-mining = { workspace = true }
pallet-dca = { workspace = true }
hydra-dx-math = { workspace = true }
pallet-dynamic-fees = { workspace = true }
pallet-dynamic-evm-fee = { workspace = true }
pallet-stableswap = { workspace = true }
pallet-bonds = { workspace = true }
pallet-lbp = { workspace = true }
pallet-xyk = { workspace = true }
pallet-referrals = { workspace = true }
pallet-evm-accounts = { workspace = true }
pallet-evm-accounts-rpc-runtime-api = { workspace = true }
pallet-xyk-liquidity-mining = { workspace = true }

# pallets
pallet-bags-list = { workspace = true }
pallet-balances = { workspace = true }
pallet-transaction-payment = { workspace = true }
pallet-transaction-payment-rpc-runtime-api = { workspace = true }
pallet-treasury = { workspace = true }
pallet-utility = { workspace = true }
pallet-aura = { workspace = true }
pallet-session = { workspace = true }
pallet-timestamp = { workspace = true }
pallet-preimage = { workspace = true }
pallet-scheduler = { workspace = true }
pallet-identity = { workspace = true }
pallet-collective = { workspace = true }
pallet-tips = { workspace = true }
pallet-proxy = { workspace = true }
pallet-multisig = { workspace = true }
pallet-democracy = { workspace = true }
pallet-elections-phragmen = { workspace = true }
pallet-uniques = { workspace = true }
pallet-message-queue = { workspace = true }
pallet-state-trie-migration = { workspace = true }

# Warehouse dependencies
hydradx-adapters = { workspace = true }
hydradx-traits = { workspace = true }
pallet-relaychain-info = { workspace = true }
pallet-transaction-multi-payment = { workspace = true, features = ["evm"] }
pallet-asset-registry = { workspace = true }
pallet-collator-rewards = { workspace = true }
pallet-currencies = { workspace = true }
pallet-currencies-rpc-runtime-api = { workspace = true }
pallet-ema-oracle = { workspace = true }
pallet-transaction-pause = { workspace = true }
pallet-duster = { workspace = true }
warehouse-liquidity-mining = { workspace = true }
pallet-otc = { workspace = true }
pallet-otc-settlements = { workspace = true }
pallet-route-executor = { workspace = true }
pallet-staking = { workspace = true }

# ORML dependencies
orml-tokens = { workspace = true }
orml-traits = { workspace = true }
orml-vesting = { workspace = true }
orml-benchmarking = { workspace = true, optional = true }

# orml XCM support
orml-xtokens = { workspace = true }
orml-xcm-support = { workspace = true }
orml-unknown-tokens = { workspace = true }
orml-xcm = { workspace = true }

# collator support
pallet-collator-selection = { workspace = true }
pallet-authorship = { workspace = true }

# Cumulus dependencies
cumulus-pallet-aura-ext = { workspace = true }
cumulus-pallet-parachain-system = { workspace = true }
cumulus-pallet-xcm = { workspace = true }
cumulus-pallet-xcmp-queue = { workspace = true }
cumulus-primitives-core = { workspace = true }
cumulus-primitives-utility = { workspace = true }
cumulus-primitives-parachain-inherent = { workspace = true }
cumulus-primitives-timestamp = { workspace = true }
staging-parachain-info = { workspace = true }
parachains-common = { workspace = true }

# Polkadot dependencies
polkadot-parachain = { workspace = true }
pallet-xcm = { workspace = true }
polkadot-xcm = { workspace = true }
xcm-executor = { workspace = true }
xcm-builder = { workspace = true }
polkadot-runtime-common = { workspace = true }
xcm-fee-payment-runtime-api = { workspace = true }

# Substrate dependencies
frame-benchmarking = { workspace = true, optional = true }
frame-executive = { workspace = true }
frame-support = { workspace = true }
frame-system = { workspace = true }
frame-system-benchmarking = { workspace = true, optional = true }
frame-system-rpc-runtime-api = { workspace = true }
frame-try-runtime = { workspace = true, optional = true }
frame-metadata-hash-extension = { workspace = true }
sp-api = { workspace = true }
sp-block-builder = { workspace = true }
sp-genesis-builder = { workspace = true }
sp-consensus-aura = { workspace = true }
sp-core = { workspace = true }
sp-inherents = { workspace = true }
sp-externalities = { workspace = true }
sp-offchain = { workspace = true }
sp-runtime = { workspace = true }
sp-session = { workspace = true }
sp-std = { workspace = true }
sp-staking = { workspace = true }
sp-transaction-pool = { workspace = true }
sp-version = { workspace = true }
sp-trie = { workspace = true }
sp-io = { workspace = true }
primitive-types = { workspace = true }

# Frontier
fp-rpc = { workspace = true }
fp-evm = { workspace = true }
fp-self-contained = { workspace = true, features = ["serde"] }
pallet-ethereum = { workspace = true }
pallet-evm = { workspace = true }
pallet-evm-chain-id = { workspace = true }
pallet-evm-precompile-dispatch = { workspace = true }
pallet-evm-precompile-simple = { workspace = true }
pallet-evm-precompile-modexp = { workspace = true }
pallet-evm-precompile-bn128 = { workspace = true }
pallet-evm-precompile-blake2 = { workspace = true }
pallet-evm-precompile-call-permit = { workspace = true }
precompile-utils = { workspace = true }
module-evm-utility-macro = { workspace = true }
ethabi = { workspace = true }
hex = { workspace = true }
serde_json = { workspace = true, default-features = false }

[features]
default = ["std"]
runtime-benchmarks = [
    "frame-benchmarking",
    "frame-support/runtime-benchmarks",
    "frame-system-benchmarking/runtime-benchmarks",
    "frame-system/runtime-benchmarks",
    "orml-benchmarking",
    "hydradx-adapters/runtime-benchmarks",
    "pallet-xcm/runtime-benchmarks",
    "xcm-builder/runtime-benchmarks",
    "pallet-balances/runtime-benchmarks",
    "pallet-collator-selection/runtime-benchmarks",
    "pallet-timestamp/runtime-benchmarks",
    "pallet-treasury/runtime-benchmarks",
    "pallet-preimage/runtime-benchmarks",
    "pallet-scheduler/runtime-benchmarks",
    "pallet-claims/runtime-benchmarks",
    "pallet-identity/runtime-benchmarks",
    "pallet-collective/runtime-benchmarks",
    "pallet-transaction-pause/runtime-benchmarks",
    "pallet-tips/runtime-benchmarks",
    "pallet-proxy/runtime-benchmarks",
    "pallet-multisig/runtime-benchmarks",
    "pallet-utility/runtime-benchmarks",
    "pallet-democracy/runtime-benchmarks",
    "pallet-asset-registry/runtime-benchmarks",
    "sp-runtime/runtime-benchmarks",
    "cumulus-pallet-parachain-system/runtime-benchmarks",
    "cumulus-pallet-xcmp-queue/runtime-benchmarks",
    "pallet-uniques/runtime-benchmarks",
    "pallet-omnipool/runtime-benchmarks",
    "pallet-circuit-breaker/runtime-benchmarks",
    "pallet-ema-oracle/runtime-benchmarks",
    "pallet-duster/runtime-benchmarks",
    "pallet-omnipool-liquidity-mining/runtime-benchmarks",
    "pallet-otc/runtime-benchmarks",
    "pallet-otc-settlements/runtime-benchmarks",
    "pallet-dca/runtime-benchmarks",
    "pallet-route-executor/runtime-benchmarks",
    "pallet-ethereum/runtime-benchmarks",
    "pallet-evm/runtime-benchmarks",
    "pallet-staking/runtime-benchmarks",
    "pallet-bonds/runtime-benchmarks",
    "pallet-stableswap/runtime-benchmarks",
    "pallet-lbp/runtime-benchmarks",
    "pallet-xyk/runtime-benchmarks",
    "pallet-elections-phragmen/runtime-benchmarks",
    "pallet-referrals/runtime-benchmarks",
    "pallet-evm-accounts/runtime-benchmarks",
    "pallet-message-queue/runtime-benchmarks",
    "pallet-state-trie-migration/runtime-benchmarks",
]
std = [
    "codec/std",
    "serde",
    "scale-info/std",
    "frame-executive/std",
    "frame-support/std",
    "frame-system/std",
    "frame-system-rpc-runtime-api/std",
    "frame-try-runtime/std",
    "frame-metadata-hash-extension/std",
    "cumulus-pallet-parachain-system/std",
    "cumulus-pallet-aura-ext/std",
    "cumulus-primitives-core/std",
    "cumulus-primitives-utility/std",
    "cumulus-pallet-xcm/std",
    "cumulus-pallet-xcmp-queue/std",
    "staging-parachain-info/std",
    "pallet-xcm/std",
    "polkadot-xcm/std",
    "xcm-fee-payment-runtime-api/std",
    "xcm-executor/std",
    "xcm-builder/std",
    "orml-tokens/std",
    "orml-traits/std",
    "orml-vesting/std",
    "orml-xtokens/std",
    "orml-xcm-support/std",
    "orml-xcm/std",
    "orml-unknown-tokens/std",
    "orml-benchmarking/std",
    "pallet-aura/std",
    "pallet-balances/std",
    "pallet-session/std",
    "pallet-timestamp/std",
    "pallet-preimage/std",
    "pallet-scheduler/std",
    "pallet-identity/std",
    "pallet-collective/std",
    "pallet-tips/std",
    "pallet-proxy/std",
    "pallet-multisig/std",
    "pallet-transaction-payment/std",
    "pallet-transaction-payment-rpc-runtime-api/std",
    "pallet-democracy/std",
    "pallet-elections-phragmen/std",
    "pallet-claims/std",
    "pallet-treasury/std",
    "pallet-collator-selection/std",
    "pallet-authorship/std",
    "pallet-utility/std",
    "pallet-uniques/std",
    "hydradx-adapters/std",
    "hydradx-traits/std",
    "pallet-transaction-multi-payment/std",
    "pallet-genesis-history/std",
    "pallet-asset-registry/std",
    "pallet-currencies/std",
    "pallet-currencies-rpc-runtime-api/std",
    "pallet-omnipool/std",
    "pallet-circuit-breaker/std",
    "pallet-transaction-pause/std",
    "pallet-dca/std",
    "pallet-ema-oracle/std",
    "pallet-otc/std",
    "pallet-otc-settlements/std",
    "pallet-route-executor/std",
    "pallet-omnipool-liquidity-mining/std",
    "pallet-dynamic-fees/std",
    "pallet-staking/std",
    "pallet-bonds/std",
    "pallet-stableswap/std",
    "pallet-lbp/std",
    "pallet-xyk/std",
    "pallet-duster/std",
    "warehouse-liquidity-mining/std",
    "sp-api/std",
    "sp-block-builder/std",
    "sp-genesis-builder/std",
    "sp-consensus-aura/std",
    "sp-core/std",
    "sp-io/std",
    "sp-inherents/std",
    "sp-externalities/std",
    "sp-offchain/std",
    "sp-runtime/std",
    "sp-session/std",
    "sp-std/std",
    "sp-trie/std",
    "sp-transaction-pool/std",
    "sp-version/std",
    "fp-rpc/std",
    "fp-self-contained/std",
    "pallet-ethereum/std",
    "pallet-dynamic-evm-fee/std",
    "pallet-evm/std",
    "pallet-evm-chain-id/std",
    "pallet-evm-precompile-dispatch/std",
    "pallet-evm-precompile-simple/std",
    "pallet-evm-precompile-modexp/std",
    "pallet-evm-precompile-bn128/std",
    "pallet-evm-precompile-blake2/std",
    "pallet-evm-precompile-call-permit/std",
    "pallet-xyk/std",
    "pallet-referrals/std",
    "pallet-evm-accounts/std",
    "pallet-evm-accounts-rpc-runtime-api/std",
    "pallet-xyk-liquidity-mining/std",
    "parachains-common/std",
    "polkadot-runtime-common/std",
    "pallet-state-trie-migration/std",
]
try-runtime = [
    "frame-try-runtime",
    "frame-executive/try-runtime",
    "frame-system/try-runtime",
    "pallet-currencies/try-runtime",
    "orml-tokens/try-runtime",
    "orml-vesting/try-runtime",
    "orml-xtokens/try-runtime",
    "orml-xcm/try-runtime",
    "orml-unknown-tokens/try-runtime",
    "cumulus-pallet-parachain-system/try-runtime",
    "cumulus-pallet-aura-ext/try-runtime",
    "cumulus-pallet-xcm/try-runtime",
    "cumulus-pallet-xcmp-queue/try-runtime",
    "staging-parachain-info/try-runtime",
    "pallet-aura/try-runtime",
    "pallet-bags-list/try-runtime",
    "pallet-balances/try-runtime",
    "pallet-elections-phragmen/try-runtime",
    "pallet-session/try-runtime",
    "pallet-timestamp/try-runtime",
    "pallet-transaction-payment/try-runtime",
    "pallet-transaction-pause/try-runtime",
    "pallet-ema-oracle/try-runtime",
    "pallet-utility/try-runtime",
    "pallet-treasury/try-runtime",
    "pallet-collective/try-runtime",
    "pallet-democracy/try-runtime",
    "pallet-proxy/try-runtime",
    "pallet-multisig/try-runtime",
    "pallet-scheduler/try-runtime",
    "pallet-tips/try-runtime",
    "pallet-collator-selection/try-runtime",
    "pallet-authorship/try-runtime",
    "pallet-uniques/try-runtime",
    "pallet-preimage/try-runtime",
    "pallet-identity/try-runtime",
    "pallet-xcm/try-runtime",
    "pallet-asset-registry/try-runtime",
    "pallet-transaction-multi-payment/try-runtime",
    "pallet-relaychain-info/try-runtime",
    "pallet-omnipool/try-runtime",
    "pallet-dca/try-runtime",
    "pallet-collator-rewards/try-runtime",
    "pallet-genesis-history/try-runtime",
    "pallet-claims/try-runtime",
    "pallet-duster/try-runtime",
    "warehouse-liquidity-mining/try-runtime",
    "pallet-omnipool-liquidity-mining/try-runtime",
    "pallet-circuit-breaker/try-runtime",
    "pallet-otc/try-runtime",
    "pallet-otc-settlements/try-runtime",
    "pallet-route-executor/try-runtime",
    "pallet-dynamic-fees/try-runtime",
    "pallet-staking/try-runtime",
    "pallet-bonds/try-runtime",
    "pallet-stableswap/try-runtime",
    "pallet-lbp/try-runtime",
    "pallet-xyk/try-runtime",
    "fp-self-contained/try-runtime",
    "pallet-ethereum/try-runtime",
    "pallet-dynamic-evm-fee/try-runtime",
    "pallet-evm/try-runtime",
    "pallet-evm-chain-id/try-runtime",
    "pallet-xyk/try-runtime",
    "pallet-referrals/try-runtime",
    "pallet-evm-accounts/try-runtime",
    "pallet-xyk-liquidity-mining/try-runtime",
    "pallet-message-queue/try-runtime",
    "pallet-state-trie-migration/try-runtime",
]

metadata-hash = [
    "substrate-wasm-builder/metadata-hash",
]<|MERGE_RESOLUTION|>--- conflicted
+++ resolved
@@ -1,10 +1,6 @@
 [package]
 name = "hydradx-runtime"
-<<<<<<< HEAD
-version = "269.0.0"
-=======
 version = "270.0.0"
->>>>>>> b42fdcab
 authors = ["GalacticCouncil"]
 edition = "2021"
 license = "Apache 2.0"
