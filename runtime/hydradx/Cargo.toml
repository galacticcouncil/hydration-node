--- conflicted
+++ resolved
@@ -1,10 +1,6 @@
 [package]
 name = "hydradx-runtime"
-<<<<<<< HEAD
-version = "309.0.0"
-=======
-version = "310.0.0"
->>>>>>> 63eece49
+version = "311.0.0"
 authors = ["GalacticCouncil"]
 edition = "2021"
 license = "Apache 2.0"
