--- conflicted
+++ resolved
@@ -1,10 +1,6 @@
 [package]
 name = "hydradx-runtime"
-<<<<<<< HEAD
-version = "311.0.0"
-=======
-version = "312.0.0"
->>>>>>> e4f1b92e
+version = "313.0.0"
 authors = ["GalacticCouncil"]
 edition = "2021"
 license = "Apache 2.0"
