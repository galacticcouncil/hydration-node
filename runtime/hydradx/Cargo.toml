[package]
name = "hydradx-runtime"
<<<<<<< HEAD
version = "239.0.0"
=======
version = "240.0.0"
>>>>>>> 067d107d
authors = ["GalacticCouncil"]
edition = "2021"
license = "Apache 2.0"
repository = "https://github.com/galacticcouncil/HydraDX-node"

[package.metadata.docs.rs]
targets = ["x86_64-unknown-linux-gnu"]

[build-dependencies]
substrate-wasm-builder = { workspace = true }

[dependencies]
hex-literal = "0.4.1"
serde = { features = ["derive"], optional = true, version = "1.0.136" }
codec = { package = "parity-scale-codec", version = "3.4.0", default-features = false, features = ["derive"] }
scale-info = { version = "2.3.1", default-features = false, features = ["derive"] }
smallvec = "1.9.0"
log = { workspace = true }
num_enum = { version = "0.5.1", default-features = false }
evm = { workspace = true, features = ["with-codec"] }

# local dependencies
primitives = { workspace = true }
pallet-claims = { workspace = true }
pallet-genesis-history = { workspace = true }
pallet-omnipool = { workspace = true }
pallet-circuit-breaker = { workspace = true }
pallet-omnipool-liquidity-mining = { workspace = true }
pallet-dca = { workspace = true }
hydra-dx-math = { workspace = true }
pallet-dynamic-fees = { workspace = true }
pallet-dynamic-evm-fee = { workspace = true }
pallet-stableswap = { workspace = true }
pallet-bonds = { workspace = true }
pallet-lbp = { workspace = true }
pallet-xyk = { workspace = true }
pallet-referrals = { workspace = true }
pallet-evm-accounts = { workspace = true }
pallet-evm-accounts-rpc-runtime-api = { workspace = true }
pallet-xyk-liquidity-mining = { workspace = true }

# pallets
pallet-bags-list = { workspace = true }
pallet-balances = { workspace = true }
pallet-transaction-payment = { workspace = true }
pallet-transaction-payment-rpc-runtime-api = { workspace = true }
pallet-treasury = { workspace = true }
pallet-utility = { workspace = true }
pallet-aura = { workspace = true }
pallet-session = { workspace = true }
pallet-timestamp = { workspace = true }
pallet-preimage = { workspace = true }
pallet-scheduler = { workspace = true }
pallet-identity = { workspace = true }
pallet-collective = { workspace = true }
pallet-tips = { workspace = true }
pallet-proxy = { workspace = true }
pallet-multisig = { workspace = true }
pallet-democracy = { workspace = true }
pallet-elections-phragmen = { workspace = true }
pallet-uniques = { workspace = true }
pallet-xcm-rate-limiter = { workspace = true }
pallet-state-trie-migration = { workspace = true }

# Warehouse dependencies
hydradx-adapters = { workspace = true }
hydradx-traits = { workspace = true }
pallet-relaychain-info = { workspace = true }
pallet-transaction-multi-payment = { workspace = true, features = ["evm"] }
pallet-asset-registry = { workspace = true }
pallet-collator-rewards = { workspace = true }
pallet-currencies = { workspace = true }
pallet-ema-oracle = { workspace = true }
pallet-transaction-pause = { workspace = true }
pallet-duster = { workspace = true }
warehouse-liquidity-mining = { workspace = true }
pallet-otc = { workspace = true }
pallet-otc-settlements = { workspace = true }
pallet-route-executor = { workspace = true }
pallet-staking = { workspace = true }

# ORML dependencies
orml-tokens = { workspace = true }
orml-traits = { workspace = true }
orml-vesting = { workspace = true }
orml-benchmarking = { workspace = true, optional = true }

# orml XCM support
orml-xtokens = { workspace = true }
orml-xcm-support = { workspace = true }
orml-unknown-tokens = { workspace = true }
orml-xcm = { workspace = true }

# collator support
pallet-collator-selection = { workspace = true }
pallet-authorship = { workspace = true }

# Cumulus dependencies
cumulus-pallet-aura-ext = { workspace = true }
cumulus-pallet-parachain-system = { workspace = true }
cumulus-pallet-xcm = { workspace = true }
cumulus-pallet-xcmp-queue = { workspace = true }
cumulus-pallet-dmp-queue = { workspace = true }
cumulus-primitives-core = { workspace = true }
cumulus-primitives-utility = { workspace = true }
cumulus-primitives-parachain-inherent = { workspace = true }
cumulus-primitives-timestamp = { workspace = true }
parachain-info = { workspace = true }

# Polkadot dependencies
polkadot-parachain = { workspace = true }
pallet-xcm = { workspace = true }
polkadot-xcm = { workspace = true }
xcm-executor = { workspace = true }
xcm-builder = { workspace = true }

# Substrate dependencies
frame-benchmarking = { workspace = true, optional = true }
frame-executive = { workspace = true }
frame-support = { workspace = true }
frame-system = { workspace = true }
frame-system-benchmarking = { workspace = true, optional = true }
frame-system-rpc-runtime-api = { workspace = true }
frame-try-runtime = { workspace = true, optional = true }
sp-api = { workspace = true }
sp-block-builder = { workspace = true }
sp-consensus-aura = { workspace = true }
sp-core = { workspace = true }
sp-inherents = { workspace = true }
sp-externalities = { workspace = true }
sp-offchain = { workspace = true }
sp-runtime = { workspace = true }
sp-session = { workspace = true }
sp-std = { workspace = true }
sp-staking = { workspace = true }
sp-transaction-pool = { workspace = true }
sp-version = { workspace = true }
sp-trie = { workspace = true }
sp-io = { workspace = true }
primitive-types = {  workspace = true }

# Frontier
fp-rpc = { workspace = true }
fp-evm = { workspace = true }
fp-self-contained = { workspace = true, features = ["serde"] }
pallet-ethereum = { workspace = true }
pallet-evm = { workspace = true }
pallet-evm-chain-id = { workspace = true }
pallet-evm-precompile-dispatch = { workspace = true }
pallet-evm-precompile-simple = { workspace = true }
pallet-evm-precompile-modexp = { workspace = true }
pallet-evm-precompile-bn128 = { workspace = true }
pallet-evm-precompile-blake2 = { workspace = true }
pallet-evm-precompile-call-permit = { workspace = true }
precompile-utils = { workspace = true }
module-evm-utility-macro = { workspace = true }
ethabi = { version = "18.0.0", default-features = false }

[features]
default = ["std"]
runtime-benchmarks = [
    "frame-benchmarking",
    "frame-support/runtime-benchmarks",
    "frame-system-benchmarking/runtime-benchmarks",
    "frame-system/runtime-benchmarks",
    "orml-benchmarking",
    "hydradx-adapters/runtime-benchmarks",
    "pallet-xcm/runtime-benchmarks",
    "xcm-builder/runtime-benchmarks",
    "pallet-balances/runtime-benchmarks",
    "pallet-collator-selection/runtime-benchmarks",
    "pallet-timestamp/runtime-benchmarks",
    "pallet-treasury/runtime-benchmarks",
    "pallet-preimage/runtime-benchmarks",
    "pallet-scheduler/runtime-benchmarks",
    "pallet-claims/runtime-benchmarks",
    "pallet-identity/runtime-benchmarks",
    "pallet-collective/runtime-benchmarks",
    "pallet-transaction-pause/runtime-benchmarks",
    "pallet-tips/runtime-benchmarks",
    "pallet-proxy/runtime-benchmarks",
    "pallet-multisig/runtime-benchmarks",
    "pallet-utility/runtime-benchmarks",
    "pallet-democracy/runtime-benchmarks",
    "pallet-asset-registry/runtime-benchmarks",
    "sp-runtime/runtime-benchmarks",
    "cumulus-pallet-parachain-system/runtime-benchmarks",
    "cumulus-pallet-xcmp-queue/runtime-benchmarks",
    "pallet-uniques/runtime-benchmarks",
    "pallet-omnipool/runtime-benchmarks",
    "pallet-circuit-breaker/runtime-benchmarks",
    "pallet-ema-oracle/runtime-benchmarks",
    "pallet-duster/runtime-benchmarks",
    "pallet-omnipool-liquidity-mining/runtime-benchmarks",
    "pallet-otc/runtime-benchmarks",
    "pallet-otc-settlements/runtime-benchmarks",
    "pallet-dca/runtime-benchmarks",
    "pallet-route-executor/runtime-benchmarks",
    "pallet-ethereum/runtime-benchmarks",
    "pallet-evm/runtime-benchmarks",
    "pallet-staking/runtime-benchmarks",
    "pallet-bonds/runtime-benchmarks",
    "pallet-stableswap/runtime-benchmarks",
    "pallet-lbp/runtime-benchmarks",
    "pallet-xyk/runtime-benchmarks",
    "pallet-elections-phragmen/runtime-benchmarks",
    "pallet-referrals/runtime-benchmarks",
    "pallet-evm-accounts/runtime-benchmarks",
    "pallet-state-trie-migration/runtime-benchmarks",
]
std = [
    "codec/std",
    "serde",
    "scale-info/std",
    "frame-executive/std",
    "frame-support/std",
    "frame-system/std",
    "frame-system-rpc-runtime-api/std",
    "frame-try-runtime/std",
    "cumulus-pallet-parachain-system/std",
    "cumulus-pallet-aura-ext/std",
    "cumulus-primitives-core/std",
    "cumulus-pallet-xcm/std",
    "cumulus-pallet-xcmp-queue/std",
    "parachain-info/std",
    "pallet-xcm/std",
    "polkadot-xcm/std",
    "xcm-executor/std",
    "xcm-builder/std",
    "orml-tokens/std",
    "orml-traits/std",
    "orml-vesting/std",
    "orml-xtokens/std",
    "orml-xcm-support/std",
    "orml-xcm/std",
    "orml-unknown-tokens/std",
    "orml-benchmarking/std",
    "pallet-aura/std",
    "pallet-balances/std",
    "pallet-session/std",
    "pallet-timestamp/std",
    "pallet-preimage/std",
    "pallet-scheduler/std",
    "pallet-identity/std",
    "pallet-collective/std",
    "pallet-tips/std",
    "pallet-proxy/std",
    "pallet-multisig/std",
    "pallet-transaction-payment/std",
    "pallet-transaction-payment-rpc-runtime-api/std",
    "pallet-democracy/std",
    "pallet-elections-phragmen/std",
    "pallet-claims/std",
    "pallet-treasury/std",
    "pallet-collator-selection/std",
    "pallet-authorship/std",
    "pallet-utility/std",
    "pallet-uniques/std",
    "hydradx-adapters/std",
    "hydradx-traits/std",
    "pallet-transaction-multi-payment/std",
    "pallet-genesis-history/std",
    "pallet-asset-registry/std",
    "pallet-currencies/std",
    "pallet-omnipool/std",
    "pallet-circuit-breaker/std",
    "pallet-xcm-rate-limiter/std",
    "pallet-transaction-pause/std",
    "pallet-dca/std",
    "pallet-ema-oracle/std",
    "pallet-otc/std",
    "pallet-otc-settlements/std",
    "pallet-route-executor/std",
    "pallet-omnipool-liquidity-mining/std",
    "pallet-dynamic-fees/std",
    "pallet-staking/std",
    "pallet-bonds/std",
    "pallet-stableswap/std",
    "pallet-lbp/std",
    "pallet-xyk/std",
    "pallet-duster/std",
    "warehouse-liquidity-mining/std",
    "sp-api/std",
    "sp-block-builder/std",
    "sp-consensus-aura/std",
    "sp-core/std",
    "sp-io/std",
    "sp-inherents/std",
    "sp-externalities/std",
    "sp-offchain/std",
    "sp-runtime/std",
    "sp-session/std",
    "sp-std/std",
    "sp-trie/std",
    "sp-transaction-pool/std",
    "sp-version/std",
    "fp-rpc/std",
    "fp-self-contained/std",
    "pallet-ethereum/std",
    "pallet-dynamic-evm-fee/std",
    "pallet-evm/std",
    "pallet-evm-chain-id/std",
    "pallet-evm-precompile-dispatch/std",
    "pallet-evm-precompile-simple/std",
    "pallet-evm-precompile-modexp/std",
    "pallet-evm-precompile-bn128/std",
    "pallet-evm-precompile-blake2/std",
    "pallet-xyk/std",
    "pallet-referrals/std",
    "pallet-evm-accounts/std",
    "pallet-evm-accounts-rpc-runtime-api/std",
    "pallet-xyk-liquidity-mining/std",
    "pallet-state-trie-migration/std",
]
try-runtime= [
    "frame-try-runtime",
    "frame-executive/try-runtime",
    "frame-system/try-runtime",
    "pallet-currencies/try-runtime",
    "orml-tokens/try-runtime",
    "orml-vesting/try-runtime",
    "orml-xtokens/try-runtime",
    "orml-xcm/try-runtime",
    "orml-unknown-tokens/try-runtime",
    "cumulus-pallet-parachain-system/try-runtime",
    "cumulus-pallet-aura-ext/try-runtime",
    "cumulus-pallet-xcm/try-runtime",
    "cumulus-pallet-xcmp-queue/try-runtime",
    "parachain-info/try-runtime",
    "pallet-aura/try-runtime",
    "pallet-bags-list/try-runtime",
    "pallet-balances/try-runtime",
    "pallet-elections-phragmen/try-runtime",
    "pallet-session/try-runtime",
    "pallet-timestamp/try-runtime",
    "pallet-transaction-payment/try-runtime",
    "pallet-transaction-pause/try-runtime",
    "pallet-ema-oracle/try-runtime",
    "pallet-utility/try-runtime",
    "pallet-treasury/try-runtime",
    "pallet-collective/try-runtime",
    "pallet-democracy/try-runtime",
    "pallet-proxy/try-runtime",
    "pallet-multisig/try-runtime",
    "pallet-scheduler/try-runtime",
    "pallet-tips/try-runtime",
    "pallet-collator-selection/try-runtime",
    "pallet-authorship/try-runtime",
    "pallet-uniques/try-runtime",
    "pallet-preimage/try-runtime",
    "pallet-identity/try-runtime",
    "pallet-xcm/try-runtime",
    "cumulus-pallet-dmp-queue/try-runtime",
    "pallet-asset-registry/try-runtime",
    "pallet-transaction-multi-payment/try-runtime",
    "pallet-relaychain-info/try-runtime",
    "pallet-omnipool/try-runtime",
    "pallet-dca/try-runtime",
    "pallet-collator-rewards/try-runtime",
    "pallet-genesis-history/try-runtime",
    "pallet-claims/try-runtime",
    "pallet-duster/try-runtime",
    "warehouse-liquidity-mining/try-runtime",
    "pallet-omnipool-liquidity-mining/try-runtime",
    "pallet-circuit-breaker/try-runtime",
    "pallet-xcm-rate-limiter/try-runtime",
    "pallet-otc/try-runtime",
    "pallet-otc-settlements/try-runtime",
    "pallet-route-executor/try-runtime",
    "pallet-dynamic-fees/try-runtime",
    "pallet-staking/try-runtime",
    "pallet-bonds/try-runtime",
    "pallet-stableswap/try-runtime",
    "pallet-lbp/try-runtime",
    "pallet-xyk/try-runtime",
    "fp-self-contained/try-runtime",
    "pallet-ethereum/try-runtime",
    "pallet-dynamic-evm-fee/try-runtime",
    "pallet-evm/try-runtime",
    "pallet-evm-chain-id/try-runtime",
    "pallet-xyk/try-runtime",
    "pallet-referrals/try-runtime",
    "pallet-evm-accounts/try-runtime",
    "pallet-xyk-liquidity-mining/try-runtime",
    "pallet-state-trie-migration/try-runtime",
]<|MERGE_RESOLUTION|>--- conflicted
+++ resolved
@@ -1,10 +1,6 @@
 [package]
 name = "hydradx-runtime"
-<<<<<<< HEAD
-version = "239.0.0"
-=======
-version = "240.0.0"
->>>>>>> 067d107d
+version = "241.0.0"
 authors = ["GalacticCouncil"]
 edition = "2021"
 license = "Apache 2.0"
