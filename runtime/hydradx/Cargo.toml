--- conflicted
+++ resolved
@@ -1,10 +1,6 @@
 [package]
 name = "hydradx-runtime"
-<<<<<<< HEAD
-version = "358.0.0"
-=======
-version = "359.0.0"
->>>>>>> dd76ea9b
+version = "360.0.0"
 authors = ["GalacticCouncil"]
 edition = "2021"
 license = "Apache 2.0"
