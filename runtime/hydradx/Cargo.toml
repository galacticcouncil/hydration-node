--- conflicted
+++ resolved
@@ -1,10 +1,6 @@
 [package]
 name = "hydradx-runtime"
-<<<<<<< HEAD
-version = "321.0.0"
-=======
-version = "347.0.0"
->>>>>>> bd03c6f3
+version = "348.0.0"
 authors = ["GalacticCouncil"]
 edition = "2021"
 license = "Apache 2.0"
@@ -64,10 +60,7 @@
 pallet-staking = { workspace = true }
 pallet-liquidation = { workspace = true }
 pallet-hsm = { workspace = true }
-<<<<<<< HEAD
-=======
 pallet-parameters = { workspace = true }
->>>>>>> bd03c6f3
 
 # pallets
 pallet-bags-list = { workspace = true }
