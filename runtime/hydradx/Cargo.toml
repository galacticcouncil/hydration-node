--- conflicted
+++ resolved
@@ -1,10 +1,6 @@
 [package]
 name = "hydradx-runtime"
-<<<<<<< HEAD
-version = "359.0.0"
-=======
-version = "362.0.0"
->>>>>>> dadf616e
+version = "363.0.0"
 authors = ["GalacticCouncil"]
 edition = "2021"
 license = "Apache 2.0"
