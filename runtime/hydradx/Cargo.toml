[package]
name = "hydradx-runtime"
version = "288.0.0"
authors = ["GalacticCouncil"]
edition = "2021"
license = "Apache 2.0"
repository = "https://github.com/galacticcouncil/HydraDX-node"

[package.metadata.docs.rs]
targets = ["x86_64-unknown-linux-gnu"]

[build-dependencies]
substrate-wasm-builder = { workspace = true }

[dependencies]
hex-literal = { workspace = true }
serde = { workspace = true, optional = true }
codec = { workspace = true }
scale-info = { workspace = true }
smallvec = { workspace = true }
log = { workspace = true }
num_enum = { workspace = true, default-features = false }
evm = { workspace = true, features = ["with-codec"] }

# local dependencies
primitives = { workspace = true }
hydradx-adapters = { workspace = true }
hydradx-traits = { workspace = true }
pallet-claims = { workspace = true }
pallet-genesis-history = { workspace = true }
pallet-omnipool = { workspace = true }
pallet-circuit-breaker = { workspace = true }
pallet-omnipool-liquidity-mining = { workspace = true }
pallet-dca = { workspace = true }
hydra-dx-math = { workspace = true }
pallet-dynamic-fees = { workspace = true }
pallet-dynamic-evm-fee = { workspace = true }
pallet-stableswap = { workspace = true }
pallet-bonds = { workspace = true }
pallet-lbp = { workspace = true }
pallet-xyk = { workspace = true }
pallet-referrals = { workspace = true }
pallet-broadcast = { workspace = true }
pallet-evm-accounts = { workspace = true }
pallet-evm-accounts-rpc-runtime-api = { workspace = true }
pallet-xyk-liquidity-mining = { workspace = true }
pallet-relaychain-info = { workspace = true }
pallet-transaction-multi-payment = { workspace = true, features = ["evm"] }
pallet-asset-registry = { workspace = true }
pallet-collator-rewards = { workspace = true }
pallet-currencies = { workspace = true }
pallet-currencies-rpc-runtime-api = { workspace = true }
pallet-ema-oracle = { workspace = true }
pallet-transaction-pause = { workspace = true }
pallet-duster = { workspace = true }
warehouse-liquidity-mining = { workspace = true }
pallet-otc = { workspace = true }
pallet-otc-settlements = { workspace = true }
pallet-route-executor = { workspace = true }
pallet-staking = { workspace = true }
pallet-liquidation = { workspace = true }
pallet-ice = { workspace = true }
#ice-solver = { workspace = true }

# pallets
pallet-bags-list = { workspace = true }
pallet-balances = { workspace = true }
pallet-conviction-voting = { workspace = true }
pallet-dispatcher = { workspace = true }
pallet-transaction-payment = { workspace = true }
pallet-transaction-payment-rpc-runtime-api = { workspace = true }
pallet-treasury = { workspace = true }
pallet-utility = { workspace = true }
pallet-aura = { workspace = true }
pallet-session = { workspace = true }
pallet-timestamp = { workspace = true }
pallet-preimage = { workspace = true }
pallet-scheduler = { workspace = true }
pallet-identity = { workspace = true }
pallet-collective = { workspace = true }
pallet-tips = { workspace = true }
pallet-proxy = { workspace = true }
pallet-multisig = { workspace = true }
pallet-referenda = { workspace = true }
pallet-democracy = { workspace = true }
pallet-elections-phragmen = { workspace = true }
pallet-uniques = { workspace = true }
pallet-whitelist = { workspace = true }
pallet-message-queue = { workspace = true }
pallet-state-trie-migration = { workspace = true }

# ORML dependencies
orml-tokens = { workspace = true }
orml-traits = { workspace = true }
orml-vesting = { workspace = true }
orml-benchmarking = { workspace = true, optional = true }

# orml XCM support
orml-xtokens = { workspace = true }
orml-xcm-support = { workspace = true }
orml-unknown-tokens = { workspace = true }
orml-xcm = { workspace = true }

# collator support
pallet-collator-selection = { workspace = true }
pallet-authorship = { workspace = true }

# Cumulus dependencies
cumulus-pallet-aura-ext = { workspace = true }
cumulus-pallet-parachain-system = { workspace = true }
cumulus-pallet-xcm = { workspace = true }
cumulus-pallet-xcmp-queue = { workspace = true }
cumulus-primitives-core = { workspace = true }
cumulus-primitives-utility = { workspace = true }
cumulus-primitives-parachain-inherent = { workspace = true }
cumulus-primitives-timestamp = { workspace = true }
staging-parachain-info = { workspace = true }
parachains-common = { workspace = true }

# Polkadot dependencies
polkadot-parachain = { workspace = true }
pallet-xcm = { workspace = true }
polkadot-xcm = { workspace = true }
xcm-executor = { workspace = true }
xcm-builder = { workspace = true }
polkadot-runtime-common = { workspace = true }
xcm-runtime-apis = { workspace = true }

# Substrate dependencies
frame-benchmarking = { workspace = true, optional = true }
frame-executive = { workspace = true }
frame-support = { workspace = true }
frame-system = { workspace = true }
frame-system-benchmarking = { workspace = true, optional = true }
frame-system-rpc-runtime-api = { workspace = true }
frame-try-runtime = { workspace = true, optional = true }
frame-metadata-hash-extension = { workspace = true }
sp-api = { workspace = true }
sp-arithmetic = { workspace = true }
sp-block-builder = { workspace = true }
sp-genesis-builder = { workspace = true }
sp-consensus-aura = { workspace = true }
sp-core = { workspace = true }
sp-inherents = { workspace = true }
sp-externalities = { workspace = true }
sp-offchain = { workspace = true }
sp-runtime = { workspace = true }
sp-session = { workspace = true }
sp-std = { workspace = true }
sp-staking = { workspace = true }
sp-transaction-pool = { workspace = true }
sp-version = { workspace = true }
sp-trie = { workspace = true }
sp-io = { workspace = true }
primitive-types = { workspace = true }

# Frontier
fp-rpc = { workspace = true }
fp-evm = { workspace = true }
fp-self-contained = { workspace = true, features = ["serde"] }
pallet-ethereum = { workspace = true }
pallet-evm = { workspace = true }
pallet-evm-chain-id = { workspace = true }
pallet-evm-precompile-dispatch = { workspace = true }
pallet-evm-precompile-simple = { workspace = true }
pallet-evm-precompile-modexp = { workspace = true }
pallet-evm-precompile-bn128 = { workspace = true }
pallet-evm-precompile-blake2 = { workspace = true }
pallet-evm-precompile-call-permit = { workspace = true }
precompile-utils = { workspace = true }
module-evm-utility-macro = { workspace = true }
ethabi = { workspace = true }
hex = { workspace = true }
serde_json = { workspace = true, default-features = false }

[features]
default = ["std"]
runtime-benchmarks = [
    "frame-benchmarking",
    "frame-support/runtime-benchmarks",
    "frame-system-benchmarking/runtime-benchmarks",
    "frame-system/runtime-benchmarks",
    "orml-benchmarking",
    "hydradx-adapters/runtime-benchmarks",
    "pallet-xcm/runtime-benchmarks",
    "xcm-builder/runtime-benchmarks",
    "pallet-balances/runtime-benchmarks",
    "pallet-collator-selection/runtime-benchmarks",
    "pallet-timestamp/runtime-benchmarks",
    "pallet-treasury/runtime-benchmarks",
    "pallet-preimage/runtime-benchmarks",
    "pallet-scheduler/runtime-benchmarks",
    "pallet-claims/runtime-benchmarks",
    "pallet-identity/runtime-benchmarks",
    "pallet-collective/runtime-benchmarks",
    "pallet-transaction-pause/runtime-benchmarks",
    "pallet-tips/runtime-benchmarks",
    "pallet-proxy/runtime-benchmarks",
    "pallet-multisig/runtime-benchmarks",
    "pallet-utility/runtime-benchmarks",
    "pallet-democracy/runtime-benchmarks",
    "pallet-asset-registry/runtime-benchmarks",
    "sp-runtime/runtime-benchmarks",
    "cumulus-pallet-parachain-system/runtime-benchmarks",
    "cumulus-pallet-xcmp-queue/runtime-benchmarks",
    "pallet-uniques/runtime-benchmarks",
    "pallet-omnipool/runtime-benchmarks",
    "pallet-circuit-breaker/runtime-benchmarks",
    "pallet-ema-oracle/runtime-benchmarks",
    "pallet-duster/runtime-benchmarks",
    "pallet-omnipool-liquidity-mining/runtime-benchmarks",
    "pallet-otc/runtime-benchmarks",
    "pallet-otc-settlements/runtime-benchmarks",
    "pallet-dca/runtime-benchmarks",
    "pallet-route-executor/runtime-benchmarks",
    "pallet-ethereum/runtime-benchmarks",
    "pallet-evm/runtime-benchmarks",
    "pallet-staking/runtime-benchmarks",
    "pallet-bonds/runtime-benchmarks",
    "pallet-stableswap/runtime-benchmarks",
    "pallet-lbp/runtime-benchmarks",
    "pallet-xyk/runtime-benchmarks",
    "pallet-elections-phragmen/runtime-benchmarks",
    "pallet-referrals/runtime-benchmarks",
    "pallet-evm-accounts/runtime-benchmarks",
    "pallet-message-queue/runtime-benchmarks",
    "pallet-state-trie-migration/runtime-benchmarks",
    "xcm-runtime-apis/runtime-benchmarks",
    "pallet-liquidation/runtime-benchmarks",
    "pallet-conviction-voting/runtime-benchmarks",
    "pallet-referenda/runtime-benchmarks",
    "pallet-whitelist/runtime-benchmarks",
    "pallet-dispatcher/runtime-benchmarks",
]
std = [
    "codec/std",
    "serde",
    "scale-info/std",
    "frame-executive/std",
    "frame-support/std",
    "frame-system/std",
    "frame-system-rpc-runtime-api/std",
    "frame-try-runtime/std",
    "frame-metadata-hash-extension/std",
    "cumulus-pallet-parachain-system/std",
    "cumulus-pallet-aura-ext/std",
    "cumulus-primitives-core/std",
    "cumulus-primitives-utility/std",
    "cumulus-pallet-xcm/std",
    "cumulus-pallet-xcmp-queue/std",
    "staging-parachain-info/std",
    "pallet-xcm/std",
    "polkadot-xcm/std",
    "xcm-runtime-apis/std",
    "xcm-executor/std",
    "xcm-builder/std",
    "orml-tokens/std",
    "orml-traits/std",
    "orml-vesting/std",
    "orml-xtokens/std",
    "orml-xcm-support/std",
    "orml-xcm/std",
    "orml-unknown-tokens/std",
    "orml-benchmarking/std",
    "pallet-aura/std",
    "pallet-balances/std",
    "pallet-session/std",
    "pallet-timestamp/std",
    "pallet-preimage/std",
    "pallet-scheduler/std",
    "pallet-identity/std",
    "pallet-collective/std",
    "pallet-tips/std",
    "pallet-proxy/std",
    "pallet-multisig/std",
    "pallet-transaction-payment/std",
    "pallet-transaction-payment-rpc-runtime-api/std",
    "pallet-democracy/std",
    "pallet-elections-phragmen/std",
    "pallet-claims/std",
    "pallet-treasury/std",
    "pallet-collator-selection/std",
    "pallet-authorship/std",
    "pallet-utility/std",
    "pallet-uniques/std",
    "hydradx-adapters/std",
    "hydradx-traits/std",
    "pallet-transaction-multi-payment/std",
    "pallet-genesis-history/std",
    "pallet-asset-registry/std",
    "pallet-currencies/std",
    "pallet-currencies-rpc-runtime-api/std",
    "pallet-omnipool/std",
    "pallet-circuit-breaker/std",
    "pallet-transaction-pause/std",
    "pallet-dca/std",
    "pallet-ema-oracle/std",
    "pallet-otc/std",
    "pallet-otc-settlements/std",
    "pallet-route-executor/std",
    "pallet-omnipool-liquidity-mining/std",
    "pallet-dynamic-fees/std",
    "pallet-staking/std",
    "pallet-bonds/std",
    "pallet-stableswap/std",
    "pallet-lbp/std",
    "pallet-xyk/std",
    "pallet-duster/std",
    "warehouse-liquidity-mining/std",
    "sp-api/std",
    "sp-arithmetic/std",
    "sp-block-builder/std",
    "sp-genesis-builder/std",
    "sp-consensus-aura/std",
    "sp-core/std",
    "sp-io/std",
    "sp-inherents/std",
    "sp-externalities/std",
    "sp-offchain/std",
    "sp-runtime/std",
    "sp-session/std",
    "sp-std/std",
    "sp-trie/std",
    "sp-transaction-pool/std",
    "sp-version/std",
    "fp-rpc/std",
    "fp-self-contained/std",
    "pallet-ethereum/std",
    "pallet-dynamic-evm-fee/std",
    "pallet-evm/std",
    "pallet-evm-chain-id/std",
    "pallet-evm-precompile-dispatch/std",
    "pallet-evm-precompile-simple/std",
    "pallet-evm-precompile-modexp/std",
    "pallet-evm-precompile-bn128/std",
    "pallet-evm-precompile-blake2/std",
    "pallet-evm-precompile-call-permit/std",
    "pallet-xyk/std",
    "pallet-referrals/std",
    "pallet-evm-accounts/std",
    "pallet-evm-accounts-rpc-runtime-api/std",
    "pallet-xyk-liquidity-mining/std",
    "parachains-common/std",
    "polkadot-runtime-common/std",
    "pallet-state-trie-migration/std",
    "pallet-liquidation/std",
    "pallet-conviction-voting/std",
    "pallet-referenda/std",
    "pallet-whitelist/std",
    "pallet-broadcast/std",
<<<<<<< HEAD
    "pallet-ice/std",
    #"ice-solver/std",
=======
    "pallet-dispatcher/std",
>>>>>>> 46ba29ff
]
try-runtime = [
    "frame-try-runtime",
    "frame-executive/try-runtime",
    "frame-system/try-runtime",
    "pallet-currencies/try-runtime",
    "orml-tokens/try-runtime",
    "orml-vesting/try-runtime",
    "orml-xtokens/try-runtime",
    "orml-xcm/try-runtime",
    "orml-unknown-tokens/try-runtime",
    "cumulus-pallet-parachain-system/try-runtime",
    "cumulus-pallet-aura-ext/try-runtime",
    "cumulus-pallet-xcm/try-runtime",
    "cumulus-pallet-xcmp-queue/try-runtime",
    "staging-parachain-info/try-runtime",
    "pallet-aura/try-runtime",
    "pallet-bags-list/try-runtime",
    "pallet-balances/try-runtime",
    "pallet-elections-phragmen/try-runtime",
    "pallet-session/try-runtime",
    "pallet-timestamp/try-runtime",
    "pallet-transaction-payment/try-runtime",
    "pallet-transaction-pause/try-runtime",
    "pallet-ema-oracle/try-runtime",
    "pallet-utility/try-runtime",
    "pallet-treasury/try-runtime",
    "pallet-collective/try-runtime",
    "pallet-democracy/try-runtime",
    "pallet-proxy/try-runtime",
    "pallet-multisig/try-runtime",
    "pallet-scheduler/try-runtime",
    "pallet-tips/try-runtime",
    "pallet-collator-selection/try-runtime",
    "pallet-authorship/try-runtime",
    "pallet-uniques/try-runtime",
    "pallet-preimage/try-runtime",
    "pallet-identity/try-runtime",
    "pallet-xcm/try-runtime",
    "pallet-asset-registry/try-runtime",
    "pallet-transaction-multi-payment/try-runtime",
    "pallet-relaychain-info/try-runtime",
    "pallet-omnipool/try-runtime",
    "pallet-dca/try-runtime",
    "pallet-collator-rewards/try-runtime",
    "pallet-genesis-history/try-runtime",
    "pallet-claims/try-runtime",
    "pallet-duster/try-runtime",
    "warehouse-liquidity-mining/try-runtime",
    "pallet-omnipool-liquidity-mining/try-runtime",
    "pallet-circuit-breaker/try-runtime",
    "pallet-otc/try-runtime",
    "pallet-otc-settlements/try-runtime",
    "pallet-route-executor/try-runtime",
    "pallet-dynamic-fees/try-runtime",
    "pallet-staking/try-runtime",
    "pallet-bonds/try-runtime",
    "pallet-stableswap/try-runtime",
    "pallet-lbp/try-runtime",
    "pallet-xyk/try-runtime",
    "fp-self-contained/try-runtime",
    "pallet-ethereum/try-runtime",
    "pallet-dynamic-evm-fee/try-runtime",
    "pallet-evm/try-runtime",
    "pallet-evm-chain-id/try-runtime",
    "pallet-xyk/try-runtime",
    "pallet-referrals/try-runtime",
    "pallet-evm-accounts/try-runtime",
    "pallet-xyk-liquidity-mining/try-runtime",
    "pallet-message-queue/try-runtime",
    "pallet-state-trie-migration/try-runtime",
    "pallet-liquidation/try-runtime",
    "pallet-conviction-voting/try-runtime",
    "pallet-referenda/try-runtime",
    "pallet-whitelist/try-runtime",
    "pallet-broadcast/try-runtime",
    "pallet-dispatcher/try-runtime",
]

metadata-hash = [
    "substrate-wasm-builder/metadata-hash",
]<|MERGE_RESOLUTION|>--- conflicted
+++ resolved
@@ -60,7 +60,6 @@
 pallet-staking = { workspace = true }
 pallet-liquidation = { workspace = true }
 pallet-ice = { workspace = true }
-#ice-solver = { workspace = true }
 
 # pallets
 pallet-bags-list = { workspace = true }
@@ -348,12 +347,8 @@
     "pallet-referenda/std",
     "pallet-whitelist/std",
     "pallet-broadcast/std",
-<<<<<<< HEAD
+    "pallet-dispatcher/std",
     "pallet-ice/std",
-    #"ice-solver/std",
-=======
-    "pallet-dispatcher/std",
->>>>>>> 46ba29ff
 ]
 try-runtime = [
     "frame-try-runtime",
