--- conflicted
+++ resolved
@@ -170,11 +170,8 @@
     "pallet-route-executor/runtime-benchmarks",
     "pallet-staking/runtime-benchmarks",
     "pallet-bonds/runtime-benchmarks",
-<<<<<<< HEAD
     "pallet-stableswap/runtime-benchmarks",
-=======
     "pallet-lbp/runtime-benchmarks",
->>>>>>> 4b436f22
 ]
 std = [
     "codec/std",
@@ -258,11 +255,8 @@
     "pallet-dynamic-fees/std",
     "pallet-staking/std",
     "pallet-bonds/std",
-<<<<<<< HEAD
     "pallet-stableswap/std",
-=======
     "pallet-lbp/std",
->>>>>>> 4b436f22
 ]
 try-runtime= [
     "frame-try-runtime",
@@ -322,9 +316,6 @@
     "pallet-dynamic-fees/try-runtime",
     "pallet-staking/try-runtime",
     "pallet-bonds/try-runtime",
-<<<<<<< HEAD
     "pallet-stableswap/try-runtime",
-=======
     "pallet-lbp/try-runtime",
->>>>>>> 4b436f22
 ]