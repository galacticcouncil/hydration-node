--- conflicted
+++ resolved
@@ -1,10 +1,6 @@
 [package]
 name = "hydradx-runtime"
-<<<<<<< HEAD
-version = "255.0.0"
-=======
-version = "256.0.0"
->>>>>>> a188be05
+version = "257.0.0"
 authors = ["GalacticCouncil"]
 edition = "2021"
 license = "Apache 2.0"
