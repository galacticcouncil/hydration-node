--- conflicted
+++ resolved
@@ -35,17 +35,11 @@
 module-amm-rpc-runtime-api = { path = '../pallets/amm/rpc/runtime-api', default-features = false, version = '3.0.0' }
 
 # ORML dependencies
-<<<<<<< HEAD
-orml-currencies = { default-features = false, version = "0.3.3-dev" }
-orml-tokens = { default-features = false, version = "0.3.3-dev" }
-orml-traits = { default-features = false, version = "0.3.3-dev" }
-orml-xtokens = { default-features = false, version = "0.3.3-dev" }
-orml-xcm-support = { default-features = false, version = "0.3.3-dev" }
-=======
 orml-currencies = { default-features = false, version = "=0.4.0-dev" }
 orml-tokens = { default-features = false, version = "=0.4.0-dev" }
 orml-traits = { default-features = false, version = "=0.4.0-dev" }
->>>>>>> 7ec3de5e
+orml-xtokens = { default-features = false, version = "0.4.0-dev" }
+orml-xcm-support = { default-features = false, version = "0.4.0-dev" }
 
 # Substrate dependencies
 frame-benchmarking = { default-features = false, optional = true, version = '3.0.0' }
@@ -114,17 +108,14 @@
     'orml-currencies/std',
     'orml-tokens/std',
     'orml-traits/std',
-<<<<<<< HEAD
     "orml-xtokens/std",
     "orml-xcm-support/std",
     'cumulus-runtime/std',
     "cumulus-parachain-system/std",
     'cumulus-primitives/std',
-=======
     "cumulus-pallet-parachain-system/std",
     "cumulus-pallet-xcm-handler/std",
     "cumulus-primitives-core/std",
->>>>>>> 7ec3de5e
     "xcm/std",
     "xcm-builder/std",
     "xcm-executor/std",
