[package]
authors = ['GalacticCouncil']
edition = '2018'
homepage = 'https://github.com/galacticcouncil/hydradx-node'
license = 'Apache 2.0'
name = 'hydra-dx-runtime'
repository = 'https://github.com/galacticcouncil/hydradx-node'
version = '17.0.0'

[package.metadata.docs.rs]
targets = ['x86_64-unknown-linux-gnu']

[build-dependencies]
substrate-wasm-builder = {package = 'substrate-wasm-builder', version = '3.0.0'}

# alias 'parity-scale-code' to 'codec'
[dependencies.codec]
default-features = false
features = ['derive']
package = 'parity-scale-codec'
version = '2.0.0'

[dependencies]
hex-literal = {optional = true, version = '0.3.1'}
serde = {features = ['derive'], optional = true, version = '1.0.101'}
tracing-core = {optional = true, version = '0.1.17'}

# local dependencies
pallet-asset-registry = {path = '../pallets/asset-registry', default-features = false}
<<<<<<< HEAD
pallet-balances = {default-features = false, version = "3.0.0"}
=======
>>>>>>> 2f037f46
pallet-claims = {path = '../pallets/claims', default-features = false}
pallet-exchange = {path = '../pallets/exchange', default-features = false}
pallet-exchange-benchmarking = {path = '../pallets/exchange/benchmarking', default-features = false, optional = true}
pallet-faucet = {path = '../pallets/faucet', default-features = false}
pallet-genesis-history = {path = '../pallets/genesis-history', default-features = false}
pallet-multi-payment-benchmarking = {path = '../pallets/transaction-multi-payment/benchmarking', default-features = false, optional = true}
pallet-transaction-multi-payment = {path = '../pallets/transaction-multi-payment', default-features = false}
pallet-xyk = {path = '../pallets/xyk', default-features = false}
pallet-xyk-rpc-runtime-api = {path = '../pallets/xyk/rpc/runtime-api', default-features = false}
primitives = {path = '../primitives', default-features = false}

# ORML dependencies
orml-currencies = {default-features = false, version = '0.4.1-dev'}
orml-tokens = {default-features = false, version = '0.4.1-dev'}
orml-traits = {default-features = false, version = '0.4.1-dev'}

# Staking dependencies
pallet-authority-discovery = {default-features = false, version = '3.0.0'}
pallet-authorship = {default-features = false, version = '3.0.0'}
pallet-babe = {default-features = false, version = '3.0.0'}
pallet-collective = {default-features = false, version = '3.0.0'}
pallet-democracy = {default-features = false, version = '3.0.0'}
pallet-election-provider-multi-phase = {default-features = false, version = '3.0.0'}
pallet-elections-phragmen = {default-features = false, version = '4.0.0'}
pallet-im-online = {default-features = false, version = '3.0.0'}
pallet-offences = {default-features = false, version = '3.0.0'}
pallet-scheduler = {default-features = false, version = '3.0.0'}
pallet-session = {default-features = false, version = '3.0.0'}
pallet-staking = {default-features = false, version = '3.0.0'}
pallet-staking-reward-curve = {default-features = false, version = '3.0.0'}
pallet-tips = {default-features = false, version = '=3.0.0'}
pallet-treasury = {default-features = false, version = '3.0.0'}
pallet-utility = {default-features = false, version = '3.0.0'}
sp-authority-discovery = {default-features = false, version = '3.0.0'}
sp-consensus-babe = {default-features = false, version = '0.9.0'}

# Substrate dependencies
frame-benchmarking = {default-features = false, optional = true, version = '3.0.0'}
frame-executive = {default-features = false, version = '3.0.0'}
frame-support = {default-features = false, version = '3.0.0'}
frame-system = {default-features = false, version = '3.0.0'}
frame-system-benchmarking = {default-features = false, optional = true, version = '3.0.0'}
frame-system-rpc-runtime-api = {default-features = false, version = '3.0.0'}
pallet-balances = {default-features = false, version = "3.0.0"}
pallet-grandpa = {default-features = false, version = '3.0.0'}
pallet-identity = {default-features = false, version = '3.0.0'}
pallet-randomness-collective-flip = {default-features = false, version = '3.0.0'}
pallet-sudo = {default-features = false, version = '3.0.0'}
pallet-timestamp = {default-features = false, version = '3.0.0'}
pallet-transaction-payment = {default-features = false, version = '3.0.0'}
pallet-transaction-payment-rpc-runtime-api = {default-features = false, version = '3.0.0'}
sp-api = {default-features = false, version = '3.0.0'}
sp-block-builder = {default-features = false, version = '3.0.0'}
sp-core = {default-features = false, version = '3.0.0'}
sp-inherents = {default-features = false, version = '3.0.0'}
sp-npos-elections = {version = '3.0.0', default-features = false}
sp-offchain = {default-features = false, version = '3.0.0'}
sp-runtime = {default-features = false, version = '3.0.0'}
sp-session = {default-features = false, version = '3.0.0'}
sp-staking = {default-features = false, version = '3.0.0'}
sp-std = {default-features = false, version = '3.0.0'}
sp-transaction-pool = {default-features = false, version = '3.0.0'}
sp-version = {default-features = false, version = '3.0.0'}

[features]
default = ['std']
runtime-benchmarks = [
  'hex-literal',
  'frame-benchmarking',
  'frame-support/runtime-benchmarks',
  'frame-system-benchmarking',
  'frame-system/runtime-benchmarks',
  'pallet-balances/runtime-benchmarks',
  'pallet-timestamp/runtime-benchmarks',
  'pallet-multi-payment-benchmarking',
  "pallet-xyk/runtime-benchmarks",
  "pallet-exchange-benchmarking",
  'pallet-collective/runtime-benchmarks',
  'pallet-identity/runtime-benchmarks',
  'sp-runtime/runtime-benchmarks',
  'pallet-claims/runtime-benchmarks',
]
std = [
  'codec/std',
  'serde',
  'frame-executive/std',
  'frame-support/std',
  'frame-system/std',
  'frame-system-rpc-runtime-api/std',
  'orml-currencies/std',
  'orml-tokens/std',
  'orml-traits/std',
  'pallet-xyk/std',
  'pallet-claims/std',
  'pallet-asset-registry/std',
  'pallet-democracy/std',
  'pallet-exchange/std',
  'pallet-faucet/std',
  'pallet-balances/std',
  'pallet-genesis-history/std',
  'pallet-grandpa/std',
  'pallet-identity/std',
  'pallet-randomness-collective-flip/std',
  'pallet-scheduler/std',
  'pallet-sudo/std',
  'pallet-utility/std',
  'pallet-timestamp/std',
  'pallet-tips/std',
  'pallet-transaction-payment/std',
  'pallet-transaction-multi-payment/std',
  'pallet-transaction-payment-rpc-runtime-api/std',
  'sp-api/std',
  'sp-block-builder/std',
  'sp-core/std',
  'sp-inherents/std',
  'sp-offchain/std',
  'sp-runtime/std',
  'sp-session/std',
  'sp-std/std',
  'sp-transaction-pool/std',
  'sp-version/std',
  'pallet-staking/std',
  'sp-staking/std',
  'pallet-treasury/std',
  'pallet-offences/std',
  'sp-authority-discovery/std',
  'pallet-authority-discovery/std',
  'pallet-elections-phragmen/std',
  'pallet-collective/std',
  'pallet-session/std',
  'pallet-babe/std',
  'sp-consensus-babe/std',
  'pallet-im-online/std',
]<|MERGE_RESOLUTION|>--- conflicted
+++ resolved
@@ -27,10 +27,6 @@
 
 # local dependencies
 pallet-asset-registry = {path = '../pallets/asset-registry', default-features = false}
-<<<<<<< HEAD
-pallet-balances = {default-features = false, version = "3.0.0"}
-=======
->>>>>>> 2f037f46
 pallet-claims = {path = '../pallets/claims', default-features = false}
 pallet-exchange = {path = '../pallets/exchange', default-features = false}
 pallet-exchange-benchmarking = {path = '../pallets/exchange/benchmarking', default-features = false, optional = true}
@@ -51,6 +47,7 @@
 pallet-authority-discovery = {default-features = false, version = '3.0.0'}
 pallet-authorship = {default-features = false, version = '3.0.0'}
 pallet-babe = {default-features = false, version = '3.0.0'}
+pallet-balances = {default-features = false, version = "3.0.0"}
 pallet-collective = {default-features = false, version = '3.0.0'}
 pallet-democracy = {default-features = false, version = '3.0.0'}
 pallet-election-provider-multi-phase = {default-features = false, version = '3.0.0'}
