--- conflicted
+++ resolved
@@ -26,28 +26,16 @@
 tracing-core = {optional = true, version = '0.1.17'}
 
 # local dependencies
-<<<<<<< HEAD
-pallet-asset-registry = { path = '../pallets/asset-registry', default-features = false, version = '2.0.0' }
-pallet-amm = { path = '../pallets/amm', default-features = false, version = '2.0.0' }
-pallet-claims = { path = '../pallets/claims', default-features = false, version = '2.0.0' }
-pallet-exchange = { path = '../pallets/exchange', default-features = false, version = '2.0.0' }
-pallet-exchange-benchmarking = { path = '../pallets/exchange/benchmarking', default-features = false, optional = true, version = '2.0.0' }
-pallet-faucet = { path = '../pallets/faucet', default-features = false, version = '2.0.0' }
-pallet-transaction-multi-payment = { path = '../pallets/transaction-multi-payment', default-features = false, version = '2.0.0' }
-pallet-multi-payment-benchmarking = { path = '../pallets/transaction-multi-payment/benchmarking', default-features = false, optional = true, version = '2.0.0' }
-primitives = { path = '../primitives', default-features = false, version = '2.0.0' }
-module-amm-rpc-runtime-api = { path = '../pallets/amm/rpc/runtime-api', default-features = false, version = '2.0.0' }
-=======
 module-amm-rpc-runtime-api = {path = '../pallets/amm/rpc/runtime-api', default-features = false, version = '2.0.0'}
 pallet-amm = {path = '../pallets/amm', default-features = false, version = '2.0.0'}
 pallet-asset-registry = {path = '../pallets/asset-registry', default-features = false, version = '2.0.0'}
+pallet-claims = {path = '../pallets/claims', default-features = false, version = '2.0.0'}
 pallet-exchange = {path = '../pallets/exchange', default-features = false, version = '2.0.0'}
 pallet-exchange-benchmarking = {path = '../pallets/exchange/benchmarking', default-features = false, optional = true, version = '2.0.0'}
 pallet-faucet = {path = '../pallets/faucet', default-features = false, version = '2.0.0'}
 pallet-multi-payment-benchmarking = {path = '../pallets/transaction-multi-payment/benchmarking', default-features = false, optional = true, version = '2.0.0'}
 pallet-transaction-multi-payment = {path = '../pallets/transaction-multi-payment', default-features = false, version = '2.0.0'}
 primitives = {path = '../primitives', default-features = false, version = '2.0.0'}
->>>>>>> fadfe28f
 
 # ORML dependencies
 orml-currencies = {default-features = false, version = '0.3.3-dev'}
@@ -99,65 +87,6 @@
 [features]
 default = ['std']
 runtime-benchmarks = [
-<<<<<<< HEAD
-    'hex-literal',
-    'frame-benchmarking',
-    'frame-support/runtime-benchmarks',
-    'frame-system-benchmarking',
-    'frame-system/runtime-benchmarks',
-    'pallet-balances/runtime-benchmarks',
-    'pallet-timestamp/runtime-benchmarks',
-    'pallet-multi-payment-benchmarking',
-    'pallet-amm/runtime-benchmarks',
-    'pallet-exchange-benchmarking',
-    'pallet-collective/runtime-benchmarks',
-    'sp-runtime/runtime-benchmarks',
-    'pallet-claims/runtime-benchmarks',
-]
-std = [
-    'codec/std',
-    'serde',
-    'frame-executive/std',
-    'frame-support/std',
-    'frame-system/std',
-    'frame-system-rpc-runtime-api/std',
-    'orml-currencies/std',
-    'orml-tokens/std',
-    'orml-traits/std',
-    'pallet-amm/std',
-    'pallet-asset-registry/std',
-    'pallet-exchange/std',
-    'pallet-faucet/std',
-    'pallet-balances/std',
-    'pallet-grandpa/std',
-    'pallet-randomness-collective-flip/std',
-    'pallet-sudo/std',
-    'pallet-timestamp/std',
-    'pallet-transaction-payment/std',
-    'pallet-transaction-payment-rpc-runtime-api/std',
-    'sp-api/std',
-    'sp-block-builder/std',
-    'sp-core/std',
-    'sp-inherents/std',
-    'sp-offchain/std',
-    'sp-runtime/std',
-    'sp-session/std',
-    'sp-std/std',
-    'sp-transaction-pool/std',
-    'sp-version/std',
-    'pallet-staking/std',
-    'sp-staking/std',
-    'pallet-treasury/std',
-    'pallet-offences/std',
-    'sp-authority-discovery/std',
-    'pallet-authority-discovery/std',
-    'pallet-elections-phragmen/std',
-    'pallet-collective/std',
-    'pallet-session/std',
-    'pallet-babe/std',
-    'sp-consensus-babe/std',
-    'pallet-im-online/std',
-=======
   'hex-literal',
   'frame-benchmarking',
   'frame-support/runtime-benchmarks',
@@ -170,6 +99,7 @@
   "pallet-exchange-benchmarking",
   'pallet-collective/runtime-benchmarks',
   'sp-runtime/runtime-benchmarks',
+  'pallet-claims/runtime-benchmarks',
 ]
 std = [
   'codec/std',
@@ -182,6 +112,7 @@
   'orml-tokens/std',
   'orml-traits/std',
   'pallet-amm/std',
+  'pallet-claims/std',
   'pallet-asset-registry/std',
   'pallet-exchange/std',
   'pallet-faucet/std',
@@ -215,5 +146,4 @@
   'pallet-babe/std',
   'sp-consensus-babe/std',
   'pallet-im-online/std',
->>>>>>> fadfe28f
 ]