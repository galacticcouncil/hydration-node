// This file is part of HydraDX.

// Copyright (C) 2020-2022  Intergalactic, Limited (GIB).
// SPDX-License-Identifier: Apache-2.0

// Licensed under the Apache License, Version 2.0 (the "License");
// you may not use this file except in compliance with the License.
// You may obtain a copy of the License at
//
// 	http://www.apache.org/licenses/LICENSE-2.0
//
// Unless required by applicable law or agreed to in writing, software
// distributed under the License is distributed on an "AS IS" BASIS,
// WITHOUT WARRANTIES OR CONDITIONS OF ANY KIND, either express or implied.
// See the License for the specific language governing permissions and
// limitations under the License.

//! Test environment for Assets pallet.

use primitives::Amount;

use frame_support::traits::tokens::nonfungibles::{Create, Inspect, Mutate};
use frame_support::traits::{ConstU128, Contains, Everything};
use frame_support::weights::Weight;
use frame_support::{
	assert_ok, construct_runtime, parameter_types,
	traits::{ConstU32, ConstU64},
};
use frame_system::EnsureRoot;
use hydra_dx_math::ema::EmaPrice;
use hydra_dx_math::ratio::Ratio;
use hydra_dx_math::support::rational::Rounding;
use hydra_dx_math::to_u128_wrapper;
use hydradx_traits::fee::GetDynamicFee;
use hydradx_traits::pools::DustRemovalAccountWhitelist;
use hydradx_traits::router::{RefundEdCalculator, Trade};
use hydradx_traits::{
	router::PoolType, AssetKind, AssetPairAccountIdFor, CanCreatePool, Create as CreateRegistry,
	Inspect as InspectRegistry, OraclePeriod, PriceOracle,
};
use orml_traits::parameter_type_with_key;
use pallet_currencies::fungibles::FungibleCurrencies;
use pallet_currencies::{BasicCurrencyAdapter, MockBoundErc20, MockErc20Currency};
use pallet_omnipool;
use pallet_omnipool::traits::EnsurePriceWithin;
use pallet_omnipool::traits::ExternalPriceProvider;
use primitive_types::{U128, U256};
use sp_core::H256;
use sp_runtime::traits::Zero;
use sp_runtime::{
	traits::{BlakeTwo256, IdentityLookup},
	BuildStorage, DispatchError, DispatchResult, FixedU128,
};
use sp_runtime::{BoundedVec, Permill};
use std::cell::RefCell;
use std::collections::HashMap;

type Block = frame_system::mocking::MockBlock<Test>;

pub type AccountId = u64;
pub type Balance = u128;
pub type AssetId = u32;

pub const DAVE: AccountId = 2;
pub const CHARLIE: AccountId = 3;

pub const HDX: AssetId = 0;
pub const LRNA: AssetId = 1;
pub const DAI: AssetId = 2;
pub const DOT: AssetId = 3;

pub const REGISTERED_ASSET: AssetId = 1000;

pub const ONE: Balance = 1_000_000_000_000;

pub const NATIVE_AMOUNT: Balance = 10_000 * ONE;

thread_local! {
	pub static DUSTER_WHITELIST: RefCell<Vec<AccountId>> = const { RefCell::new(Vec::new()) };
	pub static POSITIONS: RefCell<HashMap<u32, u64>> = RefCell::new(HashMap::default());
	pub static REGISTERED_ASSETS: RefCell<HashMap<AssetId, u32>> = RefCell::new(HashMap::default());
	pub static ASSET_WEIGHT_CAP: RefCell<Permill> = const { RefCell::new(Permill::from_percent(100)) };
	pub static ASSET_FEE: RefCell<Permill> = const { RefCell::new(Permill::from_percent(0)) };
	pub static PROTOCOL_FEE: RefCell<Permill> = const { RefCell::new(Permill::from_percent(0)) };
	pub static MIN_ADDED_LIQUDIITY: RefCell<Balance> = const { RefCell::new(1000u128) };
	pub static MIN_TRADE_AMOUNT: RefCell<Balance> = const { RefCell::new(1000u128) };
	pub static MAX_IN_RATIO: RefCell<Balance> = const { RefCell::new(1u128) };
	pub static MAX_OUT_RATIO: RefCell<Balance> = const { RefCell::new(1u128) };
	pub static MAX_PRICE_DIFF: RefCell<Permill> = const { RefCell::new(Permill::from_percent(0)) };
	pub static EXT_PRICE_ADJUSTMENT: RefCell<(u32,u32, bool)> = const { RefCell::new((0u32,0u32, false)) };
	pub static WITHDRAWAL_FEE: RefCell<Permill> = const { RefCell::new(Permill::from_percent(0)) };
	pub static WITHDRAWAL_ADJUSTMENT: RefCell<(u32,u32, bool)> = const { RefCell::new((0u32,0u32, false)) };
}

construct_runtime!(
	pub enum Test
	{
		System: frame_system,
		Balances: pallet_balances,
		Omnipool: pallet_omnipool,
		Tokens: orml_tokens,
		RouteExecutor: pallet_route_executor,
		Currencies: pallet_currencies,
		XYK: pallet_xyk,
		Broadcast: pallet_broadcast,
	}
);

impl frame_system::Config for Test {
	type BaseCallFilter = Everything;
	type BlockWeights = ();
	type BlockLength = ();
	type RuntimeOrigin = RuntimeOrigin;
	type RuntimeCall = RuntimeCall;
	type RuntimeTask = RuntimeTask;
	type Nonce = u64;
	type Block = Block;
	type Hash = H256;
	type Hashing = BlakeTwo256;
	type AccountId = u64;
	type Lookup = IdentityLookup<Self::AccountId>;
	type RuntimeEvent = RuntimeEvent;
	type BlockHashCount = ConstU64<250>;
	type DbWeight = ();
	type Version = ();
	type PalletInfo = PalletInfo;
	type AccountData = pallet_balances::AccountData<Balance>;
	type OnNewAccount = ();
	type OnKilledAccount = ();
	type SystemWeightInfo = ();
	type SS58Prefix = ();
	type OnSetCode = ();
	type MaxConsumers = ConstU32<16>;
	type SingleBlockMigrations = ();
	type MultiBlockMigrator = ();
	type PreInherents = ();
	type PostInherents = ();
	type PostTransactions = ();
}

impl pallet_balances::Config for Test {
	type Balance = Balance;
	type DustRemoval = ();
	type RuntimeEvent = RuntimeEvent;
	type ExistentialDeposit = ConstU128<1>;
	type AccountStore = System;
	type WeightInfo = ();
	type MaxLocks = ();
	type MaxReserves = ConstU32<50>;
	type ReserveIdentifier = ();
	type FreezeIdentifier = ();
	type MaxFreezes = ();
	type RuntimeHoldReason = ();
	type RuntimeFreezeReason = ();
}

parameter_type_with_key! {
	pub ExistentialDeposits: |_currency_id: AssetId| -> Balance {
		0
	};
}

impl orml_tokens::Config for Test {
	type RuntimeEvent = RuntimeEvent;
	type Balance = Balance;
	type Amount = i128;
	type CurrencyId = AssetId;
	type WeightInfo = ();
	type ExistentialDeposits = ExistentialDeposits;
	type MaxLocks = ();
	type DustRemovalWhitelist = Everything;
	type MaxReserves = ();
	type ReserveIdentifier = ();
	type CurrencyHooks = ();
}

parameter_types! {
	pub const HDXAssetId: AssetId = HDX;
	pub const LRNAAssetId: AssetId = LRNA;
	pub const PosiitionCollectionId: u32= 1000;

	pub ProtocolFee: Permill = PROTOCOL_FEE.with(|v| *v.borrow());
	pub AssetFee: Permill = ASSET_FEE.with(|v| *v.borrow());
	pub AssetWeightCap: Permill =ASSET_WEIGHT_CAP.with(|v| *v.borrow());
	pub MinAddedLiquidity: Balance = MIN_ADDED_LIQUDIITY.with(|v| *v.borrow());
	pub MinTradeAmount: Balance = MIN_TRADE_AMOUNT.with(|v| *v.borrow());
	pub MaxInRatio: Balance = MAX_IN_RATIO.with(|v| *v.borrow());
	pub MaxOutRatio: Balance = MAX_OUT_RATIO.with(|v| *v.borrow());
	pub const TVLCap: Balance = Balance::MAX;
	pub MaxPriceDiff: Permill = MAX_PRICE_DIFF.with(|v| *v.borrow());
	pub FourPercentDiff: Permill = Permill::from_percent(4);
	pub MinWithdrawFee: Permill = WITHDRAWAL_FEE.with(|v| *v.borrow());
	pub BurnFee: Permill = Permill::zero();
}

impl pallet_omnipool::Config for Test {
	type RuntimeEvent = RuntimeEvent;
	type AssetId = AssetId;
	type PositionItemId = u32;
	type Currency = Currencies;
	type AuthorityOrigin = EnsureRoot<Self::AccountId>;
	type HubAssetId = LRNAAssetId;
	type Fee = FeeProvider;
	type WeightInfo = ();
	type HdxAssetId = HDXAssetId;
	type NFTCollectionId = PosiitionCollectionId;
	type NFTHandler = DummyNFT;
	type AssetRegistry = DummyRegistry<Test>;
	type MinimumTradingLimit = MinTradeAmount;
	type MinimumPoolLiquidity = MinAddedLiquidity;
	type UpdateTradabilityOrigin = EnsureRoot<Self::AccountId>;
	type MaxInRatio = MaxInRatio;
	type MaxOutRatio = MaxOutRatio;
	type CollectionId = u32;
	type OmnipoolHooks = ();
	type PriceBarrier = (
		EnsurePriceWithin<AccountId, AssetId, MockOracle, FourPercentDiff, ()>,
		EnsurePriceWithin<AccountId, AssetId, MockOracle, MaxPriceDiff, ()>,
	);
	type MinWithdrawalFee = MinWithdrawFee;
	type ExternalPriceOracle = WithdrawFeePriceOracle;
<<<<<<< HEAD
	type HubAssetTradeAllowedFor = Everything;
=======
	type BurnProtocolFee = BurnFee;
>>>>>>> 46ba29ff
}

pub struct FeeProvider;

impl GetDynamicFee<(AssetId, Balance)> for FeeProvider {
	type Fee = (Permill, Permill);
	fn get(_: (AssetId, Balance)) -> Self::Fee {
		(ASSET_FEE.with(|v| *v.borrow()), PROTOCOL_FEE.with(|v| *v.borrow()))
	}

	fn get_and_store(key: (AssetId, Balance)) -> Self::Fee {
		Self::get(key)
	}
}

impl pallet_currencies::Config for Test {
	type RuntimeEvent = RuntimeEvent;
	type MultiCurrency = Tokens;
	type NativeCurrency = BasicCurrencyAdapter<Test, Balances, Amount, u32>;
	type Erc20Currency = MockErc20Currency<Test>;
	type BoundErc20 = MockBoundErc20<Test>;
	type GetNativeCurrencyId = NativeCurrencyId;
	type WeightInfo = ();
}
parameter_types! {
	pub const StableAssetId: AssetId = 2;
	pub const MinTradingLimit : Balance = 1_000u128;
	pub const MinPoolLiquidity: Balance = 1_000_000u128;

	pub MinimumWithdrawalFee: Permill = Permill::from_rational(1u32,10000);
	pub XYKExchangeFee: (u32, u32) = (3, 1_000);
	pub const DiscountedFee: (u32, u32) = (7, 10_000);
}

impl pallet_xyk::Config for Test {
	type RuntimeEvent = RuntimeEvent;
	type AssetRegistry = DummyRegistry<Test>;
	type AssetPairAccountId = AssetPairAccountIdTest;
	type Currency = Currencies;
	type NativeAssetId = HDXAssetId;
	type WeightInfo = ();
	type GetExchangeFee = XYKExchangeFee;
	type MinTradingLimit = MinTradingLimit;
	type MinPoolLiquidity = MinPoolLiquidity;
	type MaxInRatio = MaxInRatio;
	type MaxOutRatio = MaxOutRatio;
	type OracleSource = ();
	type CanCreatePool = DummyCanCreatePool;
	type AMMHandler = ();
	type DiscountedFee = DiscountedFee;
	type NonDustableWhitelistHandler = DummyDuster;
}

impl pallet_broadcast::Config for Test {
	type RuntimeEvent = RuntimeEvent;
}

pub struct Whitelist;

impl Contains<AccountId> for Whitelist {
	fn contains(account: &AccountId) -> bool {
		DUSTER_WHITELIST.with(|v| v.borrow().contains(account))
	}
}

pub struct DummyDuster;

impl DustRemovalAccountWhitelist<AccountId> for DummyDuster {
	type Error = DispatchError;

	fn add_account(account: &AccountId) -> Result<(), Self::Error> {
		if Whitelist::contains(account) {
			return Err(sp_runtime::DispatchError::Other("Account is already in the whitelist"));
		}

		DUSTER_WHITELIST.with(|v| v.borrow_mut().push(*account));

		Ok(())
	}

	fn remove_account(account: &AccountId) -> Result<(), Self::Error> {
		DUSTER_WHITELIST.with(|v| {
			let mut v = v.borrow_mut();

			let idx = v.iter().position(|x| *x == *account).unwrap();
			v.remove(idx);

			Ok(())
		})
	}
}

pub struct DummyCanCreatePool;

impl CanCreatePool<AssetId> for DummyCanCreatePool {
	fn can_create(_: AssetId, _: AssetId) -> bool {
		true
	}
}

pub struct AssetPairAccountIdTest();
impl AssetPairAccountIdFor<AssetId, u64> for AssetPairAccountIdTest {
	fn from_assets(asset_a: AssetId, asset_b: AssetId, _: &str) -> u64 {
		let mut a = asset_a as u128;
		let mut b = asset_b as u128;
		if a > b {
			std::mem::swap(&mut a, &mut b)
		}
		(a * 1000 + b) as u64
	}
}
pub const ASSET_PAIR_ACCOUNT: AccountId = 12;
//pub const ASSET_PAIR_ACCOUNT: [u8; 32] = [4u8; 32];

parameter_types! {
	pub NativeCurrencyId: AssetId = HDX;
	pub DefaultRoutePoolType: PoolType<AssetId> = PoolType::Omnipool;
			pub const RouteValidationOraclePeriod: OraclePeriod = OraclePeriod::TenMinutes;
}

type Pools = (Omnipool, XYK);

impl pallet_route_executor::Config for Test {
	type RuntimeEvent = RuntimeEvent;
	type AssetId = AssetId;
	type Balance = Balance;
	type NativeAssetId = NativeCurrencyId;
	type Currency = FungibleCurrencies<Test>;
	type InspectRegistry = DummyRegistry<Test>;
	type AMM = Pools;
	type EdToRefundCalculator = MockedEdCalculator;
	type OraclePriceProvider = PriceProviderMock;
	type DefaultRoutePoolType = DefaultRoutePoolType;
	type ForceInsertOrigin = EnsureRoot<Self::AccountId>;
	type OraclePeriod = RouteValidationOraclePeriod;
	type WeightInfo = ();
}

pub struct MockedEdCalculator;

impl RefundEdCalculator<Balance> for MockedEdCalculator {
	fn calculate() -> Balance {
		1_000_000_000_000
	}
}

pub struct PriceProviderMock {}

impl PriceOracle<AssetId> for PriceProviderMock {
	type Price = Ratio;

	fn price(_: &[Trade<AssetId>], period: OraclePeriod) -> Option<Ratio> {
		if period == OraclePeriod::Short {
			return Some(Ratio::new(80, 100));
		}
		Some(Ratio::new(88, 100))
	}
}

pub struct ExtBuilder {
	endowed_accounts: Vec<(u64, AssetId, Balance)>,
	registered_assets: Vec<AssetId>,
	asset_fee: Permill,
	protocol_fee: Permill,
	asset_weight_cap: Permill,
	min_liquidity: u128,
	min_trade_limit: u128,
	register_stable_asset: bool,
	max_in_ratio: Balance,
	max_out_ratio: Balance,
	init_pool: Option<(FixedU128, FixedU128)>,
	pool_tokens: Vec<(AssetId, FixedU128, AccountId, Balance)>,
}

impl Default for ExtBuilder {
	fn default() -> Self {
		// If eg. tests running on one thread only, this thread local is shared.
		// let's make sure that it is empty for each  test case
		// or set to original default value
		REGISTERED_ASSETS.with(|v| {
			v.borrow_mut().clear();
		});
		POSITIONS.with(|v| {
			v.borrow_mut().clear();
		});
		ASSET_WEIGHT_CAP.with(|v| {
			*v.borrow_mut() = Permill::from_percent(100);
		});
		ASSET_FEE.with(|v| {
			*v.borrow_mut() = Permill::from_percent(0);
		});
		PROTOCOL_FEE.with(|v| {
			*v.borrow_mut() = Permill::from_percent(0);
		});
		MIN_ADDED_LIQUDIITY.with(|v| {
			*v.borrow_mut() = 1000u128;
		});
		MIN_TRADE_AMOUNT.with(|v| {
			*v.borrow_mut() = 1000u128;
		});
		MAX_IN_RATIO.with(|v| {
			*v.borrow_mut() = 1u128;
		});
		MAX_OUT_RATIO.with(|v| {
			*v.borrow_mut() = 1u128;
		});
		MAX_PRICE_DIFF.with(|v| {
			*v.borrow_mut() = Permill::from_percent(0);
		});
		EXT_PRICE_ADJUSTMENT.with(|v| {
			*v.borrow_mut() = (0, 0, false);
		});
		WITHDRAWAL_FEE.with(|v| {
			*v.borrow_mut() = Permill::from_percent(0);
		});
		WITHDRAWAL_ADJUSTMENT.with(|v| {
			*v.borrow_mut() = (0, 0, false);
		});

		Self {
			endowed_accounts: vec![
				(Omnipool::protocol_account(), DAI, 1000 * ONE),
				(Omnipool::protocol_account(), HDX, NATIVE_AMOUNT),
			],
			asset_fee: Permill::from_percent(0),
			protocol_fee: Permill::from_percent(0),
			asset_weight_cap: Permill::from_percent(100),
			min_liquidity: 0,
			registered_assets: vec![],
			min_trade_limit: 0,
			init_pool: None,
			register_stable_asset: true,
			pool_tokens: vec![],
			max_in_ratio: 1u128,
			max_out_ratio: 1u128,
		}
	}
}

impl ExtBuilder {
	pub fn with_endowed_accounts(mut self, accounts: Vec<(u64, AssetId, Balance)>) -> Self {
		self.endowed_accounts = accounts;
		self
	}
	pub fn with_initial_pool(mut self, stable_price: FixedU128, native_price: FixedU128) -> Self {
		self.init_pool = Some((stable_price, native_price));
		self
	}

	pub fn build(self) -> sp_io::TestExternalities {
		let mut t = frame_system::GenesisConfig::<Test>::default().build_storage().unwrap();

		// Add DAi and HDX as pre-registered assets
		REGISTERED_ASSETS.with(|v| {
			if self.register_stable_asset {
				v.borrow_mut().insert(DAI, DAI);
			}
			v.borrow_mut().insert(HDX, HDX);
			v.borrow_mut().insert(REGISTERED_ASSET, REGISTERED_ASSET);
			self.registered_assets.iter().for_each(|asset| {
				v.borrow_mut().insert(*asset, *asset);
			});
		});

		ASSET_FEE.with(|v| {
			*v.borrow_mut() = self.asset_fee;
		});
		ASSET_WEIGHT_CAP.with(|v| {
			*v.borrow_mut() = self.asset_weight_cap;
		});

		PROTOCOL_FEE.with(|v| {
			*v.borrow_mut() = self.protocol_fee;
		});

		MIN_ADDED_LIQUDIITY.with(|v| {
			*v.borrow_mut() = self.min_liquidity;
		});

		MIN_TRADE_AMOUNT.with(|v| {
			*v.borrow_mut() = self.min_trade_limit;
		});
		MAX_IN_RATIO.with(|v| {
			*v.borrow_mut() = self.max_in_ratio;
		});
		MAX_OUT_RATIO.with(|v| {
			*v.borrow_mut() = self.max_out_ratio;
		});

		let mut initial_native_accounts: Vec<(AccountId, Balance)> = vec![(ASSET_PAIR_ACCOUNT, 10000 * ONE)];
		let additional_accounts: Vec<(AccountId, Balance)> = self
			.endowed_accounts
			.iter()
			.filter(|a| a.1 == HDX)
			.flat_map(|(x, _, amount)| vec![(*x, *amount)])
			.collect::<_>();

		initial_native_accounts.extend(additional_accounts);

		pallet_balances::GenesisConfig::<Test> {
			balances: initial_native_accounts,
		}
		.assimilate_storage(&mut t)
		.unwrap();

		let mut initial_accounts = vec![
			(ASSET_PAIR_ACCOUNT, LRNA, 10000 * ONE),
			(ASSET_PAIR_ACCOUNT, DAI, 10000 * ONE),
		];

		initial_accounts.extend(self.endowed_accounts);

		orml_tokens::GenesisConfig::<Test> {
			balances: initial_accounts,
		}
		.assimilate_storage(&mut t)
		.unwrap();

		let mut r: sp_io::TestExternalities = t.into();

		if let Some((stable_price, native_price)) = self.init_pool {
			r.execute_with(|| {
				assert_ok!(Omnipool::add_token(
					RuntimeOrigin::root(),
					HDXAssetId::get(),
					native_price,
					Permill::from_percent(100),
					Omnipool::protocol_account(),
				));
				assert_ok!(Omnipool::add_token(
					RuntimeOrigin::root(),
					DAI,
					stable_price,
					Permill::from_percent(100),
					Omnipool::protocol_account(),
				));
				for (asset_id, price, owner, amount) in self.pool_tokens {
					assert_ok!(Tokens::transfer(
						RuntimeOrigin::signed(owner),
						Omnipool::protocol_account(),
						asset_id,
						amount
					));
					assert_ok!(Omnipool::add_token(
						RuntimeOrigin::root(),
						asset_id,
						price,
						self.asset_weight_cap,
						owner
					));
				}
			});
		}

		r
	}
}

pub struct DummyNFT;

impl<AccountId: From<u64>> Inspect<AccountId> for DummyNFT {
	type ItemId = u32;
	type CollectionId = u32;

	fn owner(_class: &Self::CollectionId, instance: &Self::ItemId) -> Option<AccountId> {
		let mut owner: Option<AccountId> = None;

		POSITIONS.with(|v| {
			if let Some(o) = v.borrow().get(instance) {
				owner = Some((*o).into());
			}
		});
		owner
	}
}

impl<AccountId: From<u64>> Create<AccountId> for DummyNFT {
	fn create_collection(_class: &Self::CollectionId, _who: &AccountId, _admin: &AccountId) -> DispatchResult {
		Ok(())
	}
}

impl<AccountId: From<u64> + Into<u64> + Copy> Mutate<AccountId> for DummyNFT {
	fn mint_into(_class: &Self::CollectionId, _instance: &Self::ItemId, _who: &AccountId) -> DispatchResult {
		POSITIONS.with(|v| {
			let mut m = v.borrow_mut();
			m.insert(*_instance, (*_who).into());
		});
		Ok(())
	}

	fn burn(
		_class: &Self::CollectionId,
		instance: &Self::ItemId,
		_maybe_check_owner: Option<&AccountId>,
	) -> DispatchResult {
		POSITIONS.with(|v| {
			let mut m = v.borrow_mut();
			m.remove(instance);
		});
		Ok(())
	}
}

pub struct DummyRegistry<T>(sp_std::marker::PhantomData<T>);

impl<T: pallet_omnipool::Config> InspectRegistry for DummyRegistry<T>
where
	T::AssetId: Into<AssetId> + From<u32>,
{
	type AssetId = AssetId;
	type Location = u8;

	fn asset_type(_id: Self::AssetId) -> Option<AssetKind> {
		unimplemented!()
	}

	fn decimals(_id: Self::AssetId) -> Option<u8> {
		unimplemented!()
	}

	fn is_sufficient(_id: Self::AssetId) -> bool {
		true
	}

	fn exists(asset_id: AssetId) -> bool {
		let asset = REGISTERED_ASSETS.with(|v| v.borrow().get(&(asset_id)).copied());
		asset.is_some()
	}

	fn is_banned(_id: Self::AssetId) -> bool {
		unimplemented!()
	}

	fn asset_symbol(_id: Self::AssetId) -> Option<Vec<u8>> {
		unimplemented!()
	}

	fn asset_name(_id: Self::AssetId) -> Option<Vec<u8>> {
		unimplemented!()
	}

	fn existential_deposit(_id: Self::AssetId) -> Option<u128> {
		Some(1u128)
	}
}

impl<T: pallet_omnipool::Config> CreateRegistry<Balance> for DummyRegistry<T>
where
	T::AssetId: Into<AssetId> + From<u32>,
{
	type Error = DispatchError;
	type Name = BoundedVec<u8, ConstU32<50>>;
	type Symbol = BoundedVec<u8, ConstU32<50>>;

	fn register_asset(
		_asset_id: Option<Self::AssetId>,
		_name: Option<Self::Name>,
		_kind: AssetKind,
		_existential_deposit: Option<Balance>,
		_symbol: Option<Self::Symbol>,
		_decimals: Option<u8>,
		_location: Option<Self::Location>,
		_xcm_rate_limit: Option<Balance>,
		_is_sufficient: bool,
	) -> Result<Self::AssetId, Self::Error> {
		unimplemented!()
	}

	fn register_insufficient_asset(
		_asset_id: Option<Self::AssetId>,
		_name: Option<Self::Name>,
		_kind: AssetKind,
		_existential_deposit: Option<Balance>,
		_symbol: Option<Self::Symbol>,
		_decimals: Option<u8>,
		_location: Option<Self::Location>,
		_xcm_rate_limit: Option<Balance>,
	) -> Result<Self::AssetId, Self::Error> {
		unimplemented!()
	}
	fn get_or_register_asset(
		_name: Self::Name,
		_kind: AssetKind,
		_existential_deposit: Option<Balance>,
		_symbol: Option<Self::Symbol>,
		_decimals: Option<u8>,
		_location: Option<Self::Location>,
		_xcm_rate_limit: Option<Balance>,
		_is_sufficient: bool,
	) -> Result<Self::AssetId, Self::Error> {
		Ok(T::AssetId::default().into())
	}
}

pub struct MockOracle;

impl ExternalPriceProvider<AssetId, EmaPrice> for MockOracle {
	type Error = DispatchError;

	fn get_price(asset_a: AssetId, asset_b: AssetId) -> Result<EmaPrice, Self::Error> {
		assert_eq!(asset_a, LRNA);
		let asset_state = Omnipool::load_asset_state(asset_b)?;
		let price = EmaPrice::new(asset_state.hub_reserve, asset_state.reserve);
		let adjusted_price = EXT_PRICE_ADJUSTMENT.with(|v| {
			let (n, d, neg) = *v.borrow();
			let adjustment = EmaPrice::new(price.n * n as u128, price.d * d as u128);
			if neg {
				saturating_sub(price, adjustment)
			} else {
				saturating_add(price, adjustment)
			}
		});

		Ok(adjusted_price)
	}

	fn get_price_weight() -> Weight {
		todo!()
	}
}

pub struct WithdrawFeePriceOracle;

impl ExternalPriceProvider<AssetId, EmaPrice> for WithdrawFeePriceOracle {
	type Error = DispatchError;

	fn get_price(asset_a: AssetId, asset_b: AssetId) -> Result<EmaPrice, Self::Error> {
		assert_eq!(asset_a, LRNA);
		let asset_state = Omnipool::load_asset_state(asset_b)?;
		let price = EmaPrice::new(asset_state.hub_reserve, asset_state.reserve);

		let adjusted_price = WITHDRAWAL_ADJUSTMENT.with(|v| {
			let (n, d, neg) = *v.borrow();
			let adjustment = EmaPrice::new(price.n * n as u128, price.d * d as u128);
			if neg {
				saturating_sub(price, adjustment)
			} else {
				saturating_add(price, adjustment)
			}
		});

		Ok(adjusted_price)
	}

	fn get_price_weight() -> Weight {
		todo!()
	}
}

// Helper methods to work with Ema Price
pub(super) fn round_to_rational((n, d): (U256, U256), rounding: Rounding) -> EmaPrice {
	let shift = n.bits().max(d.bits()).saturating_sub(128);
	let (n, d) = if shift > 0 {
		let min_n = u128::from(!n.is_zero());
		let (bias_n, bias_d) = rounding.to_bias(1);
		let shifted_n = (n >> shift).low_u128();
		let shifted_d = (d >> shift).low_u128();
		(
			shifted_n.saturating_add(bias_n).max(min_n),
			shifted_d.saturating_add(bias_d).max(1),
		)
	} else {
		(n.low_u128(), d.low_u128())
	};
	EmaPrice::new(n, d)
}

pub(super) fn saturating_add(l: EmaPrice, r: EmaPrice) -> EmaPrice {
	if l.n.is_zero() || r.n.is_zero() {
		return EmaPrice::new(l.n, l.d);
	}
	let (l_n, l_d, r_n, r_d) = to_u128_wrapper!(l.n, l.d, r.n, r.d);
	// n = l.n * r.d - r.n * l.d
	let n = l_n.full_mul(r_d).saturating_add(r_n.full_mul(l_d));
	// d = l.d * r.d
	let d = l_d.full_mul(r_d);
	round_to_rational((n, d), Rounding::Nearest)
}

pub(super) fn saturating_sub(l: EmaPrice, r: EmaPrice) -> EmaPrice {
	if l.n.is_zero() || r.n.is_zero() {
		return EmaPrice::new(l.n, l.d);
	}
	let (l_n, l_d, r_n, r_d) = to_u128_wrapper!(l.n, l.d, r.n, r.d);
	// n = l.n * r.d - r.n * l.d
	let n = l_n.full_mul(r_d).saturating_sub(r_n.full_mul(l_d));
	// d = l.d * r.d
	let d = l_d.full_mul(r_d);
	round_to_rational((n, d), Rounding::Nearest)
}<|MERGE_RESOLUTION|>--- conflicted
+++ resolved
@@ -219,11 +219,7 @@
 	);
 	type MinWithdrawalFee = MinWithdrawFee;
 	type ExternalPriceOracle = WithdrawFeePriceOracle;
-<<<<<<< HEAD
-	type HubAssetTradeAllowedFor = Everything;
-=======
 	type BurnProtocolFee = BurnFee;
->>>>>>> 46ba29ff
 }
 
 pub struct FeeProvider;
