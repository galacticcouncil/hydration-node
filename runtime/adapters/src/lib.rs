--- conflicted
+++ resolved
@@ -47,11 +47,8 @@
 use pallet_stableswap::types::{PoolState, StableswapHooks};
 use polkadot_xcm::latest::prelude::*;
 use primitive_types::{U128, U512};
-<<<<<<< HEAD
 use primitives::constants::chain::{CORE_ASSET_ID, STABLESWAP_SOURCE};
-=======
-use primitives::constants::chain::{STABLESWAP_SOURCE, XYK_SOURCE};
->>>>>>> 7befae40
+use primitives::constants::chain::{XYK_SOURCE};
 use primitives::{constants::chain::OMNIPOOL_SOURCE, AccountId, AssetId, Balance, BlockNumber, CollectionId};
 use sp_runtime::traits::{BlockNumberProvider, One};
 use sp_std::vec::Vec;
@@ -355,23 +352,19 @@
 		.map_err(|(_, e)| e)?;
 
 		match asset.delta_changes.delta_reserve {
-			BalanceUpdate::Increase(amount) => {
-				pallet_circuit_breaker::Pallet::<Runtime>::ensure_add_liquidity_limit(
+			BalanceUpdate::Increase(amount) => pallet_circuit_breaker::Pallet::<Runtime>::ensure_add_liquidity_limit(
+				origin,
+				asset.asset_id.into(),
+				asset.before.reserve.into(),
+				amount.into(),
+			)?,
+			BalanceUpdate::Decrease(amount) => {
+				pallet_circuit_breaker::Pallet::<Runtime>::ensure_remove_liquidity_limit(
 					origin,
 					asset.asset_id.into(),
 					asset.before.reserve.into(),
 					amount.into(),
-				)?;
-			}
-			BalanceUpdate::Decrease(amount) => {
-				if !asset.safe_withdrawal {
-					pallet_circuit_breaker::Pallet::<Runtime>::ensure_remove_liquidity_limit(
-						origin,
-						asset.asset_id.into(),
-						asset.before.reserve.into(),
-						amount.into(),
-					)?;
-				}
+				)?
 			}
 		};
 
@@ -482,7 +475,7 @@
 	fn get_price(asset_a: AssetId, asset_b: AssetId) -> Result<Price, Self::Error> {
 		let (price, _) =
 			pallet_ema_oracle::Pallet::<Runtime>::get_price(asset_a, asset_b, Period::get(), OMNIPOOL_SOURCE)
-				.map_err(|_| pallet_omnipool::Error::<Runtime>::InvalidOraclePrice)?;
+				.map_err(|_| pallet_omnipool::Error::<Runtime>::PriceDifferenceTooHigh)?;
 		Ok(price)
 	}
 
@@ -564,23 +557,10 @@
 
 					EmaPrice::new(rational_as_u128.0, rational_as_u128.1)
 				}
-				PoolType::XYK => {
-					let price_result = AggregatedPriceGetter::get_price(asset_a, asset_b, period, XYK_SOURCE);
-
-					match price_result {
-						Ok(price) => price.0,
-						Err(OracleError::SameAsset) => EmaPrice::from(1),
-						Err(_) => return None,
-					}
-				}
 				_ => return None,
 			};
 
 			prices.push(price);
-		}
-
-		if prices.is_empty() {
-			return None;
 		}
 
 		let nominator = prices
