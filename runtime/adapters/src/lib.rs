--- conflicted
+++ resolved
@@ -885,12 +885,9 @@
 				state.delta[idx],
 				state.issuance_before.abs_diff(state.issuance_after),
 				state.after[idx],
-<<<<<<< HEAD
 				state.shares,
 				todo!("determine stableswap price"),
-=======
-				state.issuance_after,
->>>>>>> 00b97f17
+
 			)
 			.map_err(|(_, e)| e)?;
 		}
@@ -928,7 +925,6 @@
 				state.delta[idx],
 				0, // Correct
 				state.after[idx],
-<<<<<<< HEAD
 				state.shares,
 				todo!("determine stableswap price"),
 			)
@@ -943,9 +939,7 @@
 				state.shares,
 				state.after[idx],
 				todo!("determine stableswap price"),
-=======
-				state.issuance_after,
->>>>>>> 00b97f17
+
 			)
 			.map_err(|(_, e)| e)?;
 		}
