[package]
name = "hydradx-adapters"
version = "1.3.10"
description = "Structs and other generic types for building runtimes."
authors = ["GalacticCouncil"]
edition = "2021"
license = "Apache 2.0"
repository = "https://github.com/galacticcouncil/warehouse/tree/master/adapters"

[dependencies]
codec = { workspace = true }
log = { workspace = true }
scale-info = { workspace = true }

# HydraDX dependencies
primitives = { workspace = true }
hydradx-traits = { workspace = true }
hydra-dx-math = { workspace = true }
pallet-transaction-multi-payment = { workspace = true }
pallet-omnipool = { workspace = true }
pallet-ema-oracle = { workspace = true }
pallet-circuit-breaker = { workspace = true }
warehouse-liquidity-mining = { workspace = true }
pallet-omnipool-liquidity-mining = { workspace = true }
pallet-dynamic-fees = { workspace = true }
pallet-uniques = { workspace = true }
pallet-staking = { workspace = true }
pallet-route-executor = { workspace = true }
pallet-currencies = { workspace = true }
pallet-stableswap = { workspace = true }
pallet-referrals = { workspace = true }
pallet-lbp = { workspace = true }
pallet-asset-registry = { workspace = true }
pallet-bonds = { workspace = true }
<<<<<<< HEAD
pallet-ice = { workspace = true }
=======
pallet-broadcast = { workspace = true }
>>>>>>> 02adadc5

# Substrate dependencies
frame-support = { workspace = true }
frame-system = { workspace = true }
sp-runtime = { workspace = true }
sp-std = { workspace = true }
primitive-types = { workspace = true }
sp-core = { workspace = true }
sp-io = { workspace = true }

# Polkadot dependencies
polkadot-parachain = { workspace = true }
polkadot-xcm = { workspace = true }
xcm-builder = { workspace = true }
xcm-executor = { workspace = true }

# Cumulus dependencies
cumulus-pallet-parachain-system = { workspace = true }
cumulus-primitives-core = { workspace = true }

# ORML dependencies
orml-xcm-support = { workspace = true }
orml-traits = { workspace = true }
orml-vesting = { workspace = true }
orml-utilities = { workspace = true }
orml-tokens = { workspace = true }

# Pallets
pallet-balances = { workspace = true }

[dev-dependencies]
lazy_static = { workspace = true }
pretty_assertions = { workspace = true }
pallet-xyk = { workspace = true }

[features]
default = ["std"]
runtime-benchmarks = [
    "xcm-builder/runtime-benchmarks",
    "xcm-executor/runtime-benchmarks",
]
std = [
    "codec/std",
    "orml-tokens/std",
    "pallet-balances/std",
    "frame-support/std",
    "frame-system/std",
    "hydradx-traits/std",
    "pallet-transaction-multi-payment/std",
    "polkadot-xcm/std",
    "sp-runtime/std",
    "sp-std/std",
    "xcm-builder/std",
    "xcm-executor/std",
    "cumulus-pallet-parachain-system/std",
    "polkadot-parachain/std",
    "orml-tokens/std",
    "pallet-asset-registry/std",
    "pallet-omnipool-liquidity-mining/std",
    "pallet-bonds/std",
    "pallet-ice/std",
]<|MERGE_RESOLUTION|>--- conflicted
+++ resolved
@@ -32,11 +32,8 @@
 pallet-lbp = { workspace = true }
 pallet-asset-registry = { workspace = true }
 pallet-bonds = { workspace = true }
-<<<<<<< HEAD
+pallet-broadcast = { workspace = true }
 pallet-ice = { workspace = true }
-=======
-pallet-broadcast = { workspace = true }
->>>>>>> 02adadc5
 
 # Substrate dependencies
 frame-support = { workspace = true }
