[package]
name = "hydradx-adapters"
<<<<<<< HEAD
version = "1.2.6"
=======
version = "1.3.0"
>>>>>>> 8abf856a
description = "Structs and other generic types for building runtimes."
authors = ["GalacticCouncil"]
edition = "2021"
license = "Apache 2.0"
repository = "https://github.com/galacticcouncil/warehouse/tree/master/adapters"

[dependencies]
codec = { default-features = false, features = ["derive"], package = "parity-scale-codec", version = "3.4.0" }
log = { version = "0.4.17", default-features = false }
scale-info = { version = "2.3.1", default-features = false, features = ["derive"] }

# HydraDX dependencies
primitives = { workspace = true }
hydradx-traits = { workspace = true }
hydra-dx-math = { workspace = true }
pallet-transaction-multi-payment = { workspace = true }
pallet-omnipool = { workspace = true }
pallet-ema-oracle = { workspace = true }
pallet-circuit-breaker = { workspace = true }
warehouse-liquidity-mining = { workspace = true }
pallet-omnipool-liquidity-mining = { workspace = true }
pallet-dynamic-fees = { workspace = true }
pallet-uniques = { workspace = true }
pallet-staking = { workspace = true }
pallet-route-executor = { workspace = true }
pallet-currencies = { workspace = true }
pallet-stableswap = { workspace = true }
pallet-referrals = { workspace = true }
pallet-lbp = { workspace = true }
pallet-asset-registry = { workspace = true }
pallet-bonds = { workspace = true }

# Substrate dependencies
frame-support = { workspace = true }
frame-system = { workspace = true }
sp-runtime = { workspace = true }
sp-std = { workspace = true }
primitive-types = { workspace = true }
sp-core = { workspace = true }
sp-io = { workspace = true }

# Polkadot dependencies
polkadot-parachain = { workspace = true }
polkadot-xcm = { workspace = true }
xcm-builder = { workspace = true }
xcm-executor = { workspace = true }

# Cumulus dependencies
cumulus-pallet-parachain-system = { workspace = true }
cumulus-primitives-core = { workspace = true }

# ORML dependencies
orml-xcm-support = { workspace = true }
orml-traits = { workspace = true }
orml-vesting = { workspace = true }
orml-utilities = { workspace = true }
orml-tokens = { workspace = true }

# Pallets
pallet-balances = { workspace = true }

[dev-dependencies]
lazy_static = { features = ["spin_no_std"], version = "1.4.0" }
pretty_assertions = "1.4.0"
pallet-xyk = { workspace = true }

[features]
default = ["std"]
runtime-benchmarks = [
    "xcm-builder/runtime-benchmarks",
    "xcm-executor/runtime-benchmarks",
]
std = [
    "codec/std",
    "orml-tokens/std",
    "pallet-balances/std",
    "frame-support/std",
    "frame-system/std",
    "hydradx-traits/std",
    "pallet-transaction-multi-payment/std",
    "polkadot-xcm/std",
    "sp-runtime/std",
    "sp-std/std",
    "xcm-builder/std",
    "xcm-executor/std",
    "cumulus-pallet-parachain-system/std",
    "polkadot-parachain/std",
    "orml-tokens/std",
    "pallet-asset-registry/std",
    "pallet-omnipool-liquidity-mining/std",
    "pallet-bonds/std",
]<|MERGE_RESOLUTION|>--- conflicted
+++ resolved
@@ -1,10 +1,6 @@
 [package]
 name = "hydradx-adapters"
-<<<<<<< HEAD
-version = "1.2.6"
-=======
-version = "1.3.0"
->>>>>>> 8abf856a
+version = "1.3.1"
 description = "Structs and other generic types for building runtimes."
 authors = ["GalacticCouncil"]
 edition = "2021"
