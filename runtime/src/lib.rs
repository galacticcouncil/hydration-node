#![cfg_attr(not(feature = "std"), no_std)]
// `construct_runtime!` does a lot of recursion and requires us to increase the limit to 256.
#![recursion_limit = "256"]
#![allow(clippy::type_complexity)]
#![allow(clippy::large_enum_variant)]
#![allow(clippy::upper_case_acronyms)]
#![allow(clippy::from_over_into)]

// Make the WASM binary available.
#[cfg(feature = "std")]
include!(concat!(env!("OUT_DIR"), "/wasm_binary.rs"));

use pallet_grandpa::fg_primitives;
use pallet_grandpa::{AuthorityId as GrandpaId, AuthorityList as GrandpaAuthorityList};
use sp_api::impl_runtime_apis;
use sp_authority_discovery::AuthorityId as AuthorityDiscoveryId;
use sp_core::{
	crypto::KeyTypeId,
	u32_trait::{_2, _3, _4},
	OpaqueMetadata,
};
use sp_runtime::traits::{
	BlakeTwo256, Block as BlockT, IdentifyAccount, IdentityLookup, NumberFor, OpaqueKeys, Verify,
};
use sp_runtime::{
	create_runtime_str, generic, impl_opaque_keys,
	traits::Zero,
	transaction_validity::{TransactionPriority, TransactionSource, TransactionValidity},
	ApplyExtrinsicResult, ModuleId, MultiSignature, Percent,
};
use sp_std::prelude::*;
#[cfg(feature = "std")]
use sp_version::NativeVersion;
use sp_version::RuntimeVersion;

use frame_system::limits;
// A few exports that help ease life for downstream crates.
pub use frame_support::{
	construct_runtime, parameter_types,
	traits::{Filter, KeyOwnerProofSystem, LockIdentifier, Randomness, U128CurrencyToVote},
	weights::{
		constants::{BlockExecutionWeight, RocksDbWeight, WEIGHT_PER_SECOND},
		DispatchClass, IdentityFee, Pays, Weight,
	},
	StorageValue,
};
pub use pallet_balances::Call as BalancesCall;
pub use pallet_timestamp::Call as TimestampCall;
#[cfg(any(feature = "std", test))]
pub use sp_runtime::BuildStorage;
pub use sp_runtime::{Perbill, Permill};

use frame_system::{EnsureOneOf, EnsureRoot};
use sp_runtime::curve::PiecewiseLinear;

use pallet_session::historical as session_historical;

use module_amm_rpc_runtime_api as amm_rpc;

use orml_currencies::BasicCurrencyAdapter;
use orml_traits::parameter_type_with_key;

pub use primitives::{Amount, AssetId, Balance, Moment, CORE_ASSET_ID};

/// Import HydraDX pallets
pub use pallet_asset_registry;
pub use pallet_claims;
pub use pallet_faucet;

use pallet_transaction_multi_payment::{weights::WeightInfo, MultiCurrencyAdapter};

/// An index to a block.
pub type BlockNumber = u32;

/// Alias to 512-bit hash when used in the context of a transaction signature on the chain.
pub type Signature = MultiSignature;

/// Some way of identifying an account on the chain. We intentionally make it equivalent
/// to the public key of our transaction signing scheme.
pub type AccountId = <<Signature as Verify>::Signer as IdentifyAccount>::AccountId;

/// The type for looking up accounts. We don't expect more than 4 billion of them, but you
/// never know...
pub type AccountIndex = u32;

/// Index of a transaction in the chain.
pub type Index = u32;

/// A hash of some data used by the chain.
pub type Hash = sp_core::H256;

/// Digest item type.
pub type DigestItem = generic::DigestItem<Hash>;

/// Opaque types. These are used by the CLI to instantiate machinery that don't need to know
/// the specifics of the runtime. They can then be made to be agnostic over specific formats
/// of data like extrinsics, allowing for them to continue syncing the network through upgrades
/// to even the core data structures.
pub mod opaque {
	use super::*;

	pub use sp_runtime::OpaqueExtrinsic as UncheckedExtrinsic;

	/// Opaque block header type.
	pub type Header = generic::Header<BlockNumber, BlakeTwo256>;
	/// Opaque block type.
	pub type Block = generic::Block<Header, UncheckedExtrinsic>;
	/// Opaque block identifier type.
	pub type BlockId = generic::BlockId<Block>;

	impl_opaque_keys! {
		pub struct SessionKeys {
			pub grandpa: Grandpa,
			pub babe: Babe,
			pub im_online: ImOnline,
			pub authority_discovery: AuthorityDiscovery,
		}
	}
}

impl_opaque_keys! {
	pub struct SessionKeys {
		pub grandpa: Grandpa,
		pub babe: Babe,
		pub im_online: ImOnline,
		pub authority_discovery: AuthorityDiscovery,
	}
}

pub const VERSION: RuntimeVersion = RuntimeVersion {
	spec_name: create_runtime_str!("hydra-dx"),
	impl_name: create_runtime_str!("hydra-dx"),
	authoring_version: 1,
	spec_version: 5,
	impl_version: 0,
	apis: RUNTIME_API_VERSIONS,
	transaction_version: 1,
};

/// We assume that an on-initialize consumes 2.5% of the weight on average, hence a single extrinsic
/// will not be allowed to consume more than `AvailableBlockRatio - 2.5%`.
pub const AVERAGE_ON_INITIALIZE_RATIO: Perbill = Perbill::from_perthousand(25);
/// We allow `Normal` extrinsics to fill up the block up to 75%, the rest can be used
/// by  Operational  extrinsics.
const NORMAL_DISPATCH_RATIO: Perbill = Perbill::from_percent(75);
/// We allow for 2 seconds of compute with a 6 second average block time.
pub const MAXIMUM_BLOCK_WEIGHT: Weight = 2 * WEIGHT_PER_SECOND;

/// The version information used to identify this runtime when compiled natively.
#[cfg(feature = "std")]
pub fn native_version() -> NativeVersion {
	NativeVersion {
		runtime_version: VERSION,
		can_author_with: Default::default(),
	}
}

pub struct BaseFilter;
impl Filter<Call> for BaseFilter {
	fn filter(call: &Call) -> bool {
		match call {
			Call::Council(_)
			| Call::Faucet(_)
			| Call::Balances(_)
			| Call::Currencies(_)
			| Call::Tokens(_)
			| Call::AssetRegistry(_)
			| Call::Offences(_)
			| Call::AMM(_)
			| Call::MultiTransactionPayment(_)
			| Call::Exchange(_) => false,

			Call::System(_)
			| Call::RandomnessCollectiveFlip(_)
			| Call::Claims(_)
			| Call::Elections(_)
			| Call::Babe(_)
			| Call::TechnicalCommittee(_)
			| Call::Treasury(_)
			| Call::Tips(_)
			| Call::Timestamp(_)
			| Call::Authorship(_)
			| Call::Staking(_)
			| Call::Session(_)
			| Call::Grandpa(_)
			| Call::AuthorityDiscovery(_)
			| Call::ImOnline(_)
			| Call::ElectionProviderMultiPhase(_)
			| Call::Scheduler(_)
			| Call::Bounties(_)
			| Call::Sudo(_) => true,
		}
	}
}

parameter_types! {
	pub const BlockHashCount: BlockNumber = 2400;
	pub const Version: RuntimeVersion = VERSION;
	/// Maximum length of block. Up to 5MB.
	pub BlockLength: limits::BlockLength =
		limits::BlockLength::max_with_normal_ratio(5 * 1024 * 1024, NORMAL_DISPATCH_RATIO);
	/// Block weights base values and limits.
	pub BlockWeights: limits::BlockWeights = limits::BlockWeights::builder()
		.base_block(BlockExecutionWeight::get())
		.for_class(DispatchClass::all(), |weights| {
			weights.base_extrinsic = ExtrinsicBaseWeight::get();
		})
		.for_class(DispatchClass::Normal, |weights| {
			weights.max_total = Some(NORMAL_DISPATCH_RATIO * MAXIMUM_BLOCK_WEIGHT);
		})
		.for_class(DispatchClass::Operational, |weights| {
			weights.max_total = Some(MAXIMUM_BLOCK_WEIGHT);
			// Operational transactions have an extra reserved space, so that they
			// are included even if block reached `MAXIMUM_BLOCK_WEIGHT`.
			weights.reserved = Some(
				MAXIMUM_BLOCK_WEIGHT - NORMAL_DISPATCH_RATIO * MAXIMUM_BLOCK_WEIGHT,
			);
		})
		.avg_block_initialization(AVERAGE_ON_INITIALIZE_RATIO)
		.build_or_panic();

	pub ExtrinsicPaymentExtraWeight: Weight =  <Runtime as pallet_transaction_multi_payment::Config>::WeightInfo::swap_currency();
	pub ExtrinsicBaseWeight: Weight = frame_support::weights::constants::ExtrinsicBaseWeight::get() + ExtrinsicPaymentExtraWeight::get();
	pub const SS58Prefix: u8 = 63;
}

// Configure FRAME pallets to include in runtime.

impl frame_system::Config for Runtime {
	/// The basic call filter to use in dispatchable.
	type BaseCallFilter = BaseFilter;
	/// The identifier used to distinguish between accounts.
	type AccountId = AccountId;
	/// The aggregated dispatch type that is available for extrinsics.
	type Call = Call;
	/// The lookup mechanism to get account ID from whatever is passed in dispatchers.
	type Lookup = IdentityLookup<AccountId>;
	/// The index type for storing how many extrinsics an account has signed.
	type Index = Index;
	/// The index type for blocks.
	type BlockNumber = BlockNumber;
	/// The type for hashing blocks and tries.
	type Hash = Hash;
	/// The hashing algorithm used.
	type Hashing = BlakeTwo256;
	/// The header type.
	type Header = generic::Header<BlockNumber, BlakeTwo256>;
	/// The ubiquitous event type.
	type Event = Event;
	/// The ubiquitous origin type.
	type Origin = Origin;
	/// Maximum number of block number to block hash mappings to keep (oldest pruned first).
	type BlockHashCount = BlockHashCount;
	type BlockWeights = BlockWeights;
	type BlockLength = BlockLength;
	/// The weight of database operations that the runtime can invoke.
	type DbWeight = RocksDbWeight;
	/// The weight of the overhead invoked on the block import process, independent of the
	/// extrinsics included in that block.
	/// Version of the runtime.
	type Version = Version;
	/// Converts a module to the index of the module in `construct_runtime!`.
	///
	/// This type is being generated by `construct_runtime!`.
	type PalletInfo = PalletInfo;
	/// What to do if a new account is created.
	type OnNewAccount = ();
	/// What to do if an account is fully reaped from the system.
	type OnKilledAccount = ();
	/// The data to be stored in an account.
	type AccountData = pallet_balances::AccountData<Balance>;
	/// Weight information for the extrinsics of this pallet.
	type SystemWeightInfo = ();
	type SS58Prefix = SS58Prefix;
}

impl pallet_grandpa::Config for Runtime {
	type Event = Event;
	type Call = Call;

	type KeyOwnerProofSystem = ();

	type KeyOwnerProof = <Self::KeyOwnerProofSystem as KeyOwnerProofSystem<(KeyTypeId, GrandpaId)>>::Proof;

	type KeyOwnerIdentification =
		<Self::KeyOwnerProofSystem as KeyOwnerProofSystem<(KeyTypeId, GrandpaId)>>::IdentificationTuple;

	type HandleEquivocation = ();

	type WeightInfo = ();
}

parameter_types! {
	pub const MinimumPeriod: u64 = SLOT_DURATION / 2;
	pub const HDXAssetId: AssetId = CORE_ASSET_ID;
}

impl pallet_timestamp::Config for Runtime {
	/// A timestamp: milliseconds since the unix epoch.
	type Moment = u64;
	type OnTimestampSet = Babe;
	type MinimumPeriod = MinimumPeriod;
	type WeightInfo = ();
}

parameter_types! {
	pub const ExistentialDeposit: u128 = 0;
	pub const MaxLocks: u32 = 50;
}

impl pallet_balances::Config for Runtime {
	type MaxLocks = MaxLocks;
	/// The type for recording an account's balance.
	type Balance = Balance;
	/// The ubiquitous event type.
	type Event = Event;
	type DustRemoval = ();
	type ExistentialDeposit = ExistentialDeposit;
	type AccountStore = System;
	type WeightInfo = ();
}

parameter_types! {
	pub const TransactionByteFee: Balance = 1;
	pub const MultiPaymentCurrencySetFee: Pays = Pays::No;
}

impl pallet_transaction_payment::Config for Runtime {
	type OnChargeTransaction = MultiCurrencyAdapter<Balances, (), MultiTransactionPayment>;
	type TransactionByteFee = TransactionByteFee;
	type WeightToFee = IdentityFee<Balance>;
	type FeeMultiplierUpdate = ();
}

impl pallet_transaction_multi_payment::Config for Runtime {
	type Event = Event;
	type Currency = Balances;
	type MultiCurrency = Currencies;
	type AMMPool = AMM;
	type WeightInfo = pallet_transaction_multi_payment::weights::HydraWeight<Runtime>;
	type WithdrawFeeForSetCurrency = MultiPaymentCurrencySetFee;
	type WeightToFee = IdentityFee<Balance>;
}

impl pallet_sudo::Config for Runtime {
	type Event = Event;
	type Call = Call;
}

parameter_type_with_key! {
	pub ExistentialDeposits: |_currency_id: AssetId| -> Balance {
		Zero::zero()
	};
}

parameter_types! {
	pub const BountyDepositBase: Balance = DOLLARS;
	pub const BountyDepositPayoutDelay: BlockNumber = 8 * DAYS;
	pub const BountyUpdatePeriod: BlockNumber = 90 * DAYS;
	pub const BountyCuratorDeposit: Permill = Permill::from_percent(50);
	pub const BountyValueMinimum: Balance = 10 * DOLLARS;
}

impl pallet_bounties::Config for Runtime {
	type Event = Event;
	type BountyDepositBase = BountyDepositBase;
	type BountyDepositPayoutDelay = BountyDepositPayoutDelay;
	type BountyUpdatePeriod = BountyUpdatePeriod;
	type BountyCuratorDeposit = BountyCuratorDeposit;
	type BountyValueMinimum = BountyValueMinimum;
	type DataDepositPerByte = DataDepositPerByte;
	type MaximumReasonLength = MaximumReasonLength;
	type WeightInfo = ();
}

/// ORML Configurations
impl orml_tokens::Config for Runtime {
	type Event = Event;
	type Balance = Balance;
	type Amount = Amount;
	type CurrencyId = AssetId;
	type WeightInfo = ();
	type ExistentialDeposits = ExistentialDeposits;
	type OnDust = ();
}

impl orml_currencies::Config for Runtime {
	type Event = Event;
	type MultiCurrency = Tokens;
	type NativeCurrency = BasicCurrencyAdapter<Runtime, Balances, Amount, BlockNumber>;
	type GetNativeCurrencyId = HDXAssetId;
	type WeightInfo = ();
}

/// HydraDX Pallets configurations

impl pallet_asset_registry::Config for Runtime {
	type AssetId = AssetId;
}

parameter_types! {
	pub ExchangeFee: fee::Fee = fee::Fee::default();
}

impl pallet_amm::Config for Runtime {
	type Event = Event;
	type AssetPairAccountId = pallet_amm::AssetPairAccountId<Self>;
	type Currency = Currencies;
	type HDXAssetId = HDXAssetId;
	type WeightInfo = pallet_amm::weights::HydraWeight<Runtime>;
	type GetExchangeFee = ExchangeFee;
}

parameter_types! {
	pub ClaimMessagePrefix: &'static [u8] = b"I hereby claim all my HDX tokens to wallet:";
}

impl pallet_claims::Config for Runtime {
	type Event = Event;
	type Currency = Balances;
	type Prefix = ClaimMessagePrefix;
	type WeightInfo = pallet_claims::weights::HackHydraWeight<Runtime>;
	type CurrencyBalance = Balance;
}

impl pallet_exchange::Config for Runtime {
	type Event = Event;
	type AMMPool = AMM;
	type Resolver = Exchange;
	type Currency = Currencies;
	type WeightInfo = pallet_exchange::weights::HydraWeight<Runtime>;
}

impl pallet_faucet::Config for Runtime {
	type Event = Event;
	type Currency = Currencies;
}

pub mod constants;
/// Staking pallets configurations
pub mod impls;
use constants::{currency::*, time::*};
use pallet_im_online::sr25519::AuthorityId as ImOnlineId;
pub use pallet_staking::StakerStatus;
use primitives::fee;

parameter_types! {
	pub const UncleGenerations: BlockNumber = 5;
}

impl pallet_authorship::Config for Runtime {
	type FindAuthor = pallet_session::FindAccountFromAuthorIndex<Self, Babe>;
	type UncleGenerations = UncleGenerations;
	type FilterUncle = ();
	type EventHandler = (Staking, ImOnline);
}

pallet_staking_reward_curve::build! {
	const REWARD_CURVE: PiecewiseLinear<'static> = curve!(
		min_inflation: 0_040_000,
		max_inflation: 0_080_000,
		ideal_stake: 0_160_000,
		falloff: 1_000_000,
		max_piece_count: 40,
		test_precision: 0_005_000,
	);
}

parameter_types! {
	pub const SessionsPerEra: sp_staking::SessionIndex = 6;
	pub const BondingDuration: pallet_staking::EraIndex = 24 * 28;
	pub const SlashDeferDuration: pallet_staking::EraIndex = 24 * 7; // 1/4 the bonding duration.
	pub const RewardCurve: &'static PiecewiseLinear<'static> = &REWARD_CURVE;
	pub const MaxNominatorRewardedPerValidator: u32 = 64;
	pub const ElectionLookahead: BlockNumber = EPOCH_DURATION_IN_BLOCKS / 4;
	pub const MaxIterations: u32 = 10;
	// 0.05%. The higher the value, the more strict solution acceptance becomes.
	pub MinSolutionScoreBump: Perbill = Perbill::from_rational_approximation(5u32, 10_000);
}

impl pallet_staking::Config for Runtime {
	type Currency = Balances;
	type UnixTime = Timestamp;
	type CurrencyToVote = U128CurrencyToVote;
	type ElectionProvider = ElectionProviderMultiPhase;
	type RewardRemainder = Treasury;
	type Event = Event;
	type Slash = Treasury;
	type Reward = ();
	type SessionsPerEra = SessionsPerEra;
	type BondingDuration = BondingDuration;
	type SlashDeferDuration = SlashDeferDuration;
	// A super-majority of the council can cancel the slash.
	type SlashCancelOrigin = pallet_collective::EnsureProportionAtLeast<_3, _4, AccountId, CouncilCollective>;
	type SessionInterface = Self;
	type RewardCurve = RewardCurve;
	type NextNewSession = Session;
	type ElectionLookahead = ElectionLookahead;
	type Call = Call;
	type MaxIterations = MaxIterations;
	type MinSolutionScoreBump = MinSolutionScoreBump;
	type MaxNominatorRewardedPerValidator = MaxNominatorRewardedPerValidator;
	type UnsignedPriority = StakingUnsignedPriority;
	type OffchainSolutionWeightLimit = OffchainSolutionWeightLimit;
	type WeightInfo = ();
}

parameter_types! {
	// phase durations. 1/4 of the last session for each.
	pub const SignedPhase: u32 = EPOCH_DURATION_IN_BLOCKS / 4;
	pub const UnsignedPhase: u32 = EPOCH_DURATION_IN_BLOCKS / 4;

	// fallback: no need to do on-chain phragmen initially.
	pub const Fallback: pallet_election_provider_multi_phase::FallbackStrategy =
		pallet_election_provider_multi_phase::FallbackStrategy::Nothing;

	pub SolutionImprovementThreshold: Perbill = Perbill::from_rational_approximation(1u32, 10_000);

	// miner configs
	pub const MultiPhaseUnsignedPriority: TransactionPriority = StakingUnsignedPriority::get() - 1u64;
	pub const MinerMaxIterations: u32 = 10;
	pub MinerMaxWeight: Weight = BlockWeights::get()
		.get(DispatchClass::Normal)
		.max_extrinsic.expect("Normal extrinsics have a weight limit configured; qed")
		.saturating_sub(BlockExecutionWeight::get());
}

impl pallet_election_provider_multi_phase::Config for Runtime {
	type Event = Event;
	type Currency = Balances;
	type SignedPhase = SignedPhase;
	type UnsignedPhase = UnsignedPhase;
	type SolutionImprovementThreshold = MinSolutionScoreBump;
	type MinerMaxIterations = MinerMaxIterations;
	type MinerMaxWeight = MinerMaxWeight;
	type MinerTxPriority = MultiPhaseUnsignedPriority;
	type DataProvider = Staking;
	type OnChainAccuracy = Perbill;
	type CompactSolution = pallet_staking::CompactAssignments;
	type Fallback = Fallback;
	type WeightInfo = pallet_election_provider_multi_phase::weights::SubstrateWeight<Runtime>;
	type BenchmarkingConfig = ();
}

parameter_types! {
	pub const ProposalBond: Permill = Permill::from_percent(5);
	pub const ProposalBondMinimum: Balance = DOLLARS;
	pub const SpendPeriod: BlockNumber = DAYS;
	pub const Burn: Permill = Permill::from_percent(50);
	pub const DataDepositPerByte: Balance = CENTS;
	pub const TipCountdown: BlockNumber = DAYS;
	pub const TipFindersFee: Percent = Percent::from_percent(20);
	pub const TipReportDepositBase: Balance = DOLLARS;
	pub const TipReportDepositPerByte: Balance = CENTS;
	pub const MaximumReasonLength: u32 = 16384;
	pub const TreasuryModuleId: ModuleId = ModuleId(*b"py/trsry");
	pub OffchainSolutionWeightLimit: Weight = BlockWeights::get().max_block
				  .saturating_sub(BlockExecutionWeight::get())
				  .saturating_sub(ExtrinsicBaseWeight::get());
}

impl pallet_treasury::Config for Runtime {
	type ModuleId = TreasuryModuleId;
	type Currency = Balances;
	type ApproveOrigin = EnsureOneOf<
		AccountId,
		EnsureRoot<AccountId>,
		pallet_collective::EnsureMembers<_4, AccountId, CouncilCollective>,
	>;
	type RejectOrigin = EnsureOneOf<
		AccountId,
		EnsureRoot<AccountId>,
		pallet_collective::EnsureMembers<_2, AccountId, CouncilCollective>,
	>;
	//type TipReportDepositPerByte = TipReportDepositPerByte;
	type Event = Event;
	type OnSlash = ();
	//type ProposalRejection = ();
	type ProposalBond = ProposalBond;
	type ProposalBondMinimum = ProposalBondMinimum;
	type SpendPeriod = SpendPeriod;
	type Burn = Burn;
	type BurnDestination = ();
	type WeightInfo = ();
	type SpendFunds = Bounties;
}

impl pallet_tips::Config for Runtime {
	type Event = Event;
	type DataDepositPerByte = DataDepositPerByte;
	type MaximumReasonLength = MaximumReasonLength;
	type Tippers = Elections;
	type TipCountdown = TipCountdown;
	type TipFindersFee = TipFindersFee;
	type TipReportDepositBase = TipReportDepositBase;
	type WeightInfo = ();
}

parameter_types! {
	pub const DisabledValidatorsThreshold: Perbill = Perbill::from_percent(17);
}

impl pallet_session::Config for Runtime {
	type Event = Event;
	type ValidatorId = AccountId;
	type ValidatorIdOf = pallet_staking::StashOf<Self>;
	type ShouldEndSession = Babe;
	type NextSessionRotation = Babe;
	type SessionManager = pallet_session::historical::NoteHistoricalRoot<Self, Staking>;
	type SessionHandler = <opaque::SessionKeys as OpaqueKeys>::KeyTypeIdProviders;
	type Keys = opaque::SessionKeys;
	type DisabledValidatorsThreshold = DisabledValidatorsThreshold;
	type WeightInfo = ();
}

impl pallet_session::historical::Config for Runtime {
	type FullIdentification = pallet_staking::Exposure<AccountId, Balance>;
	type FullIdentificationOf = pallet_staking::ExposureOf<Runtime>;
}

parameter_types! {
	pub const CandidacyBond: Balance = 10 * DOLLARS;
	pub const VotingBond: Balance = DOLLARS;
	pub const TermDuration: BlockNumber = 7 * DAYS;
	pub const DesiredMembers: u32 = 13;
	pub const DesiredRunnersUp: u32 = 7;
	pub const ElectionsPhragmenModuleId: LockIdentifier = *b"phrelect";
}

impl pallet_elections_phragmen::Config for Runtime {
	type Event = Event;
	type ModuleId = ElectionsPhragmenModuleId;
	type Currency = Balances;
	type ChangeMembers = Council;
	// NOTE: this implies that council's genesis members cannot be set directly and must come from
	// this module.
	type InitializeMembers = Council;
	type CurrencyToVote = U128CurrencyToVote;
	type CandidacyBond = CandidacyBond;
	type VotingBondBase = ();
	type VotingBondFactor = ();
	type LoserCandidate = ();
	type KickedMember = ();
	type DesiredMembers = DesiredMembers;
	type DesiredRunnersUp = DesiredRunnersUp;
	type TermDuration = TermDuration;
	type WeightInfo = ();
}

parameter_types! {
	pub const EpochDuration: u64 = EPOCH_DURATION_IN_BLOCKS as u64;
	pub const ExpectedBlockTime: Moment = MILLISECS_PER_BLOCK;
	pub const ReportLongevity: u64 =
		BondingDuration::get() as u64 * SessionsPerEra::get() as u64 * EpochDuration::get();
}

impl pallet_babe::Config for Runtime {
	type EpochDuration = EpochDuration;
	type ExpectedBlockTime = ExpectedBlockTime;
	type EpochChangeTrigger = pallet_babe::ExternalTrigger;

	type KeyOwnerProofSystem = Historical;

	type KeyOwnerProof =
		<Self::KeyOwnerProofSystem as KeyOwnerProofSystem<(KeyTypeId, pallet_babe::AuthorityId)>>::Proof;

	type KeyOwnerIdentification =
		<Self::KeyOwnerProofSystem as KeyOwnerProofSystem<(KeyTypeId, pallet_babe::AuthorityId)>>::IdentificationTuple;

	type HandleEquivocation = pallet_babe::EquivocationHandler<Self::KeyOwnerIdentification, (), ReportLongevity>;
	type WeightInfo = ();
}

parameter_types! {
	pub const CouncilMotionDuration: BlockNumber = 5 * DAYS;
	pub const CouncilMaxProposals: u32 = 100;
	pub const ProposalVotesRequired: u32 = 3;
	pub const ProposalMininumDeposit: Balance = 0;
}

type CouncilCollective = pallet_collective::Instance1;
impl pallet_collective::Config<CouncilCollective> for Runtime {
	type Origin = Origin;
	type Proposal = Call;
	type Event = Event;
	type MotionDuration = CouncilMotionDuration;
	type MaxProposals = CouncilMaxProposals;
	type MaxMembers = ();
	type DefaultVote = pallet_collective::PrimeDefaultVote;
	type WeightInfo = ();
}

parameter_types! {
	pub const TechnicalMotionDuration: BlockNumber = 7 * DAYS;
	pub const TechnicalMaxProposals: u32 = 100;
	pub const TechnicalMaxMembers: u32 = 100;
}

type TechnicalCollective = pallet_collective::Instance2;
impl pallet_collective::Config<TechnicalCollective> for Runtime {
	type Origin = Origin;
	type Proposal = Call;
	type Event = Event;
	type MotionDuration = TechnicalMotionDuration;
	type MaxProposals = TechnicalMaxProposals;
	type MaxMembers = TechnicalMaxMembers;
	type DefaultVote = pallet_collective::PrimeDefaultVote;
	type WeightInfo = ();
}

impl pallet_authority_discovery::Config for Runtime {}

parameter_types! {
	pub const SessionDuration: BlockNumber = EPOCH_DURATION_IN_SLOTS as _;
	pub const ImOnlineUnsignedPriority: TransactionPriority = TransactionPriority::max_value();
	/// We prioritize im-online heartbeats over election solution submission.
	pub const StakingUnsignedPriority: TransactionPriority = TransactionPriority::max_value() / 2;
}

impl<C> frame_system::offchain::SendTransactionTypes<C> for Runtime
where
	Call: From<C>,
{
	type Extrinsic = UncheckedExtrinsic;
	type OverarchingCall = Call;
}

impl pallet_im_online::Config for Runtime {
	type AuthorityId = ImOnlineId;
	type Event = Event;
	type SessionDuration = SessionDuration;
	type ValidatorSet = Historical;
	type ReportUnresponsiveness = Offences;
	type UnsignedPriority = ImOnlineUnsignedPriority;
	type WeightInfo = ();
}

parameter_types! {
	pub OffencesWeightSoftLimit: Weight = Perbill::from_percent(60) * BlockWeights::get().max_block;
}

impl pallet_offences::Config for Runtime {
	type Event = Event;
	type IdentificationTuple = pallet_session::historical::IdentificationTuple<Self>;
	type OnOffenceHandler = Staking;
	type WeightSoftLimit = OffencesWeightSoftLimit;
}

parameter_types! {
	pub MaximumSchedulerWeight: Weight = Perbill::from_percent(10) * BlockWeights::get().max_block;
	pub const MaxScheduledPerBlock: u32 = 50;
}

impl pallet_scheduler::Config for Runtime {
	type Event = Event;
	type Origin = Origin;
	type PalletsOrigin = OriginCaller;
	type Call = Call;
	type MaximumWeight = MaximumSchedulerWeight;
	type ScheduleOrigin = EnsureRoot<AccountId>;
	type MaxScheduledPerBlock = MaxScheduledPerBlock;
	type WeightInfo = ();
}

// Create the runtime by composing the FRAME pallets that were previously configured.
construct_runtime!(
	pub enum Runtime where
		Block = Block,
		NodeBlock = opaque::Block,
		UncheckedExtrinsic = UncheckedExtrinsic
	{
		System: frame_system::{Module, Call, Config, Storage, Event<T>},
		RandomnessCollectiveFlip: pallet_randomness_collective_flip::{Module, Call, Storage},
		Timestamp: pallet_timestamp::{Module, Call, Storage, Inherent},
		Grandpa: pallet_grandpa::{Module, Call, Storage, Config, Event},
		Balances: pallet_balances::{Module, Call, Storage, Config<T>, Event<T>},
		TransactionPayment: pallet_transaction_payment::{Module, Storage},
		Sudo: pallet_sudo::{Module, Call, Config<T>, Storage, Event<T>},
		Scheduler: pallet_scheduler::{Module, Call, Storage, Event<T>},

		//Staking related modules
		Authorship: pallet_authorship::{Module, Call, Storage, Inherent},
		Staking: pallet_staking::{Module, Call, Config<T>, Storage, Event<T>, ValidateUnsigned},
		ElectionProviderMultiPhase: pallet_election_provider_multi_phase::{Module, Call, Storage, Event<T>, ValidateUnsigned},
		Treasury: pallet_treasury::{Module, Call, Storage, Config, Event<T>},
		Babe: pallet_babe::{Module, Call, Storage, Config, ValidateUnsigned},
		Session: pallet_session::{Module, Call, Storage, Event, Config<T>},
		Elections: pallet_elections_phragmen::{Module, Call, Storage, Event<T>, Config<T>},
		Council: pallet_collective::<Instance1>::{Module, Call, Storage, Origin<T>, Event<T>, Config<T>},
		TechnicalCommittee: pallet_collective::<Instance2>::{Module, Call, Storage, Origin<T>, Event<T>, Config<T>},
		AuthorityDiscovery: pallet_authority_discovery::{Module, Call, Config},
		ImOnline: pallet_im_online::{Module, Call, Storage, Event<T>, ValidateUnsigned, Config<T>},
		Offences: pallet_offences::{Module, Call, Storage, Event},
		Historical: session_historical::{Module},
		Tips: pallet_tips::{Module, Call, Storage, Event<T>},
		Bounties: pallet_bounties::{Module, Call, Storage, Event<T>},

		// ORML related modules
		Tokens: orml_tokens::{Module, Storage, Call, Event<T>, Config<T>},
		Currencies: orml_currencies::{Module, Call, Event<T>},

		// HydraDX related modules
		AssetRegistry: pallet_asset_registry::{Module, Call, Storage, Config<T>},
		AMM: pallet_amm::{Module, Call, Storage, Event<T>},
		Claims: pallet_claims::{Module, Call, Storage, Event<T>, Config<T>},
		Exchange: pallet_exchange::{Module, Call, Storage, Event<T>},
		Faucet: pallet_faucet::{Module, Call, Storage, Config, Event<T>},
		MultiTransactionPayment: pallet_transaction_multi_payment::{Module, Call, Storage, Event<T>},
	}
);

/// The address format for describing accounts.
pub type Address = AccountId;
/// Block header type as expected by this runtime.
pub type Header = generic::Header<BlockNumber, BlakeTwo256>;
/// Block type as expected by this runtime.
pub type Block = generic::Block<Header, UncheckedExtrinsic>;
/// A Block signed with a Justification
pub type SignedBlock = generic::SignedBlock<Block>;
/// BlockId type as expected by this runtime.
pub type BlockId = generic::BlockId<Block>;
/// The SignedExtension to the basic transaction logic.
pub type SignedExtra = (
	frame_system::CheckSpecVersion<Runtime>,
	frame_system::CheckTxVersion<Runtime>,
	frame_system::CheckGenesis<Runtime>,
	frame_system::CheckEra<Runtime>,
	frame_system::CheckNonce<Runtime>,
	frame_system::CheckWeight<Runtime>,
	pallet_transaction_payment::ChargeTransactionPayment<Runtime>,
	pallet_claims::ValidateClaim<Runtime>,
);
/// Unchecked extrinsic type as expected by this runtime.
pub type UncheckedExtrinsic = generic::UncheckedExtrinsic<Address, Call, Signature, SignedExtra>;
/// Extrinsic type that has already been checked.
pub type CheckedExtrinsic = generic::CheckedExtrinsic<AccountId, Call, SignedExtra>;
/// Executive: handles dispatch to the various modules.
pub type Executive =
	frame_executive::Executive<Runtime, Block, frame_system::ChainContext<Runtime>, Runtime, AllModules>;

impl_runtime_apis! {
	impl sp_consensus_babe::BabeApi<Block> for Runtime {
		fn configuration() -> sp_consensus_babe::BabeGenesisConfiguration {
			// The choice of `c` parameter (where `1 - c` represents the
			// probability of a slot being empty), is done in accordance to the
			// slot duration and expected target block time, for safely
			// resisting network delays of maximum two seconds.
			// <https://research.web3.foundation/en/latest/polkadot/BABE/Babe/#6-practical-results>
			sp_consensus_babe::BabeGenesisConfiguration {
				slot_duration: Babe::slot_duration(),
				epoch_length: EpochDuration::get(),
				c: PRIMARY_PROBABILITY,
				genesis_authorities: Babe::authorities(),
				randomness: Babe::randomness(),
				allowed_slots: sp_consensus_babe::AllowedSlots::PrimaryAndSecondaryPlainSlots,
			}
		}

		fn current_epoch_start() -> sp_consensus_babe::Slot {
			Babe::current_epoch_start()
		}

		fn current_epoch() -> sp_consensus_babe::Epoch {
			Babe::current_epoch()
		}

		fn next_epoch() -> sp_consensus_babe::Epoch {
			Babe::next_epoch()
		}

		fn generate_key_ownership_proof(
			_slot_number: sp_consensus_babe::Slot,
			authority_id: sp_consensus_babe::AuthorityId,
		) -> Option<sp_consensus_babe::OpaqueKeyOwnershipProof> {
			use codec::Encode;

			Historical::prove((sp_consensus_babe::KEY_TYPE, authority_id))
				.map(|p| p.encode())
				.map(sp_consensus_babe::OpaqueKeyOwnershipProof::new)
		}

		fn submit_report_equivocation_unsigned_extrinsic(
			equivocation_proof: sp_consensus_babe::EquivocationProof<<Block as BlockT>::Header>,
			key_owner_proof: sp_consensus_babe::OpaqueKeyOwnershipProof,
		) -> Option<()> {
			let key_owner_proof = key_owner_proof.decode()?;

			Babe::submit_unsigned_equivocation_report(
				equivocation_proof,
				key_owner_proof,
			)
		}
	}

	impl sp_authority_discovery::AuthorityDiscoveryApi<Block> for Runtime {
			fn authorities() -> Vec<AuthorityDiscoveryId> {
				AuthorityDiscovery::authorities()
			}
	}


	impl sp_api::Core<Block> for Runtime {
		fn version() -> RuntimeVersion {
			VERSION
		}

		fn execute_block(block: Block) {
			Executive::execute_block(block)
		}

		fn initialize_block(header: &<Block as BlockT>::Header) {
			Executive::initialize_block(header)
		}
	}

	impl sp_api::Metadata<Block> for Runtime {
		fn metadata() -> OpaqueMetadata {
			Runtime::metadata().into()
		}
	}

	impl sp_block_builder::BlockBuilder<Block> for Runtime {
		fn apply_extrinsic(extrinsic: <Block as BlockT>::Extrinsic) -> ApplyExtrinsicResult {
			Executive::apply_extrinsic(extrinsic)
		}

		fn finalize_block() -> <Block as BlockT>::Header {
			Executive::finalize_block()
		}

		fn inherent_extrinsics(data: sp_inherents::InherentData) -> Vec<<Block as BlockT>::Extrinsic> {
			data.create_extrinsics()
		}

		fn check_inherents(
			block: Block,
			data: sp_inherents::InherentData,
		) -> sp_inherents::CheckInherentsResult {
			data.check_extrinsics(&block)
		}

		fn random_seed() -> <Block as BlockT>::Hash {
			RandomnessCollectiveFlip::random_seed()
		}
	}

	impl sp_transaction_pool::runtime_api::TaggedTransactionQueue<Block> for Runtime {
		fn validate_transaction(
			source: TransactionSource,
			tx: <Block as BlockT>::Extrinsic,
		) -> TransactionValidity {
			Executive::validate_transaction(source, tx)
		}
	}

	impl sp_offchain::OffchainWorkerApi<Block> for Runtime {
		fn offchain_worker(header: &<Block as BlockT>::Header) {
			Executive::offchain_worker(header)
		}
	}

	impl sp_session::SessionKeys<Block> for Runtime {
		fn generate_session_keys(seed: Option<Vec<u8>>) -> Vec<u8> {
			opaque::SessionKeys::generate(seed)
		}

		fn decode_session_keys(
			encoded: Vec<u8>,
		) -> Option<Vec<(Vec<u8>, KeyTypeId)>> {
			opaque::SessionKeys::decode_into_raw_public_keys(&encoded)
		}
	}

	impl fg_primitives::GrandpaApi<Block> for Runtime {
		fn grandpa_authorities() -> GrandpaAuthorityList {
			Grandpa::grandpa_authorities()
		}

		fn submit_report_equivocation_unsigned_extrinsic(
			_equivocation_proof: fg_primitives::EquivocationProof<
				<Block as BlockT>::Hash,
				NumberFor<Block>,
			>,
			_key_owner_proof: fg_primitives::OpaqueKeyOwnershipProof,
		) -> Option<()> {
			None
		}

		fn generate_key_ownership_proof(
			_set_id: fg_primitives::SetId,
			_authority_id: GrandpaId,
		) -> Option<fg_primitives::OpaqueKeyOwnershipProof> {
			// NOTE: this is the only implementation possible since we've
			// defined our key owner proof type as a bottom type (i.e. a type
			// with no values).
			None
		}
	}

	impl frame_system_rpc_runtime_api::AccountNonceApi<Block, AccountId, Index> for Runtime {
		fn account_nonce(account: AccountId) -> Index {
			System::account_nonce(account)
		}
	}

	impl pallet_transaction_payment_rpc_runtime_api::TransactionPaymentApi<Block, Balance> for Runtime {
		fn query_info(
			uxt: <Block as BlockT>::Extrinsic,
			len: u32,
		) -> pallet_transaction_payment_rpc_runtime_api::RuntimeDispatchInfo<Balance> {
			TransactionPayment::query_info(uxt, len)
		}

		fn query_fee_details(uxt: <Block as BlockT>::Extrinsic, len: u32) -> pallet_transaction_payment_rpc_runtime_api::FeeDetails<Balance> {
			TransactionPayment::query_fee_details(uxt, len)
		}
	}

	impl amm_rpc::AMMApi<
		Block,
		AccountId,
		AssetId,
		Balance,
	> for Runtime {
		fn get_pool_balances(
			pool_address: AccountId,
		) -> Vec<amm_rpc::BalanceInfo<AssetId, Balance>> {
			let mut vec = Vec::new();

			let pool_balances = AMM::get_pool_balances(pool_address).unwrap();

			for b in pool_balances {
				let item  = amm_rpc::BalanceInfo{
				 asset: Some(b.0),
					amount: b.1
				};

				vec.push(item);
			}

			vec
		}

	}

	#[cfg(feature = "runtime-benchmarks")]
	impl frame_benchmarking::Benchmark<Block> for Runtime {
		fn dispatch_benchmark(
			config: frame_benchmarking::BenchmarkConfig
		) -> Result<Vec<frame_benchmarking::BenchmarkBatch>, sp_runtime::RuntimeString> {
			use frame_benchmarking::{Benchmarking, BenchmarkBatch, add_benchmark, TrackedStorageKey};

			use pallet_exchange_benchmarking::Module as ExchangeBench;
			use frame_system_benchmarking::Module as SystemBench;
			use pallet_multi_payment_benchmarking::Module as MultiBench;

			impl frame_system_benchmarking::Config for Runtime {}
			impl pallet_exchange_benchmarking::Config for Runtime {}
			impl pallet_multi_payment_benchmarking::Config for Runtime {}

			let whitelist: Vec<TrackedStorageKey> = vec![
				// Block Number
				hex_literal::hex!("26aa394eea5630e07c48ae0c9558cef702a5c1b19ab7a04f536c519aca4983ac").to_vec().into(),
				// Total Issuance
				hex_literal::hex!("c2261276cc9d1f8598ea4b6a74b15c2f57c875e4cff74148e4628f264b974c80").to_vec().into(),
				// Execution Phase
				hex_literal::hex!("26aa394eea5630e07c48ae0c9558cef7ff553b5a9862a516939d82b3d3d8661a").to_vec().into(),
				// Event Count
				hex_literal::hex!("26aa394eea5630e07c48ae0c9558cef70a98fdbe9ce6c55837576c60c7af3850").to_vec().into(),
				// System Events
				hex_literal::hex!("26aa394eea5630e07c48ae0c9558cef780d41e5e16056765bc8461851072c9d7").to_vec().into(),
			];

			let mut batches = Vec::<BenchmarkBatch>::new();
			let params = (&config, &whitelist);

			add_benchmark!(params, batches, amm, AMM);
			add_benchmark!(params, batches, claims, Claims);
			add_benchmark!(params, batches, transaction_multi_payment, MultiBench::<Runtime>);
			add_benchmark!(params, batches, frame_system, SystemBench::<Runtime>);
			add_benchmark!(params, batches, exchange, ExchangeBench::<Runtime>);
			add_benchmark!(params, batches, pallet_balances, Balances);
			add_benchmark!(params, batches, pallet_timestamp, Timestamp);
<<<<<<< HEAD
			add_benchmark!(params, batches, pallet_collective, Council);
=======
			add_benchmark!(params, batches, pallet_bounties, Bounties);
>>>>>>> a7199cae

			if batches.is_empty() { return Err("Benchmark not found for this pallet.".into()) }
			Ok(batches)
		}
	}
}<|MERGE_RESOLUTION|>--- conflicted
+++ resolved
@@ -1081,11 +1081,8 @@
 			add_benchmark!(params, batches, exchange, ExchangeBench::<Runtime>);
 			add_benchmark!(params, batches, pallet_balances, Balances);
 			add_benchmark!(params, batches, pallet_timestamp, Timestamp);
-<<<<<<< HEAD
 			add_benchmark!(params, batches, pallet_collective, Council);
-=======
 			add_benchmark!(params, batches, pallet_bounties, Bounties);
->>>>>>> a7199cae
 
 			if batches.is_empty() { return Err("Benchmark not found for this pallet.".into()) }
 			Ok(batches)
