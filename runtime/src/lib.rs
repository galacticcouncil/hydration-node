#![cfg_attr(not(feature = "std"), no_std)]
// `construct_runtime!` does a lot of recursion and requires us to increase the limit to 256.
#![recursion_limit = "256"]
#![allow(clippy::type_complexity)]
#![allow(clippy::large_enum_variant)]
#![allow(clippy::upper_case_acronyms)]
#![allow(clippy::from_over_into)]

// Make the WASM binary available.
#[cfg(feature = "std")]
include!(concat!(env!("OUT_DIR"), "/wasm_binary.rs"));

use codec::Encode;
use pallet_grandpa::fg_primitives;
use pallet_grandpa::{AuthorityId as GrandpaId, AuthorityList as GrandpaAuthorityList};
use sp_api::impl_runtime_apis;
use sp_authority_discovery::AuthorityId as AuthorityDiscoveryId;
use sp_core::{
	crypto::KeyTypeId,
	u32_trait::{_1, _2, _3},
	OpaqueMetadata,
};
use sp_runtime::traits::{
	BlakeTwo256, Block as BlockT, Extrinsic as ExtrinsicT, IdentifyAccount, IdentityLookup, NumberFor, OpaqueKeys,
	SaturatedConversion, Verify,
};
use sp_runtime::{
	create_runtime_str, generic, impl_opaque_keys,
	traits::Zero,
	transaction_validity::{TransactionPriority, TransactionSource, TransactionValidity},
	ApplyExtrinsicResult, FixedPointNumber, ModuleId, MultiSignature, Percent,
};
use sp_std::prelude::*;
#[cfg(feature = "std")]
use sp_version::NativeVersion;
use sp_version::RuntimeVersion;

use frame_system::{limits, EnsureOneOf, EnsureRoot};
// A few exports that help ease life for downstream crates.
pub use frame_support::{
	construct_runtime, parameter_types,
	traits::{Filter, KeyOwnerProofSystem, LockIdentifier, Randomness, U128CurrencyToVote},
	weights::{
		constants::{BlockExecutionWeight, RocksDbWeight, WEIGHT_PER_SECOND},
		DispatchClass, IdentityFee, Pays, Weight,
	},
	StorageValue,
};
pub use pallet_balances::Call as BalancesCall;
pub use pallet_timestamp::Call as TimestampCall;
#[cfg(any(feature = "std", test))]
pub use sp_runtime::BuildStorage;
pub use sp_runtime::{curve::PiecewiseLinear, Perbill, Permill, Perquintill};

use pallet_session::historical as session_historical;

use module_amm_rpc_runtime_api as amm_rpc;

use orml_currencies::BasicCurrencyAdapter;
use orml_traits::parameter_type_with_key;

pub use primitives::{Amount, AssetId, Balance, Moment, CORE_ASSET_ID};

/// Import HydraDX pallets
pub use pallet_asset_registry;
pub use pallet_claims;
pub use pallet_faucet;
pub use pallet_genesis_history;

use pallet_transaction_multi_payment::{weights::WeightInfo, MultiCurrencyAdapter};

/// An index to a block.
pub type BlockNumber = u32;

/// Alias to 512-bit hash when used in the context of a transaction signature on the chain.
pub type Signature = MultiSignature;

/// Some way of identifying an account on the chain. We intentionally make it equivalent
/// to the public key of our transaction signing scheme.
pub type AccountId = <<Signature as Verify>::Signer as IdentifyAccount>::AccountId;

/// The type for looking up accounts. We don't expect more than 4 billion of them, but you
/// never know...
pub type AccountIndex = u32;

/// Index of a transaction in the chain.
pub type Index = u32;

/// A hash of some data used by the chain.
pub type Hash = sp_core::H256;

/// Digest item type.
pub type DigestItem = generic::DigestItem<Hash>;

/// Opaque types. These are used by the CLI to instantiate machinery that don't need to know
/// the specifics of the runtime. They can then be made to be agnostic over specific formats
/// of data like extrinsics, allowing for them to continue syncing the network through upgrades
/// to even the core data structures.
pub mod opaque {
	use super::*;

	pub use sp_runtime::OpaqueExtrinsic as UncheckedExtrinsic;

	/// Opaque block header type.
	pub type Header = generic::Header<BlockNumber, BlakeTwo256>;
	/// Opaque block type.
	pub type Block = generic::Block<Header, UncheckedExtrinsic>;
	/// Opaque block identifier type.
	pub type BlockId = generic::BlockId<Block>;

	impl_opaque_keys! {
		pub struct SessionKeys {
			pub grandpa: Grandpa,
			pub babe: Babe,
			pub im_online: ImOnline,
			pub authority_discovery: AuthorityDiscovery,
		}
	}
}

impl_opaque_keys! {
	pub struct SessionKeys {
		pub grandpa: Grandpa,
		pub babe: Babe,
		pub im_online: ImOnline,
		pub authority_discovery: AuthorityDiscovery,
	}
}

pub const VERSION: RuntimeVersion = RuntimeVersion {
	spec_name: create_runtime_str!("hydra-dx"),
	impl_name: create_runtime_str!("hydra-dx"),
	authoring_version: 1,
<<<<<<< HEAD
	spec_version: 7,
=======
	spec_version: 9,
>>>>>>> 23ea91ab
	impl_version: 0,
	apis: RUNTIME_API_VERSIONS,
	transaction_version: 1,
};

/// We assume that an on-initialize consumes 2.5% of the weight on average, hence a single extrinsic
/// will not be allowed to consume more than `AvailableBlockRatio - 2.5%`.
pub const AVERAGE_ON_INITIALIZE_RATIO: Perbill = Perbill::from_perthousand(25);
/// We allow `Normal` extrinsics to fill up the block up to 75%, the rest can be used
/// by  Operational  extrinsics.
const NORMAL_DISPATCH_RATIO: Perbill = Perbill::from_percent(75);
/// We allow for 2 seconds of compute with a 6 second average block time.
pub const MAXIMUM_BLOCK_WEIGHT: Weight = 2 * WEIGHT_PER_SECOND;

/// The version information used to identify this runtime when compiled natively.
#[cfg(feature = "std")]
pub fn native_version() -> NativeVersion {
	NativeVersion {
		runtime_version: VERSION,
		can_author_with: Default::default(),
	}
}

pub struct BaseFilter;
impl Filter<Call> for BaseFilter {
	fn filter(call: &Call) -> bool {
		match call {
			Call::AuthorityDiscovery(_)
			| Call::Authorship(_)
			| Call::Balances(_)
			| Call::Babe(_)
			| Call::Claims(_)
			| Call::Council(_)
			| Call::Democracy(_)
			| Call::ElectionProviderMultiPhase(_)
			| Call::Elections(_)
			| Call::Grandpa(_)
			| Call::ImOnline(_)
			| Call::RandomnessCollectiveFlip(_)
			| Call::Scheduler(_)
			| Call::Session(_)
			| Call::Staking(_)
			| Call::System(_)
			| Call::TechnicalCommittee(_)
			| Call::Timestamp(_)
			| Call::Tips(_)
			| Call::Treasury(_)
			| Call::Identity(_)
			| Call::Offences(_)
			| Call::Sudo(_) => true,

			Call::AMM(_)
			| Call::AssetRegistry(_)
			| Call::Currencies(_)
			| Call::Exchange(_)
			| Call::Faucet(_)
			| Call::MultiTransactionPayment(_)
			| Call::Tokens(_) => false,
		}
	}
}

parameter_types! {
	pub const BlockHashCount: BlockNumber = 2400;
	pub const Version: RuntimeVersion = VERSION;
	/// Maximum length of block. Up to 5MB.
	pub BlockLength: limits::BlockLength =
		limits::BlockLength::max_with_normal_ratio(5 * 1024 * 1024, NORMAL_DISPATCH_RATIO);
	/// Block weights base values and limits.
	pub BlockWeights: limits::BlockWeights = limits::BlockWeights::builder()
		.base_block(BlockExecutionWeight::get())
		.for_class(DispatchClass::all(), |weights| {
			weights.base_extrinsic = ExtrinsicBaseWeight::get();
		})
		.for_class(DispatchClass::Normal, |weights| {
			weights.max_total = Some(NORMAL_DISPATCH_RATIO * MAXIMUM_BLOCK_WEIGHT);
		})
		.for_class(DispatchClass::Operational, |weights| {
			weights.max_total = Some(MAXIMUM_BLOCK_WEIGHT);
			// Operational transactions have an extra reserved space, so that they
			// are included even if block reached `MAXIMUM_BLOCK_WEIGHT`.
			weights.reserved = Some(
				MAXIMUM_BLOCK_WEIGHT - NORMAL_DISPATCH_RATIO * MAXIMUM_BLOCK_WEIGHT,
			);
		})
		.avg_block_initialization(AVERAGE_ON_INITIALIZE_RATIO)
		.build_or_panic();

	pub ExtrinsicPaymentExtraWeight: Weight =  <Runtime as pallet_transaction_multi_payment::Config>::WeightInfo::swap_currency();
	pub ExtrinsicBaseWeight: Weight = frame_support::weights::constants::ExtrinsicBaseWeight::get() + ExtrinsicPaymentExtraWeight::get();
	pub const SS58Prefix: u8 = 63;
}

// Configure FRAME pallets to include in runtime.

impl frame_system::Config for Runtime {
	/// The basic call filter to use in dispatchable.
	type BaseCallFilter = BaseFilter;
	/// The identifier used to distinguish between accounts.
	type AccountId = AccountId;
	/// The aggregated dispatch type that is available for extrinsics.
	type Call = Call;
	/// The lookup mechanism to get account ID from whatever is passed in dispatchers.
	type Lookup = IdentityLookup<AccountId>;
	/// The index type for storing how many extrinsics an account has signed.
	type Index = Index;
	/// The index type for blocks.
	type BlockNumber = BlockNumber;
	/// The type for hashing blocks and tries.
	type Hash = Hash;
	/// The hashing algorithm used.
	type Hashing = BlakeTwo256;
	/// The header type.
	type Header = generic::Header<BlockNumber, BlakeTwo256>;
	/// The ubiquitous event type.
	type Event = Event;
	/// The ubiquitous origin type.
	type Origin = Origin;
	/// Maximum number of block number to block hash mappings to keep (oldest pruned first).
	type BlockHashCount = BlockHashCount;
	type BlockWeights = BlockWeights;
	type BlockLength = BlockLength;
	/// The weight of database operations that the runtime can invoke.
	type DbWeight = RocksDbWeight;
	/// The weight of the overhead invoked on the block import process, independent of the
	/// extrinsics included in that block.
	/// Version of the runtime.
	type Version = Version;
	/// Converts a module to the index of the module in `construct_runtime!`.
	///
	/// This type is being generated by `construct_runtime!`.
	type PalletInfo = PalletInfo;
	/// What to do if a new account is created.
	type OnNewAccount = ();
	/// What to do if an account is fully reaped from the system.
	type OnKilledAccount = ();
	/// The data to be stored in an account.
	type AccountData = pallet_balances::AccountData<Balance>;
	/// Weight information for the extrinsics of this pallet.
	type SystemWeightInfo = ();
	type SS58Prefix = SS58Prefix;
}

impl pallet_grandpa::Config for Runtime {
	type Event = Event;
	type Call = Call;

	type KeyOwnerProof = <Self::KeyOwnerProofSystem as KeyOwnerProofSystem<(KeyTypeId, GrandpaId)>>::Proof;

	type KeyOwnerIdentification =
		<Self::KeyOwnerProofSystem as KeyOwnerProofSystem<(KeyTypeId, GrandpaId)>>::IdentificationTuple;

	type KeyOwnerProofSystem = Historical;

	type HandleEquivocation =
		pallet_grandpa::EquivocationHandler<Self::KeyOwnerIdentification, Offences, ReportLongevity>;

	type WeightInfo = ();
}

parameter_types! {
	pub const MinimumPeriod: u64 = SLOT_DURATION / 2;
	pub const HDXAssetId: AssetId = CORE_ASSET_ID;
}

impl pallet_timestamp::Config for Runtime {
	/// A timestamp: milliseconds since the unix epoch.
	type Moment = u64;
	type OnTimestampSet = Babe;
	type MinimumPeriod = MinimumPeriod;
	type WeightInfo = ();
}

parameter_types! {
	pub const ExistentialDeposit: u128 = 0;
	pub const MaxLocks: u32 = 50;
}

impl pallet_balances::Config for Runtime {
	type MaxLocks = MaxLocks;
	/// The type for recording an account's balance.
	type Balance = Balance;
	/// The ubiquitous event type.
	type Event = Event;
	type DustRemoval = ();
	type ExistentialDeposit = ExistentialDeposit;
	type AccountStore = System;
	type WeightInfo = ();
}

parameter_types! {
	pub const TransactionByteFee: Balance = 1;
	pub const MultiPaymentCurrencySetFee: Pays = Pays::No;

	pub const TargetBlockFullness: Perquintill = Perquintill::from_percent(25);
	pub AdjustmentVariable: Multiplier = Multiplier::saturating_from_rational(1, 100_000);
	pub MinimumMultiplier: Multiplier = Multiplier::saturating_from_rational(1, 1_000_000_000u128);
}

impl pallet_transaction_payment::Config for Runtime {
	type OnChargeTransaction = MultiCurrencyAdapter<Balances, (), MultiTransactionPayment>;
	type TransactionByteFee = TransactionByteFee;
	type WeightToFee = IdentityFee<Balance>;
	type FeeMultiplierUpdate = TargetedFeeAdjustment<Self, TargetBlockFullness, AdjustmentVariable, MinimumMultiplier>;
}

impl pallet_transaction_multi_payment::Config for Runtime {
	type Event = Event;
	type Currency = Balances;
	type MultiCurrency = Currencies;
	type AMMPool = AMM;
	type WeightInfo = pallet_transaction_multi_payment::weights::HydraWeight<Runtime>;
	type WithdrawFeeForSetCurrency = MultiPaymentCurrencySetFee;
	type WeightToFee = IdentityFee<Balance>;
}

impl pallet_genesis_history::Config for Runtime {}

impl pallet_sudo::Config for Runtime {
	type Event = Event;
	type Call = Call;
}

parameter_type_with_key! {
	pub ExistentialDeposits: |_currency_id: AssetId| -> Balance {
		Zero::zero()
	};
}

type EnsureRootOrHalfCouncil = EnsureOneOf<
	AccountId,
	EnsureRoot<AccountId>,
	pallet_collective::EnsureProportionMoreThan<_1, _2, AccountId, CouncilCollective>,
>;

parameter_types! {
	pub const BasicDeposit: Balance = 5 * DOLLARS;
	pub const FieldDeposit: Balance = DOLLARS;
	pub const SubAccountDeposit: Balance = 5 * DOLLARS;
	pub const MaxSubAccounts: u32 = 100;
	pub const MaxAdditionalFields: u32 = 100;
	pub const MaxRegistrars: u32 = 20;
}

impl pallet_identity::Config for Runtime {
	type Event = Event;
	type Currency = Balances;
	type BasicDeposit = BasicDeposit;
	type FieldDeposit = FieldDeposit;
	type SubAccountDeposit = SubAccountDeposit;
	type MaxSubAccounts = MaxSubAccounts;
	type MaxAdditionalFields = MaxAdditionalFields;
	type MaxRegistrars = MaxRegistrars;
	type Slashed = Treasury;
	type ForceOrigin = EnsureRootOrHalfCouncil;
	type RegistrarOrigin = EnsureRootOrHalfCouncil;
	type WeightInfo = ();
}

/// ORML Configurations

impl orml_tokens::Config for Runtime {
	type Event = Event;
	type Balance = Balance;
	type Amount = Amount;
	type CurrencyId = AssetId;
	type WeightInfo = ();
	type ExistentialDeposits = ExistentialDeposits;
	type OnDust = ();
}

impl orml_currencies::Config for Runtime {
	type Event = Event;
	type MultiCurrency = Tokens;
	type NativeCurrency = BasicCurrencyAdapter<Runtime, Balances, Amount, BlockNumber>;
	type GetNativeCurrencyId = HDXAssetId;
	type WeightInfo = ();
}

/// HydraDX Pallets configurations

impl pallet_asset_registry::Config for Runtime {
	type AssetId = AssetId;
}

parameter_types! {
	pub ExchangeFee: fee::Fee = fee::Fee::default();
}

impl pallet_amm::Config for Runtime {
	type Event = Event;
	type AssetPairAccountId = pallet_amm::AssetPairAccountId<Self>;
	type Currency = Currencies;
	type HDXAssetId = HDXAssetId;
	type WeightInfo = pallet_amm::weights::HydraWeight<Runtime>;
	type GetExchangeFee = ExchangeFee;
}

parameter_types! {
	pub ClaimMessagePrefix: &'static [u8] = b"I hereby claim all my HDX tokens to wallet:";
}

impl pallet_claims::Config for Runtime {
	type Event = Event;
	type Currency = Balances;
	type Prefix = ClaimMessagePrefix;
	type WeightInfo = pallet_claims::weights::HydraWeight<Runtime>;
	type CurrencyBalance = Balance;
}

impl pallet_exchange::Config for Runtime {
	type Event = Event;
	type AMMPool = AMM;
	type Resolver = Exchange;
	type Currency = Currencies;
	type WeightInfo = pallet_exchange::weights::HydraWeight<Runtime>;
}

impl pallet_faucet::Config for Runtime {
	type Event = Event;
	type Currency = Currencies;
}

pub mod constants;
/// Staking pallets configurations
pub mod impls;
use constants::{currency::*, time::*};
use pallet_im_online::sr25519::AuthorityId as ImOnlineId;
pub use pallet_staking::StakerStatus;
use pallet_transaction_payment::{Multiplier, TargetedFeeAdjustment};
use primitives::fee;

parameter_types! {
	pub const UncleGenerations: BlockNumber = 5;
}

impl pallet_authorship::Config for Runtime {
	type FindAuthor = pallet_session::FindAccountFromAuthorIndex<Self, Babe>;
	type UncleGenerations = UncleGenerations;
	type FilterUncle = ();
	type EventHandler = (Staking, ImOnline);
}

pallet_staking_reward_curve::build! {
	const REWARD_CURVE: PiecewiseLinear<'static> = curve!(
		min_inflation: 0_040_000,
		max_inflation: 0_080_000,
		ideal_stake: 0_160_000,
		falloff: 1_000_000,
		max_piece_count: 40,
		test_precision: 0_005_000,
	);
}

parameter_types! {
	pub const SessionsPerEra: sp_staking::SessionIndex = 6;
	// Funds are bonded for 28 Days
	pub const BondingDuration: pallet_staking::EraIndex = 28;
	// SlashDeferDuration should be less than BondingDuration
	// https://github.com/paritytech/substrate/blob/49a4103f4bfef55be20a5c6d26e18ff3003c3353/frame/staking/src/lib.rs#L1402
	pub const SlashDeferDuration: pallet_staking::EraIndex =  28 - 1;
	pub const RewardCurve: &'static PiecewiseLinear<'static> = &REWARD_CURVE;
	pub const MaxNominatorRewardedPerValidator: u32 = 64;
	pub const ElectionLookahead: BlockNumber = EPOCH_DURATION_IN_BLOCKS / 4;
	pub const MaxIterations: u32 = 10;
	// 0.05%. The higher the value, the more strict solution acceptance becomes.
	pub MinSolutionScoreBump: Perbill = Perbill::from_rational_approximation(5u32, 10_000);
}

type SlashCancelOrigin =
	EnsureOneOf<AccountId, EnsureRoot<AccountId>, pallet_collective::EnsureMember<AccountId, CouncilCollective>>;

impl pallet_staking::Config for Runtime {
	type Currency = Balances;
	type UnixTime = Timestamp;
	type CurrencyToVote = U128CurrencyToVote;
	type ElectionProvider = ElectionProviderMultiPhase;
	type RewardRemainder = Treasury;
	type Event = Event;
	type Slash = Treasury;
	type Reward = ();
	type SessionsPerEra = SessionsPerEra;
	type BondingDuration = BondingDuration;
	type SlashDeferDuration = SlashDeferDuration;
	// A super-majority of the council can cancel the slash.
	type SlashCancelOrigin = SlashCancelOrigin;
	type SessionInterface = Self;
	type RewardCurve = RewardCurve;
	type NextNewSession = Session;
	type ElectionLookahead = ElectionLookahead;
	type Call = Call;
	type MaxIterations = MaxIterations;
	type MinSolutionScoreBump = MinSolutionScoreBump;
	type MaxNominatorRewardedPerValidator = MaxNominatorRewardedPerValidator;
	type UnsignedPriority = StakingUnsignedPriority;
	type OffchainSolutionWeightLimit = OffchainSolutionWeightLimit;
	type WeightInfo = ();
}

parameter_types! {
	pub const LaunchPeriod: BlockNumber = 7 * DAYS;
	pub const VotingPeriod: BlockNumber = 7 * DAYS;
	pub const FastTrackVotingPeriod: BlockNumber = 3 * HOURS;
	pub const MinimumDeposit: Balance = 1000 * DOLLARS;
	pub const EnactmentPeriod: BlockNumber = 6 * DAYS;
	pub const CooloffPeriod: BlockNumber = 7 * DAYS;
	pub const PreimageByteDeposit: Balance = CENTS;
	pub const InstantAllowed: bool = true;
	pub const MaxVotes: u32 = 30;
	pub const MaxProposals: u32 = 30;
}

impl pallet_democracy::Config for Runtime {
	type Proposal = Call;
	type Event = Event;
	type Currency = Balances;
	type EnactmentPeriod = EnactmentPeriod;
	type LaunchPeriod = LaunchPeriod;
	type VotingPeriod = VotingPeriod;
	type MinimumDeposit = MinimumDeposit;
	/// A straight majority of the council can decide what their next motion is.
	type ExternalOrigin = frame_system::EnsureOneOf<
		AccountId,
		pallet_collective::EnsureProportionAtLeast<_1, _1, AccountId, CouncilCollective>,
		frame_system::EnsureRoot<AccountId>,
	>;
	/// A 66% super-majority can have the next scheduled referendum be a straight majority-carries vote.
	type ExternalMajorityOrigin = frame_system::EnsureOneOf<
		AccountId,
		pallet_collective::EnsureProportionAtLeast<_2, _3, AccountId, CouncilCollective>,
		frame_system::EnsureRoot<AccountId>,
	>;
	/// A unanimous council can have the next scheduled referendum be a straight default-carries
	/// (NTB) vote.
	type ExternalDefaultOrigin = frame_system::EnsureOneOf<
		AccountId,
		pallet_collective::EnsureProportionAtLeast<_1, _1, AccountId, CouncilCollective>,
		frame_system::EnsureRoot<AccountId>,
	>;
	/// Two thirds of the technical committee can have an ExternalMajority/ExternalDefault vote
	/// be tabled immediately and with a shorter voting/enactment period.
	type FastTrackOrigin = frame_system::EnsureOneOf<
		AccountId,
		pallet_collective::EnsureProportionAtLeast<_2, _3, AccountId, TechnicalCollective>,
		frame_system::EnsureRoot<AccountId>,
	>;
	type InstantOrigin = frame_system::EnsureOneOf<
		AccountId,
		pallet_collective::EnsureProportionAtLeast<_1, _1, AccountId, TechnicalCollective>,
		frame_system::EnsureRoot<AccountId>,
	>;
	type InstantAllowed = InstantAllowed;
	type FastTrackVotingPeriod = FastTrackVotingPeriod;
	// To cancel a proposal which has been passed, 2/3 of the council must agree to it.
	type CancellationOrigin = EnsureOneOf<
		AccountId,
		pallet_collective::EnsureProportionAtLeast<_2, _3, AccountId, CouncilCollective>,
		EnsureRoot<AccountId>,
	>;
	// To cancel a proposal before it has been passed, the technical committee must be unanimous or
	// Root must agree.
	type CancelProposalOrigin = EnsureOneOf<
		AccountId,
		pallet_collective::EnsureProportionAtLeast<_1, _1, AccountId, TechnicalCollective>,
		EnsureRoot<AccountId>,
	>;
	type BlacklistOrigin = EnsureRoot<AccountId>;
	// Any single technical committee member may veto a coming council proposal, however they can
	// only do it once and it lasts only for the cooloff period.
	type VetoOrigin = pallet_collective::EnsureMember<AccountId, TechnicalCollective>;
	type CooloffPeriod = CooloffPeriod;
	type PreimageByteDeposit = PreimageByteDeposit;
	type OperationalPreimageOrigin = pallet_collective::EnsureMember<AccountId, CouncilCollective>;
	type Slash = Treasury;
	type Scheduler = Scheduler;
	type PalletsOrigin = OriginCaller;
	type MaxVotes = MaxVotes;
	type WeightInfo = ();
	type MaxProposals = MaxProposals;
}

parameter_types! {
	// phase durations. 1/4 of the last session for each.
	pub const SignedPhase: u32 = EPOCH_DURATION_IN_BLOCKS / 4;
	pub const UnsignedPhase: u32 = EPOCH_DURATION_IN_BLOCKS / 4;

	// fallback: run election on-chain.
	pub const Fallback: pallet_election_provider_multi_phase::FallbackStrategy =
		pallet_election_provider_multi_phase::FallbackStrategy::OnChain;

	pub SolutionImprovementThreshold: Perbill = Perbill::from_rational_approximation(1u32, 10_000);

	// miner configs
	pub const MultiPhaseUnsignedPriority: TransactionPriority = StakingUnsignedPriority::get() - 1u64;
	pub const MinerMaxIterations: u32 = 10;
	pub MinerMaxWeight: Weight = BlockWeights::get()
		.get(DispatchClass::Normal)
		.max_extrinsic.expect("Normal extrinsics have a weight limit configured; qed")
		.saturating_sub(BlockExecutionWeight::get());
}

impl pallet_election_provider_multi_phase::Config for Runtime {
	type Event = Event;
	type Currency = Balances;
	type SignedPhase = SignedPhase;
	type UnsignedPhase = UnsignedPhase;
	type SolutionImprovementThreshold = MinSolutionScoreBump;
	type MinerMaxIterations = MinerMaxIterations;
	type MinerMaxWeight = MinerMaxWeight;
	type MinerTxPriority = MultiPhaseUnsignedPriority;
	type DataProvider = Staking;
	type OnChainAccuracy = Perbill;
	type CompactSolution = pallet_staking::CompactAssignments;
	type Fallback = Fallback;
	type BenchmarkingConfig = ();
	type WeightInfo = ();
}

parameter_types! {
	pub const ProposalBond: Permill = Permill::from_percent(5);
	pub const ProposalBondMinimum: Balance = FORTUNE;
	pub const SpendPeriod: BlockNumber = DAYS;
	pub const Burn: Permill = Permill::from_percent(0);
	pub const TreasuryModuleId: ModuleId = ModuleId(*b"py/trsry");
	pub OffchainSolutionWeightLimit: Weight = BlockWeights::get().max_block
				  .saturating_sub(BlockExecutionWeight::get())
				  .saturating_sub(ExtrinsicBaseWeight::get());
}

type AllCouncilMembers = pallet_collective::EnsureProportionAtLeast<_1, _1, AccountId, CouncilCollective>;
type ManageOrigin = EnsureOneOf<AccountId, EnsureRoot<AccountId>, AllCouncilMembers>;

impl pallet_treasury::Config for Runtime {
	type ModuleId = TreasuryModuleId;
	type Currency = Balances;
	type ApproveOrigin = ManageOrigin;
	type RejectOrigin = ManageOrigin;
	type Event = Event;
	type OnSlash = ();
	type ProposalBond = ProposalBond;
	type ProposalBondMinimum = ProposalBondMinimum;
	type SpendPeriod = SpendPeriod;
	type Burn = Burn;
	type BurnDestination = ();
	type WeightInfo = ();
	type SpendFunds = ();
}

parameter_types! {
	pub const DataDepositPerByte: Balance = CENTS;
	pub const TipCountdown: BlockNumber = 4 * HOURS;
	pub const TipFindersFee: Percent = Percent::from_percent(2);
	pub const TipReportDepositBase: Balance = 10 * DOLLARS;
	pub const TipReportDepositPerByte: Balance = CENTS;
	pub const MaximumReasonLength: u32 = 1024;
}

impl pallet_tips::Config for Runtime {
	type Event = Event;
	type DataDepositPerByte = DataDepositPerByte;
	type MaximumReasonLength = MaximumReasonLength;
	type Tippers = Elections;
	type TipCountdown = TipCountdown;
	type TipFindersFee = TipFindersFee;
	type TipReportDepositBase = TipReportDepositBase;
	type WeightInfo = ();
}

parameter_types! {
	pub const DisabledValidatorsThreshold: Perbill = Perbill::from_percent(17);
}

impl pallet_session::Config for Runtime {
	type Event = Event;
	type ValidatorId = AccountId;
	type ValidatorIdOf = pallet_staking::StashOf<Self>;
	type ShouldEndSession = Babe;
	type NextSessionRotation = Babe;
	type SessionManager = pallet_session::historical::NoteHistoricalRoot<Self, Staking>;
	type SessionHandler = <opaque::SessionKeys as OpaqueKeys>::KeyTypeIdProviders;
	type Keys = opaque::SessionKeys;
	type DisabledValidatorsThreshold = DisabledValidatorsThreshold;
	type WeightInfo = ();
}

impl pallet_session::historical::Config for Runtime {
	type FullIdentification = pallet_staking::Exposure<AccountId, Balance>;
	type FullIdentificationOf = pallet_staking::ExposureOf<Runtime>;
}

parameter_types! {
	// Don't allow runner-ups
	pub const CandidacyBond: Balance = FORTUNE;
	// 1 storage item created, key size is 32 bytes, value size is 16+16.
	pub const VotingBondBase: Balance = CENTS;
	// additional data per vote is 32 bytes (account id).
	pub const VotingBondFactor: Balance = CENTS;
	pub const TermDuration: BlockNumber = 7 * DAYS;
	pub const DesiredMembers: u32 = 1;
	pub const DesiredRunnersUp: u32 = 0;
	pub const ElectionsPhragmenModuleId: LockIdentifier = *b"phrelect";
}

impl pallet_elections_phragmen::Config for Runtime {
	type Event = Event;
	type ModuleId = ElectionsPhragmenModuleId;
	type Currency = Balances;
	type ChangeMembers = Council;
	type InitializeMembers = (); // Set to () if defined in chain spec
	type CurrencyToVote = U128CurrencyToVote;
	type CandidacyBond = CandidacyBond;
	type VotingBondBase = VotingBondBase;
	type VotingBondFactor = VotingBondFactor;
	type LoserCandidate = Treasury;
	type KickedMember = Treasury;
	type DesiredMembers = DesiredMembers;
	type DesiredRunnersUp = DesiredRunnersUp;
	type TermDuration = TermDuration;
	type WeightInfo = ();
}

parameter_types! {
	pub const EpochDuration: u64 = EPOCH_DURATION_IN_BLOCKS as u64;
	pub const ExpectedBlockTime: Moment = MILLISECS_PER_BLOCK;
	pub const ReportLongevity: u64 =
		BondingDuration::get() as u64 * SessionsPerEra::get() as u64 * EpochDuration::get();
}

impl pallet_babe::Config for Runtime {
	type EpochDuration = EpochDuration;
	type ExpectedBlockTime = ExpectedBlockTime;
	type EpochChangeTrigger = pallet_babe::ExternalTrigger;

	type KeyOwnerProofSystem = Historical;

	type KeyOwnerProof =
		<Self::KeyOwnerProofSystem as KeyOwnerProofSystem<(KeyTypeId, pallet_babe::AuthorityId)>>::Proof;

	type KeyOwnerIdentification =
		<Self::KeyOwnerProofSystem as KeyOwnerProofSystem<(KeyTypeId, pallet_babe::AuthorityId)>>::IdentificationTuple;

	type HandleEquivocation = pallet_babe::EquivocationHandler<Self::KeyOwnerIdentification, Offences, ReportLongevity>;
	type WeightInfo = ();
}

parameter_types! {
	pub const CouncilMotionDuration: BlockNumber = 5 * DAYS;
	pub const CouncilMaxProposals: u32 = 20;
	pub const ProposalVotesRequired: u32 = 1;
	pub const CouncilMaxMembers: u32 = 1;
}

type CouncilCollective = pallet_collective::Instance1;
impl pallet_collective::Config<CouncilCollective> for Runtime {
	type Origin = Origin;
	type Proposal = Call;
	type Event = Event;
	type MotionDuration = CouncilMotionDuration;
	type MaxProposals = CouncilMaxProposals;
	type MaxMembers = CouncilMaxMembers;
	type DefaultVote = pallet_collective::PrimeDefaultVote;
	type WeightInfo = ();
}

parameter_types! {
	pub const TechnicalMotionDuration: BlockNumber = 7 * DAYS;
	pub const TechnicalMaxProposals: u32 = 20;
	pub const TechnicalMaxMembers: u32 = 10;
}

type TechnicalCollective = pallet_collective::Instance2;
impl pallet_collective::Config<TechnicalCollective> for Runtime {
	type Origin = Origin;
	type Proposal = Call;
	type Event = Event;
	type MotionDuration = TechnicalMotionDuration;
	type MaxProposals = TechnicalMaxProposals;
	type MaxMembers = TechnicalMaxMembers;
	type DefaultVote = pallet_collective::PrimeDefaultVote;
	type WeightInfo = ();
}

impl pallet_authority_discovery::Config for Runtime {}

parameter_types! {
	pub const SessionDuration: BlockNumber = EPOCH_DURATION_IN_SLOTS as _;
	pub const ImOnlineUnsignedPriority: TransactionPriority = TransactionPriority::max_value();
	/// We prioritize im-online heartbeats over election solution submission.
	pub const StakingUnsignedPriority: TransactionPriority = TransactionPriority::max_value() / 2;
}

pub type SignedPayload = generic::SignedPayload<Call, SignedExtra>;

impl<LocalCall> frame_system::offchain::CreateSignedTransaction<LocalCall> for Runtime
where
	Call: From<LocalCall>,
{
	fn create_transaction<C: frame_system::offchain::AppCrypto<Self::Public, Self::Signature>>(
		call: Call,
		public: <Signature as Verify>::Signer,
		account: AccountId,
		nonce: Index,
	) -> Option<(Call, <UncheckedExtrinsic as ExtrinsicT>::SignaturePayload)> {
		use sp_runtime::traits::StaticLookup;

		let tip = 0;
		// take the biggest period possible.
		let period = BlockHashCount::get()
			.checked_next_power_of_two()
			.map(|c| c / 2)
			.unwrap_or(2) as u64;
		let current_block = System::block_number()
			.saturated_into::<u64>()
			// The `System::block_number` is initialized with `n+1`,
			// so the actual block number is `n`.
			.saturating_sub(1);

		let era = generic::Era::mortal(period, current_block);
		let extra: SignedExtra = (
			frame_system::CheckSpecVersion::<Runtime>::new(),
			frame_system::CheckTxVersion::<Runtime>::new(),
			frame_system::CheckGenesis::<Runtime>::new(),
			frame_system::CheckEra::<Runtime>::from(era),
			frame_system::CheckNonce::<Runtime>::from(nonce),
			frame_system::CheckWeight::<Runtime>::new(),
			pallet_transaction_payment::ChargeTransactionPayment::<Runtime>::from(tip),
			pallet_claims::ValidateClaim::<Runtime>::new(),
		);
		let raw_payload = SignedPayload::new(call, extra)
			.map_err(|e| {
				frame_support::debug::warn!("Unable to create signed payload: {:?}", e);
			})
			.ok()?;
		let signature = raw_payload.using_encoded(|payload| C::sign(payload, public))?;
		let address = <Runtime as frame_system::Config>::Lookup::unlookup(account);
		let (call, extra, _) = raw_payload.deconstruct();
		Some((call, (address, signature, extra)))
	}
}

impl frame_system::offchain::SigningTypes for Runtime {
	type Public = <Signature as Verify>::Signer;
	type Signature = Signature;
}

impl<C> frame_system::offchain::SendTransactionTypes<C> for Runtime
where
	Call: From<C>,
{
	type Extrinsic = UncheckedExtrinsic;
	type OverarchingCall = Call;
}

impl pallet_im_online::Config for Runtime {
	type AuthorityId = ImOnlineId;
	type Event = Event;
	type SessionDuration = SessionDuration;
	type ValidatorSet = Historical;
	type ReportUnresponsiveness = Offences;
	type UnsignedPriority = ImOnlineUnsignedPriority;
	type WeightInfo = ();
}

parameter_types! {
	pub OffencesWeightSoftLimit: Weight = Perbill::from_percent(60) * BlockWeights::get().max_block;
}

impl pallet_offences::Config for Runtime {
	type Event = Event;
	type IdentificationTuple = pallet_session::historical::IdentificationTuple<Self>;
	type OnOffenceHandler = Staking;
	type WeightSoftLimit = OffencesWeightSoftLimit;
}

parameter_types! {
	pub MaximumSchedulerWeight: Weight = Perbill::from_percent(10) * BlockWeights::get().max_block;
	pub const MaxScheduledPerBlock: u32 = 50;
}

impl pallet_scheduler::Config for Runtime {
	type Event = Event;
	type Origin = Origin;
	type PalletsOrigin = OriginCaller;
	type Call = Call;
	type MaximumWeight = MaximumSchedulerWeight;
	type ScheduleOrigin = EnsureRoot<AccountId>;
	type MaxScheduledPerBlock = MaxScheduledPerBlock;
	type WeightInfo = ();
}

// Create the runtime by composing the FRAME pallets that were previously configured.
construct_runtime!(
	pub enum Runtime where
		Block = Block,
		NodeBlock = opaque::Block,
		UncheckedExtrinsic = UncheckedExtrinsic
	{
		System: frame_system::{Module, Call, Config, Storage, Event<T>},
		RandomnessCollectiveFlip: pallet_randomness_collective_flip::{Module, Call, Storage},


		Babe: pallet_babe::{Module, Call, Storage, Config, ValidateUnsigned},

		Timestamp: pallet_timestamp::{Module, Call, Storage, Inherent},
		Grandpa: pallet_grandpa::{Module, Call, Storage, Config, Event, ValidateUnsigned},
		Balances: pallet_balances::{Module, Call, Storage, Config<T>, Event<T>},
		TransactionPayment: pallet_transaction_payment::{Module, Storage},
		Sudo: pallet_sudo::{Module, Call, Config<T>, Storage, Event<T>},
		Scheduler: pallet_scheduler::{Module, Call, Storage, Event<T>},
		Identity: pallet_identity::{Module, Call, Storage, Event<T>},

		//Staking related modules
		Authorship: pallet_authorship::{Module, Call, Storage, Inherent},
		Staking: pallet_staking::{Module, Call, Config<T>, Storage, Event<T>, ValidateUnsigned},
		Democracy: pallet_democracy::{Module, Call, Storage, Event<T>},
		ElectionProviderMultiPhase: pallet_election_provider_multi_phase::{Module, Call, Storage, Event<T>, ValidateUnsigned},
		Treasury: pallet_treasury::{Module, Call, Storage, Config, Event<T>},
		Session: pallet_session::{Module, Call, Storage, Event, Config<T>},
		Elections: pallet_elections_phragmen::{Module, Call, Storage, Event<T>, Config<T>},
		Council: pallet_collective::<Instance1>::{Module, Call, Storage, Origin<T>, Event<T>, Config<T>},
		TechnicalCommittee: pallet_collective::<Instance2>::{Module, Call, Storage, Origin<T>, Event<T>, Config<T>},
		AuthorityDiscovery: pallet_authority_discovery::{Module, Call, Config},
		ImOnline: pallet_im_online::{Module, Call, Storage, Event<T>, ValidateUnsigned, Config<T>},
		Offences: pallet_offences::{Module, Call, Storage, Event},
		Historical: session_historical::{Module},
		Tips: pallet_tips::{Module, Call, Storage, Event<T>},

		// ORML related modules
		Tokens: orml_tokens::{Module, Storage, Call, Event<T>, Config<T>},
		Currencies: orml_currencies::{Module, Call, Event<T>},

		// HydraDX related modules
		AssetRegistry: pallet_asset_registry::{Module, Call, Storage, Config<T>},
		AMM: pallet_amm::{Module, Call, Storage, Event<T>},
		Claims: pallet_claims::{Module, Call, Storage, Event<T>, Config<T>},
		Exchange: pallet_exchange::{Module, Call, Storage, Event<T>},
		Faucet: pallet_faucet::{Module, Call, Storage, Config, Event<T>},
		MultiTransactionPayment: pallet_transaction_multi_payment::{Module, Call, Storage, Event<T>},
		GenesisHistory: pallet_genesis_history::{Module, Storage, Config},
	}
);

/// The address format for describing accounts.
pub type Address = AccountId;
/// Block header type as expected by this runtime.
pub type Header = generic::Header<BlockNumber, BlakeTwo256>;
/// Block type as expected by this runtime.
pub type Block = generic::Block<Header, UncheckedExtrinsic>;
/// A Block signed with a Justification
pub type SignedBlock = generic::SignedBlock<Block>;
/// BlockId type as expected by this runtime.
pub type BlockId = generic::BlockId<Block>;
/// The SignedExtension to the basic transaction logic.
pub type SignedExtra = (
	frame_system::CheckSpecVersion<Runtime>,
	frame_system::CheckTxVersion<Runtime>,
	frame_system::CheckGenesis<Runtime>,
	frame_system::CheckEra<Runtime>,
	frame_system::CheckNonce<Runtime>,
	frame_system::CheckWeight<Runtime>,
	pallet_transaction_payment::ChargeTransactionPayment<Runtime>,
	pallet_claims::ValidateClaim<Runtime>,
);
/// Unchecked extrinsic type as expected by this runtime.
pub type UncheckedExtrinsic = generic::UncheckedExtrinsic<Address, Call, Signature, SignedExtra>;
/// Extrinsic type that has already been checked.
pub type CheckedExtrinsic = generic::CheckedExtrinsic<AccountId, Call, SignedExtra>;
/// Executive: handles dispatch to the various modules.
pub type Executive =
	frame_executive::Executive<Runtime, Block, frame_system::ChainContext<Runtime>, Runtime, AllModules>;

impl_runtime_apis! {
	impl sp_consensus_babe::BabeApi<Block> for Runtime {
		fn configuration() -> sp_consensus_babe::BabeGenesisConfiguration {
			// The choice of `c` parameter (where `1 - c` represents the
			// probability of a slot being empty), is done in accordance to the
			// slot duration and expected target block time, for safely
			// resisting network delays of maximum two seconds.
			// <https://research.web3.foundation/en/latest/polkadot/BABE/Babe/#6-practical-results>
			sp_consensus_babe::BabeGenesisConfiguration {
				slot_duration: Babe::slot_duration(),
				epoch_length: EpochDuration::get(),
				c: PRIMARY_PROBABILITY,
				genesis_authorities: Babe::authorities(),
				randomness: Babe::randomness(),
				allowed_slots: sp_consensus_babe::AllowedSlots::PrimaryAndSecondaryPlainSlots,
			}
		}

		fn current_epoch_start() -> sp_consensus_babe::Slot {
			Babe::current_epoch_start()
		}

		fn current_epoch() -> sp_consensus_babe::Epoch {
			Babe::current_epoch()
		}

		fn next_epoch() -> sp_consensus_babe::Epoch {
			Babe::next_epoch()
		}

		fn generate_key_ownership_proof(
			_slot_number: sp_consensus_babe::Slot,
			authority_id: sp_consensus_babe::AuthorityId,
		) -> Option<sp_consensus_babe::OpaqueKeyOwnershipProof> {
			Historical::prove((sp_consensus_babe::KEY_TYPE, authority_id))
				.map(|p| p.encode())
				.map(sp_consensus_babe::OpaqueKeyOwnershipProof::new)
		}

		fn submit_report_equivocation_unsigned_extrinsic(
			equivocation_proof: sp_consensus_babe::EquivocationProof<<Block as BlockT>::Header>,
			key_owner_proof: sp_consensus_babe::OpaqueKeyOwnershipProof,
		) -> Option<()> {
			let key_owner_proof = key_owner_proof.decode()?;

			Babe::submit_unsigned_equivocation_report(
				equivocation_proof,
				key_owner_proof,
			)
		}
	}

	impl sp_authority_discovery::AuthorityDiscoveryApi<Block> for Runtime {
			fn authorities() -> Vec<AuthorityDiscoveryId> {
				AuthorityDiscovery::authorities()
			}
	}


	impl sp_api::Core<Block> for Runtime {
		fn version() -> RuntimeVersion {
			VERSION
		}

		fn execute_block(block: Block) {
			Executive::execute_block(block)
		}

		fn initialize_block(header: &<Block as BlockT>::Header) {
			Executive::initialize_block(header)
		}
	}

	impl sp_api::Metadata<Block> for Runtime {
		fn metadata() -> OpaqueMetadata {
			Runtime::metadata().into()
		}
	}

	impl sp_block_builder::BlockBuilder<Block> for Runtime {
		fn apply_extrinsic(extrinsic: <Block as BlockT>::Extrinsic) -> ApplyExtrinsicResult {
			Executive::apply_extrinsic(extrinsic)
		}

		fn finalize_block() -> <Block as BlockT>::Header {
			Executive::finalize_block()
		}

		fn inherent_extrinsics(data: sp_inherents::InherentData) -> Vec<<Block as BlockT>::Extrinsic> {
			data.create_extrinsics()
		}

		fn check_inherents(
			block: Block,
			data: sp_inherents::InherentData,
		) -> sp_inherents::CheckInherentsResult {
			data.check_extrinsics(&block)
		}

		fn random_seed() -> <Block as BlockT>::Hash {
			RandomnessCollectiveFlip::random_seed()
		}
	}

	impl sp_transaction_pool::runtime_api::TaggedTransactionQueue<Block> for Runtime {
		fn validate_transaction(
			source: TransactionSource,
			tx: <Block as BlockT>::Extrinsic,
		) -> TransactionValidity {
			Executive::validate_transaction(source, tx)
		}
	}

	impl sp_offchain::OffchainWorkerApi<Block> for Runtime {
		fn offchain_worker(header: &<Block as BlockT>::Header) {
			Executive::offchain_worker(header)
		}
	}

	impl sp_session::SessionKeys<Block> for Runtime {
		fn generate_session_keys(seed: Option<Vec<u8>>) -> Vec<u8> {
			opaque::SessionKeys::generate(seed)
		}

		fn decode_session_keys(
			encoded: Vec<u8>,
		) -> Option<Vec<(Vec<u8>, KeyTypeId)>> {
			opaque::SessionKeys::decode_into_raw_public_keys(&encoded)
		}
	}

	impl fg_primitives::GrandpaApi<Block> for Runtime {
		fn grandpa_authorities() -> GrandpaAuthorityList {
			Grandpa::grandpa_authorities()
		}

		fn submit_report_equivocation_unsigned_extrinsic(
			equivocation_proof: fg_primitives::EquivocationProof<
				<Block as BlockT>::Hash,
				NumberFor<Block>,
			>,
			key_owner_proof: fg_primitives::OpaqueKeyOwnershipProof,
		) -> Option<()> {
			let key_owner_proof = key_owner_proof.decode()?;

			Grandpa::submit_unsigned_equivocation_report(
				equivocation_proof,
				key_owner_proof,
			)
		}

		fn generate_key_ownership_proof(
			_set_id: fg_primitives::SetId,
			authority_id: GrandpaId,
		) -> Option<fg_primitives::OpaqueKeyOwnershipProof> {
			use codec::Encode;

			Historical::prove((fg_primitives::KEY_TYPE, authority_id))
				.map(|p| p.encode())
				.map(fg_primitives::OpaqueKeyOwnershipProof::new)
		}
	}

	impl frame_system_rpc_runtime_api::AccountNonceApi<Block, AccountId, Index> for Runtime {
		fn account_nonce(account: AccountId) -> Index {
			System::account_nonce(account)
		}
	}

	impl pallet_transaction_payment_rpc_runtime_api::TransactionPaymentApi<Block, Balance> for Runtime {
		fn query_info(
			uxt: <Block as BlockT>::Extrinsic,
			len: u32,
		) -> pallet_transaction_payment_rpc_runtime_api::RuntimeDispatchInfo<Balance> {
			TransactionPayment::query_info(uxt, len)
		}

		fn query_fee_details(uxt: <Block as BlockT>::Extrinsic, len: u32) -> pallet_transaction_payment_rpc_runtime_api::FeeDetails<Balance> {
			TransactionPayment::query_fee_details(uxt, len)
		}
	}

	impl amm_rpc::AMMApi<
		Block,
		AccountId,
		AssetId,
		Balance,
	> for Runtime {
		fn get_pool_balances(
			pool_address: AccountId,
		) -> Vec<amm_rpc::BalanceInfo<AssetId, Balance>> {
			let mut vec = Vec::new();

			let pool_balances = AMM::get_pool_balances(pool_address).unwrap();

			for b in pool_balances {
				let item  = amm_rpc::BalanceInfo{
				 asset: Some(b.0),
					amount: b.1
				};

				vec.push(item);
			}

			vec
		}

	}

	#[cfg(feature = "runtime-benchmarks")]
	impl frame_benchmarking::Benchmark<Block> for Runtime {
		fn dispatch_benchmark(
			config: frame_benchmarking::BenchmarkConfig
		) -> Result<Vec<frame_benchmarking::BenchmarkBatch>, sp_runtime::RuntimeString> {
			use frame_benchmarking::{Benchmarking, BenchmarkBatch, add_benchmark, TrackedStorageKey};

			use pallet_exchange_benchmarking::Module as ExchangeBench;
			use frame_system_benchmarking::Module as SystemBench;
			use pallet_multi_payment_benchmarking::Module as MultiBench;

			impl frame_system_benchmarking::Config for Runtime {}
			impl pallet_exchange_benchmarking::Config for Runtime {}
			impl pallet_multi_payment_benchmarking::Config for Runtime {}

			let whitelist: Vec<TrackedStorageKey> = vec![
				// Block Number
				hex_literal::hex!("26aa394eea5630e07c48ae0c9558cef702a5c1b19ab7a04f536c519aca4983ac").to_vec().into(),
				// Total Issuance
				hex_literal::hex!("c2261276cc9d1f8598ea4b6a74b15c2f57c875e4cff74148e4628f264b974c80").to_vec().into(),
				// Execution Phase
				hex_literal::hex!("26aa394eea5630e07c48ae0c9558cef7ff553b5a9862a516939d82b3d3d8661a").to_vec().into(),
				// Event Count
				hex_literal::hex!("26aa394eea5630e07c48ae0c9558cef70a98fdbe9ce6c55837576c60c7af3850").to_vec().into(),
				// System Events
				hex_literal::hex!("26aa394eea5630e07c48ae0c9558cef780d41e5e16056765bc8461851072c9d7").to_vec().into(),
			];

			let mut batches = Vec::<BenchmarkBatch>::new();
			let params = (&config, &whitelist);

			add_benchmark!(params, batches, amm, AMM);
			add_benchmark!(params, batches, claims, Claims);
			add_benchmark!(params, batches, transaction_multi_payment, MultiBench::<Runtime>);
			add_benchmark!(params, batches, frame_system, SystemBench::<Runtime>);
			add_benchmark!(params, batches, exchange, ExchangeBench::<Runtime>);
			add_benchmark!(params, batches, pallet_balances, Balances);
			add_benchmark!(params, batches, pallet_timestamp, Timestamp);
			add_benchmark!(params, batches, pallet_collective, Council);
			add_benchmark!(params, batches, pallet_identity, Identity);

			if batches.is_empty() { return Err("Benchmark not found for this pallet.".into()) }
			Ok(batches)
		}
	}
}<|MERGE_RESOLUTION|>--- conflicted
+++ resolved
@@ -131,11 +131,8 @@
 	spec_name: create_runtime_str!("hydra-dx"),
 	impl_name: create_runtime_str!("hydra-dx"),
 	authoring_version: 1,
-<<<<<<< HEAD
 	spec_version: 7,
-=======
 	spec_version: 9,
->>>>>>> 23ea91ab
 	impl_version: 0,
 	apis: RUNTIME_API_VERSIONS,
 	transaction_version: 1,
