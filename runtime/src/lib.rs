#![cfg_attr(not(feature = "std"), no_std)]
// `construct_runtime!` does a lot of recursion and requires us to increase the limit to 256.
#![recursion_limit = "256"]
#![allow(clippy::type_complexity)]
#![allow(clippy::large_enum_variant)]
#![allow(clippy::upper_case_acronyms)]
#![allow(clippy::from_over_into)]

// Make the WASM binary available.
#[cfg(feature = "std")]
include!(concat!(env!("OUT_DIR"), "/wasm_binary.rs"));

use codec::Encode;
use pallet_grandpa::fg_primitives;
use pallet_grandpa::{AuthorityId as GrandpaId, AuthorityList as GrandpaAuthorityList};
use sp_api::impl_runtime_apis;
use sp_authority_discovery::AuthorityId as AuthorityDiscoveryId;
use sp_core::{
	crypto::KeyTypeId,
<<<<<<< HEAD
	u32_trait::{_1, _3, _4},
=======
	u32_trait::{_1, _2, _4},
>>>>>>> c54efcfe
	OpaqueMetadata,
};
use sp_runtime::traits::{
	BlakeTwo256, Block as BlockT, Extrinsic as ExtrinsicT, IdentifyAccount, IdentityLookup, NumberFor, OpaqueKeys,
	SaturatedConversion, Verify,
};
use sp_runtime::{
	create_runtime_str, generic, impl_opaque_keys,
	traits::Zero,
	transaction_validity::{TransactionPriority, TransactionSource, TransactionValidity},
	ApplyExtrinsicResult, ModuleId, MultiSignature, Percent,
};
use sp_std::prelude::*;
#[cfg(feature = "std")]
use sp_version::NativeVersion;
use sp_version::RuntimeVersion;

use frame_system::limits;
// A few exports that help ease life for downstream crates.
pub use frame_support::{
	construct_runtime, parameter_types,
	traits::{Filter, KeyOwnerProofSystem, LockIdentifier, Randomness, U128CurrencyToVote},
	weights::{
		constants::{BlockExecutionWeight, RocksDbWeight, WEIGHT_PER_SECOND},
		DispatchClass, IdentityFee, Pays, Weight,
	},
	StorageValue,
};
pub use pallet_balances::Call as BalancesCall;
pub use pallet_timestamp::Call as TimestampCall;
#[cfg(any(feature = "std", test))]
pub use sp_runtime::BuildStorage;
pub use sp_runtime::{Perbill, Permill};

use frame_system::EnsureRoot;
use sp_runtime::curve::PiecewiseLinear;

use pallet_session::historical as session_historical;

use module_amm_rpc_runtime_api as amm_rpc;

use orml_currencies::BasicCurrencyAdapter;
use orml_traits::parameter_type_with_key;

pub use primitives::{Amount, AssetId, Balance, Moment, CORE_ASSET_ID};

/// Import HydraDX pallets
pub use pallet_asset_registry;
pub use pallet_claims;
pub use pallet_faucet;

use pallet_transaction_multi_payment::{weights::WeightInfo, MultiCurrencyAdapter};

/// An index to a block.
pub type BlockNumber = u32;

/// Alias to 512-bit hash when used in the context of a transaction signature on the chain.
pub type Signature = MultiSignature;

/// Some way of identifying an account on the chain. We intentionally make it equivalent
/// to the public key of our transaction signing scheme.
pub type AccountId = <<Signature as Verify>::Signer as IdentifyAccount>::AccountId;

/// The type for looking up accounts. We don't expect more than 4 billion of them, but you
/// never know...
pub type AccountIndex = u32;

/// Index of a transaction in the chain.
pub type Index = u32;

/// A hash of some data used by the chain.
pub type Hash = sp_core::H256;

/// Digest item type.
pub type DigestItem = generic::DigestItem<Hash>;

/// Opaque types. These are used by the CLI to instantiate machinery that don't need to know
/// the specifics of the runtime. They can then be made to be agnostic over specific formats
/// of data like extrinsics, allowing for them to continue syncing the network through upgrades
/// to even the core data structures.
pub mod opaque {
	use super::*;

	pub use sp_runtime::OpaqueExtrinsic as UncheckedExtrinsic;

	/// Opaque block header type.
	pub type Header = generic::Header<BlockNumber, BlakeTwo256>;
	/// Opaque block type.
	pub type Block = generic::Block<Header, UncheckedExtrinsic>;
	/// Opaque block identifier type.
	pub type BlockId = generic::BlockId<Block>;

	impl_opaque_keys! {
		pub struct SessionKeys {
			pub grandpa: Grandpa,
			pub babe: Babe,
			pub im_online: ImOnline,
			pub authority_discovery: AuthorityDiscovery,
		}
	}
}

impl_opaque_keys! {
	pub struct SessionKeys {
		pub grandpa: Grandpa,
		pub babe: Babe,
		pub im_online: ImOnline,
		pub authority_discovery: AuthorityDiscovery,
	}
}

pub const VERSION: RuntimeVersion = RuntimeVersion {
	spec_name: create_runtime_str!("hydra-dx"),
	impl_name: create_runtime_str!("hydra-dx"),
	authoring_version: 1,
<<<<<<< HEAD
	spec_version: 5,
=======
	spec_version: 7,
>>>>>>> c54efcfe
	impl_version: 0,
	apis: RUNTIME_API_VERSIONS,
	transaction_version: 1,
};

/// We assume that an on-initialize consumes 2.5% of the weight on average, hence a single extrinsic
/// will not be allowed to consume more than `AvailableBlockRatio - 2.5%`.
pub const AVERAGE_ON_INITIALIZE_RATIO: Perbill = Perbill::from_perthousand(25);
/// We allow `Normal` extrinsics to fill up the block up to 75%, the rest can be used
/// by  Operational  extrinsics.
const NORMAL_DISPATCH_RATIO: Perbill = Perbill::from_percent(75);
/// We allow for 2 seconds of compute with a 6 second average block time.
pub const MAXIMUM_BLOCK_WEIGHT: Weight = 2 * WEIGHT_PER_SECOND;

/// The version information used to identify this runtime when compiled natively.
#[cfg(feature = "std")]
pub fn native_version() -> NativeVersion {
	NativeVersion {
		runtime_version: VERSION,
		can_author_with: Default::default(),
	}
}

pub struct BaseFilter;
impl Filter<Call> for BaseFilter {
	fn filter(call: &Call) -> bool {
		match call {
			Call::AMM(_)
			| Call::AssetRegistry(_)
			| Call::Balances(_)
			| Call::Currencies(_)
			| Call::Exchange(_)
			| Call::Faucet(_)
			| Call::MultiTransactionPayment(_)
			| Call::Offences(_)
			| Call::Tokens(_) => false,

			Call::AuthorityDiscovery(_)
			| Call::Authorship(_)
			| Call::Babe(_)
			| Call::Claims(_)
			| Call::Council(_)
			| Call::ElectionProviderMultiPhase(_)
			| Call::Elections(_)
			| Call::Grandpa(_)
			| Call::ImOnline(_)
			| Call::RandomnessCollectiveFlip(_)
			| Call::Scheduler(_)
<<<<<<< HEAD
			| Call::Session(_)
			| Call::Staking(_)
			| Call::Sudo(_)
			| Call::System(_)
			| Call::TechnicalCommittee(_)
			| Call::Timestamp(_)
			| Call::Tips(_)
			| Call::Treasury(_) => true,
=======
			| Call::Identity(_)
			| Call::Sudo(_) => true,
>>>>>>> c54efcfe
		}
	}
}

parameter_types! {
	pub const BlockHashCount: BlockNumber = 2400;
	pub const Version: RuntimeVersion = VERSION;
	/// Maximum length of block. Up to 5MB.
	pub BlockLength: limits::BlockLength =
		limits::BlockLength::max_with_normal_ratio(5 * 1024 * 1024, NORMAL_DISPATCH_RATIO);
	/// Block weights base values and limits.
	pub BlockWeights: limits::BlockWeights = limits::BlockWeights::builder()
		.base_block(BlockExecutionWeight::get())
		.for_class(DispatchClass::all(), |weights| {
			weights.base_extrinsic = ExtrinsicBaseWeight::get();
		})
		.for_class(DispatchClass::Normal, |weights| {
			weights.max_total = Some(NORMAL_DISPATCH_RATIO * MAXIMUM_BLOCK_WEIGHT);
		})
		.for_class(DispatchClass::Operational, |weights| {
			weights.max_total = Some(MAXIMUM_BLOCK_WEIGHT);
			// Operational transactions have an extra reserved space, so that they
			// are included even if block reached `MAXIMUM_BLOCK_WEIGHT`.
			weights.reserved = Some(
				MAXIMUM_BLOCK_WEIGHT - NORMAL_DISPATCH_RATIO * MAXIMUM_BLOCK_WEIGHT,
			);
		})
		.avg_block_initialization(AVERAGE_ON_INITIALIZE_RATIO)
		.build_or_panic();

	pub ExtrinsicPaymentExtraWeight: Weight =  <Runtime as pallet_transaction_multi_payment::Config>::WeightInfo::swap_currency();
	pub ExtrinsicBaseWeight: Weight = frame_support::weights::constants::ExtrinsicBaseWeight::get() + ExtrinsicPaymentExtraWeight::get();
	pub const SS58Prefix: u8 = 63;
}

// Configure FRAME pallets to include in runtime.

impl frame_system::Config for Runtime {
	/// The basic call filter to use in dispatchable.
	type BaseCallFilter = BaseFilter;
	/// The identifier used to distinguish between accounts.
	type AccountId = AccountId;
	/// The aggregated dispatch type that is available for extrinsics.
	type Call = Call;
	/// The lookup mechanism to get account ID from whatever is passed in dispatchers.
	type Lookup = IdentityLookup<AccountId>;
	/// The index type for storing how many extrinsics an account has signed.
	type Index = Index;
	/// The index type for blocks.
	type BlockNumber = BlockNumber;
	/// The type for hashing blocks and tries.
	type Hash = Hash;
	/// The hashing algorithm used.
	type Hashing = BlakeTwo256;
	/// The header type.
	type Header = generic::Header<BlockNumber, BlakeTwo256>;
	/// The ubiquitous event type.
	type Event = Event;
	/// The ubiquitous origin type.
	type Origin = Origin;
	/// Maximum number of block number to block hash mappings to keep (oldest pruned first).
	type BlockHashCount = BlockHashCount;
	type BlockWeights = BlockWeights;
	type BlockLength = BlockLength;
	/// The weight of database operations that the runtime can invoke.
	type DbWeight = RocksDbWeight;
	/// The weight of the overhead invoked on the block import process, independent of the
	/// extrinsics included in that block.
	/// Version of the runtime.
	type Version = Version;
	/// Converts a module to the index of the module in `construct_runtime!`.
	///
	/// This type is being generated by `construct_runtime!`.
	type PalletInfo = PalletInfo;
	/// What to do if a new account is created.
	type OnNewAccount = ();
	/// What to do if an account is fully reaped from the system.
	type OnKilledAccount = ();
	/// The data to be stored in an account.
	type AccountData = pallet_balances::AccountData<Balance>;
	/// Weight information for the extrinsics of this pallet.
	type SystemWeightInfo = ();
	type SS58Prefix = SS58Prefix;
}

impl pallet_grandpa::Config for Runtime {
	type Event = Event;
	type Call = Call;

	type KeyOwnerProof = <Self::KeyOwnerProofSystem as KeyOwnerProofSystem<(KeyTypeId, GrandpaId)>>::Proof;

	type KeyOwnerIdentification =
		<Self::KeyOwnerProofSystem as KeyOwnerProofSystem<(KeyTypeId, GrandpaId)>>::IdentificationTuple;

	type KeyOwnerProofSystem = Historical;

	type HandleEquivocation =
		pallet_grandpa::EquivocationHandler<Self::KeyOwnerIdentification, Offences, ReportLongevity>;

	type WeightInfo = ();
}

parameter_types! {
	pub const MinimumPeriod: u64 = SLOT_DURATION / 2;
	pub const HDXAssetId: AssetId = CORE_ASSET_ID;
}

impl pallet_timestamp::Config for Runtime {
	/// A timestamp: milliseconds since the unix epoch.
	type Moment = u64;
	type OnTimestampSet = Babe;
	type MinimumPeriod = MinimumPeriod;
	type WeightInfo = ();
}

parameter_types! {
	pub const ExistentialDeposit: u128 = 0;
	pub const MaxLocks: u32 = 50;
}

impl pallet_balances::Config for Runtime {
	type MaxLocks = MaxLocks;
	/// The type for recording an account's balance.
	type Balance = Balance;
	/// The ubiquitous event type.
	type Event = Event;
	type DustRemoval = ();
	type ExistentialDeposit = ExistentialDeposit;
	type AccountStore = System;
	type WeightInfo = ();
}

parameter_types! {
	pub const TransactionByteFee: Balance = 1;
	pub const MultiPaymentCurrencySetFee: Pays = Pays::No;
}

impl pallet_transaction_payment::Config for Runtime {
	type OnChargeTransaction = MultiCurrencyAdapter<Balances, (), MultiTransactionPayment>;
	type TransactionByteFee = TransactionByteFee;
	type WeightToFee = IdentityFee<Balance>;
	type FeeMultiplierUpdate = ();
}

impl pallet_transaction_multi_payment::Config for Runtime {
	type Event = Event;
	type Currency = Balances;
	type MultiCurrency = Currencies;
	type AMMPool = AMM;
	type WeightInfo = pallet_transaction_multi_payment::weights::HydraWeight<Runtime>;
	type WithdrawFeeForSetCurrency = MultiPaymentCurrencySetFee;
	type WeightToFee = IdentityFee<Balance>;
}

impl pallet_sudo::Config for Runtime {
	type Event = Event;
	type Call = Call;
}

parameter_type_with_key! {
	pub ExistentialDeposits: |_currency_id: AssetId| -> Balance {
		Zero::zero()
	};
}

type EnsureRootOrHalfCouncil = EnsureOneOf<
	AccountId,
	EnsureRoot<AccountId>,
	pallet_collective::EnsureProportionMoreThan<_1, _2, AccountId, CouncilCollective>,
>;

parameter_types! {
	pub const BasicDeposit: Balance = 5 * DOLLARS;
	pub const FieldDeposit: Balance = DOLLARS;
	pub const SubAccountDeposit: Balance = 5 * DOLLARS;
	pub const MaxSubAccounts: u32 = 100;
	pub const MaxAdditionalFields: u32 = 100;
	pub const MaxRegistrars: u32 = 20;
}

impl pallet_identity::Config for Runtime {
	type Event = Event;
	type Currency = Balances;
	type BasicDeposit = BasicDeposit;
	type FieldDeposit = FieldDeposit;
	type SubAccountDeposit = SubAccountDeposit;
	type MaxSubAccounts = MaxSubAccounts;
	type MaxAdditionalFields = MaxAdditionalFields;
	type MaxRegistrars = MaxRegistrars;
	type Slashed = Treasury;
	type ForceOrigin = EnsureRootOrHalfCouncil;
	type RegistrarOrigin = EnsureRootOrHalfCouncil;
	type WeightInfo = ();
}

/// ORML Configurations

impl orml_tokens::Config for Runtime {
	type Event = Event;
	type Balance = Balance;
	type Amount = Amount;
	type CurrencyId = AssetId;
	type WeightInfo = ();
	type ExistentialDeposits = ExistentialDeposits;
	type OnDust = ();
}

impl orml_currencies::Config for Runtime {
	type Event = Event;
	type MultiCurrency = Tokens;
	type NativeCurrency = BasicCurrencyAdapter<Runtime, Balances, Amount, BlockNumber>;
	type GetNativeCurrencyId = HDXAssetId;
	type WeightInfo = ();
}

/// HydraDX Pallets configurations

impl pallet_asset_registry::Config for Runtime {
	type AssetId = AssetId;
}

parameter_types! {
	pub ExchangeFee: fee::Fee = fee::Fee::default();
}

impl pallet_amm::Config for Runtime {
	type Event = Event;
	type AssetPairAccountId = pallet_amm::AssetPairAccountId<Self>;
	type Currency = Currencies;
	type HDXAssetId = HDXAssetId;
	type WeightInfo = pallet_amm::weights::HydraWeight<Runtime>;
	type GetExchangeFee = ExchangeFee;
}

parameter_types! {
	pub ClaimMessagePrefix: &'static [u8] = b"I hereby claim all my HDX tokens to wallet:";
}

impl pallet_claims::Config for Runtime {
	type Event = Event;
	type Currency = Balances;
	type Prefix = ClaimMessagePrefix;
	type WeightInfo = pallet_claims::weights::HackHydraWeight<Runtime>;
	type CurrencyBalance = Balance;
}

impl pallet_exchange::Config for Runtime {
	type Event = Event;
	type AMMPool = AMM;
	type Resolver = Exchange;
	type Currency = Currencies;
	type WeightInfo = pallet_exchange::weights::HydraWeight<Runtime>;
}

impl pallet_faucet::Config for Runtime {
	type Event = Event;
	type Currency = Currencies;
}

pub mod constants;
/// Staking pallets configurations
pub mod impls;
use constants::{currency::*, time::*};
use pallet_im_online::sr25519::AuthorityId as ImOnlineId;
pub use pallet_staking::StakerStatus;
use primitives::fee;

parameter_types! {
	pub const UncleGenerations: BlockNumber = 5;
}

impl pallet_authorship::Config for Runtime {
	type FindAuthor = pallet_session::FindAccountFromAuthorIndex<Self, Babe>;
	type UncleGenerations = UncleGenerations;
	type FilterUncle = ();
	type EventHandler = (Staking, ImOnline);
}

pallet_staking_reward_curve::build! {
	const REWARD_CURVE: PiecewiseLinear<'static> = curve!(
		min_inflation: 0_040_000,
		max_inflation: 0_080_000,
		ideal_stake: 0_160_000,
		falloff: 1_000_000,
		max_piece_count: 40,
		test_precision: 0_005_000,
	);
}

parameter_types! {
	pub const SessionsPerEra: sp_staking::SessionIndex = 6;
	pub const BondingDuration: pallet_staking::EraIndex = 24 * 28;
	pub const SlashDeferDuration: pallet_staking::EraIndex =  24 * 28 - 1; //SlashDeferDuration should be less than BondingDuration https://github.com/paritytech/substrate/blob/49a4103f4bfef55be20a5c6d26e18ff3003c3353/frame/staking/src/lib.rs#L1402
	pub const RewardCurve: &'static PiecewiseLinear<'static> = &REWARD_CURVE;
	pub const MaxNominatorRewardedPerValidator: u32 = 64;
	pub const ElectionLookahead: BlockNumber = EPOCH_DURATION_IN_BLOCKS / 4;
	pub const MaxIterations: u32 = 10;
	// 0.05%. The higher the value, the more strict solution acceptance becomes.
	pub MinSolutionScoreBump: Perbill = Perbill::from_rational_approximation(5u32, 10_000);
}

type SlashCancelOrigin =
	EnsureOneOf<AccountId, EnsureRoot<AccountId>, pallet_collective::EnsureMember<AccountId, CouncilCollective>>;

impl pallet_staking::Config for Runtime {
	type Currency = Balances;
	type UnixTime = Timestamp;
	type CurrencyToVote = U128CurrencyToVote;
	type ElectionProvider = ElectionProviderMultiPhase;
	type RewardRemainder = Treasury;
	type Event = Event;
	type Slash = Treasury;
	type Reward = ();
	type SessionsPerEra = SessionsPerEra;
	type BondingDuration = BondingDuration;
	type SlashDeferDuration = SlashDeferDuration;
	// A super-majority of the council can cancel the slash.
	type SlashCancelOrigin = SlashCancelOrigin;
	type SessionInterface = Self;
	type RewardCurve = RewardCurve;
	type NextNewSession = Session;
	type ElectionLookahead = ElectionLookahead;
	type Call = Call;
	type MaxIterations = MaxIterations;
	type MinSolutionScoreBump = MinSolutionScoreBump;
	type MaxNominatorRewardedPerValidator = MaxNominatorRewardedPerValidator;
	type UnsignedPriority = StakingUnsignedPriority;
	type OffchainSolutionWeightLimit = OffchainSolutionWeightLimit;
	type WeightInfo = ();
}

parameter_types! {
	// phase durations. 1/4 of the last session for each.
	pub const SignedPhase: u32 = EPOCH_DURATION_IN_BLOCKS / 4;
	pub const UnsignedPhase: u32 = EPOCH_DURATION_IN_BLOCKS / 4;

	// fallback: no need to do on-chain phragmen initially.
	pub const Fallback: pallet_election_provider_multi_phase::FallbackStrategy =
		pallet_election_provider_multi_phase::FallbackStrategy::Nothing;

	pub SolutionImprovementThreshold: Perbill = Perbill::from_rational_approximation(1u32, 10_000);

	// miner configs
	pub const MultiPhaseUnsignedPriority: TransactionPriority = StakingUnsignedPriority::get() - 1u64;
	pub const MinerMaxIterations: u32 = 10;
	pub MinerMaxWeight: Weight = BlockWeights::get()
		.get(DispatchClass::Normal)
		.max_extrinsic.expect("Normal extrinsics have a weight limit configured; qed")
		.saturating_sub(BlockExecutionWeight::get());
}

impl pallet_election_provider_multi_phase::Config for Runtime {
	type Event = Event;
	type Currency = Balances;
	type SignedPhase = SignedPhase;
	type UnsignedPhase = UnsignedPhase;
	type SolutionImprovementThreshold = MinSolutionScoreBump;
	type MinerMaxIterations = MinerMaxIterations;
	type MinerMaxWeight = MinerMaxWeight;
	type MinerTxPriority = MultiPhaseUnsignedPriority;
	type DataProvider = Staking;
	type OnChainAccuracy = Perbill;
	type CompactSolution = pallet_staking::CompactAssignments;
	type Fallback = Fallback;
	type WeightInfo = pallet_election_provider_multi_phase::weights::SubstrateWeight<Runtime>;
	type BenchmarkingConfig = ();
}

parameter_types! {
	pub const ProposalBond: Permill = Permill::from_percent(5);
	pub const ProposalBondMinimum: Balance = FORTUNE;
	pub const SpendPeriod: BlockNumber = DAYS;
	pub const Burn: Permill = Permill::from_percent(0);
	pub const TreasuryModuleId: ModuleId = ModuleId(*b"py/trsry");
	pub OffchainSolutionWeightLimit: Weight = BlockWeights::get().max_block
				  .saturating_sub(BlockExecutionWeight::get())
				  .saturating_sub(ExtrinsicBaseWeight::get());
}

type AllCouncilMembers = pallet_collective::EnsureProportionAtLeast<_1, _1, AccountId, CouncilCollective>;
type ManageOrigin = frame_system::EnsureOneOf<AccountId, EnsureRoot<AccountId>, AllCouncilMembers>;

impl pallet_treasury::Config for Runtime {
	type ModuleId = TreasuryModuleId;
	type Currency = Balances;
	type ApproveOrigin = ManageOrigin;
	type RejectOrigin = ManageOrigin;
	type Event = Event;
	type OnSlash = ();
	type ProposalBond = ProposalBond;
	type ProposalBondMinimum = ProposalBondMinimum;
	type SpendPeriod = SpendPeriod;
	type Burn = Burn;
	type BurnDestination = ();
	type WeightInfo = ();
	type SpendFunds = ();
}

parameter_types! {
	pub const DataDepositPerByte: Balance = CENTS;
	pub const TipCountdown: BlockNumber = DAYS;
	pub const TipFindersFee: Percent = Percent::from_percent(2);
	pub const TipReportDepositBase: Balance = 10 * DOLLARS;
	pub const TipReportDepositPerByte: Balance = CENTS;
	pub const MaximumReasonLength: u32 = 1024;
}

impl pallet_tips::Config for Runtime {
	type Event = Event;
	type DataDepositPerByte = DataDepositPerByte;
	type MaximumReasonLength = MaximumReasonLength;
	type Tippers = Elections;
	type TipCountdown = TipCountdown;
	type TipFindersFee = TipFindersFee;
	type TipReportDepositBase = TipReportDepositBase;
	type WeightInfo = ();
}

parameter_types! {
	pub const DisabledValidatorsThreshold: Perbill = Perbill::from_percent(17);
}

impl pallet_session::Config for Runtime {
	type Event = Event;
	type ValidatorId = AccountId;
	type ValidatorIdOf = pallet_staking::StashOf<Self>;
	type ShouldEndSession = Babe;
	type NextSessionRotation = Babe;
	type SessionManager = pallet_session::historical::NoteHistoricalRoot<Self, Staking>;
	type SessionHandler = <opaque::SessionKeys as OpaqueKeys>::KeyTypeIdProviders;
	type Keys = opaque::SessionKeys;
	type DisabledValidatorsThreshold = DisabledValidatorsThreshold;
	type WeightInfo = ();
}

impl pallet_session::historical::Config for Runtime {
	type FullIdentification = pallet_staking::Exposure<AccountId, Balance>;
	type FullIdentificationOf = pallet_staking::ExposureOf<Runtime>;
}

parameter_types! {
	// Don't allow runner-ups
	pub const CandidacyBond: Balance = FORTUNE;
	pub const VotingBond: Balance = DOLLARS;
	pub const TermDuration: BlockNumber = 7 * DAYS;
	pub const DesiredMembers: u32 = 1;
	pub const DesiredRunnersUp: u32 = 0;
	pub const ElectionsPhragmenModuleId: LockIdentifier = *b"phrelect";
}

impl pallet_elections_phragmen::Config for Runtime {
	type Event = Event;
	type ModuleId = ElectionsPhragmenModuleId;
	type Currency = Balances;
	type ChangeMembers = Council;
	type InitializeMembers = (); // Set to () if defined in chain spec
	type CurrencyToVote = U128CurrencyToVote;
	type CandidacyBond = CandidacyBond;
	type VotingBondBase = ();
	type VotingBondFactor = ();
	type LoserCandidate = ();
	type KickedMember = ();
	type DesiredMembers = DesiredMembers;
	type DesiredRunnersUp = DesiredRunnersUp;
	type TermDuration = TermDuration;
	type WeightInfo = ();
}

parameter_types! {
	pub const EpochDuration: u64 = EPOCH_DURATION_IN_BLOCKS as u64;
	pub const ExpectedBlockTime: Moment = MILLISECS_PER_BLOCK;
	pub const ReportLongevity: u64 =
		BondingDuration::get() as u64 * SessionsPerEra::get() as u64 * EpochDuration::get();
}

impl pallet_babe::Config for Runtime {
	type EpochDuration = EpochDuration;
	type ExpectedBlockTime = ExpectedBlockTime;
	type EpochChangeTrigger = pallet_babe::ExternalTrigger;

	type KeyOwnerProofSystem = Historical;

	type KeyOwnerProof =
		<Self::KeyOwnerProofSystem as KeyOwnerProofSystem<(KeyTypeId, pallet_babe::AuthorityId)>>::Proof;

	type KeyOwnerIdentification =
		<Self::KeyOwnerProofSystem as KeyOwnerProofSystem<(KeyTypeId, pallet_babe::AuthorityId)>>::IdentificationTuple;

	type HandleEquivocation = pallet_babe::EquivocationHandler<Self::KeyOwnerIdentification, Offences, ReportLongevity>;
	type WeightInfo = ();
}

parameter_types! {
	pub const CouncilMotionDuration: BlockNumber = 5 * DAYS;
	pub const CouncilMaxProposals: u32 = 10;
	pub const ProposalVotesRequired: u32 = 1;
	pub const ProposalMininumDeposit: Balance = FORTUNE;
	pub const CouncilMaxMembers: u32 = 1;
}

type CouncilCollective = pallet_collective::Instance1;
impl pallet_collective::Config<CouncilCollective> for Runtime {
	type Origin = Origin;
	type Proposal = Call;
	type Event = Event;
	type MotionDuration = CouncilMotionDuration;
	type MaxProposals = CouncilMaxProposals;
	type MaxMembers = CouncilMaxMembers;
	type DefaultVote = pallet_collective::PrimeDefaultVote;
	type WeightInfo = ();
}

parameter_types! {
	pub const TechnicalMotionDuration: BlockNumber = 7 * DAYS;
	pub const TechnicalMaxProposals: u32 = 10;
	pub const TechnicalMaxMembers: u32 = 10;
}

type TechnicalCollective = pallet_collective::Instance2;
impl pallet_collective::Config<TechnicalCollective> for Runtime {
	type Origin = Origin;
	type Proposal = Call;
	type Event = Event;
	type MotionDuration = TechnicalMotionDuration;
	type MaxProposals = TechnicalMaxProposals;
	type MaxMembers = TechnicalMaxMembers;
	type DefaultVote = pallet_collective::PrimeDefaultVote;
	type WeightInfo = ();
}

impl pallet_authority_discovery::Config for Runtime {}

parameter_types! {
	pub const SessionDuration: BlockNumber = EPOCH_DURATION_IN_SLOTS as _;
	pub const ImOnlineUnsignedPriority: TransactionPriority = TransactionPriority::max_value();
	/// We prioritize im-online heartbeats over election solution submission.
	pub const StakingUnsignedPriority: TransactionPriority = TransactionPriority::max_value() / 2;
}

pub type SignedPayload = generic::SignedPayload<Call, SignedExtra>;

impl<LocalCall> frame_system::offchain::CreateSignedTransaction<LocalCall> for Runtime
where
	Call: From<LocalCall>,
{
	fn create_transaction<C: frame_system::offchain::AppCrypto<Self::Public, Self::Signature>>(
		call: Call,
		public: <Signature as Verify>::Signer,
		account: AccountId,
		nonce: Index,
	) -> Option<(Call, <UncheckedExtrinsic as ExtrinsicT>::SignaturePayload)> {
		use sp_runtime::traits::StaticLookup;

		let tip = 0;
		// take the biggest period possible.
		let period = BlockHashCount::get()
			.checked_next_power_of_two()
			.map(|c| c / 2)
			.unwrap_or(2) as u64;
		let current_block = System::block_number()
			.saturated_into::<u64>()
			// The `System::block_number` is initialized with `n+1`,
			// so the actual block number is `n`.
			.saturating_sub(1);

		let era = generic::Era::mortal(period, current_block);
		let extra: SignedExtra = (
			frame_system::CheckSpecVersion::<Runtime>::new(),
			frame_system::CheckTxVersion::<Runtime>::new(),
			frame_system::CheckGenesis::<Runtime>::new(),
			frame_system::CheckEra::<Runtime>::from(era),
			frame_system::CheckNonce::<Runtime>::from(nonce),
			frame_system::CheckWeight::<Runtime>::new(),
			pallet_transaction_payment::ChargeTransactionPayment::<Runtime>::from(tip),
			pallet_claims::ValidateClaim::<Runtime>::new(),
		);
		let raw_payload = SignedPayload::new(call, extra)
			.map_err(|e| {
				frame_support::debug::warn!("Unable to create signed payload: {:?}", e);
			})
			.ok()?;
		let signature = raw_payload.using_encoded(|payload| C::sign(payload, public))?;
		let address = <Runtime as frame_system::Config>::Lookup::unlookup(account);
		let (call, extra, _) = raw_payload.deconstruct();
		Some((call, (address, signature, extra)))
	}
}

impl frame_system::offchain::SigningTypes for Runtime {
	type Public = <Signature as Verify>::Signer;
	type Signature = Signature;
}

impl<C> frame_system::offchain::SendTransactionTypes<C> for Runtime
where
	Call: From<C>,
{
	type Extrinsic = UncheckedExtrinsic;
	type OverarchingCall = Call;
}

impl pallet_im_online::Config for Runtime {
	type AuthorityId = ImOnlineId;
	type Event = Event;
	type SessionDuration = SessionDuration;
	type ValidatorSet = Historical;
	type ReportUnresponsiveness = Offences;
	type UnsignedPriority = ImOnlineUnsignedPriority;
	type WeightInfo = ();
}

parameter_types! {
	pub OffencesWeightSoftLimit: Weight = Perbill::from_percent(60) * BlockWeights::get().max_block;
}

impl pallet_offences::Config for Runtime {
	type Event = Event;
	type IdentificationTuple = pallet_session::historical::IdentificationTuple<Self>;
	type OnOffenceHandler = Staking;
	type WeightSoftLimit = OffencesWeightSoftLimit;
}

parameter_types! {
	pub MaximumSchedulerWeight: Weight = Perbill::from_percent(10) * BlockWeights::get().max_block;
	pub const MaxScheduledPerBlock: u32 = 50;
}

impl pallet_scheduler::Config for Runtime {
	type Event = Event;
	type Origin = Origin;
	type PalletsOrigin = OriginCaller;
	type Call = Call;
	type MaximumWeight = MaximumSchedulerWeight;
	type ScheduleOrigin = EnsureRoot<AccountId>;
	type MaxScheduledPerBlock = MaxScheduledPerBlock;
	type WeightInfo = ();
}

// Create the runtime by composing the FRAME pallets that were previously configured.
construct_runtime!(
	pub enum Runtime where
		Block = Block,
		NodeBlock = opaque::Block,
		UncheckedExtrinsic = UncheckedExtrinsic
	{
		System: frame_system::{Module, Call, Config, Storage, Event<T>},
		RandomnessCollectiveFlip: pallet_randomness_collective_flip::{Module, Call, Storage},


		Babe: pallet_babe::{Module, Call, Storage, Config, ValidateUnsigned},

		Timestamp: pallet_timestamp::{Module, Call, Storage, Inherent},
		Grandpa: pallet_grandpa::{Module, Call, Storage, Config, Event, ValidateUnsigned},
		Balances: pallet_balances::{Module, Call, Storage, Config<T>, Event<T>},
		TransactionPayment: pallet_transaction_payment::{Module, Storage},
		Sudo: pallet_sudo::{Module, Call, Config<T>, Storage, Event<T>},
		Scheduler: pallet_scheduler::{Module, Call, Storage, Event<T>},
		Identity: pallet_identity::{Module, Call, Storage, Event<T>},



		//Staking related modules
		Authorship: pallet_authorship::{Module, Call, Storage, Inherent},
		Staking: pallet_staking::{Module, Call, Config<T>, Storage, Event<T>, ValidateUnsigned},
		ElectionProviderMultiPhase: pallet_election_provider_multi_phase::{Module, Call, Storage, Event<T>, ValidateUnsigned},
		Treasury: pallet_treasury::{Module, Call, Storage, Config, Event<T>},
		Session: pallet_session::{Module, Call, Storage, Event, Config<T>},
		Elections: pallet_elections_phragmen::{Module, Call, Storage, Event<T>, Config<T>},
		Council: pallet_collective::<Instance1>::{Module, Call, Storage, Origin<T>, Event<T>, Config<T>},
		TechnicalCommittee: pallet_collective::<Instance2>::{Module, Call, Storage, Origin<T>, Event<T>, Config<T>},
		AuthorityDiscovery: pallet_authority_discovery::{Module, Call, Config},
		ImOnline: pallet_im_online::{Module, Call, Storage, Event<T>, ValidateUnsigned, Config<T>},
		Offences: pallet_offences::{Module, Call, Storage, Event},
		Historical: session_historical::{Module},
		Tips: pallet_tips::{Module, Call, Storage, Event<T>},

		// ORML related modules
		Tokens: orml_tokens::{Module, Storage, Call, Event<T>, Config<T>},
		Currencies: orml_currencies::{Module, Call, Event<T>},

		// HydraDX related modules
		AssetRegistry: pallet_asset_registry::{Module, Call, Storage, Config<T>},
		AMM: pallet_amm::{Module, Call, Storage, Event<T>},
		Claims: pallet_claims::{Module, Call, Storage, Event<T>, Config<T>},
		Exchange: pallet_exchange::{Module, Call, Storage, Event<T>},
		Faucet: pallet_faucet::{Module, Call, Storage, Config, Event<T>},
		MultiTransactionPayment: pallet_transaction_multi_payment::{Module, Call, Storage, Event<T>},
	}
);

/// The address format for describing accounts.
pub type Address = AccountId;
/// Block header type as expected by this runtime.
pub type Header = generic::Header<BlockNumber, BlakeTwo256>;
/// Block type as expected by this runtime.
pub type Block = generic::Block<Header, UncheckedExtrinsic>;
/// A Block signed with a Justification
pub type SignedBlock = generic::SignedBlock<Block>;
/// BlockId type as expected by this runtime.
pub type BlockId = generic::BlockId<Block>;
/// The SignedExtension to the basic transaction logic.
pub type SignedExtra = (
	frame_system::CheckSpecVersion<Runtime>,
	frame_system::CheckTxVersion<Runtime>,
	frame_system::CheckGenesis<Runtime>,
	frame_system::CheckEra<Runtime>,
	frame_system::CheckNonce<Runtime>,
	frame_system::CheckWeight<Runtime>,
	pallet_transaction_payment::ChargeTransactionPayment<Runtime>,
	pallet_claims::ValidateClaim<Runtime>,
);
/// Unchecked extrinsic type as expected by this runtime.
pub type UncheckedExtrinsic = generic::UncheckedExtrinsic<Address, Call, Signature, SignedExtra>;
/// Extrinsic type that has already been checked.
pub type CheckedExtrinsic = generic::CheckedExtrinsic<AccountId, Call, SignedExtra>;
/// Executive: handles dispatch to the various modules.
pub type Executive =
	frame_executive::Executive<Runtime, Block, frame_system::ChainContext<Runtime>, Runtime, AllModules>;

impl_runtime_apis! {
	impl sp_consensus_babe::BabeApi<Block> for Runtime {
		fn configuration() -> sp_consensus_babe::BabeGenesisConfiguration {
			// The choice of `c` parameter (where `1 - c` represents the
			// probability of a slot being empty), is done in accordance to the
			// slot duration and expected target block time, for safely
			// resisting network delays of maximum two seconds.
			// <https://research.web3.foundation/en/latest/polkadot/BABE/Babe/#6-practical-results>
			sp_consensus_babe::BabeGenesisConfiguration {
				slot_duration: Babe::slot_duration(),
				epoch_length: EpochDuration::get(),
				c: PRIMARY_PROBABILITY,
				genesis_authorities: Babe::authorities(),
				randomness: Babe::randomness(),
				allowed_slots: sp_consensus_babe::AllowedSlots::PrimaryAndSecondaryPlainSlots,
			}
		}

		fn current_epoch_start() -> sp_consensus_babe::Slot {
			Babe::current_epoch_start()
		}

		fn current_epoch() -> sp_consensus_babe::Epoch {
			Babe::current_epoch()
		}

		fn next_epoch() -> sp_consensus_babe::Epoch {
			Babe::next_epoch()
		}

		fn generate_key_ownership_proof(
			_slot_number: sp_consensus_babe::Slot,
			authority_id: sp_consensus_babe::AuthorityId,
		) -> Option<sp_consensus_babe::OpaqueKeyOwnershipProof> {
			Historical::prove((sp_consensus_babe::KEY_TYPE, authority_id))
				.map(|p| p.encode())
				.map(sp_consensus_babe::OpaqueKeyOwnershipProof::new)
		}

		fn submit_report_equivocation_unsigned_extrinsic(
			equivocation_proof: sp_consensus_babe::EquivocationProof<<Block as BlockT>::Header>,
			key_owner_proof: sp_consensus_babe::OpaqueKeyOwnershipProof,
		) -> Option<()> {
			let key_owner_proof = key_owner_proof.decode()?;

			Babe::submit_unsigned_equivocation_report(
				equivocation_proof,
				key_owner_proof,
			)
		}
	}

	impl sp_authority_discovery::AuthorityDiscoveryApi<Block> for Runtime {
			fn authorities() -> Vec<AuthorityDiscoveryId> {
				AuthorityDiscovery::authorities()
			}
	}


	impl sp_api::Core<Block> for Runtime {
		fn version() -> RuntimeVersion {
			VERSION
		}

		fn execute_block(block: Block) {
			Executive::execute_block(block)
		}

		fn initialize_block(header: &<Block as BlockT>::Header) {
			Executive::initialize_block(header)
		}
	}

	impl sp_api::Metadata<Block> for Runtime {
		fn metadata() -> OpaqueMetadata {
			Runtime::metadata().into()
		}
	}

	impl sp_block_builder::BlockBuilder<Block> for Runtime {
		fn apply_extrinsic(extrinsic: <Block as BlockT>::Extrinsic) -> ApplyExtrinsicResult {
			Executive::apply_extrinsic(extrinsic)
		}

		fn finalize_block() -> <Block as BlockT>::Header {
			Executive::finalize_block()
		}

		fn inherent_extrinsics(data: sp_inherents::InherentData) -> Vec<<Block as BlockT>::Extrinsic> {
			data.create_extrinsics()
		}

		fn check_inherents(
			block: Block,
			data: sp_inherents::InherentData,
		) -> sp_inherents::CheckInherentsResult {
			data.check_extrinsics(&block)
		}

		fn random_seed() -> <Block as BlockT>::Hash {
			RandomnessCollectiveFlip::random_seed()
		}
	}

	impl sp_transaction_pool::runtime_api::TaggedTransactionQueue<Block> for Runtime {
		fn validate_transaction(
			source: TransactionSource,
			tx: <Block as BlockT>::Extrinsic,
		) -> TransactionValidity {
			Executive::validate_transaction(source, tx)
		}
	}

	impl sp_offchain::OffchainWorkerApi<Block> for Runtime {
		fn offchain_worker(header: &<Block as BlockT>::Header) {
			Executive::offchain_worker(header)
		}
	}

	impl sp_session::SessionKeys<Block> for Runtime {
		fn generate_session_keys(seed: Option<Vec<u8>>) -> Vec<u8> {
			opaque::SessionKeys::generate(seed)
		}

		fn decode_session_keys(
			encoded: Vec<u8>,
		) -> Option<Vec<(Vec<u8>, KeyTypeId)>> {
			opaque::SessionKeys::decode_into_raw_public_keys(&encoded)
		}
	}

	impl fg_primitives::GrandpaApi<Block> for Runtime {
		fn grandpa_authorities() -> GrandpaAuthorityList {
			Grandpa::grandpa_authorities()
		}

		fn submit_report_equivocation_unsigned_extrinsic(
			equivocation_proof: fg_primitives::EquivocationProof<
				<Block as BlockT>::Hash,
				NumberFor<Block>,
			>,
			key_owner_proof: fg_primitives::OpaqueKeyOwnershipProof,
		) -> Option<()> {
			let key_owner_proof = key_owner_proof.decode()?;

			Grandpa::submit_unsigned_equivocation_report(
				equivocation_proof,
				key_owner_proof,
			)
		}

		fn generate_key_ownership_proof(
			_set_id: fg_primitives::SetId,
			authority_id: GrandpaId,
		) -> Option<fg_primitives::OpaqueKeyOwnershipProof> {
			use codec::Encode;

			Historical::prove((fg_primitives::KEY_TYPE, authority_id))
				.map(|p| p.encode())
				.map(fg_primitives::OpaqueKeyOwnershipProof::new)
		}
	}

	impl frame_system_rpc_runtime_api::AccountNonceApi<Block, AccountId, Index> for Runtime {
		fn account_nonce(account: AccountId) -> Index {
			System::account_nonce(account)
		}
	}

	impl pallet_transaction_payment_rpc_runtime_api::TransactionPaymentApi<Block, Balance> for Runtime {
		fn query_info(
			uxt: <Block as BlockT>::Extrinsic,
			len: u32,
		) -> pallet_transaction_payment_rpc_runtime_api::RuntimeDispatchInfo<Balance> {
			TransactionPayment::query_info(uxt, len)
		}

		fn query_fee_details(uxt: <Block as BlockT>::Extrinsic, len: u32) -> pallet_transaction_payment_rpc_runtime_api::FeeDetails<Balance> {
			TransactionPayment::query_fee_details(uxt, len)
		}
	}

	impl amm_rpc::AMMApi<
		Block,
		AccountId,
		AssetId,
		Balance,
	> for Runtime {
		fn get_pool_balances(
			pool_address: AccountId,
		) -> Vec<amm_rpc::BalanceInfo<AssetId, Balance>> {
			let mut vec = Vec::new();

			let pool_balances = AMM::get_pool_balances(pool_address).unwrap();

			for b in pool_balances {
				let item  = amm_rpc::BalanceInfo{
				 asset: Some(b.0),
					amount: b.1
				};

				vec.push(item);
			}

			vec
		}

	}

	#[cfg(feature = "runtime-benchmarks")]
	impl frame_benchmarking::Benchmark<Block> for Runtime {
		fn dispatch_benchmark(
			config: frame_benchmarking::BenchmarkConfig
		) -> Result<Vec<frame_benchmarking::BenchmarkBatch>, sp_runtime::RuntimeString> {
			use frame_benchmarking::{Benchmarking, BenchmarkBatch, add_benchmark, TrackedStorageKey};

			use pallet_exchange_benchmarking::Module as ExchangeBench;
			use frame_system_benchmarking::Module as SystemBench;
			use pallet_multi_payment_benchmarking::Module as MultiBench;

			impl frame_system_benchmarking::Config for Runtime {}
			impl pallet_exchange_benchmarking::Config for Runtime {}
			impl pallet_multi_payment_benchmarking::Config for Runtime {}

			let whitelist: Vec<TrackedStorageKey> = vec![
				// Block Number
				hex_literal::hex!("26aa394eea5630e07c48ae0c9558cef702a5c1b19ab7a04f536c519aca4983ac").to_vec().into(),
				// Total Issuance
				hex_literal::hex!("c2261276cc9d1f8598ea4b6a74b15c2f57c875e4cff74148e4628f264b974c80").to_vec().into(),
				// Execution Phase
				hex_literal::hex!("26aa394eea5630e07c48ae0c9558cef7ff553b5a9862a516939d82b3d3d8661a").to_vec().into(),
				// Event Count
				hex_literal::hex!("26aa394eea5630e07c48ae0c9558cef70a98fdbe9ce6c55837576c60c7af3850").to_vec().into(),
				// System Events
				hex_literal::hex!("26aa394eea5630e07c48ae0c9558cef780d41e5e16056765bc8461851072c9d7").to_vec().into(),
			];

			let mut batches = Vec::<BenchmarkBatch>::new();
			let params = (&config, &whitelist);

			add_benchmark!(params, batches, amm, AMM);
			add_benchmark!(params, batches, claims, Claims);
			add_benchmark!(params, batches, transaction_multi_payment, MultiBench::<Runtime>);
			add_benchmark!(params, batches, frame_system, SystemBench::<Runtime>);
			add_benchmark!(params, batches, exchange, ExchangeBench::<Runtime>);
			add_benchmark!(params, batches, pallet_balances, Balances);
			add_benchmark!(params, batches, pallet_timestamp, Timestamp);
<<<<<<< HEAD
			add_benchmark!(params, batches, pallet_collective, Council);
=======
			add_benchmark!(params, batches, pallet_identity, Identity);
>>>>>>> c54efcfe

			if batches.is_empty() { return Err("Benchmark not found for this pallet.".into()) }
			Ok(batches)
		}
	}
}<|MERGE_RESOLUTION|>--- conflicted
+++ resolved
@@ -17,11 +17,7 @@
 use sp_authority_discovery::AuthorityId as AuthorityDiscoveryId;
 use sp_core::{
 	crypto::KeyTypeId,
-<<<<<<< HEAD
-	u32_trait::{_1, _3, _4},
-=======
-	u32_trait::{_1, _2, _4},
->>>>>>> c54efcfe
+	u32_trait::{_1, _2, _3, _4},
 	OpaqueMetadata,
 };
 use sp_runtime::traits::{
@@ -137,11 +133,7 @@
 	spec_name: create_runtime_str!("hydra-dx"),
 	impl_name: create_runtime_str!("hydra-dx"),
 	authoring_version: 1,
-<<<<<<< HEAD
-	spec_version: 5,
-=======
 	spec_version: 7,
->>>>>>> c54efcfe
 	impl_version: 0,
 	apis: RUNTIME_API_VERSIONS,
 	transaction_version: 1,
@@ -190,19 +182,15 @@
 			| Call::ImOnline(_)
 			| Call::RandomnessCollectiveFlip(_)
 			| Call::Scheduler(_)
-<<<<<<< HEAD
 			| Call::Session(_)
 			| Call::Staking(_)
-			| Call::Sudo(_)
 			| Call::System(_)
 			| Call::TechnicalCommittee(_)
 			| Call::Timestamp(_)
 			| Call::Tips(_)
-			| Call::Treasury(_) => true,
-=======
+			| Call::Treasury(_)
 			| Call::Identity(_)
 			| Call::Sudo(_) => true,
->>>>>>> c54efcfe
 		}
 	}
 }
@@ -1169,11 +1157,8 @@
 			add_benchmark!(params, batches, exchange, ExchangeBench::<Runtime>);
 			add_benchmark!(params, batches, pallet_balances, Balances);
 			add_benchmark!(params, batches, pallet_timestamp, Timestamp);
-<<<<<<< HEAD
 			add_benchmark!(params, batches, pallet_collective, Council);
-=======
 			add_benchmark!(params, batches, pallet_identity, Identity);
->>>>>>> c54efcfe
 
 			if batches.is_empty() { return Err("Benchmark not found for this pallet.".into()) }
 			Ok(batches)
