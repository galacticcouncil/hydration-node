// This file is part of HydraDX-node.

// Copyright (C) 2020-2021  Intergalactic, Limited (GIB).
// SPDX-License-Identifier: Apache-2.0

// Licensed under the Apache License, Version 2.0 (the "License");
// you may not use this file except in compliance with the License.
// You may obtain a copy of the License at
//
//     http://www.apache.org/licenses/LICENSE-2.0
//
// Unless required by applicable law or agreed to in writing, software
// distributed under the License is distributed on an "AS IS" BASIS,
// WITHOUT WARRANTIES OR CONDITIONS OF ANY KIND, either express or implied.
// See the License for the specific language governing permissions and
// limitations under the License.

#![cfg_attr(not(feature = "std"), no_std)]

pub mod weights;

use codec::alloc::vec;
use codec::{Decode, Encode, MaxEncodedLen};
use frame_support::traits::{Contains, EitherOfDiverse, LockIdentifier};
use frame_support::{parameter_types, weights::Pays, PalletId, RuntimeDebug};
use frame_system::EnsureRoot;
pub use pallet_transaction_payment::Multiplier;
pub use primitives::constants::{chain::*, currency::*, time::*};
pub use primitives::{Amount, AssetId, Balance, BlockNumber, CollectionId};
use scale_info::TypeInfo;
use sp_runtime::{
	generic,
	traits::{AccountIdConversion, BlakeTwo256, IdentifyAccount, Verify},
	FixedPointNumber, MultiSignature, Perbill, Percent, Permill, Perquintill,
};
use sp_std::prelude::*;

/// Alias to 512-bit hash when used in the context of a transaction signature on the chain.
pub type Signature = MultiSignature;

/// Some way of identifying an account on the chain. We intentionally make it equivalent
/// to the public key of our transaction signing scheme.
pub type AccountId = <<Signature as Verify>::Signer as IdentifyAccount>::AccountId;

/// The type for looking up accounts. We don't expect more than 4 billion of them, but you
/// never know...
pub type AccountIndex = u32;

/// Index of a transaction in the chain.
pub type Index = u32;

/// A hash of some data used by the chain.
pub type Hash = sp_core::H256;

/// Opaque, encoded, unchecked extrinsic.
pub use sp_runtime::OpaqueExtrinsic as UncheckedExtrinsic;

/// Header type.
pub type Header = generic::Header<BlockNumber, BlakeTwo256>;

/// Block type.
pub type Block = generic::Block<Header, UncheckedExtrinsic>;

/// We assume that an on-initialize consumes 2.5% of the weight on average, hence a single extrinsic
/// will not be allowed to consume more than `AvailableBlockRatio - 2.5%`.
pub const AVERAGE_ON_INITIALIZE_RATIO: Perbill = Perbill::from_perthousand(25);
/// We allow `Normal` extrinsics to fill up the block up to 75%, the rest can be used
/// by  Operational  extrinsics.
pub const NORMAL_DISPATCH_RATIO: Perbill = Perbill::from_percent(75);

pub type CouncilCollective = pallet_collective::Instance1;
pub type TechnicalCollective = pallet_collective::Instance2;

pub type TreasuryApproveOrigin = EitherOfDiverse<
	EnsureRoot<AccountId>,
	pallet_collective::EnsureProportionAtLeast<AccountId, CouncilCollective, 3, 5>,
>;

pub type MoreThanHalfCouncil = EitherOfDiverse<
	EnsureRoot<AccountId>,
	pallet_collective::EnsureProportionMoreThan<AccountId, CouncilCollective, 1, 2>,
>;

pub type MajorityOfCouncil = EitherOfDiverse<
	pallet_collective::EnsureProportionAtLeast<AccountId, CouncilCollective, 2, 3>,
	EnsureRoot<AccountId>,
>;

pub type AllCouncilMembers = EitherOfDiverse<
	pallet_collective::EnsureProportionAtLeast<AccountId, CouncilCollective, 1, 1>,
	EnsureRoot<AccountId>,
>;

pub type MoreThanHalfTechCommittee = EitherOfDiverse<
	pallet_collective::EnsureProportionAtLeast<AccountId, TechnicalCollective, 1, 2>,
	EnsureRoot<AccountId>,
>;

pub type SuperMajorityTechCommittee = EitherOfDiverse<
	pallet_collective::EnsureProportionAtLeast<AccountId, TechnicalCollective, 2, 3>,
	EnsureRoot<AccountId>,
>;

pub type AllTechnicalCommitteeMembers = EitherOfDiverse<
	pallet_collective::EnsureProportionAtLeast<AccountId, TechnicalCollective, 1, 1>,
	EnsureRoot<AccountId>,
>;

pub fn get_all_module_accounts() -> Vec<AccountId> {
	vec![
		TreasuryPalletId::get().into_account_truncating(),
		VestingPalletId::get().into_account_truncating(),
	]
}

pub struct DustRemovalWhitelist;

impl Contains<AccountId> for DustRemovalWhitelist {
	fn contains(a: &AccountId) -> bool {
		get_all_module_accounts().contains(a)
	}
}

// frame system
parameter_types! {
	pub const BlockHashCount: BlockNumber = 2400;
	/// Maximum length of block. Up to 5MB.
	pub BlockLength: frame_system::limits::BlockLength =
		frame_system::limits::BlockLength::max_with_normal_ratio(5 * 1024 * 1024, NORMAL_DISPATCH_RATIO);
	pub const SS58Prefix: u16 = 63;
}

// pallet timestamp
parameter_types! {
	pub const MinimumPeriod: u64 = SLOT_DURATION / 2;
	pub const NativeAssetId : AssetId = CORE_ASSET_ID;
}

// pallet balances
parameter_types! {
	pub const NativeExistentialDeposit: u128 = NATIVE_EXISTENTIAL_DEPOSIT;
	pub const MaxLocks: u32 = 50;
	pub const MaxReserves: u32 = 50;
}

// pallet aura
parameter_types! {
	pub const MaxAuthorities: u32 = 50;
}

// pallet transaction payment
parameter_types! {
	pub const TransactionByteFee: Balance = 10 * MILLICENTS;
	/// The portion of the `NORMAL_DISPATCH_RATIO` that we adjust the fees with. Blocks filled less
	/// than this will decrease the weight and more will increase.
	pub const TargetBlockFullness: Perquintill = Perquintill::from_percent(25);
	/// The adjustment variable of the runtime. Higher values will cause `TargetBlockFullness` to
	/// change the fees more rapidly.
	pub AdjustmentVariable: Multiplier = Multiplier::saturating_from_rational(6, 100_000);
	/// Minimum amount of the multiplier. This value cannot be too low. A test case should ensure
	/// that combined with `AdjustmentVariable`, we can recover from the minimum.
	pub MinimumMultiplier: Multiplier = Multiplier::saturating_from_rational(1, 1_000_000u128);
}

// pallet treasury
parameter_types! {
	pub const ProposalBond: Permill = Permill::from_percent(3);
	pub const ProposalBondMinimum: Balance = 100 * DOLLARS;
	pub const ProposalBondMaximum: Balance = 500 * DOLLARS;
	pub const SpendPeriod: BlockNumber = DAYS;
	pub const Burn: Permill = Permill::from_percent(0);
	pub const TreasuryPalletId: PalletId = PalletId(*b"py/trsry");
	pub const MaxApprovals: u32 =  100;
}

// pallet authorship
parameter_types! {
	pub const UncleGenerations: u32 = 0;
}

// pallet collator selection
parameter_types! {
	pub const PotId: PalletId = PalletId(*b"PotStake");
	pub const MaxCandidates: u32 = 0;
	pub const MinCandidates: u32 = 0;
	pub const MaxInvulnerables: u32 = 50;
}

// pallet session
parameter_types! {
	pub const Period: u32 = 4 * HOURS;
	pub const Offset: u32 = 0;
}

// pallet preimage
parameter_types! {
	pub const PreimageMaxSize: u32 = 4096 * 1024;
	pub PreimageBaseDeposit: Balance = deposit(2, 64);
	pub PreimageByteDeposit: Balance = deposit(0, 1);
}

// pallet identity
parameter_types! {
	pub const BasicDeposit: Balance = 5 * DOLLARS;
	pub const FieldDeposit: Balance = DOLLARS;
	pub const SubAccountDeposit: Balance = 5 * DOLLARS;
	pub const MaxSubAccounts: u32 = 100;
	pub const MaxAdditionalFields: u32 = 100;
	pub const MaxRegistrars: u32 = 20;
}

// pallet collective Instance1 - CouncilCollective
parameter_types! {
	pub const CouncilMaxProposals: u32 = 30;
	pub const CouncilMaxMembers: u32 = 13;
	pub const CouncilMotionDuration: BlockNumber = 5 * DAYS;
}

// pallet collective Instance2 - TechnicalCollective
parameter_types! {
	pub const TechnicalMaxProposals: u32 = 20;
	pub const TechnicalMaxMembers: u32 = 10;
	pub const TechnicalMotionDuration: BlockNumber = 5 * DAYS;
}

// pallet democracy
parameter_types! {
	pub const LaunchPeriod: BlockNumber = 3 * DAYS;
	pub const VotingPeriod: BlockNumber = 3 * DAYS;
	pub const FastTrackVotingPeriod: BlockNumber = 3 * HOURS;
	pub const MinimumDeposit: Balance = 1000 * DOLLARS;
	pub const EnactmentPeriod: BlockNumber = 24 * HOURS;
	// Make sure VoteLockingPeriod > EnactmentPeriod
	pub const VoteLockingPeriod: BlockNumber = 6 * DAYS;
	pub const CooloffPeriod: BlockNumber = 7 * DAYS;
	pub const InstantAllowed: bool = true;
	pub const MaxVotes: u32 = 100;
	pub const MaxProposals: u32 = 100;
}

// pallet elections_phragmen
parameter_types! {
	// Bond for candidacy into governance
	pub const CandidacyBond: Balance = 5 * DOLLARS;
	// 1 storage item created, key size is 32 bytes, value size is 16+16.
	pub const VotingBondBase: Balance = CENTS;
	// additional data per vote is 32 bytes (account id).
	pub const VotingBondFactor: Balance = CENTS;
	pub const TermDuration: BlockNumber = 7 * DAYS;
	pub const DesiredMembers: u32 = 13;
	pub const DesiredRunnersUp: u32 = 15;
	pub const ElectionsPhragmenPalletId: LockIdentifier = *b"phrelect";
	pub const MaxElectionCandidates: u32 = 1_000;
	pub const MaxElectionVoters: u32 = 10_000;
}

// pallet tips
parameter_types! {
	pub const DataDepositPerByte: Balance = CENTS;
	pub const TipCountdown: BlockNumber = 2 * HOURS;
	pub const TipFindersFee: Percent = Percent::from_percent(1);
	pub const TipReportDepositBase: Balance = 10 * DOLLARS;
	pub const TipReportDepositPerByte: Balance = CENTS;
	pub const MaximumReasonLength: u32 = 1024;
}

// pallet vesting
parameter_types! {
	pub MinVestedTransfer: Balance = 100;
	pub const MaxVestingSchedules: u32 = 100;
	pub const VestingPalletId: PalletId = PalletId(*b"py/vstng");
}

// pallet proxy
/// The type used to represent the kinds of proxying allowed.
#[derive(Copy, Clone, Eq, PartialEq, Ord, PartialOrd, Encode, Decode, RuntimeDebug, MaxEncodedLen, TypeInfo)]
pub enum ProxyType {
	Any,
	CancelProxy,
	Governance,
	Transfer,
}
impl Default for ProxyType {
	fn default() -> Self {
		Self::Any
	}
}

parameter_types! {
	pub ProxyDepositBase: Balance = deposit(1, 8);
	pub ProxyDepositFactor: Balance = deposit(0, 33);
	pub const MaxProxies: u16 = 32;
	pub AnnouncementDepositBase: Balance = deposit(1, 8);
	pub AnnouncementDepositFactor: Balance = deposit(0, 66);
	pub const MaxPending: u16 = 32;
}

// pallet multisig
parameter_types! {
	pub DepositBase: Balance = deposit(1, 88);
	pub DepositFactor: Balance = deposit(0, 32);
	pub const MaxSignatories: u16 = 100;
}

// pallet claims
parameter_types! {
	pub ClaimMessagePrefix: &'static [u8] = b"I hereby claim all my HDX tokens to wallet:";
}

// pallet transaction multi payment
parameter_types! {
	pub const MultiPaymentCurrencySetFee: Pays = Pays::Yes;
}

// pallet asset registry
parameter_types! {
	pub const RegistryStrLimit: u32 = 32;
	pub const SequentialIdOffset: u32 = 1_000_000;
<<<<<<< HEAD
=======
}

// pallet duster
parameter_types! {
	pub const DustingReward: u128 = 0;
}

// omnipool's warehouse pallet liquidity mining
parameter_types! {
	pub const OmniWarehouseLMPalletId: PalletId = PalletId(*b"OmniWhLM");
	pub const MaxEntriesPerDeposit: u8 = 5; //NOTE: Rebenchmark when this change, TODO:
	pub const MaxYieldFarmsPerGlobalFarm: u8 = 50; //NOTE: Includes deleted/destroyed farms, TODO:
	pub const MinPlannedYieldingPeriods: BlockNumber = 14_440;  //1d with 6s blocks, TODO:
	pub const MinTotalFarmRewards: Balance = NATIVE_EXISTENTIAL_DEPOSIT * 100; //TODO:
}

// omnipool's liquidity mining
parameter_types! {
	pub const OmniLMPalletId: PalletId = PalletId(*b"Omni//LM");
	pub const OmnipoolLMCollectionId: CollectionId = 2584_u128;
>>>>>>> e7e515b9
}<|MERGE_RESOLUTION|>--- conflicted
+++ resolved
@@ -316,8 +316,6 @@
 parameter_types! {
 	pub const RegistryStrLimit: u32 = 32;
 	pub const SequentialIdOffset: u32 = 1_000_000;
-<<<<<<< HEAD
-=======
 }
 
 // pallet duster
@@ -338,5 +336,4 @@
 parameter_types! {
 	pub const OmniLMPalletId: PalletId = PalletId(*b"Omni//LM");
 	pub const OmnipoolLMCollectionId: CollectionId = 2584_u128;
->>>>>>> e7e515b9
 }