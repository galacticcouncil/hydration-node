[package]
name = "common-runtime"
version = "102.3.11"
authors = ["GalacticCouncil"]
edition = "2021"
license = "Apache 2.0"
repository = "https://github.com/galacticcouncil/HydraDX-node"

[package.metadata.docs.rs]
targets = ['x86_64-unknown-linux-gnu']

[build-dependencies]
substrate-wasm-builder = { workspace = true }

[dependencies]
<<<<<<< HEAD
codec = { package = "parity-scale-codec", version = "3.1.5", default-features = false, features = ["derive"] }
scale-info = { version = "2.1.1", default-features = false, features = ["derive"] }
primitives = {path = '../../primitives', default-features = false}
pallet-omnipool = {path = '../../pallets/omnipool', default-features = false}
pallet-otc = { git = "https://github.com/galacticcouncil/warehouse", rev = "070a34512258c7dad2e5edd7fd9830a06060c9b6", default-features = false}
warehouse-liquidity-mining = { package="pallet-liquidity-mining", git = "https://github.com/galacticcouncil/warehouse", rev = "070a34512258c7dad2e5edd7fd9830a06060c9b6", default-features = false }
=======
codec = { package = "parity-scale-codec", version = "3.4.0", default-features = false, features = ["derive"] }
scale-info = { version = "2.3.1", default-features = false, features = ["derive"] }
primitives = { workspace = true }
primitive-types = {default-features = false, version = '0.12.0'}
>>>>>>> f8b82422

pallet-omnipool = { workspace = true }
pallet-circuit-breaker = { workspace = true }
pallet-omnipool-liquidity-mining = { workspace = true }
pallet-claims = { workspace = true }
pallet-dca = { workspace = true }

hydra-dx-math = { workspace = true }

# Warehouse dependencies
hydradx-traits = { workspace = true }
pallet-transaction-multi-payment = { workspace = true }
pallet-asset-registry = { workspace = true }
pallet-currencies = { workspace = true }
pallet-transaction-pause = { workspace = true }
pallet-otc = { workspace = true }
pallet-ema-oracle = { workspace = true }
warehouse-liquidity-mining = { workspace = true }
pallet-route-executor = { workspace = true }

<<<<<<< HEAD
hydradx-traits =  { git = "https://github.com/galacticcouncil/warehouse", rev = "070a34512258c7dad2e5edd7fd9830a06060c9b6", default-features = false }
hydra-dx-math = { git = "https://github.com/galacticcouncil/HydraDX-math", rev = "2fc83960a78bef9742551c78ae0264aa146d16b2", default-features = false }

pallet-claims = { path = '../../pallets/claims', default-features = false }
pallet-transaction-multi-payment = { git = "https://github.com/galacticcouncil/warehouse", rev = "070a34512258c7dad2e5edd7fd9830a06060c9b6", default-features = false}
pallet-asset-registry = { git = "https://github.com/galacticcouncil/warehouse", rev = "070a34512258c7dad2e5edd7fd9830a06060c9b6", default-features = false }
pallet-currencies = { git = "https://github.com/galacticcouncil/warehouse",rev = "070a34512258c7dad2e5edd7fd9830a06060c9b6", default-features = false}
pallet-transaction-pause = { git = "https://github.com/galacticcouncil/warehouse", rev = "070a34512258c7dad2e5edd7fd9830a06060c9b6", default-features = false }
pallet-ema-oracle =  { git = "https://github.com/galacticcouncil/warehouse", rev = "070a34512258c7dad2e5edd7fd9830a06060c9b6", default-features = false }
pallet-dynamic-fees = { git = "https://github.com/galacticcouncil/warehouse", rev = "070a34512258c7dad2e5edd7fd9830a06060c9b6", default-features = false}
=======
# Substrate dependencies
sp-runtime = { workspace = true }
sp-core = { workspace = true }
sp-std = { workspace = true }
frame-support = { workspace = true }
frame-system = { workspace = true }
sp-npos-elections = { workspace = true }
pallet-transaction-payment = { workspace = true }
pallet-collective = { workspace = true }
pallet-treasury = { workspace = true }
pallet-utility = { workspace = true }
pallet-democracy = { workspace = true }
pallet-identity = { workspace = true }
pallet-preimage = { workspace = true }
pallet-proxy = { workspace = true }
pallet-scheduler = { workspace = true }
pallet-timestamp = { workspace = true }
pallet-balances = { workspace = true }

# Polkadot dependencies
pallet-xcm = { workspace = true }
>>>>>>> f8b82422

# ORML dependencies
orml-tokens = { workspace = true }
orml-vesting = { workspace = true }
orml-traits = { workspace = true }
orml-xcm-support = { workspace = true }

# Cumulus dependencies
pallet-collator-selection = { workspace = true }
cumulus-pallet-xcmp-queue = { workspace = true }
cumulus-primitives-core = { workspace = true }
cumulus-pallet-parachain-system = { workspace = true }

# Polkadot dependencies
xcm = { workspace = true }
xcm-executor = { workspace = true }

[features]
default = ["std"]

std = [
    "scale-info/std",
    "primitives/std",
    "pallet-omnipool/std",
    "sp-runtime/std",
    "sp-core/std",
    "sp-std/std",
    "frame-support/std",
    "frame-system/std",
    "sp-npos-elections/std",
    "pallet-transaction-multi-payment/std",
    "pallet-collective/std",
    "pallet-treasury/std",
    "pallet-utility/std",
    "pallet-democracy/std",
    "pallet-identity/std",
    "pallet-preimage/std",
    "pallet-proxy/std",
    "pallet-route-executor/std",
    "pallet-scheduler/std",
    "pallet-timestamp/std",
    "pallet-balances/std",
    "pallet-claims/std",
    "pallet-transaction-multi-payment/std",
    "pallet-asset-registry/std",
    "pallet-currencies/std",
    "pallet-transaction-pause/std",
    "orml-tokens/std",
    "orml-vesting/std",
    "orml-traits/std",
    "orml-xcm-support/std",
    "pallet-collator-selection/std",
    "cumulus-pallet-xcmp-queue/std",
    "xcm/std",
    "xcm-executor/std",
]<|MERGE_RESOLUTION|>--- conflicted
+++ resolved
@@ -13,19 +13,10 @@
 substrate-wasm-builder = { workspace = true }
 
 [dependencies]
-<<<<<<< HEAD
-codec = { package = "parity-scale-codec", version = "3.1.5", default-features = false, features = ["derive"] }
-scale-info = { version = "2.1.1", default-features = false, features = ["derive"] }
-primitives = {path = '../../primitives', default-features = false}
-pallet-omnipool = {path = '../../pallets/omnipool', default-features = false}
-pallet-otc = { git = "https://github.com/galacticcouncil/warehouse", rev = "070a34512258c7dad2e5edd7fd9830a06060c9b6", default-features = false}
-warehouse-liquidity-mining = { package="pallet-liquidity-mining", git = "https://github.com/galacticcouncil/warehouse", rev = "070a34512258c7dad2e5edd7fd9830a06060c9b6", default-features = false }
-=======
 codec = { package = "parity-scale-codec", version = "3.4.0", default-features = false, features = ["derive"] }
 scale-info = { version = "2.3.1", default-features = false, features = ["derive"] }
 primitives = { workspace = true }
 primitive-types = {default-features = false, version = '0.12.0'}
->>>>>>> f8b82422
 
 pallet-omnipool = { workspace = true }
 pallet-circuit-breaker = { workspace = true }
@@ -46,18 +37,6 @@
 warehouse-liquidity-mining = { workspace = true }
 pallet-route-executor = { workspace = true }
 
-<<<<<<< HEAD
-hydradx-traits =  { git = "https://github.com/galacticcouncil/warehouse", rev = "070a34512258c7dad2e5edd7fd9830a06060c9b6", default-features = false }
-hydra-dx-math = { git = "https://github.com/galacticcouncil/HydraDX-math", rev = "2fc83960a78bef9742551c78ae0264aa146d16b2", default-features = false }
-
-pallet-claims = { path = '../../pallets/claims', default-features = false }
-pallet-transaction-multi-payment = { git = "https://github.com/galacticcouncil/warehouse", rev = "070a34512258c7dad2e5edd7fd9830a06060c9b6", default-features = false}
-pallet-asset-registry = { git = "https://github.com/galacticcouncil/warehouse", rev = "070a34512258c7dad2e5edd7fd9830a06060c9b6", default-features = false }
-pallet-currencies = { git = "https://github.com/galacticcouncil/warehouse",rev = "070a34512258c7dad2e5edd7fd9830a06060c9b6", default-features = false}
-pallet-transaction-pause = { git = "https://github.com/galacticcouncil/warehouse", rev = "070a34512258c7dad2e5edd7fd9830a06060c9b6", default-features = false }
-pallet-ema-oracle =  { git = "https://github.com/galacticcouncil/warehouse", rev = "070a34512258c7dad2e5edd7fd9830a06060c9b6", default-features = false }
-pallet-dynamic-fees = { git = "https://github.com/galacticcouncil/warehouse", rev = "070a34512258c7dad2e5edd7fd9830a06060c9b6", default-features = false}
-=======
 # Substrate dependencies
 sp-runtime = { workspace = true }
 sp-core = { workspace = true }
@@ -79,7 +58,6 @@
 
 # Polkadot dependencies
 pallet-xcm = { workspace = true }
->>>>>>> f8b82422
 
 # ORML dependencies
 orml-tokens = { workspace = true }
