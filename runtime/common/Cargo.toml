--- conflicted
+++ resolved
@@ -18,33 +18,15 @@
 primitives = { workspace = true }
 primitive-types = {default-features = false, version = '0.12.0'}
 
-<<<<<<< HEAD
-pallet-omnipool = {path = '../../pallets/omnipool', default-features = false}
-pallet-circuit-breaker = {path = '../../pallets/circuit-breaker', default-features = false}
-pallet-omnipool-liquidity-mining = {path = '../../pallets/omnipool-liquidity-mining', default-features = false}
-pallet-claims = { path = '../../pallets/claims', default-features = false }
-pallet-dca = {path = '../../pallets/dca', default-features = false}
-=======
 pallet-omnipool = { workspace = true }
 pallet-circuit-breaker = { workspace = true }
 pallet-omnipool-liquidity-mining = { workspace = true }
 pallet-claims = { workspace = true }
->>>>>>> 091bc9d0
+pallet-dca = { workspace = true }
 
 hydra-dx-math = { workspace = true }
 
 # Warehouse dependencies
-<<<<<<< HEAD
-hydradx-traits = { git = "https://github.com/galacticcouncil/warehouse", rev = "1e0e2cce5d35ff04569b23df1fffb69ffaddf19d", default-features = false }
-pallet-transaction-multi-payment = { git = "https://github.com/galacticcouncil/warehouse", rev = "1e0e2cce5d35ff04569b23df1fffb69ffaddf19d", default-features = false}
-pallet-asset-registry = { git = "https://github.com/galacticcouncil/warehouse", rev = "1e0e2cce5d35ff04569b23df1fffb69ffaddf19d", default-features = false }
-pallet-currencies = { git = "https://github.com/galacticcouncil/warehouse",rev = "1e0e2cce5d35ff04569b23df1fffb69ffaddf19d", default-features = false}
-pallet-transaction-pause = { git = "https://github.com/galacticcouncil/warehouse", rev = "1e0e2cce5d35ff04569b23df1fffb69ffaddf19d", default-features = false }
-pallet-otc = { git = "https://github.com/galacticcouncil/warehouse", rev = "1e0e2cce5d35ff04569b23df1fffb69ffaddf19d", default-features = false}
-pallet-ema-oracle = { git = "https://github.com/galacticcouncil/warehouse", rev = "1e0e2cce5d35ff04569b23df1fffb69ffaddf19d", default-features = false }
-warehouse-liquidity-mining = { package="pallet-liquidity-mining", git = "https://github.com/galacticcouncil/warehouse", rev = "1e0e2cce5d35ff04569b23df1fffb69ffaddf19d", default-features = false }
-pallet-route-executor = { git = "https://github.com/galacticcouncil/warehouse", rev = "1e0e2cce5d35ff04569b23df1fffb69ffaddf19d", default-features = false}
-=======
 hydradx-traits = { workspace = true }
 pallet-transaction-multi-payment = { workspace = true }
 pallet-asset-registry = { workspace = true }
@@ -53,7 +35,7 @@
 pallet-otc = { workspace = true }
 pallet-ema-oracle = { workspace = true }
 warehouse-liquidity-mining = { workspace = true }
->>>>>>> 091bc9d0
+pallet-route-executor = { workspace = true }
 
 # Substrate dependencies
 sp-runtime = { workspace = true }
@@ -84,15 +66,10 @@
 orml-xcm-support = { workspace = true }
 
 # Cumulus dependencies
-<<<<<<< HEAD
-pallet-collator-selection = { git = "https://github.com/paritytech/cumulus", branch = "polkadot-v0.9.38", default-features = false }
-cumulus-pallet-xcmp-queue = { git = "https://github.com/paritytech/cumulus", branch = "polkadot-v0.9.38", default-features = false }
-cumulus-primitives-core = { git = "https://github.com/paritytech/cumulus", branch = "polkadot-v0.9.38", default-features = false }
-cumulus-pallet-parachain-system = { git = "https://github.com/paritytech/cumulus", branch = "polkadot-v0.9.38", default-features = false }
-=======
 pallet-collator-selection = { workspace = true }
 cumulus-pallet-xcmp-queue = { workspace = true }
->>>>>>> 091bc9d0
+cumulus-primitives-core = { workspace = true }
+cumulus-pallet-parachain-system = { workspace = true }
 
 # Polkadot dependencies
 xcm = { workspace = true }
