--- conflicted
+++ resolved
@@ -1,10 +1,6 @@
 [package]
 name = "common-runtime"
-<<<<<<< HEAD
-version = "100.5.0"
-=======
 version = "100.6.0"
->>>>>>> f43ddd9c
 authors = ["GalacticCouncil"]
 edition = "2021"
 license = "Apache 2.0"
@@ -43,15 +39,6 @@
 pallet-timestamp = { git = "https://github.com/paritytech/substrate", branch = "polkadot-v0.9.29", default-features = false }
 pallet-balances = { git = "https://github.com/paritytech/substrate", branch = "polkadot-v0.9.29", default-features = false }
 
-<<<<<<< HEAD
-hydradx-traits =  { git = "https://github.com/galacticcouncil/warehouse", rev = "059a2dda2bf24cc3333f18a6befb29b08fc66b01", default-features = false }
-pallet-claims = { path = '../../pallets/claims', default-features = false }
-pallet-transaction-multi-payment = { git = "https://github.com/galacticcouncil/warehouse", rev = "059a2dda2bf24cc3333f18a6befb29b08fc66b01", default-features = false}
-pallet-asset-registry = { git = "https://github.com/galacticcouncil/warehouse", rev = "059a2dda2bf24cc3333f18a6befb29b08fc66b01", default-features = false }
-pallet-currencies = { git = "https://github.com/galacticcouncil/warehouse",rev = "059a2dda2bf24cc3333f18a6befb29b08fc66b01", default-features = false}
-pallet-transaction-pause = { git = "https://github.com/galacticcouncil/warehouse", rev = "059a2dda2bf24cc3333f18a6befb29b08fc66b01", default-features = false }
-pallet-ema-oracle =  { git = "https://github.com/galacticcouncil/warehouse", rev = "059a2dda2bf24cc3333f18a6befb29b08fc66b01", default-features = false }
-=======
 hydradx-traits =  { git = "https://github.com/galacticcouncil/warehouse", rev = "7794c7fef1a28430fce2b743a21bb125d9174bcc", default-features = false }
 hydra-dx-math = { git = "https://github.com/galacticcouncil/HydraDX-math", rev = "a0cd48c26dca53e7e351434276c572d70ffd0b72", default-features = false }
 
@@ -61,7 +48,6 @@
 pallet-currencies = { git = "https://github.com/galacticcouncil/warehouse",rev = "7794c7fef1a28430fce2b743a21bb125d9174bcc", default-features = false}
 pallet-transaction-pause = { git = "https://github.com/galacticcouncil/warehouse", rev = "7794c7fef1a28430fce2b743a21bb125d9174bcc", default-features = false }
 pallet-ema-oracle =  { git = "https://github.com/galacticcouncil/warehouse", rev = "7794c7fef1a28430fce2b743a21bb125d9174bcc", default-features = false }
->>>>>>> f43ddd9c
 
 orml-tokens = { git = "https://github.com/open-web3-stack/open-runtime-module-library", branch = "polkadot-v0.9.29", default-features = false }
 orml-vesting = { git = "https://github.com/open-web3-stack/open-runtime-module-library", branch = "polkadot-v0.9.29", default-features = false }
@@ -78,10 +64,7 @@
     "scale-info/std",
     "primitives/std",
     "pallet-omnipool/std",
-<<<<<<< HEAD
-=======
     "pallet-circuit-breaker/std",
->>>>>>> f43ddd9c
     "sp-runtime/std",
     "sp-core/std",
     "sp-std/std",
