--- conflicted
+++ resolved
@@ -6,11 +6,7 @@
 name = "hydra-dx-math"
 description = "A collection of utilities to make performing liquidity pool calculations more convenient."
 repository = 'https://github.com/galacticcouncil/hydradx-math'
-<<<<<<< HEAD
-version = "8.1.0"
-=======
-version = "8.0.2"
->>>>>>> 1106ca0f
+version = "8.1.1"
 
 [dependencies]
 primitive-types = {default-features = false, version = '0.12.0'}
