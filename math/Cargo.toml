--- conflicted
+++ resolved
@@ -6,11 +6,7 @@
 name = "hydra-dx-math"
 description = "A collection of utilities to make performing liquidity pool calculations more convenient."
 repository = 'https://github.com/galacticcouncil/hydradx-math'
-<<<<<<< HEAD
-version = "9.0.0"
-=======
-version = "8.3.0"
->>>>>>> 450a9866
+version = "8.4.0"
 
 [dependencies]
 primitive-types = {  workspace = true }
