[package]
authors = ['GalacticCouncil']
edition = '2021'
homepage = 'https://github.com/galacticcouncil/hydradx-math'
license = 'Apache-2.0'
name = "hydra-dx-math"
description = "A collection of utilities to make performing liquidity pool calculations more convenient."
repository = 'https://github.com/galacticcouncil/hydradx-math'
<<<<<<< HEAD
version = "8.4.0"
=======
version = "9.0.0"
>>>>>>> 00c6884c

[dependencies]
primitive-types = {  workspace = true }
num-traits = {  workspace = true }
fixed = {  workspace = true, features = ["num-traits"] }
# Added because of use of the FixedU128, used to implement `Ratio`
codec = {  workspace = true, features = ["derive", "max-encoded-len"] }
scale-info = {  workspace = true }
sp-arithmetic = { workspace = true }
sp-std = { workspace = true }
serde = {  workspace = true }

[dev-dependencies]
approx = {  workspace = true }
criterion = {  workspace = true }
proptest = {  workspace = true }
rand = {  workspace = true, features= ["std_rng"] }
rand_xoshiro = {  workspace = true }
rug = {  workspace = true }
test-case = {  workspace = true }

[features]
default = ["std"]
std = [
    "codec/std",
    "serde/std",
    "sp-arithmetic/std",
    "sp-std/std"
]
runtime-benchmarks = []

[[bench]]
name = "benchmarks"
harness = false<|MERGE_RESOLUTION|>--- conflicted
+++ resolved
@@ -6,11 +6,7 @@
 name = "hydra-dx-math"
 description = "A collection of utilities to make performing liquidity pool calculations more convenient."
 repository = 'https://github.com/galacticcouncil/hydradx-math'
-<<<<<<< HEAD
-version = "8.4.0"
-=======
-version = "9.0.0"
->>>>>>> 00c6884c
+version = "9.0.1"
 
 [dependencies]
 primitive-types = {  workspace = true }
