// This file is part of HydraDX-node.

// Copyright (C) 2020-2022  Intergalactic, Limited (GIB).
// SPDX-License-Identifier: Apache-2.0

// Licensed under the Apache License, Version 2.0 (the "License");
// you may not use this file except in compliance with the License.
// You may obtain a copy of the License at
//
//     http://www.apache.org/licenses/LICENSE-2.0
//
// Unless required by applicable law or agreed to in writing, software
// distributed under the License is distributed on an "AS IS" BASIS,
// WITHOUT WARRANTIES OR CONDITIONS OF ANY KIND, either express or implied.
// See the License for the specific language governing permissions and
// limitations under the License.

use super::*;

use crate::Pallet as LBP;

use hydradx_traits::router::{PoolType, TradeExecution};
use primitives::AssetId;

use frame_benchmarking::{account, benchmarks};
use frame_system::RawOrigin;

const SEED: u32 = 1;

const ASSET_HDX: AssetId = 0;
const ASSET_A_ID: AssetId = 1;
const ASSET_B_ID: AssetId = 2;
const ASSET_A_AMOUNT: Balance = 1_000_000_000;
const ASSET_B_AMOUNT: Balance = 2_000_000_000;
const INITIAL_WEIGHT: LBPWeight = 20_000_000;
const FINAL_WEIGHT: LBPWeight = 90_000_000;

const DEFAULT_FEE: (u32, u32) = (2, 1_000);

fn funded_account<T: Config>(name: &'static str, index: u32) -> T::AccountId {
	let caller: T::AccountId = account(name, index, SEED);
	T::MultiCurrency::update_balance(ASSET_HDX, &caller, 1_000_000_000_000_000).unwrap();
	T::MultiCurrency::update_balance(ASSET_A_ID, &caller, 1_000_000_000_000_000).unwrap();
	T::MultiCurrency::update_balance(ASSET_B_ID, &caller, 1_000_000_000_000_000).unwrap();
	caller
}

benchmarks! {
	create_pool {
		let caller = funded_account::<T>("caller", 0);
		let pool_id = LBP::<T>::pair_account_from_assets(ASSET_A_ID, ASSET_B_ID);

	}: _(RawOrigin::Root, caller.clone(), ASSET_A_ID, ASSET_A_AMOUNT, ASSET_B_ID, ASSET_B_AMOUNT, INITIAL_WEIGHT, FINAL_WEIGHT, WeightCurveType::Linear, DEFAULT_FEE, caller, 0)
	verify {
		assert!(PoolData::<T>::contains_key(&pool_id));
	}

	update_pool_data {
		let caller = funded_account::<T>("caller", 0);
		let fee_collector = funded_account::<T>("fee_collector", 0);
		let pool_id = LBP::<T>::pair_account_from_assets(ASSET_A_ID, ASSET_B_ID);
		let new_start = Some(T::BlockNumber::from(50_u32));
		let new_end = Some(T::BlockNumber::from(100_u32));
		let new_initial_weight = 45_250_600;
		let new_final_weight = 55_250_600;
		let fee = (5, 1000);

		LBP::<T>::create_pool(RawOrigin::Root.into(), caller.clone(), ASSET_A_ID, ASSET_A_AMOUNT, ASSET_B_ID, ASSET_B_AMOUNT, INITIAL_WEIGHT, FINAL_WEIGHT, WeightCurveType::Linear, fee, caller.clone(), 0)?;
		ensure!(PoolData::<T>::contains_key(&pool_id), "Pool does not exist.");

	}: _(RawOrigin::Signed(caller.clone()), pool_id.clone(), Some(caller.clone()), new_start, new_end, Some(new_initial_weight), Some(new_final_weight), Some(DEFAULT_FEE), Some(fee_collector), Some(1))
	verify {
		let pool_data = LBP::<T>::pool_data(pool_id).unwrap();
		assert_eq!(pool_data.start, new_start);
		assert_eq!(pool_data.end, new_end);
		assert_eq!(pool_data.initial_weight, new_initial_weight);
		assert_eq!(pool_data.final_weight, new_final_weight);
	}

	add_liquidity {
		let caller = funded_account::<T>("caller", 0);
		let pool_id = LBP::<T>::pair_account_from_assets(ASSET_A_ID, ASSET_B_ID);

		LBP::<T>::create_pool(RawOrigin::Root.into(), caller.clone(), ASSET_A_ID, ASSET_A_AMOUNT, ASSET_B_ID, ASSET_B_AMOUNT, INITIAL_WEIGHT, FINAL_WEIGHT, WeightCurveType::Linear, DEFAULT_FEE, caller.clone(), 0)?;
		ensure!(PoolData::<T>::contains_key(&pool_id), "Pool does not exist.");

	}: _(RawOrigin::Signed(caller), (ASSET_A_ID, 1_000_000_000_u128), (ASSET_B_ID, 2_000_000_000_u128))
	verify {
		assert_eq!(T::MultiCurrency::free_balance(ASSET_A_ID, &pool_id), 2_000_000_000_u128);
		assert_eq!(T::MultiCurrency::free_balance(ASSET_B_ID, &pool_id), 4_000_000_000_u128);
	}

	remove_liquidity {
		let caller = funded_account::<T>("caller", 0);
		let pool_id = LBP::<T>::pair_account_from_assets(ASSET_A_ID, ASSET_B_ID);

		LBP::<T>::create_pool(RawOrigin::Root.into(), caller.clone(), ASSET_A_ID, ASSET_A_AMOUNT, ASSET_B_ID, ASSET_B_AMOUNT, INITIAL_WEIGHT, FINAL_WEIGHT, WeightCurveType::Linear, DEFAULT_FEE, caller.clone(), 0)?;
		ensure!(PoolData::<T>::contains_key(&pool_id), "Pool does not exist.");

	}: _(RawOrigin::Signed(caller.clone()), pool_id.clone())
	verify {
		assert!(!PoolData::<T>::contains_key(&pool_id));
		assert_eq!(T::MultiCurrency::free_balance(ASSET_A_ID, &caller), 1000000000000000);
		assert_eq!(T::MultiCurrency::free_balance(ASSET_B_ID, &caller), 1000000000000000);
	}

	sell {
		let caller = funded_account::<T>("caller", 0);
		let fee_collector = funded_account::<T>("fee_collector", 0);
		let asset_in: AssetId = ASSET_A_ID;
		let asset_out: AssetId = ASSET_B_ID;
		let amount : Balance = 100_000_000;
		let max_limit: Balance = 10_000_000;

		let pool_id = LBP::<T>::pair_account_from_assets(ASSET_A_ID, ASSET_B_ID);

		LBP::<T>::create_pool(RawOrigin::Root.into(), caller.clone(), ASSET_A_ID, ASSET_A_AMOUNT, ASSET_B_ID, ASSET_B_AMOUNT, INITIAL_WEIGHT, FINAL_WEIGHT, WeightCurveType::Linear, DEFAULT_FEE, fee_collector, 0)?;
		ensure!(PoolData::<T>::contains_key(&pool_id), "Pool does not exist.");

		let start = T::BlockNumber::from(1u32);
		let end = T::BlockNumber::from(11u32);

		LBP::<T>::update_pool_data(RawOrigin::Signed(caller.clone()).into(), pool_id, None, Some(start), Some(end), None, None, None, None, None)?;

		frame_system::Pallet::<T>::set_block_number(T::BlockNumber::from(2u32));

	}: _(RawOrigin::Signed(caller.clone()), asset_in, asset_out, amount, max_limit)
	verify{
		assert_eq!(T::MultiCurrency::free_balance(asset_in, &caller), 999998900000000);
		assert_eq!(T::MultiCurrency::free_balance(asset_out, &caller), 999998069275212);
	}

	buy {
		let caller = funded_account::<T>("caller", 0);
		let fee_collector = funded_account::<T>("fee_collector", 0);
		let asset_in: AssetId = ASSET_A_ID;
		let asset_out: AssetId = ASSET_B_ID;
		let amount : Balance = 100_000_000;
		let max_limit: Balance = 1_000_000_000;
		let pool_id = LBP::<T>::pair_account_from_assets(ASSET_A_ID, ASSET_B_ID);

		LBP::<T>::create_pool(RawOrigin::Root.into(), caller.clone(), ASSET_A_ID, ASSET_A_AMOUNT, ASSET_B_ID, ASSET_B_AMOUNT, INITIAL_WEIGHT, FINAL_WEIGHT, WeightCurveType::Linear, DEFAULT_FEE, fee_collector, 0)?;
		ensure!(PoolData::<T>::contains_key(&pool_id), "Pool does not exist.");

		let start = T::BlockNumber::from(1u32);
		let end = T::BlockNumber::from(11u32);

		LBP::<T>::update_pool_data(RawOrigin::Signed(caller.clone()).into(), pool_id, None, Some(start), Some(end), None, None, None, None, None)?;

		frame_system::Pallet::<T>::set_block_number(T::BlockNumber::from(2u32));

	}: _(RawOrigin::Signed(caller.clone()), asset_out, asset_in, amount, max_limit)
	verify{
		assert_eq!(T::MultiCurrency::free_balance(asset_out, &caller), 999998100000000);
		assert_eq!(T::MultiCurrency::free_balance(asset_in, &caller), 999998851241411);
	}

<<<<<<< HEAD
	multi_trade_execution_sell {
		let c in 0..1;	// if c == 1, calculate_sell is executed
		let e in 0..1;	// if e == 1, execute_sell is executed

=======
	router_execution_sell {
>>>>>>> d2b3722e
		let caller = funded_account::<T>("caller", 0);
		let fee_collector = funded_account::<T>("fee_collector", 0);
		let asset_in: AssetId = ASSET_A_ID;
		let asset_out: AssetId = ASSET_B_ID;
		let amount : Balance = 100_000_000;
		let max_limit: Balance = 10_000_000;

		let pool_id = LBP::<T>::pair_account_from_assets(ASSET_A_ID, ASSET_B_ID);

		LBP::<T>::create_pool(RawOrigin::Root.into(), caller.clone(), ASSET_A_ID, ASSET_A_AMOUNT, ASSET_B_ID, ASSET_B_AMOUNT, INITIAL_WEIGHT, FINAL_WEIGHT, WeightCurveType::Linear, DEFAULT_FEE, fee_collector, 0)?;
		ensure!(PoolData::<T>::contains_key(&pool_id), "Pool does not exist.");

		let start = T::BlockNumber::from(1u32);
		let end = T::BlockNumber::from(11u32);

		LBP::<T>::update_pool_data(RawOrigin::Signed(caller.clone()).into(), pool_id, None, Some(start), Some(end), None, None, None, None, None)?;

		frame_system::Pallet::<T>::set_block_number(T::BlockNumber::from(2u32));

	}: {
		if c != 0 {
			assert!(<LBP::<T> as TradeExecution<T::RuntimeOrigin, T::AccountId, AssetId, Balance>>::calculate_sell(PoolType::LBP, asset_in, asset_out, amount).is_ok());
		}
		if e  != 0 {
			assert!(<LBP::<T> as TradeExecution<T::RuntimeOrigin, T::AccountId, AssetId, Balance>>::execute_sell(RawOrigin::Signed(caller.clone()).into(), PoolType::LBP, asset_in, asset_out, amount, max_limit).is_ok());
		}
	}
	verify{
		if e != 0 {
			assert_eq!(T::MultiCurrency::free_balance(asset_in, &caller), 999998900000000);
			assert_eq!(T::MultiCurrency::free_balance(asset_out, &caller), 999998069275212);
		}
	}

<<<<<<< HEAD
	multi_trade_execution_buy {
		let c in 1..2;	// number of times calculate_buy is executed
		let e in 0..1;	// if e == 1, execute_buy is executed

=======
	router_execution_buy {
>>>>>>> d2b3722e
		let caller = funded_account::<T>("caller", 0);
		let fee_collector = funded_account::<T>("fee_collector", 0);
		let asset_in: AssetId = ASSET_A_ID;
		let asset_out: AssetId = ASSET_B_ID;
		let amount : Balance = 100_000_000;
		let max_limit: Balance = 1_000_000_000;

		let pool_id = LBP::<T>::pair_account_from_assets(ASSET_A_ID, ASSET_B_ID);

		LBP::<T>::create_pool(RawOrigin::Root.into(), caller.clone(), ASSET_A_ID, ASSET_A_AMOUNT, ASSET_B_ID, ASSET_B_AMOUNT, INITIAL_WEIGHT, FINAL_WEIGHT, WeightCurveType::Linear, DEFAULT_FEE, fee_collector, 0)?;
		ensure!(PoolData::<T>::contains_key(&pool_id), "Pool does not exist.");

		let start = T::BlockNumber::from(1u32);
		let end = T::BlockNumber::from(11u32);

		LBP::<T>::update_pool_data(RawOrigin::Signed(caller.clone()).into(), pool_id, None, Some(start), Some(end), None, None, None, None, None)?;

		frame_system::Pallet::<T>::set_block_number(T::BlockNumber::from(2u32));

	}: {
		for _ in 1..c {
			assert!(<LBP::<T> as TradeExecution<T::RuntimeOrigin, T::AccountId, AssetId, Balance>>::calculate_buy(PoolType::LBP, asset_in, asset_out, amount).is_ok());
		}
			assert!(<LBP::<T> as TradeExecution<T::RuntimeOrigin, T::AccountId, AssetId, Balance>>::execute_buy(RawOrigin::Signed(caller.clone()).into(), PoolType::LBP, asset_in, asset_out, amount, max_limit).is_ok());
	}
	verify{
		if e != 0 {
			assert_eq!(T::MultiCurrency::free_balance(asset_out, &caller), 999998100000000);
			assert_eq!(T::MultiCurrency::free_balance(asset_in, &caller), 999998851241411);
		}
	}
}

#[cfg(test)]
mod tests {
	use super::*;
	use crate::tests::{new_test_ext, Test};
	use frame_support::assert_ok;

	#[test]
	fn test_benchmarks() {
		new_test_ext().execute_with(|| {
			assert_ok!(Pallet::<Test>::test_benchmark_create_pool());
			assert_ok!(Pallet::<Test>::test_benchmark_update_pool_data());
			assert_ok!(Pallet::<Test>::test_benchmark_add_liquidity());
			assert_ok!(Pallet::<Test>::test_benchmark_remove_liquidity());
			assert_ok!(Pallet::<Test>::test_benchmark_sell());
			assert_ok!(Pallet::<Test>::test_benchmark_buy());
<<<<<<< HEAD
			assert_ok!(Pallet::<Test>::test_benchmark_multi_trade_execution_sell());
			assert_ok!(Pallet::<Test>::test_benchmark_multi_trade_execution_buy());
=======
			assert_ok!(Pallet::<Test>::test_benchmark_router_execution_sell());
			assert_ok!(Pallet::<Test>::test_benchmark_router_execution_buy());
>>>>>>> d2b3722e
		});
	}
}<|MERGE_RESOLUTION|>--- conflicted
+++ resolved
@@ -155,14 +155,9 @@
 		assert_eq!(T::MultiCurrency::free_balance(asset_in, &caller), 999998851241411);
 	}
 
-<<<<<<< HEAD
-	multi_trade_execution_sell {
+	router_execution_sell {
 		let c in 0..1;	// if c == 1, calculate_sell is executed
 		let e in 0..1;	// if e == 1, execute_sell is executed
-
-=======
-	router_execution_sell {
->>>>>>> d2b3722e
 		let caller = funded_account::<T>("caller", 0);
 		let fee_collector = funded_account::<T>("fee_collector", 0);
 		let asset_in: AssetId = ASSET_A_ID;
@@ -197,14 +192,9 @@
 		}
 	}
 
-<<<<<<< HEAD
-	multi_trade_execution_buy {
+	router_execution_buy {
 		let c in 1..2;	// number of times calculate_buy is executed
 		let e in 0..1;	// if e == 1, execute_buy is executed
-
-=======
-	router_execution_buy {
->>>>>>> d2b3722e
 		let caller = funded_account::<T>("caller", 0);
 		let fee_collector = funded_account::<T>("fee_collector", 0);
 		let asset_in: AssetId = ASSET_A_ID;
@@ -253,13 +243,8 @@
 			assert_ok!(Pallet::<Test>::test_benchmark_remove_liquidity());
 			assert_ok!(Pallet::<Test>::test_benchmark_sell());
 			assert_ok!(Pallet::<Test>::test_benchmark_buy());
-<<<<<<< HEAD
-			assert_ok!(Pallet::<Test>::test_benchmark_multi_trade_execution_sell());
-			assert_ok!(Pallet::<Test>::test_benchmark_multi_trade_execution_buy());
-=======
 			assert_ok!(Pallet::<Test>::test_benchmark_router_execution_sell());
 			assert_ok!(Pallet::<Test>::test_benchmark_router_execution_buy());
->>>>>>> d2b3722e
 		});
 	}
 }