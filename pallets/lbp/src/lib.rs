--- conflicted
+++ resolved
@@ -796,7 +796,298 @@
 }
 
 impl<T: Config> Pallet<T> {
-<<<<<<< HEAD
+	fn validate_sell(
+		who: &T::AccountId,
+		assets: AssetPair,
+		amount: BalanceOf<T>,
+		min_bought: BalanceOf<T>,
+	) -> Result<AMMTransfer<T::AccountId, AssetId, AssetPair, Balance>, DispatchError> {
+		ensure!(!amount.is_zero(), Error::<T>::ZeroAmount);
+		ensure!(
+			T::MultiCurrency::free_balance(assets.asset_in, who) >= amount,
+			Error::<T>::InsufficientAssetBalance
+		);
+
+		let pool_id = Self::get_pair_id(assets);
+		let pool_data = <PoolData<T>>::try_get(&pool_id).map_err(|_| Error::<T>::PoolNotFound)?;
+
+		ensure!(Self::is_pool_running(&pool_data), Error::<T>::SaleIsNotRunning);
+
+		let now = T::BlockNumberProvider::current_block_number();
+		let (weight_in, weight_out) = Self::get_sorted_weight(assets.asset_in, now, &pool_data)?;
+		let asset_in_reserve = T::MultiCurrency::free_balance(assets.asset_in, &pool_id);
+		let asset_out_reserve = T::MultiCurrency::free_balance(assets.asset_out, &pool_id);
+
+		ensure!(
+			amount
+				<= asset_in_reserve
+					.checked_div(T::MaxInRatio::get())
+					.ok_or(Error::<T>::Overflow)?,
+			Error::<T>::MaxInRatioExceeded
+		);
+
+		// LBP fee asset is always accumulated asset
+		let fee_asset = pool_data.assets.0;
+
+		// Accumulated asset is sold (in) to the pool for distributed asset (out)
+		// Take accumulated asset (in) sans fee from the seller and add to pool
+		// Take distributed asset (out) and send to seller
+		// Take fee from the seller and send to fee collector
+		// Pool bears repay fee
+		if fee_asset == assets.asset_in {
+			let fee = Self::calculate_fees(&pool_data, amount)?;
+
+			let amount_out = hydra_dx_math::lbp::calculate_out_given_in(
+				asset_in_reserve,
+				asset_out_reserve,
+				weight_in,
+				weight_out,
+				amount,
+			)
+			.map_err(|_| Error::<T>::Overflow)?;
+
+			ensure!(
+				amount_out
+					<= asset_out_reserve
+						.checked_div(T::MaxOutRatio::get())
+						.ok_or(Error::<T>::Overflow)?,
+				Error::<T>::MaxOutRatioExceeded
+			);
+
+			ensure!(min_bought <= amount_out, Error::<T>::TradingLimitReached);
+
+			let amount_without_fee = amount.checked_sub(fee).ok_or(Error::<T>::Overflow)?;
+
+			Ok(AMMTransfer {
+				origin: who.clone(),
+				assets,
+				amount: amount_without_fee,
+				amount_b: amount_out,
+				fee: (fee_asset, fee),
+			})
+
+		// Distributed asset is sold (in) to the pool for accumulated asset (out)
+		// Take accumulated asset (out) from the pool sans fee and send to the seller
+		// Take distributed asset (in) from the seller and send to pool
+		// Take fee from the pool and send to fee collector
+		// Seller bears repay fee
+		} else {
+			let calculated_out = hydra_dx_math::lbp::calculate_out_given_in(
+				asset_in_reserve,
+				asset_out_reserve,
+				weight_in,
+				weight_out,
+				amount,
+			)
+			.map_err(|_| Error::<T>::Overflow)?;
+
+			let fee = Self::calculate_fees(&pool_data, calculated_out)?;
+			let amount_out_without_fee = calculated_out.checked_sub(fee).ok_or(Error::<T>::Overflow)?;
+
+			ensure!(
+				calculated_out
+					<= asset_out_reserve
+						.checked_div(T::MaxOutRatio::get())
+						.ok_or(Error::<T>::Overflow)?,
+				Error::<T>::MaxOutRatioExceeded
+			);
+
+			ensure!(min_bought <= amount_out_without_fee, Error::<T>::TradingLimitReached);
+
+			Ok(AMMTransfer {
+				origin: who.clone(),
+				assets,
+				amount,
+				amount_b: amount_out_without_fee,
+				fee: (fee_asset, fee),
+			})
+		}
+	}
+
+	fn execute_sell(transfer: &AMMTransfer<T::AccountId, AssetId, AssetPair, Balance>) -> DispatchResult {
+		Self::execute_trade(transfer)?;
+
+		// TODO: Deprecated, remove when ready
+		Self::deposit_event(Event::<T>::SellExecuted {
+			who: transfer.origin.clone(),
+			asset_in: transfer.assets.asset_in,
+			asset_out: transfer.assets.asset_out,
+			amount: transfer.amount,
+			sale_price: transfer.amount_b,
+			fee_asset: transfer.fee.0,
+			fee_amount: transfer.fee.1,
+		});
+
+		let pool_account = Self::get_pair_id(transfer.assets);
+		let pool = <PoolData<T>>::try_get(&pool_account).map_err(|_| Error::<T>::PoolNotFound)?;
+
+		pallet_broadcast::Pallet::<T>::deposit_trade_event(
+			transfer.origin.clone(),
+			pool_account,
+			pallet_broadcast::types::Filler::LBP,
+			pallet_broadcast::types::TradeOperation::ExactIn,
+			vec![Asset::new(transfer.assets.asset_in, transfer.amount)],
+			vec![Asset::new(transfer.assets.asset_out, transfer.amount_b)],
+			vec![Fee {
+				asset: transfer.fee.0,
+				amount: transfer.fee.1,
+				destination: Destination::Account(pool.fee_collector),
+			}],
+		);
+
+		Ok(())
+	}
+
+	fn validate_buy(
+		who: &T::AccountId,
+		assets: AssetPair,
+		amount: BalanceOf<T>,
+		max_sold: BalanceOf<T>,
+	) -> Result<AMMTransfer<T::AccountId, AssetId, AssetPair, Balance>, DispatchError> {
+		ensure!(!amount.is_zero(), Error::<T>::ZeroAmount);
+
+		let pool_id = Self::get_pair_id(assets);
+		let pool_data = <PoolData<T>>::try_get(&pool_id).map_err(|_| Error::<T>::PoolNotFound)?;
+
+		ensure!(Self::is_pool_running(&pool_data), Error::<T>::SaleIsNotRunning);
+
+		let now = T::BlockNumberProvider::current_block_number();
+		let (weight_in, weight_out) = Self::get_sorted_weight(assets.asset_in, now, &pool_data)?;
+		let asset_in_reserve = T::MultiCurrency::free_balance(assets.asset_in, &pool_id);
+		let asset_out_reserve = T::MultiCurrency::free_balance(assets.asset_out, &pool_id);
+
+		ensure!(
+			amount
+				<= asset_out_reserve
+					.checked_div(T::MaxOutRatio::get())
+					.ok_or(Error::<T>::Overflow)?,
+			Error::<T>::MaxOutRatioExceeded
+		);
+
+		// LBP fee asset is always accumulated asset
+		let fee_asset = pool_data.assets.0;
+
+		// Accumulated asset is bought (out) of the pool for distributed asset (in)
+		// Take accumulated asset (out) sans fee from the pool and send to seller
+		// Take distributed asset (in) from the seller and add to pool
+		// Take fee from the pool and send to fee collector
+		// Buyer bears repay fee
+		if fee_asset == assets.asset_out {
+			let fee = Self::calculate_fees(&pool_data, amount)?;
+			let amount_out_plus_fee = amount.checked_add(fee).ok_or(Error::<T>::Overflow)?;
+
+			let calculated_in = hydra_dx_math::lbp::calculate_in_given_out(
+				asset_in_reserve,
+				asset_out_reserve,
+				weight_in,
+				weight_out,
+				amount_out_plus_fee,
+			)
+			.map_err(|_| Error::<T>::Overflow)?;
+
+			ensure!(
+				calculated_in
+					<= asset_in_reserve
+						.checked_div(T::MaxInRatio::get())
+						.ok_or(Error::<T>::Overflow)?,
+				Error::<T>::MaxInRatioExceeded
+			);
+
+			ensure!(
+				T::MultiCurrency::free_balance(assets.asset_in, who) >= calculated_in,
+				Error::<T>::InsufficientAssetBalance
+			);
+
+			ensure!(max_sold >= calculated_in, Error::<T>::TradingLimitReached);
+
+			Ok(AMMTransfer {
+				origin: who.clone(),
+				assets,
+				amount: calculated_in,
+				amount_b: amount,
+				fee: (fee_asset, fee),
+			})
+
+		// Distributed asset is bought (out) of the pool for accumulated asset (in)
+		// Take accumulated asset (in) sans fee from the buyer and send to pool
+		// Take distributed asset (out) from the pool and send to buyer
+		// Take fee from the buyer and send to fee collector
+		// Pool bears repay fee
+		} else {
+			let calculated_in = hydra_dx_math::lbp::calculate_in_given_out(
+				asset_in_reserve,
+				asset_out_reserve,
+				weight_in,
+				weight_out,
+				amount,
+			)
+			.map_err(|_| Error::<T>::Overflow)?;
+
+			let fee = Self::calculate_fees(&pool_data, calculated_in)?;
+			let calculated_in_without_fee = calculated_in.checked_sub(fee).ok_or(Error::<T>::Overflow)?;
+
+			ensure!(
+				calculated_in
+					<= asset_in_reserve
+						.checked_div(T::MaxInRatio::get())
+						.ok_or(Error::<T>::Overflow)?,
+				Error::<T>::MaxInRatioExceeded
+			);
+
+			ensure!(
+				T::MultiCurrency::free_balance(assets.asset_in, who) >= calculated_in,
+				Error::<T>::InsufficientAssetBalance
+			);
+
+			ensure!(max_sold >= calculated_in, Error::<T>::TradingLimitReached);
+
+			Ok(AMMTransfer {
+				origin: who.clone(),
+				assets,
+				amount: calculated_in_without_fee,
+				amount_b: amount,
+				fee: (fee_asset, fee),
+			})
+		}
+	}
+
+	fn execute_buy(
+		transfer: &AMMTransfer<T::AccountId, AssetId, AssetPair, BalanceOf<T>>,
+		_destination: Option<&T::AccountId>,
+	) -> DispatchResult {
+		Self::execute_trade(transfer)?;
+
+		// TODO: Deprecated, remove when ready
+		Self::deposit_event(Event::<T>::BuyExecuted {
+			who: transfer.origin.clone(),
+			asset_out: transfer.assets.asset_out,
+			asset_in: transfer.assets.asset_in,
+			amount: transfer.amount,
+			buy_price: transfer.amount_b,
+			fee_asset: transfer.fee.0,
+			fee_amount: transfer.fee.1,
+		});
+
+		let pool_account = Self::get_pair_id(transfer.assets);
+		let pool = <PoolData<T>>::try_get(&pool_account).map_err(|_| Error::<T>::PoolNotFound)?;
+
+		pallet_broadcast::Pallet::<T>::deposit_trade_event(
+			transfer.origin.clone(),
+			pool_account,
+			pallet_broadcast::types::Filler::LBP,
+			pallet_broadcast::types::TradeOperation::ExactOut,
+			vec![Asset::new(transfer.assets.asset_in, transfer.amount)],
+			vec![Asset::new(transfer.assets.asset_out, transfer.amount_b)],
+			vec![Fee {
+				asset: transfer.fee.0,
+				amount: transfer.fee.1,
+				destination: Destination::Account(pool.fee_collector),
+			}],
+		);
+
+		Ok(())
+	}
+
 	fn calculate_weights(
 		pool_data: &Pool<T::AccountId, BlockNumberFor<T>>,
 		at: BlockNumberFor<T>,
@@ -970,518 +1261,6 @@
 
 impl<T: Config> AMM<T::AccountId, AssetId, AssetPair, BalanceOf<T>> for Pallet<T> {
 	fn exists(assets: AssetPair) -> bool {
-		let pair_account = Self::pair_account_from_assets(assets.asset_in, assets.asset_out);
-		<PoolData<T>>::contains_key(&pair_account)
-	}
-
-	fn get_pair_id(assets: AssetPair) -> T::AccountId {
-		Self::pair_account_from_assets(assets.asset_in, assets.asset_out)
-	}
-
-	fn get_share_token(_assets: AssetPair) -> AssetId {
-		// No share token in lbp
-		AssetId::MAX
-	}
-
-	fn get_pool_assets(pool_account_id: &T::AccountId) -> Option<Vec<AssetId>> {
-		let maybe_pool = <PoolData<T>>::try_get(pool_account_id);
-		if let Ok(pool_data) = maybe_pool {
-			Some(vec![pool_data.assets.0, pool_data.assets.1])
-		} else {
-			None
-		}
-	}
-
-	/// Calculate spot price for given assets and amount. This method does not modify the storage.
-	///
-	/// Provided assets must exist in the pool. Panic if an asset does not exist in the pool.
-	///
-	/// Return 0 if calculation overflows or weights calculation overflows.
-	fn get_spot_price_unchecked(asset_a: AssetId, asset_b: AssetId, amount: BalanceOf<T>) -> BalanceOf<T> {
-		let pool_id = Self::get_pair_id(AssetPair {
-			asset_in: asset_a,
-			asset_out: asset_b,
-		});
-
-		let asset_a_reserve = T::MultiCurrency::free_balance(asset_a, &pool_id);
-		let asset_b_reserve = T::MultiCurrency::free_balance(asset_b, &pool_id);
-
-		let pool_data = match <PoolData<T>>::try_get(&pool_id) {
-			Ok(pool) => pool,
-			Err(_) => return BalanceOf::<T>::zero(),
-		};
-
-		let now = T::BlockNumberProvider::current_block_number();
-
-		// We need to sort weights here if asset_in is not the first asset
-		let (weight_in, weight_out) = match Self::get_sorted_weight(asset_a, now, &pool_data) {
-			Ok(weights) => weights,
-			Err(_) => return BalanceOf::<T>::zero(),
-		};
-
-		hydra_dx_math::lbp::calculate_spot_price(asset_a_reserve, asset_b_reserve, weight_in, weight_out, amount)
-			.unwrap_or_else(|_| BalanceOf::<T>::zero())
-	}
-
-=======
->>>>>>> 27eb5028
-	fn validate_sell(
-		who: &T::AccountId,
-		assets: AssetPair,
-		amount: BalanceOf<T>,
-		min_bought: BalanceOf<T>,
-	) -> Result<AMMTransfer<T::AccountId, AssetId, AssetPair, Balance>, DispatchError> {
-		ensure!(!amount.is_zero(), Error::<T>::ZeroAmount);
-		ensure!(
-			T::MultiCurrency::free_balance(assets.asset_in, who) >= amount,
-			Error::<T>::InsufficientAssetBalance
-		);
-
-		let pool_id = Self::get_pair_id(assets);
-		let pool_data = <PoolData<T>>::try_get(&pool_id).map_err(|_| Error::<T>::PoolNotFound)?;
-
-		ensure!(Self::is_pool_running(&pool_data), Error::<T>::SaleIsNotRunning);
-
-		let now = T::BlockNumberProvider::current_block_number();
-		let (weight_in, weight_out) = Self::get_sorted_weight(assets.asset_in, now, &pool_data)?;
-		let asset_in_reserve = T::MultiCurrency::free_balance(assets.asset_in, &pool_id);
-		let asset_out_reserve = T::MultiCurrency::free_balance(assets.asset_out, &pool_id);
-
-		ensure!(
-			amount
-				<= asset_in_reserve
-					.checked_div(T::MaxInRatio::get())
-					.ok_or(Error::<T>::Overflow)?,
-			Error::<T>::MaxInRatioExceeded
-		);
-
-		// LBP fee asset is always accumulated asset
-		let fee_asset = pool_data.assets.0;
-
-		// Accumulated asset is sold (in) to the pool for distributed asset (out)
-		// Take accumulated asset (in) sans fee from the seller and add to pool
-		// Take distributed asset (out) and send to seller
-		// Take fee from the seller and send to fee collector
-		// Pool bears repay fee
-		if fee_asset == assets.asset_in {
-			let fee = Self::calculate_fees(&pool_data, amount)?;
-
-			let amount_out = hydra_dx_math::lbp::calculate_out_given_in(
-				asset_in_reserve,
-				asset_out_reserve,
-				weight_in,
-				weight_out,
-				amount,
-			)
-			.map_err(|_| Error::<T>::Overflow)?;
-
-			ensure!(
-				amount_out
-					<= asset_out_reserve
-						.checked_div(T::MaxOutRatio::get())
-						.ok_or(Error::<T>::Overflow)?,
-				Error::<T>::MaxOutRatioExceeded
-			);
-
-			ensure!(min_bought <= amount_out, Error::<T>::TradingLimitReached);
-
-			let amount_without_fee = amount.checked_sub(fee).ok_or(Error::<T>::Overflow)?;
-
-			Ok(AMMTransfer {
-				origin: who.clone(),
-				assets,
-				amount: amount_without_fee,
-				amount_b: amount_out,
-				fee: (fee_asset, fee),
-			})
-
-		// Distributed asset is sold (in) to the pool for accumulated asset (out)
-		// Take accumulated asset (out) from the pool sans fee and send to the seller
-		// Take distributed asset (in) from the seller and send to pool
-		// Take fee from the pool and send to fee collector
-		// Seller bears repay fee
-		} else {
-			let calculated_out = hydra_dx_math::lbp::calculate_out_given_in(
-				asset_in_reserve,
-				asset_out_reserve,
-				weight_in,
-				weight_out,
-				amount,
-			)
-			.map_err(|_| Error::<T>::Overflow)?;
-
-			let fee = Self::calculate_fees(&pool_data, calculated_out)?;
-			let amount_out_without_fee = calculated_out.checked_sub(fee).ok_or(Error::<T>::Overflow)?;
-
-			ensure!(
-				calculated_out
-					<= asset_out_reserve
-						.checked_div(T::MaxOutRatio::get())
-						.ok_or(Error::<T>::Overflow)?,
-				Error::<T>::MaxOutRatioExceeded
-			);
-
-			ensure!(min_bought <= amount_out_without_fee, Error::<T>::TradingLimitReached);
-
-			Ok(AMMTransfer {
-				origin: who.clone(),
-				assets,
-				amount,
-				amount_b: amount_out_without_fee,
-				fee: (fee_asset, fee),
-			})
-		}
-	}
-
-	fn execute_sell(transfer: &AMMTransfer<T::AccountId, AssetId, AssetPair, Balance>) -> DispatchResult {
-		Self::execute_trade(transfer)?;
-
-		// TODO: Deprecated, remove when ready
-		Self::deposit_event(Event::<T>::SellExecuted {
-			who: transfer.origin.clone(),
-			asset_in: transfer.assets.asset_in,
-			asset_out: transfer.assets.asset_out,
-			amount: transfer.amount,
-			sale_price: transfer.amount_b,
-			fee_asset: transfer.fee.0,
-			fee_amount: transfer.fee.1,
-		});
-
-		let pool_account = Self::get_pair_id(transfer.assets);
-		let pool = <PoolData<T>>::try_get(&pool_account).map_err(|_| Error::<T>::PoolNotFound)?;
-
-		pallet_broadcast::Pallet::<T>::deposit_trade_event(
-			transfer.origin.clone(),
-			pool_account,
-			pallet_broadcast::types::Filler::LBP,
-			pallet_broadcast::types::TradeOperation::ExactIn,
-			vec![Asset::new(transfer.assets.asset_in, transfer.amount)],
-			vec![Asset::new(transfer.assets.asset_out, transfer.amount_b)],
-			vec![Fee {
-				asset: transfer.fee.0,
-				amount: transfer.fee.1,
-				destination: Destination::Account(pool.fee_collector),
-			}],
-		);
-
-		Ok(())
-	}
-
-	fn validate_buy(
-		who: &T::AccountId,
-		assets: AssetPair,
-		amount: BalanceOf<T>,
-		max_sold: BalanceOf<T>,
-	) -> Result<AMMTransfer<T::AccountId, AssetId, AssetPair, Balance>, DispatchError> {
-		ensure!(!amount.is_zero(), Error::<T>::ZeroAmount);
-
-		let pool_id = Self::get_pair_id(assets);
-		let pool_data = <PoolData<T>>::try_get(&pool_id).map_err(|_| Error::<T>::PoolNotFound)?;
-
-		ensure!(Self::is_pool_running(&pool_data), Error::<T>::SaleIsNotRunning);
-
-		let now = T::BlockNumberProvider::current_block_number();
-		let (weight_in, weight_out) = Self::get_sorted_weight(assets.asset_in, now, &pool_data)?;
-		let asset_in_reserve = T::MultiCurrency::free_balance(assets.asset_in, &pool_id);
-		let asset_out_reserve = T::MultiCurrency::free_balance(assets.asset_out, &pool_id);
-
-		ensure!(
-			amount
-				<= asset_out_reserve
-					.checked_div(T::MaxOutRatio::get())
-					.ok_or(Error::<T>::Overflow)?,
-			Error::<T>::MaxOutRatioExceeded
-		);
-
-		// LBP fee asset is always accumulated asset
-		let fee_asset = pool_data.assets.0;
-
-		// Accumulated asset is bought (out) of the pool for distributed asset (in)
-		// Take accumulated asset (out) sans fee from the pool and send to seller
-		// Take distributed asset (in) from the seller and add to pool
-		// Take fee from the pool and send to fee collector
-		// Buyer bears repay fee
-		if fee_asset == assets.asset_out {
-			let fee = Self::calculate_fees(&pool_data, amount)?;
-			let amount_out_plus_fee = amount.checked_add(fee).ok_or(Error::<T>::Overflow)?;
-
-			let calculated_in = hydra_dx_math::lbp::calculate_in_given_out(
-				asset_in_reserve,
-				asset_out_reserve,
-				weight_in,
-				weight_out,
-				amount_out_plus_fee,
-			)
-			.map_err(|_| Error::<T>::Overflow)?;
-
-			ensure!(
-				calculated_in
-					<= asset_in_reserve
-						.checked_div(T::MaxInRatio::get())
-						.ok_or(Error::<T>::Overflow)?,
-				Error::<T>::MaxInRatioExceeded
-			);
-
-			ensure!(
-				T::MultiCurrency::free_balance(assets.asset_in, who) >= calculated_in,
-				Error::<T>::InsufficientAssetBalance
-			);
-
-			ensure!(max_sold >= calculated_in, Error::<T>::TradingLimitReached);
-
-			Ok(AMMTransfer {
-				origin: who.clone(),
-				assets,
-				amount: calculated_in,
-				amount_b: amount,
-				fee: (fee_asset, fee),
-			})
-
-		// Distributed asset is bought (out) of the pool for accumulated asset (in)
-		// Take accumulated asset (in) sans fee from the buyer and send to pool
-		// Take distributed asset (out) from the pool and send to buyer
-		// Take fee from the buyer and send to fee collector
-		// Pool bears repay fee
-		} else {
-			let calculated_in = hydra_dx_math::lbp::calculate_in_given_out(
-				asset_in_reserve,
-				asset_out_reserve,
-				weight_in,
-				weight_out,
-				amount,
-			)
-			.map_err(|_| Error::<T>::Overflow)?;
-
-			let fee = Self::calculate_fees(&pool_data, calculated_in)?;
-			let calculated_in_without_fee = calculated_in.checked_sub(fee).ok_or(Error::<T>::Overflow)?;
-
-			ensure!(
-				calculated_in
-					<= asset_in_reserve
-						.checked_div(T::MaxInRatio::get())
-						.ok_or(Error::<T>::Overflow)?,
-				Error::<T>::MaxInRatioExceeded
-			);
-
-			ensure!(
-				T::MultiCurrency::free_balance(assets.asset_in, who) >= calculated_in,
-				Error::<T>::InsufficientAssetBalance
-			);
-
-			ensure!(max_sold >= calculated_in, Error::<T>::TradingLimitReached);
-
-			Ok(AMMTransfer {
-				origin: who.clone(),
-				assets,
-				amount: calculated_in_without_fee,
-				amount_b: amount,
-				fee: (fee_asset, fee),
-			})
-		}
-	}
-
-	fn execute_buy(
-		transfer: &AMMTransfer<T::AccountId, AssetId, AssetPair, BalanceOf<T>>,
-		_destination: Option<&T::AccountId>,
-	) -> DispatchResult {
-		Self::execute_trade(transfer)?;
-
-		// TODO: Deprecated, remove when ready
-		Self::deposit_event(Event::<T>::BuyExecuted {
-			who: transfer.origin.clone(),
-			asset_out: transfer.assets.asset_out,
-			asset_in: transfer.assets.asset_in,
-			amount: transfer.amount,
-			buy_price: transfer.amount_b,
-			fee_asset: transfer.fee.0,
-			fee_amount: transfer.fee.1,
-		});
-
-		let pool_account = Self::get_pair_id(transfer.assets);
-		let pool = <PoolData<T>>::try_get(&pool_account).map_err(|_| Error::<T>::PoolNotFound)?;
-
-		pallet_broadcast::Pallet::<T>::deposit_trade_event(
-			transfer.origin.clone(),
-			pool_account,
-			pallet_broadcast::types::Filler::LBP,
-			pallet_broadcast::types::TradeOperation::ExactOut,
-			vec![Asset::new(transfer.assets.asset_in, transfer.amount)],
-			vec![Asset::new(transfer.assets.asset_out, transfer.amount_b)],
-			vec![Fee {
-				asset: transfer.fee.0,
-				amount: transfer.fee.1,
-				destination: Destination::Account(pool.fee_collector),
-			}],
-		);
-
-		Ok(())
-	}
-
-	fn calculate_weights(
-		pool_data: &Pool<T::AccountId, BlockNumberFor<T>>,
-		at: BlockNumberFor<T>,
-	) -> Result<(LBPWeight, LBPWeight), DispatchError> {
-		let weight_a = T::LBPWeightFunction::calculate_weight(
-			pool_data.weight_curve,
-			pool_data.start.unwrap_or_else(Zero::zero),
-			pool_data.end.unwrap_or_else(Zero::zero),
-			pool_data.initial_weight,
-			pool_data.final_weight,
-			at,
-		)
-		.ok_or(Error::<T>::WeightCalculationError)?;
-
-		let weight_b = MAX_WEIGHT.saturating_sub(weight_a);
-
-		Ok((weight_a, weight_b))
-	}
-
-	fn validate_pool_data(pool_data: &Pool<T::AccountId, BlockNumberFor<T>>) -> DispatchResult {
-		let now = T::BlockNumberProvider::current_block_number();
-
-		ensure!(
-			match (pool_data.start, pool_data.end) {
-				(Some(start), Some(end)) => now < start && start < end,
-				(None, None) => true,
-				_ => false,
-			},
-			Error::<T>::InvalidBlockRange
-		);
-
-		// duration of the LBP sale should not exceed 2 weeks (assuming 6 sec blocks)
-		ensure!(
-			pool_data
-				.end
-				.unwrap_or_default()
-				.saturating_sub(pool_data.start.unwrap_or_default())
-				< MAX_SALE_DURATION.into(),
-			Error::<T>::MaxSaleDurationExceeded
-		);
-
-		// zero weight at the beginning or at the end of a sale may cause a problem in the price calculation
-		// Minimum allowed weight is 2%. The exponentiation used in the math can overflow when the ration between the weights is higher than 98/2.
-		ensure!(
-			!pool_data.initial_weight.is_zero()
-				&& pool_data.initial_weight < MAX_WEIGHT
-				&& pool_data.initial_weight >= MAX_WEIGHT / 50	// 2%
-				&& !pool_data.final_weight.is_zero()
-				&& pool_data.final_weight < MAX_WEIGHT
-				// when initial and final weights are >= 2%, then the weights are also <= 98%
-				&& pool_data.final_weight >= MAX_WEIGHT / 50, // 2%,
-			// TODO people could leak value out the pool if initial weight is < final weight due to fee structure
-			// && pool_data.initial_weight > pool_data.final_weight,
-			Error::<T>::InvalidWeight
-		);
-
-		ensure!(!pool_data.fee.1.is_zero(), Error::<T>::FeeAmountInvalid);
-
-		Ok(())
-	}
-
-	fn get_sorted_weight(
-		asset_in: AssetId,
-		now: BlockNumberFor<T>,
-		pool_data: &Pool<T::AccountId, BlockNumberFor<T>>,
-	) -> Result<(LBPWeight, LBPWeight), Error<T>> {
-		match Self::calculate_weights(pool_data, now) {
-			Ok(weights) => {
-				if asset_in == pool_data.assets.0 {
-					Ok((weights.0, weights.1))
-				} else {
-					// swap weights if assets are in different order
-					Ok((weights.1, weights.0))
-				}
-			}
-			Err(_) => Err(Error::<T>::InvalidWeight),
-		}
-	}
-
-	/// return true if now is in interval <pool.start, pool.end>
-	fn is_pool_running(pool_data: &Pool<T::AccountId, BlockNumberFor<T>>) -> bool {
-		let now = T::BlockNumberProvider::current_block_number();
-		match (pool_data.start, pool_data.end) {
-			(Some(start), Some(end)) => start <= now && now <= end,
-			_ => false,
-		}
-	}
-
-	/// return true if now is > pool.start and pool has been initialized
-	fn has_pool_started(pool_data: &Pool<T::AccountId, BlockNumberFor<T>>) -> bool {
-		let now = T::BlockNumberProvider::current_block_number();
-		match pool_data.start {
-			Some(start) => start <= now,
-			_ => false,
-		}
-	}
-
-	/// returns fees collected and locked in the fee collector account
-	/// note: after LBP finishes and liquidity is removed this will be 0
-	fn collected_fees(pool: &Pool<T::AccountId, BlockNumberFor<T>>) -> BalanceOf<T> {
-		T::LockedBalance::get_by_lock(COLLECTOR_LOCK_ID, pool.assets.0, pool.fee_collector.clone())
-	}
-
-	/// repay fee is applied until repay target amount is reached
-	fn is_repay_fee_applied(pool: &Pool<T::AccountId, BlockNumberFor<T>>) -> bool {
-		Self::collected_fees(pool) < pool.repay_target
-	}
-
-	#[transactional]
-	fn execute_trade(transfer: &AMMTransfer<T::AccountId, AssetId, AssetPair, Balance>) -> DispatchResult {
-		let pool_account = Self::get_pair_id(transfer.assets);
-		let pool = <PoolData<T>>::try_get(&pool_account).map_err(|_| Error::<T>::PoolNotFound)?;
-
-		// Transfer assets between pool and user
-		T::MultiCurrency::transfer(
-			transfer.assets.asset_in,
-			&transfer.origin,
-			&pool_account,
-			transfer.amount,
-		)?;
-		T::MultiCurrency::transfer(
-			transfer.assets.asset_out,
-			&pool_account,
-			&transfer.origin,
-			transfer.amount_b,
-		)?;
-
-		// Fee is deducted from the sent out amount of accumulated asset and transferred to the fee collector
-		let (fee_asset, fee_amount) = transfer.fee;
-		let fee_payer = if transfer.assets.asset_in == fee_asset {
-			&transfer.origin
-		} else {
-			&pool_account
-		};
-
-		T::MultiCurrency::transfer(fee_asset, fee_payer, &pool.fee_collector, fee_amount)?;
-
-		// Resets lock for total of collected fees
-		let collected_fee_total = Self::collected_fees(&pool) + fee_amount;
-		T::MultiCurrency::set_lock(COLLECTOR_LOCK_ID, fee_asset, &pool.fee_collector, collected_fee_total)?;
-
-		Ok(())
-	}
-
-	/// determines fee rate and applies it to the amount
-	fn calculate_fees(
-		pool: &Pool<T::AccountId, BlockNumberFor<T>>,
-		amount: BalanceOf<T>,
-	) -> Result<BalanceOf<T>, DispatchError> {
-		let fee = if Self::is_repay_fee_applied(pool) {
-			Self::repay_fee()
-		} else {
-			pool.fee
-		};
-		Ok(hydra_dx_math::fee::calculate_pool_trade_fee(amount, (fee.0, fee.1))
-			.ok_or::<Error<T>>(Error::<T>::FeeAmountInvalid)?)
-	}
-
-	pub fn pair_account_from_assets(asset_a: AssetId, asset_b: AssetId) -> PoolId<T> {
-		T::AssetPairAccountId::from_assets(asset_a, asset_b, "lbp")
-	}
-}
-
-impl<T: Config> AMM<T::AccountId, AssetId, AssetPair, BalanceOf<T>> for Pallet<T> {
-	fn exists(assets: AssetPair) -> bool {
 		let pair_account = Self::get_pair_id(assets);
 		<PoolData<T>>::contains_key(&pair_account)
 	}
