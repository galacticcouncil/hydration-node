[package]
name = "pallet-liquidation"
<<<<<<< HEAD
version = "1.6.0"
=======
version = "2.0.0"
>>>>>>> a6f2457b
description = "A pallet for money market liquidations"
authors = ["GalacticCouncil"]
edition = "2021"
license = "Apache 2.0"
repository = "https://github.com/galacticcouncil/hydration-node"

[dependencies]
# parity
codec = { workspace = true, features = ["derive", "max-encoded-len"] }
scale-info = { workspace = true }
serde = { workspace = true }
log = { workspace = true }

# primitives
sp-std = { workspace = true }
sp-core = { workspace = true }
sp-io = { workspace = true }
sp-arithmetic = { workspace = true }
sp-api = { workspace = true }
sp-runtime = { workspace = true }

# FRAME
frame-support = { workspace = true }
frame-system = { workspace = true }

evm = { workspace = true, features = ["with-codec"] }
fp-evm = { workspace = true }
fp-rpc = { workspace = true }
pallet-evm = { workspace = true }
pallet-dispatcher = { workspace = true }
module-evm-utility-macro = { workspace = true }
pallet-ethereum = { workspace = true }
fp-self-contained = { workspace = true, features = ["serde"] }
num_enum = { workspace = true, default-features = false }
ethabi = { workspace = true }
hex-literal = { workspace = true }
ethereum = { workspace = true }
primitive-types = { workspace = true }

# HydraDX dependencies
hydradx-traits = { workspace = true }
pallet-broadcast = { workspace = true }
precompile-utils = { workspace = true }

# Optional imports for benchmarking
frame-benchmarking = { workspace = true, optional = true }
pallet-evm-accounts = { workspace = true, optional = true }
pallet-asset-registry = { workspace = true, optional = true }

[dev-dependencies]
hydra-dx-math = { workspace = true }
pallet-omnipool = { workspace = true }
pallet-asset-registry = { workspace = true }
pallet-route-executor = { workspace = true }
pallet-balances = { workspace = true }
pallet-currencies = { workspace = true }
orml-traits = { workspace = true }
orml-tokens = { workspace = true, features = ["std"] }
test-utils = { workspace = true }
ethereum-types = { workspace = true }

[features]
default = ["std"]
std = [
    "codec/std",
    "frame-support/std",
    "frame-system/std",
    "sp-core/std",
    "sp-io/std",
    "sp-std/std",
    "sp-arithmetic/std",
    "sp-api/std",
    "scale-info/std",
    "orml-tokens/std",
    "orml-traits/std",
    "hydradx-traits/std",
    "pallet-broadcast/std",
    "hydra-dx-math/std",
    "frame-benchmarking/std",
    "pallet-balances/std",
    "pallet-currencies/std",
    "pallet-route-executor/std",
    "pallet-omnipool/std",
    "pallet-asset-registry/std",
    "pallet-evm-accounts/std",
    "pallet-asset-registry/std",
    "pallet-evm/std",
    "pallet-ethereum/std",
    "fp-self-contained/std",
    "fp-evm/std",
    "fp-rpc/std",
    "precompile-utils/std",
]

runtime-benchmarks = [
    "frame-benchmarking",
    "frame-system/runtime-benchmarks",
    "frame-support/runtime-benchmarks",
    "pallet-evm-accounts/frame-benchmarking",
    "pallet-asset-registry/frame-benchmarking",
]
try-runtime = ["frame-support/try-runtime"]<|MERGE_RESOLUTION|>--- conflicted
+++ resolved
@@ -1,10 +1,6 @@
 [package]
 name = "pallet-liquidation"
-<<<<<<< HEAD
-version = "1.6.0"
-=======
-version = "2.0.0"
->>>>>>> a6f2457b
+version = "2.1.0"
 description = "A pallet for money market liquidations"
 authors = ["GalacticCouncil"]
 edition = "2021"
