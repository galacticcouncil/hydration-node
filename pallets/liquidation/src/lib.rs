// This file is part of HydraDX.
// Copyright (C) 2020-2024  Intergalactic, Limited (GIB). SPDX-License-Identifier: Apache-2.0

// Licensed under the Apache License, Version 2.0 (the "License");
// you may not use this file except in compliance with the License.
// You may obtain a copy of the License at
//
// http://www.apache.org/licenses/LICENSE-2.0
//
// Unless required by applicable law or agreed to in writing, software
// distributed under the License is distributed on an "AS IS" BASIS,
// WITHOUT WARRANTIES OR CONDITIONS OF ANY KIND, either express or implied.
// See the License for the specific language governing permissions and
// limitations under the License.

//! # Liquidation (Money market) pallet
//!
//! ## Description
//! The pallet uses mechanism similar to a flash loan to liquidate a MM position.
//!
//! ## Notes
//! The pallet requires the money market contract to be deployed and enabled.
//!
//! ## Dispatchable functions
//! * `liquidate` - Liquidates an existing MM position. Performs flash loan to get funds.

#![cfg_attr(not(feature = "std"), no_std)]
#![allow(clippy::manual_inspect)]

use ethabi::ethereum_types::BigEndianHash;
use evm::{ExitReason, ExitSucceed};
use frame_support::{
	pallet_prelude::*,
	sp_runtime::traits::AccountIdConversion,
	traits::{
		fungibles::{Inspect, Mutate},
		tokens::{Fortitude, Precision, Preservation},
		DefensiveOption,
	},
	PalletId,
};
use frame_system::{pallet_prelude::OriginFor, RawOrigin};
use hydradx_traits::evm::Erc20Mapping;
use hydradx_traits::{
	evm::{CallContext, EvmAddress, InspectEvmAccounts, EVM},
	router::{AmmTradeWeights, AmountInAndOut, Route, RouteProvider, RouterT, Trade},
};
use num_enum::{IntoPrimitive, TryFromPrimitive};
use pallet_evm::GasWeightMapping;
use sp_arithmetic::ArithmeticError;
use sp_core::{crypto::AccountId32, H256, U256};
use sp_std::{vec, vec::Vec};

#[cfg(test)]
mod tests;

#[cfg(feature = "runtime-benchmarks")]
mod benchmarks;

pub mod weights;
pub use weights::WeightInfo;

// Re-export pallet items so that they can be accessed from the crate namespace.
pub use pallet::*;

pub type Balance = u128;
pub type AssetId = u32;
pub type CallResult = (ExitReason, Vec<u8>);

pub const UNSIGNED_TXS_PRIORITY: u64 = 1_000_000;

#[module_evm_utility_macro::generate_function_selector]
#[derive(RuntimeDebug, Eq, PartialEq, TryFromPrimitive, IntoPrimitive)]
#[repr(u32)]
pub enum Function {
	LiquidationCall = "liquidationCall(address,address,address,uint256,bool)",
}

#[frame_support::pallet]
pub mod pallet {
	use super::*;

	#[pallet::pallet]
	pub struct Pallet<T>(_);

	#[pallet::config]
	pub trait Config: frame_system::Config {
		/// The overarching event type.
		type RuntimeEvent: From<Event<Self>> + IsType<<Self as frame_system::Config>::RuntimeEvent>;

		/// Multi currency.
		type Currency: Mutate<Self::AccountId, AssetId = AssetId, Balance = Balance>;

		/// EVM handler.
		type Evm: EVM<CallResult>;

		/// Router implementation.
		type Router: RouteProvider<AssetId>
			+ RouterT<Self::RuntimeOrigin, AssetId, Balance, Trade<AssetId>, AmountInAndOut<Balance>>;

		/// EVM address converter.
		type EvmAccounts: InspectEvmAccounts<Self::AccountId>;

		/// Mapping between AssetId and ERC20 address.
		type Erc20Mapping: Erc20Mapping<AssetId>;

		/// Gas to Weight conversion.
		type GasWeightMapping: GasWeightMapping;

		/// The gas limit for the execution of the liquidation call.
		#[pallet::constant]
		type GasLimit: Get<u64>;

		/// Account who receives the profit.
		#[pallet::constant]
		type ProfitReceiver: Get<Self::AccountId>;

		/// Router weight information.
		type RouterWeightInfo: AmmTradeWeights<Trade<AssetId>>;

		/// Weight information for the extrinsics.
		type WeightInfo: WeightInfo;
	}

	#[pallet::type_value]
	pub fn DefaultBorrowingContract() -> EvmAddress {
		EvmAddress::from_slice(hex_literal::hex!("1b02E051683b5cfaC5929C25E84adb26ECf87B38").as_slice())
	}

	/// Borrowing market contract address
	#[pallet::storage]
	pub type BorrowingContract<T: Config> = StorageValue<_, EvmAddress, ValueQuery, DefaultBorrowingContract>;

	#[pallet::validate_unsigned]
	impl<T: Config> ValidateUnsigned for Pallet<T>
	where
		T::AccountId: AsRef<[u8; 32]> + IsType<AccountId32>,
	{
		type Call = Call<T>;

		fn validate_unsigned(source: TransactionSource, call: &Self::Call) -> TransactionValidity {
			match source {
				TransactionSource::External => {
					// receiving unsigned transaction from network - disallow
					return InvalidTransaction::Call.into();
				}
				TransactionSource::Local => {}   // produced by off-chain worker
				TransactionSource::InBlock => {} // some other node included it in a block
			};

			let valid_tx = |provide| {
<<<<<<< HEAD
				ValidTransaction::with_tag_prefix("liquidate_call")
					.priority(UNSIGNED_TXS_PRIORITY)
=======
				ValidTransaction::with_tag_prefix("liquidate_unsigned_call")
					.priority(1_000_000)
>>>>>>> 572eb875
					.and_provides([&provide])
					.longevity(3)
					.propagate(false)
					.build()
			};

			match call {
<<<<<<< HEAD
				Call::liquidate { .. } => valid_tx(b"liquidate".to_vec()),
=======
				Call::liquidate { .. } => valid_tx(b"liquidate_unsigned".to_vec()),
>>>>>>> 572eb875
				_ => InvalidTransaction::Call.into(),
			}
		}
	}

	#[pallet::event]
	#[pallet::generate_deposit(pub(crate) fn deposit_event)]
	pub enum Event<T: Config> {
		/// Money market position has been liquidated
		Liquidated {
			user: EvmAddress,
			collateral_asset: AssetId,
			debt_asset: AssetId,
			debt_to_cover: Balance,
			profit: Balance,
		},
	}

	#[pallet::error]
	pub enum Error<T> {
		/// AssetId to EVM address conversion failed
		AssetConversionFailed,
		/// Liquidation call failed
		LiquidationCallFailed,
		/// Provided route doesn't match the existing route
		InvalidRoute,
		/// Liquidation was not profitable enough to repay flash loan
		NotProfitable,
	}

	#[pallet::call]
	impl<T: Config> Pallet<T>
	where
		T::AccountId: AsRef<[u8; 32]> + IsType<AccountId32>,
	{
		/// Liquidates an existing money market position.
		/// Can be both signed and unsigned.
		///
		/// Performs a flash loan to get funds to pay for the debt.
		/// Received collateral is swapped and the profit is transferred to `FeeReceiver`.
		///
		/// Parameters:
		/// - `origin`: Signed origin.
		/// - `collateral_asset`: Asset ID used as collateral in the MM position.
		/// - `debt_asset`: Asset ID used as debt in the MM position.
		/// - `user`: EVM address of the MM position that we want to liquidate.
		/// - `debt_to_cover`: Amount of debt we want to liquidate.
		/// - `route`: The route we trade against. Required for the fee calculation.
		///
		/// Emits `Liquidated` event when successful.
		///
		#[pallet::call_index(0)]
		#[pallet::weight(<T as Config>::WeightInfo::liquidate()
			.saturating_add(<T as Config>::RouterWeightInfo::sell_weight(route))
			.saturating_add(<T as Config>::GasWeightMapping::gas_to_weight(<T as Config>::GasLimit::get(), true))
		)]
		pub fn liquidate(
<<<<<<< HEAD
			_: OriginFor<T>,
=======
			_origin: OriginFor<T>,
>>>>>>> 572eb875
			collateral_asset: AssetId,
			debt_asset: AssetId,
			user: EvmAddress,
			debt_to_cover: Balance,
			route: Route<AssetId>,
		) -> DispatchResult {
			let pallet_acc = Self::account_id();

			let debt_original_balance = <T as Config>::Currency::balance(debt_asset, &pallet_acc);
			let collateral_original_balance = <T as Config>::Currency::balance(collateral_asset, &pallet_acc);

			// mint debt asset
			<T as Config>::Currency::mint_into(debt_asset, &pallet_acc, debt_to_cover)?;

			// liquidation call
			let pallet_address = T::EvmAccounts::evm_address(&pallet_acc);
			let contract = BorrowingContract::<T>::get();

			let context = CallContext::new_call(contract, pallet_address);
			let data = Self::encode_liquidation_call_data(collateral_asset, debt_asset, user, debt_to_cover, false);

			let (exit_reason, value) = T::Evm::call(context, data, U256::zero(), T::GasLimit::get());
			if exit_reason != ExitReason::Succeed(ExitSucceed::Returned) {
				log::error!(target: "liquidation",
					"Evm execution failed. Reason: {:?}", value);
				return Err(Error::<T>::LiquidationCallFailed.into());
			}

			// swap collateral if necessary
			if collateral_asset != debt_asset {
				let collateral_earned = <T as Config>::Currency::balance(collateral_asset, &pallet_acc)
					.checked_sub(collateral_original_balance)
					.defensive_ok_or(ArithmeticError::Underflow)?;
				T::Router::sell(
					RawOrigin::Signed(pallet_acc.clone()).into(),
					collateral_asset,
					debt_asset,
					collateral_earned,
					1,
					route,
				)?;
			}

			// burn debt and transfer profit
			let debt_gained = <T as Config>::Currency::balance(debt_asset, &pallet_acc)
				.checked_sub(debt_original_balance)
				.ok_or(Error::<T>::NotProfitable)?;

			let profit = debt_gained
				.checked_sub(debt_to_cover)
				.ok_or(Error::<T>::NotProfitable)?;

			<T as Config>::Currency::burn_from(
				debt_asset,
				&pallet_acc,
				debt_to_cover,
				Preservation::Expendable,
				Precision::Exact,
				Fortitude::Force,
			)?;

			<T as Config>::Currency::transfer(
				debt_asset,
				&pallet_acc,
				&T::ProfitReceiver::get(),
				profit,
				Preservation::Expendable,
			)?;

			Self::deposit_event(Event::Liquidated {
				user,
				collateral_asset,
				debt_asset,
				debt_to_cover,
				profit,
			});

			Ok(())
		}

		/// Set the borrowing market contract address.
		#[pallet::call_index(1)]
		#[pallet::weight(<T as Config>::WeightInfo::set_borrowing_contract())]
		pub fn set_borrowing_contract(origin: OriginFor<T>, contract: EvmAddress) -> DispatchResult {
			frame_system::ensure_root(origin)?;

			BorrowingContract::<T>::put(contract);

			Ok(())
		}
	}
}

impl<T: Config> Pallet<T> {
	pub fn account_id() -> T::AccountId {
		PalletId(*b"lqdation").into_account_truncating()
	}

	pub fn encode_liquidation_call_data(
		collateral_asset: AssetId,
		debt_asset: AssetId,
		user: EvmAddress,
		debt_to_cover: Balance,
		receive_atoken: bool,
	) -> Vec<u8> {
		let collateral_address = T::Erc20Mapping::asset_address(collateral_asset);
		let debt_asset_address = T::Erc20Mapping::asset_address(debt_asset);
		let mut data = Into::<u32>::into(Function::LiquidationCall).to_be_bytes().to_vec();
		data.extend_from_slice(H256::from(collateral_address).as_bytes());
		data.extend_from_slice(H256::from(debt_asset_address).as_bytes());
		data.extend_from_slice(H256::from(user).as_bytes());
		data.extend_from_slice(H256::from_uint(&U256::from(debt_to_cover)).as_bytes());
		let mut buffer = [0u8; 32];
		if receive_atoken {
			buffer[31] = 1;
		}
		data.extend_from_slice(&buffer);

		data
	}
}<|MERGE_RESOLUTION|>--- conflicted
+++ resolved
@@ -149,13 +149,8 @@
 			};
 
 			let valid_tx = |provide| {
-<<<<<<< HEAD
-				ValidTransaction::with_tag_prefix("liquidate_call")
+				ValidTransaction::with_tag_prefix("liquidate_unsigned_call")
 					.priority(UNSIGNED_TXS_PRIORITY)
-=======
-				ValidTransaction::with_tag_prefix("liquidate_unsigned_call")
-					.priority(1_000_000)
->>>>>>> 572eb875
 					.and_provides([&provide])
 					.longevity(3)
 					.propagate(false)
@@ -163,11 +158,7 @@
 			};
 
 			match call {
-<<<<<<< HEAD
-				Call::liquidate { .. } => valid_tx(b"liquidate".to_vec()),
-=======
 				Call::liquidate { .. } => valid_tx(b"liquidate_unsigned".to_vec()),
->>>>>>> 572eb875
 				_ => InvalidTransaction::Call.into(),
 			}
 		}
@@ -225,11 +216,7 @@
 			.saturating_add(<T as Config>::GasWeightMapping::gas_to_weight(<T as Config>::GasLimit::get(), true))
 		)]
 		pub fn liquidate(
-<<<<<<< HEAD
-			_: OriginFor<T>,
-=======
 			_origin: OriginFor<T>,
->>>>>>> 572eb875
 			collateral_asset: AssetId,
 			debt_asset: AssetId,
 			user: EvmAddress,
