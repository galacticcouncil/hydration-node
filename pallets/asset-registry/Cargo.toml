--- conflicted
+++ resolved
@@ -42,13 +42,10 @@
 [dev-dependencies]
 orml-tokens = { workspace = true }
 sp-io = { workspace = true }
+polkadot-xcm = { workspace = true }
 test-utils = { workspace = true }
-<<<<<<< HEAD
 pretty_assertions = { workspace = true }
-=======
-pretty_assertions = "1.2.1"
 hex-literal = { workspace = true }
->>>>>>> 09e0ceee
 
 [features]
 default = ["std"]
