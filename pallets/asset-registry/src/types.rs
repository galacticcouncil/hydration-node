--- conflicted
+++ resolved
@@ -27,11 +27,8 @@
 pub enum AssetType<AssetId> {
 	Token,
 	PoolShare(AssetId, AssetId),
-<<<<<<< HEAD
+	StableSwap,
 	Bond,
-=======
-	StableSwap,
->>>>>>> 0a6400eb
 }
 
 #[derive(Encode, Decode, Eq, PartialEq, Copy, Clone, RuntimeDebug, TypeInfo, MaxEncodedLen)]
