// This file is part of pallet-asset-registry.

// Copyright (C) 2020-2022  Intergalactic, Limited (GIB).
// SPDX-License-Identifier: Apache-2.0

// Licensed under the Apache License, Version 2.0 (the "License");
// you may not use this file except in compliance with the License.
// You may obtain a copy of the License at
//
//     http://www.apache.org/licenses/LICENSE-2.0
//
// Unless required by applicable law or agreed to in writing, software
// distributed under the License is distributed on an "AS IS" BASIS,
// WITHOUT WARRANTIES OR CONDITIONS OF ANY KIND, either express or implied.
// See the License for the specific language governing permissions and
// limitations under the License.

#![cfg_attr(not(feature = "std"), no_std)]

use frame_support::pallet_prelude::*;
use frame_support::sp_runtime::traits::CheckedAdd;
use frame_support::traits::tokens::fungibles::{Inspect as FungiblesInspect, Transfer};
use frame_support::{dispatch::DispatchError, require_transactional};
use frame_system::pallet_prelude::*;
use scale_info::TypeInfo;
<<<<<<< HEAD
use sp_arithmetic::traits::{BaseArithmetic, Zero};
=======
use sp_arithmetic::traits::BaseArithmetic;
use sp_runtime::DispatchError;
>>>>>>> 6793c87a
use sp_std::convert::TryInto;
use sp_std::vec::Vec;

#[cfg(test)]
mod tests;

mod benchmarking;
pub mod migration;
mod types;
pub mod weights;

use weights::WeightInfo;

pub use types::AssetType;

// Re-export pallet items so that they can be accessed from the crate namespace.
pub use pallet::*;

pub use crate::types::{AssetDetails, Balance};
use frame_support::storage::with_transaction;
use frame_support::BoundedVec;
use hydradx_traits::{
	registry::{Create, Inspect, Mutate},
	AssetKind,
};
use sp_runtime::TransactionOutcome;

/// Default value of existential deposit. This value is used if existential deposit wasn't
/// provided.
pub const DEFAULT_ED: Balance = 1;

#[frame_support::pallet]
#[allow(clippy::too_many_arguments)]
pub mod pallet {
	use sp_std::fmt::Debug;

	use super::*;

<<<<<<< HEAD
	pub type AssetDetailsT<T> = AssetDetails<<T as Config>::StringLimit>;
=======
	const STORAGE_VERSION: StorageVersion = StorageVersion::new(1);

	pub type AssetDetailsT<T> =
		AssetDetails<<T as Config>::AssetId, <T as Config>::Balance, BoundedVec<u8, <T as Config>::StringLimit>>;
>>>>>>> 6793c87a

	#[pallet::config]
	pub trait Config: frame_system::Config {
		type RuntimeEvent: From<Event<Self>> + IsType<<Self as frame_system::Config>::RuntimeEvent>;

		/// The origin which can work with asset-registry.
		type RegistryOrigin: EnsureOrigin<Self::RuntimeOrigin>;

		/// The origin which can update assets' detail.
		type UpdateOrigin: EnsureOrigin<Self::RuntimeOrigin>;

		/// Asset type
		type AssetId: Parameter
			+ Member
			+ Default
			+ Copy
			+ BaseArithmetic
			+ MaybeSerializeDeserialize
			+ MaxEncodedLen
			+ TypeInfo;

		/// Asset location type
		type AssetNativeLocation: Parameter + Member + Default + MaxEncodedLen;

		/// Multi currency mechanism
		type Currency: FungiblesInspect<Self::AccountId, AssetId = Self::AssetId, Balance = Balance>
			+ Transfer<Self::AccountId>;

		#[pallet::constant]
		type SequentialIdStartAt: Get<Self::AssetId>;

		/// Id of the asset that is used to pay storage fees.
		#[pallet::constant]
		type StorageFeesAssetId: Get<Self::AssetId>;

		/// Storage fees for external asset creation.
		#[pallet::constant]
		type StorageFees: Get<Balance>;

		/// Beneficiary account of storage fees for external asset creation.
		#[pallet::constant]
		type StorageFeesBeneficiary: Get<Self::AccountId>;

		/// The maximum length of a name or symbol stored on-chain.
		#[pallet::constant]
		type StringLimit: Get<u32> + Debug + PartialEq;

		/// Weight information for the extrinsics
		type WeightInfo: WeightInfo;
	}

	#[pallet::pallet]
	#[pallet::storage_version(STORAGE_VERSION)]
	pub struct Pallet<T>(_);

	#[pallet::hooks]
	impl<T: Config> Hooks<BlockNumberFor<T>> for Pallet<T> {}

	#[pallet::error]
	pub enum Error<T> {
		/// Asset ID is not available. This only happens when it reaches the MAX value of given id type.
		NoIdAvailable,

		/// Invalid asset name or symbol.
		AssetNotFound,

		/// Invalid asset name or symbol.
		TooLong,

		/// Asset ID is not registered in the asset-registry.
		AssetNotRegistered,

		/// Asset is already registered.
		AssetAlreadyRegistered,

		/// Incorrect number of assets provided to create shared asset.
		InvalidSharedAssetLen,

		/// Cannot update asset location.
		CannotUpdateLocation,

		/// Selected asset id is out of reserved range.
		NotInReservedRange,

		/// Location already registered with different asset.
		LocationAlreadyRegistered,

		/// Origin is forbidden to set/update value.
		Forbidden,

		/// Balance too low.
		InsufficientBalance,

		/// Sufficient assets can't be changed to insufficient.
		ForbiddenSufficiencyChange,

		/// Asset is already blacklisted.
		AssetAlreadyBlacklisted,

		/// Asset is not in assets blacklist.
		AssetNotBlacklisted,

		/// Action cannot be completed because unexpected error has occurred. This should be reported
		/// to protocol maintainers.
		InconsistentState(InconsistentStateError),
	}

	// NOTE: these errors should never happen.
	#[derive(Encode, Decode, Eq, PartialEq, TypeInfo, frame_support::PalletError, RuntimeDebug)]
	pub enum InconsistentStateError {
		/// Name or symbol conversion to bounded string failed.
		BoundedConversionFailed,
	}

	impl<T> From<InconsistentStateError> for Error<T> {
		fn from(e: InconsistentStateError) -> Error<T> {
			Error::<T>::InconsistentState(e)
		}
	}

	#[pallet::type_value]
	/// Default value of NextAssetId if storage is empty.
	/// 1 is used to offset the native asset with id 0.
	pub fn DefaultNextAssetId<T: Config>() -> T::AssetId {
		1.into()
	}

	#[pallet::storage]
	#[pallet::getter(fn assets)]
	/// Details of an asset.
	pub type Assets<T: Config> = StorageMap<_, Blake2_128Concat, T::AssetId, AssetDetailsT<T>, OptionQuery>;

	#[pallet::storage]
	/// Next available asset id. This is sequential id assigned for each new registered asset.
	pub type NextAssetId<T: Config> = StorageValue<_, T::AssetId, ValueQuery, DefaultNextAssetId<T>>;

	#[pallet::storage]
	#[pallet::getter(fn asset_ids)]
	/// Mapping between asset name and asset id.
	pub type AssetIds<T: Config> =
		StorageMap<_, Blake2_128Concat, BoundedVec<u8, T::StringLimit>, T::AssetId, OptionQuery>;

	#[pallet::storage]
	#[pallet::getter(fn locations)]
	/// Native location of an asset.
	pub type AssetLocations<T: Config> =
		StorageMap<_, Blake2_128Concat, T::AssetId, T::AssetNativeLocation, OptionQuery>;

	#[pallet::storage]
	#[pallet::getter(fn blacklists)]
	/// Assets that are blacklisted.
	pub type BlacklistedAssets<T: Config> = StorageMap<_, Blake2_128Concat, T::AssetId, (), OptionQuery>;

	#[pallet::storage]
	#[pallet::getter(fn location_assets)]
	/// Local asset for native location.
	pub type LocationAssets<T: Config> =
		StorageMap<_, Blake2_128Concat, T::AssetNativeLocation, T::AssetId, OptionQuery>;

	#[pallet::storage]
	/// Number of accounts that paid existential deposits for insufficient assets.
	/// This storage is used by `SufficiencyCheck`.
	pub type ExistentialDepositCounter<T: Config> = StorageValue<_, u128, ValueQuery>;

	#[allow(clippy::type_complexity)]
	#[pallet::genesis_config]
	pub struct GenesisConfig<T: Config> {
		//asset_id, name, existential deposit, symbol, decimals, xcm_rate_limit, is_sufficient
		pub registered_assets: Vec<(
			Option<T::AssetId>,
			Option<Vec<u8>>,
			Balance,
			Option<Vec<u8>>,
			Option<u8>,
			Option<Balance>,
			bool,
		)>,
		pub native_asset_name: Vec<u8>,
		pub native_existential_deposit: Balance,
		pub native_symbol: Vec<u8>,
		pub native_decimals: u8,
	}

	impl<T: Config> Default for GenesisConfig<T> {
		fn default() -> Self {
			GenesisConfig::<T> {
<<<<<<< HEAD
				registered_assets: vec![],
				native_asset_name: b"HDX".to_vec(),
				native_existential_deposit: DEFAULT_ED,
				native_symbol: b"HDX".to_vec(),
				native_decimals: 12,
=======
				registered_assets: sp_std::vec![],
				native_asset_name: b"HDX".to_vec(),
				native_existential_deposit: Default::default(),
>>>>>>> 6793c87a
			}
		}
	}
	#[pallet::genesis_build]
	impl<T: Config> BuildGenesisConfig for GenesisConfig<T> {
		fn build(&self) {
			with_transaction(|| {
				// Register native asset first
				// It is to make sure that native is registered as any other asset
				let native_asset_name = Pallet::<T>::try_into_bounded(Some(self.native_asset_name.to_vec()))
					.expect("Invalid native asset name!");

				let native_symbol = Pallet::<T>::try_into_bounded(Some(self.native_symbol.to_vec()))
					.expect("Invalid native asset symbol!");

				let native_asset_id = T::AssetId::from(0);
				AssetIds::<T>::insert(
					native_asset_name.as_ref().expect("Invalid native asset name!"),
					native_asset_id,
				);
				let details = AssetDetails {
					name: native_asset_name,
					asset_type: AssetType::Token,
					existential_deposit: self.native_existential_deposit,
					xcm_rate_limit: None,
					symbol: native_symbol,
					decimals: Some(self.native_decimals),
					is_sufficient: true,
				};

				Assets::<T>::insert(native_asset_id, details);

				self.registered_assets.iter().for_each(
					|(id, name, ed, symbol, decimals, xcm_rate_limit, is_sufficient)| {
						let bounded_name = name.as_ref().map(|name| {
							Pallet::<T>::try_into_bounded(Some(name.to_vec()))
								.expect("Invalid asset name!")
								.unwrap()
						});
						let bounded_symbol = symbol.as_ref().map(|symbol| {
							Pallet::<T>::try_into_bounded(Some(symbol.to_vec()))
								.expect("Invalid symbol!")
								.unwrap()
						});

						let details = AssetDetails {
							name: bounded_name,
							asset_type: AssetType::Token,
							existential_deposit: *ed,
							xcm_rate_limit: *xcm_rate_limit,
							symbol: bounded_symbol,
							decimals: *decimals,
							is_sufficient: *is_sufficient,
						};
						let _ = Pallet::<T>::do_register_asset(*id, &details, None).expect("Failed to register asset");
					},
				);

				TransactionOutcome::Commit(DispatchResult::Ok(()))
			})
			.expect("Genesis build failed.")
		}
	}

	#[pallet::event]
	#[pallet::generate_deposit(pub fn deposit_event)]
	pub enum Event<T: Config> {
		/// Existential deposit for insufficinet asset was paid.
		/// `SufficiencyCheck` triggers this event.
		ExistentialDepositPaid {
			who: T::AccountId,
			fee_asset: T::AssetId,
			amount: Balance,
		},

		/// Asset was registered.
		Registered {
			asset_id: T::AssetId,
			asset_name: Option<BoundedVec<u8, T::StringLimit>>,
			asset_type: AssetType,
			existential_deposit: Balance,
			xcm_rate_limit: Option<Balance>,
			symbol: Option<BoundedVec<u8, T::StringLimit>>,
			decimals: Option<u8>,
			is_sufficient: bool,
		},

		/// Asset was updated.
		Updated {
			asset_id: T::AssetId,
			asset_name: Option<BoundedVec<u8, T::StringLimit>>,
			asset_type: AssetType,
			existential_deposit: Balance,
			xcm_rate_limit: Option<Balance>,
			symbol: Option<BoundedVec<u8, T::StringLimit>>,
			decimals: Option<u8>,
			is_sufficient: bool,
		},

		/// Native location set for an asset.
		LocationSet {
			asset_id: T::AssetId,
			location: T::AssetNativeLocation,
		},

		/// Asset was added to assets blacklist.
		BlacklistAdded { asset_id: T::AssetId },

		/// Asset was removed from assets blacklist.
		BlacklistRemoved { asset_id: T::AssetId },
	}

	#[pallet::call]
	impl<T: Config> Pallet<T> {
		/// Register a new asset.
		///
		/// New asset is given `NextAssetId` - sequential asset id
		///
		/// Asset's id is optional and it can't be used by another asset if it's provided.
		/// Provided `asset_id` must be from within reserved range.
		/// If `asset_id` is `None`, new asset is given id for sequential ids.
		///
		/// Asset's name is optional and it can't be used by another asset if it's provided.
		/// Adds mapping between `name` and assigned `asset_id` so asset id can be retrieved by name too (Note: this approach is used in AMM implementation (xyk))
		///
		/// Emits 'Registered` event when successful.
		#[allow(clippy::too_many_arguments)]
		#[pallet::call_index(0)]
		#[pallet::weight(<T as Config>::WeightInfo::register())]
		pub fn register(
			origin: OriginFor<T>,
			asset_id: Option<T::AssetId>,
			name: Option<Vec<u8>>,
			asset_type: AssetType,
			existential_deposit: Option<Balance>,
			symbol: Option<Vec<u8>>,
			decimals: Option<u8>,
			location: Option<T::AssetNativeLocation>,
			xcm_rate_limit: Option<Balance>,
			is_sufficient: bool,
		) -> DispatchResult {
			T::RegistryOrigin::ensure_origin(origin)?;

			let bounded_name = Self::try_into_bounded(name)?;
			let bounded_symbol = Self::try_into_bounded(symbol)?;

			let details = AssetDetails::new(
				bounded_name,
				asset_type,
				existential_deposit.unwrap_or(DEFAULT_ED),
				bounded_symbol,
				decimals,
				xcm_rate_limit,
				is_sufficient,
			);

			Self::do_register_asset(asset_id, &details, location)?;
			Ok(())
		}

		/// Update registered asset.
		///
		/// All parameteres are optional and value is not updated if param is `None`.
		///
		/// `decimals` - can be update by `UpdateOrigin` only if it wasn't set yet. Only
		/// `RegistryOrigin` can update `decimals` if it was previously set.
		///
		/// `location` - can be updated only by `RegistryOrigin`.
		///
		/// Emits `Updated` event when successful.
		#[pallet::call_index(1)]
		#[pallet::weight(<T as Config>::WeightInfo::update())]
		pub fn update(
			origin: OriginFor<T>,
			asset_id: T::AssetId,
			name: Option<Vec<u8>>,
			asset_type: Option<AssetType>,
			existential_deposit: Option<Balance>,
			xcm_rate_limit: Option<Balance>,
			is_sufficient: Option<bool>,
			symbol: Option<Vec<u8>>,
			decimals: Option<u8>,
			location: Option<T::AssetNativeLocation>,
		) -> DispatchResult {
			let is_registry_origin = T::RegistryOrigin::ensure_origin(origin.clone()).is_ok();
			if !is_registry_origin {
				T::UpdateOrigin::ensure_origin(origin)?;
			}

			Assets::<T>::try_mutate(asset_id, |maybe_detail| -> DispatchResult {
<<<<<<< HEAD
				let mut details = maybe_detail.as_mut().ok_or(Error::<T>::AssetNotFound)?;

				let new_bounded_name = Self::try_into_bounded(name)?;
				if let Some(new_name) = new_bounded_name.as_ref() {
					ensure!(Self::asset_ids(new_name).is_none(), Error::<T>::AssetAlreadyRegistered);
=======
				let detail = maybe_detail.as_mut().ok_or(Error::<T>::AssetNotFound)?;
>>>>>>> 6793c87a

					if let Some(old_name) = &details.name {
						AssetIds::<T>::remove(old_name);
					}

					if Some(new_name.clone()) != details.name {
						AssetIds::<T>::insert(new_name, asset_id);
					}
				};
				let bounded_symbol = Self::try_into_bounded(symbol)?;

				details.name = new_bounded_name.or_else(|| details.name.clone());
				details.asset_type = asset_type.unwrap_or(details.asset_type);
				details.existential_deposit = existential_deposit.unwrap_or(details.existential_deposit);
				details.xcm_rate_limit = xcm_rate_limit.or(details.xcm_rate_limit);
				details.symbol = bounded_symbol.or_else(|| details.symbol.clone());

				let suff = is_sufficient.unwrap_or(details.is_sufficient);
				if details.is_sufficient != suff {
					//NOTE: Change sufficient -> insufficient require storage migration and is not
					//allowed by extrinsic.
					ensure!(!details.is_sufficient, Error::<T>::ForbiddenSufficiencyChange);
					details.is_sufficient = suff;
				}

				if decimals.is_some() {
					if details.decimals.is_none() {
						details.decimals = decimals;
					} else {
						//Only highest origin can change decimal if it was set previously.
						ensure!(is_registry_origin, Error::<T>::Forbidden);
						details.decimals = decimals;
					};
				}

				if let Some(loc) = location {
					//Only highest origin can update location.
					ensure!(is_registry_origin, Error::<T>::Forbidden);

					if let Some(old_location) = AssetLocations::<T>::take(asset_id) {
						LocationAssets::<T>::remove(&old_location);
					}
					Self::do_set_location(asset_id, loc)?;
				}

				Self::deposit_event(Event::Updated {
					asset_id,
					asset_name: details.name.clone(),
					asset_type: details.asset_type,
					existential_deposit: details.existential_deposit,
					xcm_rate_limit: details.xcm_rate_limit,
					symbol: details.symbol.clone(),
					decimals: details.decimals,
					is_sufficient: details.is_sufficient,
				});

				Ok(())
			})
		}

		//NOTE: call indices 2 and 3 were used by removed extrinsics.
		#[pallet::call_index(4)]
		#[pallet::weight(<T as Config>::WeightInfo::register_external())]
		pub fn register_external(origin: OriginFor<T>, location: T::AssetNativeLocation) -> DispatchResult {
			let who = ensure_signed(origin)?;

			if !T::StorageFees::get().is_zero() {
				ensure!(
					T::Currency::can_withdraw(T::StorageFeesAssetId::get(), &who, T::StorageFees::get())
						.into_result()
						.is_ok(),
					Error::<T>::InsufficientBalance
				);

				T::Currency::transfer(
					T::StorageFeesAssetId::get(),
					&who,
					&T::StorageFeesBeneficiary::get(),
					T::StorageFees::get(),
					false,
				)?;
			}

			Self::do_register_asset(
				None,
				&AssetDetails::new(None, AssetType::External, DEFAULT_ED, None, None, None, false),
				Some(location),
			)?;

			Ok(())
		}

		#[pallet::call_index(5)]
		#[pallet::weight(<T as Config>::WeightInfo::blacklist_add())]
		pub fn blacklist_add(origin: OriginFor<T>, asset_id: T::AssetId) -> DispatchResult {
			T::UpdateOrigin::ensure_origin(origin)?;

			ensure!(Assets::<T>::contains_key(asset_id), Error::<T>::AssetNotFound);

			ensure!(
				!BlacklistedAssets::<T>::contains_key(asset_id),
				Error::<T>::AssetAlreadyBlacklisted
			);

			BlacklistedAssets::<T>::insert(asset_id, ());

			Self::deposit_event(Event::BlacklistAdded { asset_id });
			Ok(())
		}

		#[pallet::call_index(6)]
		#[pallet::weight(<T as Config>::WeightInfo::blacklist_remove())]
		pub fn blacklist_remove(origin: OriginFor<T>, asset_id: T::AssetId) -> DispatchResult {
			T::UpdateOrigin::ensure_origin(origin)?;

			ensure!(
				BlacklistedAssets::<T>::contains_key(asset_id),
				Error::<T>::AssetNotBlacklisted
			);

			BlacklistedAssets::<T>::remove(asset_id);

			Self::deposit_event(Event::BlacklistRemoved { asset_id });
			Ok(())
		}
	}
}

impl<T: Config> Pallet<T> {
	pub fn next_asset_id() -> Option<T::AssetId> {
		NextAssetId::<T>::get().checked_add(&T::SequentialIdStartAt::get())
	}

	/// Convert Vec<u8> to BoundedVec so it respects the max set limit, otherwise return TooLong error
	pub fn try_into_bounded(name: Option<Vec<u8>>) -> Result<Option<BoundedVec<u8, T::StringLimit>>, Error<T>> {
		let Some(s) = name else {
            return Ok(None);
        };

		s.try_into().map_err(|_| Error::<T>::TooLong).map(Some)
	}

	fn do_set_location(asset_id: T::AssetId, location: T::AssetNativeLocation) -> Result<(), DispatchError> {
		ensure!(
			Self::location_assets(&location).is_none(),
			Error::<T>::LocationAlreadyRegistered
		);

		AssetLocations::<T>::insert(asset_id, &location);
		LocationAssets::<T>::insert(&location, asset_id);

		Self::deposit_event(Event::LocationSet { asset_id, location });

		Ok(())
	}

	#[require_transactional]
	fn do_register_asset(
		selected_asset_id: Option<T::AssetId>,
		details: &AssetDetails<T::StringLimit>,
		location: Option<T::AssetNativeLocation>,
	) -> Result<T::AssetId, DispatchError> {
		let asset_id = if let Some(id) = selected_asset_id {
			ensure!(id < T::SequentialIdStartAt::get(), Error::<T>::NotInReservedRange);

			ensure!(!Assets::<T>::contains_key(id), Error::<T>::AssetAlreadyRegistered);

			id
		} else {
			NextAssetId::<T>::mutate(|value| -> Result<T::AssetId, DispatchError> {
				let next_asset_id = *value;
				*value = next_asset_id
					.checked_add(&T::AssetId::from(1))
					.ok_or(Error::<T>::NoIdAvailable)?;

				Ok(next_asset_id
					.checked_add(&T::SequentialIdStartAt::get())
					.ok_or(Error::<T>::NoIdAvailable)?)
			})?
		};

		Assets::<T>::insert(asset_id, details);
		if let Some(name) = details.name.as_ref() {
			ensure!(!AssetIds::<T>::contains_key(name), Error::<T>::AssetAlreadyRegistered);
			AssetIds::<T>::insert(name, asset_id);
		}

		if let Some(loc) = location {
			Self::do_set_location(asset_id, loc)?;
		}

		Self::deposit_event(Event::Registered {
			asset_id,
			asset_name: details.name.clone(),
			asset_type: details.asset_type,
			existential_deposit: details.existential_deposit,
			xcm_rate_limit: details.xcm_rate_limit,
			symbol: details.symbol.clone(),
			decimals: details.decimals,
			is_sufficient: details.is_sufficient,
		});

		Ok(asset_id)
	}

	/// Create asset for given name or return existing AssetId if such asset already exists.
	pub fn get_or_create_asset(
		name: Vec<u8>,
		asset_type: AssetType,
		existential_deposit: Balance,
		asset_id: Option<T::AssetId>,
		is_sufficient: bool,
	) -> Result<T::AssetId, DispatchError> {
		let bounded_name = Self::try_into_bounded(Some(name))?;

		if let Some(asset_id) = AssetIds::<T>::get(
			bounded_name
				.as_ref()
				.ok_or_else(|| -> pallet::Error<T> { InconsistentStateError::BoundedConversionFailed.into() })?,
		) {
			Ok(asset_id)
		} else {
			Self::do_register_asset(
				asset_id,
				&AssetDetails::new(
					bounded_name,
					asset_type,
					existential_deposit,
					None,
					None,
					None,
					is_sufficient,
				),
				None,
			)
		}
	}

	/// Return location for given asset.
	pub fn asset_to_location(asset_id: T::AssetId) -> Option<T::AssetNativeLocation> {
		Self::locations(asset_id)
	}

	/// Return asset for given loation.
	pub fn location_to_asset(location: T::AssetNativeLocation) -> Option<T::AssetId> {
		Self::location_assets(location)
	}
}

use orml_traits::GetByKey;

// Return Existential deposit of an asset
impl<T: Config> GetByKey<T::AssetId, Balance> for Pallet<T> {
	fn get(k: &T::AssetId) -> Balance {
		if let Some(details) = Self::assets(k) {
			details.existential_deposit
		} else {
			// Asset does not exist - not supported
			Balance::max_value()
		}
	}
}

/// Allows querying the XCM rate limit for an asset by its id.
pub struct XcmRateLimitsInRegistry<T>(PhantomData<T>);
/// Allows querying the XCM rate limit for an asset by its id.
/// Both a unknown asset and an unset rate limit will return `None`.
impl<T: Config> GetByKey<T::AssetId, Option<Balance>> for XcmRateLimitsInRegistry<T> {
	fn get(k: &T::AssetId) -> Option<Balance> {
		Pallet::<T>::assets(k).and_then(|details| details.xcm_rate_limit)
	}
}

impl<T: Config> Inspect for Pallet<T> {
	type AssetId = T::AssetId;
	type Location = T::AssetNativeLocation;

	fn is_sufficient(id: Self::AssetId) -> bool {
		match Self::assets(id) {
			Some(a) => a.is_sufficient,
			None => false,
		}
	}

	fn exists(id: Self::AssetId) -> bool {
		Assets::<T>::try_get(id).is_ok()
	}

	fn decimals(id: Self::AssetId) -> Option<u8> {
		Self::assets(id).and_then(|a| a.decimals)
	}

	fn asset_type(id: Self::AssetId) -> Option<AssetKind> {
		Self::assets(id).map(|a| a.asset_type.into())
	}

	fn is_blacklisted(id: Self::AssetId) -> bool {
		BlacklistedAssets::<T>::contains_key(id)
	}
}

impl<T: Config> Mutate for Pallet<T> {
	type Error = DispatchError;

	fn set_location(asset_id: Self::AssetId, location: T::AssetNativeLocation) -> Result<(), Self::Error> {
		ensure!(Self::exists(asset_id), Error::<T>::AssetNotFound);

		Self::do_set_location(asset_id, location)
	}
}

impl<T: Config> Create<Balance> for Pallet<T> {
	type Error = DispatchError;

	fn register_asset(
		asset_id: Option<Self::AssetId>,
		name: Option<&[u8]>,
		kind: AssetKind,
		existential_deposit: Option<Balance>,
		symbol: Option<&[u8]>,
		decimals: Option<u8>,
		location: Option<Self::Location>,
		xcm_rate_limit: Option<Balance>,
		is_sufficient: bool,
	) -> Result<Self::AssetId, Self::Error> {
		let bounded_name = Self::try_into_bounded(name.map(|x| x.to_vec()))?;
		let bounded_symbol = Self::try_into_bounded(symbol.map(|x| x.to_vec()))?;

		let details = AssetDetails::new(
			bounded_name,
			kind.into(),
			existential_deposit.unwrap_or(DEFAULT_ED),
			bounded_symbol,
			decimals,
			xcm_rate_limit,
			is_sufficient,
		);

		Self::do_register_asset(asset_id, &details, location)
	}

	fn get_or_register_asset(
		name: &[u8],
		kind: AssetKind,
		existential_deposit: Option<Balance>,
		symbol: Option<&[u8]>,
		decimals: Option<u8>,
		location: Option<Self::Location>,
		xcm_rate_limit: Option<Balance>,
		is_sufficient: bool,
	) -> Result<Self::AssetId, Self::Error> {
		//NOTE: in this case `try_into_bounded()` should never return None.
		let bounded_name = match Self::try_into_bounded(Some(name.to_vec()))? {
			Some(n) => n,
			None => return Err(Error::<T>::InconsistentState(InconsistentStateError::BoundedConversionFailed).into()),
		};

		match Self::asset_ids(bounded_name.clone()) {
			Some(id) => Ok(id),
			None => {
				let bounded_symbol = Self::try_into_bounded(symbol.map(|x| x.to_vec()))?;

				let details = AssetDetails::new(
					Some(bounded_name),
					kind.into(),
					existential_deposit.unwrap_or(DEFAULT_ED),
					bounded_symbol,
					decimals,
					xcm_rate_limit,
					is_sufficient,
				);

				Self::do_register_asset(None, &details, location)
			}
		}
	}

	fn asset_name(asset_id: T::AssetId) -> Option<Vec<u8>> {
		let asset = Assets::<T>::get(asset_id)?;
		Some(asset.name.into_inner())
	}

	fn asset_symbol(asset_id: T::AssetId) -> Option<Vec<u8>> {
		let asset_metadata = AssetMetadataMap::<T>::get(asset_id)?;
		Some(asset_metadata.symbol.into_inner())
	}
}<|MERGE_RESOLUTION|>--- conflicted
+++ resolved
@@ -18,17 +18,16 @@
 #![cfg_attr(not(feature = "std"), no_std)]
 
 use frame_support::pallet_prelude::*;
+use frame_support::require_transactional;
 use frame_support::sp_runtime::traits::CheckedAdd;
-use frame_support::traits::tokens::fungibles::{Inspect as FungiblesInspect, Transfer};
-use frame_support::{dispatch::DispatchError, require_transactional};
+use frame_support::traits::tokens::{
+	fungibles::{Inspect as FungiblesInspect, Mutate as FungiblesMutate},
+	Preservation,
+};
 use frame_system::pallet_prelude::*;
 use scale_info::TypeInfo;
-<<<<<<< HEAD
 use sp_arithmetic::traits::{BaseArithmetic, Zero};
-=======
-use sp_arithmetic::traits::BaseArithmetic;
 use sp_runtime::DispatchError;
->>>>>>> 6793c87a
 use sp_std::convert::TryInto;
 use sp_std::vec::Vec;
 
@@ -67,14 +66,9 @@
 
 	use super::*;
 
-<<<<<<< HEAD
+	const STORAGE_VERSION: StorageVersion = StorageVersion::new(1);
+
 	pub type AssetDetailsT<T> = AssetDetails<<T as Config>::StringLimit>;
-=======
-	const STORAGE_VERSION: StorageVersion = StorageVersion::new(1);
-
-	pub type AssetDetailsT<T> =
-		AssetDetails<<T as Config>::AssetId, <T as Config>::Balance, BoundedVec<u8, <T as Config>::StringLimit>>;
->>>>>>> 6793c87a
 
 	#[pallet::config]
 	pub trait Config: frame_system::Config {
@@ -101,7 +95,7 @@
 
 		/// Multi currency mechanism
 		type Currency: FungiblesInspect<Self::AccountId, AssetId = Self::AssetId, Balance = Balance>
-			+ Transfer<Self::AccountId>;
+			+ FungiblesMutate<Self::AccountId>;
 
 		#[pallet::constant]
 		type SequentialIdStartAt: Get<Self::AssetId>;
@@ -261,17 +255,11 @@
 	impl<T: Config> Default for GenesisConfig<T> {
 		fn default() -> Self {
 			GenesisConfig::<T> {
-<<<<<<< HEAD
-				registered_assets: vec![],
+				registered_assets: sp_std::vec![],
 				native_asset_name: b"HDX".to_vec(),
 				native_existential_deposit: DEFAULT_ED,
 				native_symbol: b"HDX".to_vec(),
 				native_decimals: 12,
-=======
-				registered_assets: sp_std::vec![],
-				native_asset_name: b"HDX".to_vec(),
-				native_existential_deposit: Default::default(),
->>>>>>> 6793c87a
 			}
 		}
 	}
@@ -462,47 +450,43 @@
 			}
 
 			Assets::<T>::try_mutate(asset_id, |maybe_detail| -> DispatchResult {
-<<<<<<< HEAD
-				let mut details = maybe_detail.as_mut().ok_or(Error::<T>::AssetNotFound)?;
+				let detail = maybe_detail.as_mut().ok_or(Error::<T>::AssetNotFound)?;
 
 				let new_bounded_name = Self::try_into_bounded(name)?;
 				if let Some(new_name) = new_bounded_name.as_ref() {
 					ensure!(Self::asset_ids(new_name).is_none(), Error::<T>::AssetAlreadyRegistered);
-=======
-				let detail = maybe_detail.as_mut().ok_or(Error::<T>::AssetNotFound)?;
->>>>>>> 6793c87a
-
-					if let Some(old_name) = &details.name {
+
+					if let Some(old_name) = &detail.name {
 						AssetIds::<T>::remove(old_name);
 					}
 
-					if Some(new_name.clone()) != details.name {
+					if Some(new_name.clone()) != detail.name {
 						AssetIds::<T>::insert(new_name, asset_id);
 					}
 				};
 				let bounded_symbol = Self::try_into_bounded(symbol)?;
 
-				details.name = new_bounded_name.or_else(|| details.name.clone());
-				details.asset_type = asset_type.unwrap_or(details.asset_type);
-				details.existential_deposit = existential_deposit.unwrap_or(details.existential_deposit);
-				details.xcm_rate_limit = xcm_rate_limit.or(details.xcm_rate_limit);
-				details.symbol = bounded_symbol.or_else(|| details.symbol.clone());
-
-				let suff = is_sufficient.unwrap_or(details.is_sufficient);
-				if details.is_sufficient != suff {
+				detail.name = new_bounded_name.or_else(|| detail.name.clone());
+				detail.asset_type = asset_type.unwrap_or(detail.asset_type);
+				detail.existential_deposit = existential_deposit.unwrap_or(detail.existential_deposit);
+				detail.xcm_rate_limit = xcm_rate_limit.or(detail.xcm_rate_limit);
+				detail.symbol = bounded_symbol.or_else(|| detail.symbol.clone());
+
+				let suff = is_sufficient.unwrap_or(detail.is_sufficient);
+				if detail.is_sufficient != suff {
 					//NOTE: Change sufficient -> insufficient require storage migration and is not
 					//allowed by extrinsic.
-					ensure!(!details.is_sufficient, Error::<T>::ForbiddenSufficiencyChange);
-					details.is_sufficient = suff;
+					ensure!(!detail.is_sufficient, Error::<T>::ForbiddenSufficiencyChange);
+					detail.is_sufficient = suff;
 				}
 
 				if decimals.is_some() {
-					if details.decimals.is_none() {
-						details.decimals = decimals;
+					if detail.decimals.is_none() {
+						detail.decimals = decimals;
 					} else {
 						//Only highest origin can change decimal if it was set previously.
 						ensure!(is_registry_origin, Error::<T>::Forbidden);
-						details.decimals = decimals;
+						detail.decimals = decimals;
 					};
 				}
 
@@ -518,13 +502,13 @@
 
 				Self::deposit_event(Event::Updated {
 					asset_id,
-					asset_name: details.name.clone(),
-					asset_type: details.asset_type,
-					existential_deposit: details.existential_deposit,
-					xcm_rate_limit: details.xcm_rate_limit,
-					symbol: details.symbol.clone(),
-					decimals: details.decimals,
-					is_sufficient: details.is_sufficient,
+					asset_name: detail.name.clone(),
+					asset_type: detail.asset_type,
+					existential_deposit: detail.existential_deposit,
+					xcm_rate_limit: detail.xcm_rate_limit,
+					symbol: detail.symbol.clone(),
+					decimals: detail.decimals,
+					is_sufficient: detail.is_sufficient,
 				});
 
 				Ok(())
@@ -540,7 +524,7 @@
 			if !T::StorageFees::get().is_zero() {
 				ensure!(
 					T::Currency::can_withdraw(T::StorageFeesAssetId::get(), &who, T::StorageFees::get())
-						.into_result()
+						.into_result(false)
 						.is_ok(),
 					Error::<T>::InsufficientBalance
 				);
@@ -550,7 +534,7 @@
 					&who,
 					&T::StorageFeesBeneficiary::get(),
 					T::StorageFees::get(),
-					false,
+					Preservation::Expendable,
 				)?;
 			}
 
@@ -770,6 +754,14 @@
 	fn is_blacklisted(id: Self::AssetId) -> bool {
 		BlacklistedAssets::<T>::contains_key(id)
 	}
+
+	fn asset_name(id: Self::AssetId) -> Option<Vec<u8>> {
+		Self::assets(id).and_then(|a| a.name.map(|v| v.into()))
+	}
+
+	fn asset_symbol(id: Self::AssetId) -> Option<Vec<u8>> {
+		Self::assets(id).and_then(|a| a.symbol.map(|v| v.into()))
+	}
 }
 
 impl<T: Config> Mutate for Pallet<T> {
@@ -847,14 +839,4 @@
 			}
 		}
 	}
-
-	fn asset_name(asset_id: T::AssetId) -> Option<Vec<u8>> {
-		let asset = Assets::<T>::get(asset_id)?;
-		Some(asset.name.into_inner())
-	}
-
-	fn asset_symbol(asset_id: T::AssetId) -> Option<Vec<u8>> {
-		let asset_metadata = AssetMetadataMap::<T>::get(asset_id)?;
-		Some(asset_metadata.symbol.into_inner())
-	}
 }