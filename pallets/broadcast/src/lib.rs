// This file is part of hydration-node.

// Copyright (C) 2020-2022  Intergalactic, Limited (GIB).
// SPDX-License-Identifier: Apache-2.0

// Licensed under the Apache License, Version 2.0 (the "License");
// you may not use this file except in compliance with the License.
// You may obtain a copy of the License at
//
//     http://www.apache.org/licenses/LICENSE-2.0
//
// Unless required by applicable law or agreed to in writing, software
// distributed under the License is distributed on an "AS IS" BASIS,
// WITHOUT WARRANTIES OR CONDITIONS OF ANY KIND, either express or implied.
// See the License for the specific language governing permissions and
// limitations under the License.

#![cfg_attr(not(feature = "std"), no_std)]
#![allow(clippy::too_many_arguments)]
#![allow(clippy::manual_inspect)]

use crate::types::*;
use frame_support::dispatch::DispatchResult;
use frame_support::sp_runtime::app_crypto::sp_core;
use frame_support::sp_runtime::{BoundedVec, DispatchError};
use frame_system::pallet_prelude::BlockNumberFor;
use sp_core::ConstU32;
use sp_std::vec::Vec;
#[cfg(test)]
mod tests;

pub mod types;

// Re-export pallet items so that they can be accessed from the crate namespace.
pub use pallet::*;

pub const MAX_STACK_SIZE: u32 = 16;

const LOG_TARGET: &str = "runtime::broadcast";

type ExecutionIdStack = BoundedVec<ExecutionType, ConstU32<MAX_STACK_SIZE>>;

#[frame_support::pallet]
pub mod pallet {
	use super::*;
	use frame_support::pallet_prelude::*;

	/// The current storage version.
	const STORAGE_VERSION: StorageVersion = StorageVersion::new(1);

	#[pallet::pallet]
	#[pallet::storage_version(STORAGE_VERSION)]
	pub struct Pallet<T>(_);

	#[pallet::config]
	pub trait Config: frame_system::Config {
		type RuntimeEvent: From<Event<Self>> + IsType<<Self as frame_system::Config>::RuntimeEvent>;
	}

	#[pallet::storage]
	/// Next available incremental ID
	#[pallet::getter(fn incremental_id)]
	pub(super) type IncrementalId<T: Config> = StorageValue<_, IncrementalIdType, ValueQuery>;

	#[pallet::storage]
	#[pallet::whitelist_storage]
	/// Execution context to figure out where the trade is originated from
	#[pallet::getter(fn execution_context)]
	pub(super) type ExecutionContext<T: Config> = StorageValue<_, ExecutionIdStack, ValueQuery>;

	///If filled, we overwrite the original swapper. Mainly used in router to not to use temporary trade account
	#[pallet::storage]
	#[pallet::whitelist_storage]
	pub(super) type Swapper<T: Config> = StorageValue<_, T::AccountId, OptionQuery>;

	#[pallet::error]
	pub enum Error<T> {
		///The execution context call stack has reached its maximum size
		ExecutionCallStackOverflow,
		///The execution context call stack is empty, unable to decrease level
		ExecutionCallStackUnderflow,
	}

	#[pallet::event]
	#[pallet::generate_deposit(pub(crate) fn deposit_event)]
	pub enum Event<T: Config> {
		/// Trade executed.
		///
		/// Swapped2 is a fixed and renamed version of original Swapped,
		/// as Swapped contained wrong input/output amounts for XYK buy trade
		Swapped2 {
			swapper: T::AccountId,
			filler: T::AccountId,
			filler_type: Filler,
			operation: TradeOperation,
			inputs: Vec<Asset>,
			outputs: Vec<Asset>,
			fees: Vec<Fee<T::AccountId>>,
			operation_stack: Vec<ExecutionType>,
		},
	}

	#[pallet::hooks]
	impl<T: Config> Hooks<BlockNumberFor<T>> for Pallet<T> {
		fn on_finalize(_n: BlockNumberFor<T>) {
			ExecutionContext::<T>::kill(); //We don't need to account for this weight in on_initialize as we whitelist the storage
			Swapper::<T>::kill();
		}
	}

	#[pallet::call]
	impl<T: Config> Pallet<T> {}
}

impl<T: Config> Pallet<T> {
	pub fn deposit_trade_event(
		swapper: T::AccountId,
		filler: T::AccountId,
		filler_type: Filler,
		operation: TradeOperation,
		inputs: Vec<Asset>,
		outputs: Vec<Asset>,
		fees: Vec<Fee<T::AccountId>>,
	) {
		let trade_swapper = Swapper::<T>::get().unwrap_or(swapper);
		let operation_stack = Self::get_context();
<<<<<<< HEAD
		Self::deposit_event(Event::<T>::Swapped2 {
			swapper,
=======
		Self::deposit_event(Event::<T>::Swapped {
			swapper: trade_swapper,
>>>>>>> df469e68
			filler,
			filler_type,
			operation,
			inputs,
			outputs,
			fees,
			operation_stack,
		});
	}

	pub fn add_to_context<F>(execution_type: F) -> Result<IncrementalIdType, DispatchError>
	where
		F: FnOnce(u32) -> ExecutionType,
	{
		let next_id = IncrementalId::<T>::mutate(|current_id| -> IncrementalIdType {
			let inc_id = *current_id;
			*current_id = current_id.overflowing_add(1).0;

			inc_id
		});

		ExecutionContext::<T>::try_mutate(|stack| -> DispatchResult {
			stack
				.try_push(execution_type(next_id))
				.map_err(|_| Error::<T>::ExecutionCallStackOverflow)?;

			Ok(())
		})?;

		Ok(next_id)
	}

	pub fn remove_from_context() -> DispatchResult {
		ExecutionContext::<T>::try_mutate(|stack| -> DispatchResult {
			stack.pop().ok_or_else(|| {
				log::error!(target: LOG_TARGET, "The execution context call stack is empty, unable to decrease level");

				Error::<T>::ExecutionCallStackUnderflow
			})?;

			Ok(())
		})
	}

	pub fn remove_swapper() {
		Swapper::<T>::kill();
	}

	pub fn set_swapper(account_id: T::AccountId) {
		Swapper::<T>::put(account_id);
	}

	pub fn get_swapper() -> Option<T::AccountId> {
		Swapper::<T>::get()
	}

	pub fn get_context() -> Vec<ExecutionType> {
		ExecutionContext::<T>::get().to_vec()
	}
}<|MERGE_RESOLUTION|>--- conflicted
+++ resolved
@@ -124,13 +124,8 @@
 	) {
 		let trade_swapper = Swapper::<T>::get().unwrap_or(swapper);
 		let operation_stack = Self::get_context();
-<<<<<<< HEAD
 		Self::deposit_event(Event::<T>::Swapped2 {
-			swapper,
-=======
-		Self::deposit_event(Event::<T>::Swapped {
 			swapper: trade_swapper,
->>>>>>> df469e68
 			filler,
 			filler_type,
 			operation,
