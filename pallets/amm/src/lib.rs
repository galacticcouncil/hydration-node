#![cfg_attr(not(feature = "std"), no_std)]

use frame_support::sp_runtime::{
	traits::{Hash, Zero},
	DispatchError, FixedPointNumber,
};
use frame_support::{
	decl_error, decl_event, decl_module, decl_storage, dispatch, dispatch::DispatchResult, ensure, traits::Get,
};
use frame_system::{self as system, ensure_signed};
use primitives::{asset::AssetPair, fee, traits::AMM, AssetId, Balance, Price, MAX_IN_RATIO, MAX_OUT_RATIO};
use sp_std::{marker::PhantomData, vec, vec::Vec};

use frame_support::sp_runtime::app_crypto::sp_core::crypto::UncheckedFrom;
use orml_traits::{MultiCurrency, MultiCurrencyExtended};
use primitives::fee::WithFee;
use primitives::traits::AMMTransfer;
use primitives::Amount;

use orml_utilities::with_transaction_result;

#[cfg(test)]
mod mock;

mod benchmarking;
#[cfg(test)]
mod tests;

pub mod weights;

use weights::WeightInfo;

/// The pallet's configuration trait.
pub trait Config: frame_system::Config + pallet_asset_registry::Config {
	type Event: From<Event<Self>> + Into<<Self as system::Config>::Event>;

	/// Share token support
	type AssetPairAccountId: AssetPairAccountIdFor<AssetId, Self::AccountId>;

	/// Multi currency for transfer of currencies
	type Currency: MultiCurrencyExtended<Self::AccountId, CurrencyId = AssetId, Balance = Balance, Amount = Amount>;

	/// Native Asset Id
	type HDXAssetId: Get<AssetId>;

	/// Weight information for the extrinsics.
	type WeightInfo: WeightInfo;

	/// Trading fee rate
	type GetExchangeFee: Get<fee::Fee>;
}

pub trait AssetPairAccountIdFor<AssetId: Sized, AccountId: Sized> {
	fn from_assets(asset_a: AssetId, asset_b: AssetId) -> AccountId;
}

pub struct AssetPairAccountId<T: Config>(PhantomData<T>);

impl<T: Config> AssetPairAccountIdFor<AssetId, T::AccountId> for AssetPairAccountId<T>
where
	T::AccountId: UncheckedFrom<T::Hash> + AsRef<[u8]>,
{
	fn from_assets(asset_a: AssetId, asset_b: AssetId) -> T::AccountId {
		let mut buf = Vec::new();
		buf.extend_from_slice(b"hydradx");
		if asset_a < asset_b {
			buf.extend_from_slice(&asset_a.to_le_bytes());
			buf.extend_from_slice(&asset_b.to_le_bytes());
		} else {
			buf.extend_from_slice(&asset_b.to_le_bytes());
			buf.extend_from_slice(&asset_a.to_le_bytes());
		}
		T::AccountId::unchecked_from(T::Hashing::hash(&buf[..]))
	}
}

impl<T: Config> Module<T> {
	fn get_token_name(asset_a: AssetId, asset_b: AssetId) -> Vec<u8> {
		let mut buf: Vec<u8> = Vec::new();
		if asset_a < asset_b {
			buf.extend_from_slice(&asset_a.to_le_bytes());
			buf.extend_from_slice(b"HDT");
			buf.extend_from_slice(&asset_b.to_le_bytes());
		} else {
			buf.extend_from_slice(&asset_b.to_le_bytes());
			buf.extend_from_slice(b"HDT");
			buf.extend_from_slice(&asset_a.to_le_bytes());
		}
		buf
	}
}

// This pallet's storage items.
decl_storage! {
	trait Store for Module<T: Config> as AMM {
		/// Asset id storage for each shared token
		ShareToken get(fn share_token): map hasher(blake2_128_concat) T::AccountId => AssetId;

		/// Total liquidity for shared token
		TotalLiquidity get(fn total_liquidity): map hasher(blake2_128_concat) T::AccountId => Balance;

		/// Assair pair for each shared token in the pool
		PoolAssets get(fn pool_assets): map hasher(blake2_128_concat) T::AccountId => (AssetId, AssetId);
	}
}

// The pallet's events
decl_event!(
	pub enum Event<T>
	where
		AccountId = <T as system::Config>::AccountId,
		AssetId = AssetId,
		Balance = Balance,
	{
		/// AddLiquidity
		/// who, asset_a, asset_b, amount_a, amount_b
		AddLiquidity(AccountId, AssetId, AssetId, Balance, Balance),
		/// who, asset_a, asset_b, shares
		RemoveLiquidity(AccountId, AssetId, AssetId, Balance),

		/// Pool creation - who, asset a, asset b, liquidity
		CreatePool(AccountId, AssetId, AssetId, Balance),

		/// Pool destroyed - who, asset a, asset b
		PoolDestroyed(AccountId, AssetId, AssetId),

		/// Sell token - who, asset in, asset out, amount, sale price
		Sell(AccountId, AssetId, AssetId, Balance, Balance),

		/// Buy token - who, asset out, asset in, amount, buy price
		Buy(AccountId, AssetId, AssetId, Balance, Balance),
	}
);

// The pallet's errors
decl_error! {
	pub enum Error for Module<T: Config> {

		/// Create pool errors
		CannotCreatePoolWithSameAssets,
		CannotCreatePoolWithZeroLiquidity,
		CannotCreatePoolWithZeroInitialPrice,
		CreatePoolAssetAmountInvalid,

		/// Add / Remove liquidity errors
		CannotRemoveLiquidityWithZero,
		CannotAddZeroLiquidity,
		InvalidMintedLiquidity, // No tests - but it is currently not possible this error to occur due to previous checks in the code.
		InvalidLiquidityAmount, // no tests

		/// Balance errors
		AssetBalanceLimitExceeded,
		InsufficientAssetBalance,
		InsufficientPoolAssetBalance, // No tests
		InsufficientHDXBalance, // No tests

		/// Pool existence errors
		TokenPoolNotFound,
		TokenPoolAlreadyExists,

		/// Calculation errors
		AddAssetAmountInvalid, // no tests
		RemoveAssetAmountInvalid, // no tests
		SellAssetAmountInvalid, // no tests
		BuyAssetAmountInvalid, // no tests
		FeeAmountInvalid, // no tests
		CannotApplyDiscount,

		/// Trading Limit errors
		MaxOutRatioExceeded,
		MaxInRatioExceeded,
	}
}

// The pallet's dispatchable functions.
decl_module! {
	/// The module declaration.
	pub struct Module<T: Config> for enum Call where origin: T::Origin {
		// Initializing errors
		// this includes information about your errors in the node's metadata.
		type Error = Error<T>;

		// Initializing events
		fn deposit_event() = default;

		#[weight =  <T as Config>::WeightInfo::create_pool()]
		pub fn create_pool(
			origin,
			asset_a: AssetId,
			asset_b: AssetId,
			amount: Balance,
			initial_price: Price
		) -> dispatch::DispatchResult {
			let who = ensure_signed(origin)?;

			ensure!(
				!amount.is_zero(),
				Error::<T>::CannotCreatePoolWithZeroLiquidity
			);
			ensure!(
				!initial_price.is_zero(),
				Error::<T>::CannotCreatePoolWithZeroInitialPrice
			);

			ensure!(
				asset_a != asset_b,
				Error::<T>::CannotCreatePoolWithSameAssets
			);

			let asset_pair = AssetPair{asset_in: asset_a, asset_out: asset_b};

			ensure!(
				!Self::exists(asset_pair),
				Error::<T>::TokenPoolAlreadyExists
			);

			let asset_b_amount = initial_price.checked_mul_int(amount).ok_or(Error::<T>::CreatePoolAssetAmountInvalid)?;
			let shares_added = if asset_a < asset_b { amount } else { asset_b_amount };

			ensure!(
				T::Currency::free_balance(asset_a, &who) >= amount,
				Error::<T>::InsufficientAssetBalance
			);

			ensure!(
				T::Currency::free_balance(asset_b, &who) >= asset_b_amount,
				Error::<T>::InsufficientAssetBalance
			);

			let pair_account = Self::get_pair_id(asset_pair);

			let token_name = Self::get_token_name(asset_a, asset_b);

			with_transaction_result(|| {
				let share_token = <pallet_asset_registry::Module<T>>::get_or_create_asset(token_name)?.into();

				<ShareToken<T>>::insert(&pair_account, &share_token);
				<PoolAssets<T>>::insert(&pair_account, (asset_a, asset_b));

				T::Currency::transfer(asset_a, &who, &pair_account, amount)?;
				T::Currency::transfer(asset_b, &who, &pair_account, asset_b_amount)?;

				T::Currency::deposit(share_token, &who, shares_added)?;

				<TotalLiquidity<T>>::insert(&pair_account, shares_added);

				Self::deposit_event(RawEvent::CreatePool(who, asset_a, asset_b, shares_added));

				Ok(())
			})
		}

		#[weight =  <T as Config>::WeightInfo::add_liquidity()]
		pub fn add_liquidity(
			origin,
			asset_a: AssetId,
			asset_b: AssetId,
			amount_a: Balance,
			amount_b_max_limit: Balance
		) -> dispatch::DispatchResult {
			let who = ensure_signed(origin)?;

			let asset_pair = AssetPair{asset_in: asset_a, asset_out: asset_b};

			ensure!(
				Self::exists(asset_pair),
				Error::<T>::TokenPoolNotFound
			);

			ensure!(
				!amount_a.is_zero(),
				Error::<T>::CannotAddZeroLiquidity
			);

			ensure!(
				!amount_b_max_limit.is_zero(),
				Error::<T>::CannotAddZeroLiquidity
			);

			ensure!(
				T::Currency::free_balance(asset_a, &who) >= amount_a,
				Error::<T>::InsufficientAssetBalance
			);

			ensure!(
				T::Currency::free_balance(asset_b, &who) >= amount_b_max_limit,
				Error::<T>::InsufficientAssetBalance
			);

			let pair_account = Self::get_pair_id(asset_pair);

			let share_token = Self::share_token(&pair_account);

			let asset_a_reserve = T::Currency::free_balance(asset_a, &pair_account);
			let asset_b_reserve = T::Currency::free_balance(asset_b, &pair_account);
			let total_liquidity = Self::total_liquidity(&pair_account);

			let amount_b_required = hydra_dx_math::calculate_liquidity_in(asset_a_reserve,
				asset_b_reserve,
				amount_a).ok_or(Error::<T>::AddAssetAmountInvalid)?;

			let shares_added = if asset_a < asset_b { amount_a } else { amount_b_required };

			ensure!(
				amount_b_required <= amount_b_max_limit,
				Error::<T>::AssetBalanceLimitExceeded
			);

			ensure!(
				shares_added > Zero::zero(),
				Error::<T>::InvalidMintedLiquidity
			);

			let liquidity_amount = total_liquidity.checked_add(shares_added).ok_or(Error::<T>::InvalidLiquidityAmount)?;

			let asset_b_balance = T::Currency::free_balance(asset_b, &who);

			ensure!(
				asset_b_balance >= amount_b_required,
				Error::<T>::InsufficientAssetBalance
			);

			with_transaction_result(|| {

				T::Currency::transfer(asset_a, &who, &pair_account, amount_a)?;
				T::Currency::transfer(asset_b, &who, &pair_account, amount_b_required)?;

				T::Currency::deposit(share_token, &who, shares_added)?;

				<TotalLiquidity<T>>::insert(&pair_account, liquidity_amount);

				Self::deposit_event(RawEvent::AddLiquidity(who, asset_a, asset_b, amount_a, amount_b_required));

				Ok(())

			})
		}

		#[weight =  <T as Config>::WeightInfo::remove_liquidity()]
		pub fn remove_liquidity(
			origin,
			asset_a: AssetId,
			asset_b: AssetId,
			liquidity_amount: Balance
		) -> dispatch::DispatchResult {
			let who = ensure_signed(origin)?;

			let asset_pair = AssetPair{asset_in: asset_a, asset_out: asset_b};

			ensure!(
				!liquidity_amount.is_zero(),
				Error::<T>::CannotRemoveLiquidityWithZero
			);

			ensure!(
				Self::exists(asset_pair),
				Error::<T>::TokenPoolNotFound
			);

			let pair_account = Self::get_pair_id(asset_pair);

			let share_token = Self::share_token(&pair_account);

			let total_shares = Self::total_liquidity(&pair_account);

			ensure!(
				total_shares >= liquidity_amount,
				Error::<T>::InsufficientAssetBalance
			);

			ensure!(
				T::Currency::free_balance(share_token, &who) >= liquidity_amount,
				Error::<T>::InsufficientAssetBalance
			);

			ensure!(
				!total_shares.is_zero(),
				Error::<T>::CannotRemoveLiquidityWithZero
			);

			let asset_a_reserve = T::Currency::free_balance(asset_a, &pair_account);
			let asset_b_reserve = T::Currency::free_balance(asset_b, &pair_account);

			let liquidity_out = hydra_dx_math::calculate_liquidity_out(asset_a_reserve,
				asset_b_reserve,
				liquidity_amount,
				total_shares).ok_or(Error::<T>::RemoveAssetAmountInvalid)?;

			let (remove_amount_a, remove_amount_b) = liquidity_out;

			ensure!(
				T::Currency::free_balance(asset_a, &pair_account) >= remove_amount_a,
				Error::<T>::InsufficientPoolAssetBalance
			);
			ensure!(
				T::Currency::free_balance(asset_b, &pair_account) >= remove_amount_b,
				Error::<T>::InsufficientPoolAssetBalance
			);

			let liquidity_left = total_shares.checked_sub(liquidity_amount).ok_or(Error::<T>::InvalidLiquidityAmount)?;

			with_transaction_result( || {
				T::Currency::transfer(asset_a, &pair_account, &who, remove_amount_a)?;
				T::Currency::transfer(asset_b, &pair_account, &who, remove_amount_b)?;

				T::Currency::withdraw(share_token, &who, liquidity_amount)?;

				<TotalLiquidity<T>>::insert(&pair_account, liquidity_left);

				Self::deposit_event(RawEvent::RemoveLiquidity(who.clone(), asset_a, asset_b, liquidity_amount));

				if liquidity_left == 0 {
					<ShareToken<T>>::remove(&pair_account);
					<PoolAssets<T>>::remove(&pair_account);

					Self::deposit_event(RawEvent::PoolDestroyed(who, asset_a, asset_b));
				}

				Ok(())
			})
		}

		#[weight =  <T as Config>::WeightInfo::sell()]
		pub fn sell(
			origin,
			asset_in: AssetId,
			asset_out: AssetId,
			amount: Balance,
			max_limit: Balance,
			discount: bool,
		) -> dispatch::DispatchResult {
			let who = ensure_signed(origin)?;

			<Self as AMM<_,_,_,_>>::sell(&who, AssetPair{asset_in, asset_out}, amount, max_limit, discount)
		}

		#[weight =  <T as Config>::WeightInfo::buy()]
		pub fn buy(
			origin,
			asset_out: AssetId,
			asset_in: AssetId,
			amount: Balance,
			max_limit: Balance,
			discount: bool,
		) -> dispatch::DispatchResult {
			let who = ensure_signed(origin)?;

			<Self as AMM<_,_,_,_>>::buy(&who, AssetPair{asset_in, asset_out}, amount, max_limit, discount)
		}
	}
}

impl<T: Config> Module<T> {
<<<<<<< HEAD
	pub fn get_spot_price(asset_out: AssetId, asset_in: AssetId, amount: Balance) -> Balance {
		match Self::exists(AssetPair { asset_out, asset_in }) {
			true => Self::get_spot_price_unchecked(asset_out, asset_in, amount),
			false => 0,
		}
	}

	pub fn get_sell_price(asset_out: AssetId, asset_in: AssetId, amount: Balance) -> Balance {
		let pair = AssetPair { asset_out, asset_in };
		match Self::exists(pair) {
			true => {
				let pair_account = Self::get_pair_id(pair);

				let asset_a_reserve = T::Currency::free_balance(asset_out, &pair_account);
				let asset_b_reserve = T::Currency::free_balance(asset_in, &pair_account);

				hydra_dx_math::calculate_sell_price(asset_a_reserve, asset_b_reserve, amount)
					.or(Some(0))
					.unwrap()
			}
			false => 0,
		}
	}

	pub fn get_buy_price(asset_out: AssetId, asset_in: AssetId, amount: Balance) -> Balance {
		let pair = AssetPair { asset_out, asset_in };
		match Self::exists(pair) {
			true => {
				let pair_account = Self::get_pair_id(pair);

				let asset_a_reserve = T::Currency::free_balance(asset_out, &pair_account);
				let asset_b_reserve = T::Currency::free_balance(asset_in, &pair_account);
				hydra_dx_math::calculate_buy_price(asset_b_reserve, asset_a_reserve, amount)
					.or(Some(0))
					.unwrap()
			}
			false => 0,
		}
	}

=======
>>>>>>> 188b76ee
	pub fn get_pool_balances(pool_address: T::AccountId) -> Option<Vec<(AssetId, Balance)>> {
		let mut balances = Vec::new();

		if let Some(assets) = Self::get_pool_assets(&pool_address) {
			for item in &assets {
				let reserve = T::Currency::free_balance(*item, &pool_address);
				balances.push((*item, reserve));
			}
		}
		Some(balances)
	}

	fn calculate_fees(amount: Balance, discount: bool, hdx_fee: &mut Balance) -> Result<Balance, DispatchError> {
		match discount {
			true => {
				let transfer_fee = amount
					.discounted_fee()
					.ok_or::<Error<T>>(Error::<T>::FeeAmountInvalid)?;
				*hdx_fee = transfer_fee;
				Ok(transfer_fee)
			}
			false => {
				*hdx_fee = 0;
				Ok(amount
					.just_fee(T::GetExchangeFee::get())
					.ok_or::<Error<T>>(Error::<T>::FeeAmountInvalid)?)
			}
		}
	}
}

impl<T: Config> AMM<T::AccountId, AssetId, AssetPair, Balance> for Module<T> {
	fn exists(assets: AssetPair) -> bool {
		let pair_account = T::AssetPairAccountId::from_assets(assets.asset_in, assets.asset_out);
		<ShareToken<T>>::contains_key(&pair_account)
	}

	fn get_pair_id(assets: AssetPair) -> T::AccountId {
		T::AssetPairAccountId::from_assets(assets.asset_in, assets.asset_out)
	}

	fn get_pool_assets(pool_account_id: &T::AccountId) -> Option<Vec<AssetId>> {
		match <PoolAssets<T>>::contains_key(pool_account_id) {
			true => {
				let assets = Self::pool_assets(pool_account_id);
				Some(vec![assets.0, assets.1])
			}
			false => None,
		}
	}

	fn get_spot_price_unchecked(asset_a: AssetId, asset_b: AssetId, amount: Balance) -> Balance {
		let pair_account = Self::get_pair_id(AssetPair {
			asset_out: asset_a,
			asset_in: asset_b,
		});

		let asset_a_reserve = T::Currency::free_balance(asset_a, &pair_account);
		let asset_b_reserve = T::Currency::free_balance(asset_b, &pair_account);

		hydra_dx_math::calculate_spot_price(asset_a_reserve, asset_b_reserve, amount)
			.or(Some(0))
			.unwrap()
	}

	fn validate_sell(
		who: &T::AccountId,
		assets: AssetPair,
		amount: Balance,
		min_bought: Balance,
		discount: bool,
	) -> Result<AMMTransfer<T::AccountId, AssetPair, Balance>, sp_runtime::DispatchError> {
		ensure!(
			T::Currency::free_balance(assets.asset_in, who) >= amount,
			Error::<T>::InsufficientAssetBalance
		);

		ensure!(Self::exists(assets), Error::<T>::TokenPoolNotFound);

		// If discount, pool for Sell asset and HDX must exist
		if discount {
			ensure!(
				Self::exists(AssetPair {
					asset_in: assets.asset_in,
					asset_out: T::HDXAssetId::get()
				}),
				Error::<T>::CannotApplyDiscount
			);
		}

		let pair_account = Self::get_pair_id(assets);

		let asset_in_total = T::Currency::free_balance(assets.asset_in, &pair_account);
		let asset_out_total = T::Currency::free_balance(assets.asset_out, &pair_account);

		ensure!(amount <= asset_in_total / MAX_IN_RATIO, Error::<T>::MaxInRatioExceeded);

		let mut hdx_amount = 0;

		let transfer_fee = Self::calculate_fees(amount, discount, &mut hdx_amount)?;

		let sale_price =
			match hydra_dx_math::calculate_sell_price(asset_in_total, asset_out_total, amount - transfer_fee) {
				Some(x) => x,
				None => {
					return Err(Error::<T>::SellAssetAmountInvalid.into());
				}
			};

		ensure!(asset_out_total >= sale_price, Error::<T>::InsufficientAssetBalance);

		ensure!(min_bought <= sale_price, Error::<T>::AssetBalanceLimitExceeded);

		let discount_fee = if discount && hdx_amount > 0 {
			let hdx_asset = T::HDXAssetId::get();

			let hdx_pair_account = Self::get_pair_id(AssetPair {
				asset_in: assets.asset_in,
				asset_out: hdx_asset,
			});

			let hdx_reserve = T::Currency::free_balance(hdx_asset, &hdx_pair_account);
			let asset_reserve = T::Currency::free_balance(assets.asset_in, &hdx_pair_account);

			let hdx_fee_spot_price = hydra_dx_math::calculate_spot_price(asset_reserve, hdx_reserve, hdx_amount)
				.ok_or(Error::<T>::CannotApplyDiscount)?;

			ensure!(
				T::Currency::free_balance(hdx_asset, who) >= hdx_fee_spot_price,
				Error::<T>::InsufficientHDXBalance
			);

			hdx_fee_spot_price
		} else {
			Balance::zero()
		};

		let transfer = AMMTransfer {
			origin: who.clone(),
			assets,
			amount,
			amount_out: sale_price,
			discount,
			discount_amount: discount_fee,
		};

		Ok(transfer)
	}

	fn execute_sell(transfer: &AMMTransfer<T::AccountId, AssetPair, Balance>) -> DispatchResult {
		let pair_account = Self::get_pair_id(transfer.assets);

		with_transaction_result(|| {
			if transfer.discount && transfer.discount_amount > 0u128 {
				let hdx_asset = T::HDXAssetId::get();
				T::Currency::withdraw(hdx_asset, &transfer.origin, transfer.discount_amount)?;
			}

			T::Currency::transfer(
				transfer.assets.asset_in,
				&transfer.origin,
				&pair_account,
				transfer.amount,
			)?;
			T::Currency::transfer(
				transfer.assets.asset_out,
				&pair_account,
				&transfer.origin,
				transfer.amount_out,
			)?;

			Self::deposit_event(Event::<T>::Sell(
				transfer.origin.clone(),
				transfer.assets.asset_in,
				transfer.assets.asset_out,
				transfer.amount,
				transfer.amount_out,
			));

			Ok(())
		})
	}

	fn validate_buy(
		who: &T::AccountId,
		assets: AssetPair,
		amount: Balance,
		max_limit: Balance,
		discount: bool,
	) -> Result<AMMTransfer<T::AccountId, AssetPair, Balance>, DispatchError> {
		ensure!(Self::exists(assets), Error::<T>::TokenPoolNotFound);

		let pair_account = Self::get_pair_id(assets);

		let asset_out_reserve = T::Currency::free_balance(assets.asset_out, &pair_account);
		let asset_in_reserve = T::Currency::free_balance(assets.asset_in, &pair_account);

		ensure!(asset_out_reserve > amount, Error::<T>::InsufficientPoolAssetBalance);

		ensure!(
			amount <= asset_out_reserve / MAX_OUT_RATIO,
			Error::<T>::MaxOutRatioExceeded
		);

		// If discount, pool for Sell asset and HDX must exist
		if discount {
			ensure!(
				Self::exists(AssetPair {
					asset_in: assets.asset_out,
					asset_out: T::HDXAssetId::get()
				}),
				Error::<T>::CannotApplyDiscount
			);
		}

		let mut hdx_amount = 0;

		let transfer_fee = Self::calculate_fees(amount, discount, &mut hdx_amount)?;

		ensure!(
			amount + transfer_fee <= asset_out_reserve,
			Error::<T>::InsufficientPoolAssetBalance
		);

		let buy_price =
			match hydra_dx_math::calculate_buy_price(asset_in_reserve, asset_out_reserve, amount + transfer_fee) {
				Some(x) => x,
				None => {
					return Err(Error::<T>::BuyAssetAmountInvalid.into());
				}
			};

		ensure!(
			T::Currency::free_balance(assets.asset_in, who) >= buy_price,
			Error::<T>::InsufficientAssetBalance
		);

		ensure!(max_limit >= buy_price, Error::<T>::AssetBalanceLimitExceeded);

		let discount_fee = if discount && hdx_amount > 0 {
			let hdx_asset = T::HDXAssetId::get();

			let hdx_pair_account = Self::get_pair_id(AssetPair {
				asset_in: assets.asset_out,
				asset_out: hdx_asset,
			});

			let hdx_reserve = T::Currency::free_balance(hdx_asset, &hdx_pair_account);
			let asset_reserve = T::Currency::free_balance(assets.asset_out, &hdx_pair_account);

			let hdx_fee_spot_price = hydra_dx_math::calculate_spot_price(asset_reserve, hdx_reserve, hdx_amount)
				.ok_or(Error::<T>::CannotApplyDiscount)?;

			ensure!(
				T::Currency::free_balance(hdx_asset, who) >= hdx_fee_spot_price,
				Error::<T>::InsufficientHDXBalance
			);
			hdx_fee_spot_price
		} else {
			Balance::zero()
		};

		let transfer = AMMTransfer {
			origin: who.clone(),
			assets,
			amount: amount,
			amount_out: buy_price,
			discount,
			discount_amount: discount_fee,
		};

		Ok(transfer)
	}

	fn execute_buy(transfer: &AMMTransfer<T::AccountId, AssetPair, Balance>) -> DispatchResult {
		let pair_account = Self::get_pair_id(transfer.assets);

		with_transaction_result(|| {
			if transfer.discount && transfer.discount_amount > 0 {
				let hdx_asset = T::HDXAssetId::get();
				T::Currency::withdraw(hdx_asset, &transfer.origin, transfer.discount_amount)?;
			}

			T::Currency::transfer(
				transfer.assets.asset_out,
				&pair_account,
				&transfer.origin,
				transfer.amount,
			)?;
			T::Currency::transfer(
				transfer.assets.asset_in,
				&transfer.origin,
				&pair_account,
				transfer.amount_out,
			)?;

			Self::deposit_event(Event::<T>::Buy(
				transfer.origin.clone(),
				transfer.assets.asset_out,
				transfer.assets.asset_in,
				transfer.amount,
				transfer.amount_out,
			));

			Ok(())
		})
	}
}<|MERGE_RESOLUTION|>--- conflicted
+++ resolved
@@ -451,49 +451,6 @@
 }
 
 impl<T: Config> Module<T> {
-<<<<<<< HEAD
-	pub fn get_spot_price(asset_out: AssetId, asset_in: AssetId, amount: Balance) -> Balance {
-		match Self::exists(AssetPair { asset_out, asset_in }) {
-			true => Self::get_spot_price_unchecked(asset_out, asset_in, amount),
-			false => 0,
-		}
-	}
-
-	pub fn get_sell_price(asset_out: AssetId, asset_in: AssetId, amount: Balance) -> Balance {
-		let pair = AssetPair { asset_out, asset_in };
-		match Self::exists(pair) {
-			true => {
-				let pair_account = Self::get_pair_id(pair);
-
-				let asset_a_reserve = T::Currency::free_balance(asset_out, &pair_account);
-				let asset_b_reserve = T::Currency::free_balance(asset_in, &pair_account);
-
-				hydra_dx_math::calculate_sell_price(asset_a_reserve, asset_b_reserve, amount)
-					.or(Some(0))
-					.unwrap()
-			}
-			false => 0,
-		}
-	}
-
-	pub fn get_buy_price(asset_out: AssetId, asset_in: AssetId, amount: Balance) -> Balance {
-		let pair = AssetPair { asset_out, asset_in };
-		match Self::exists(pair) {
-			true => {
-				let pair_account = Self::get_pair_id(pair);
-
-				let asset_a_reserve = T::Currency::free_balance(asset_out, &pair_account);
-				let asset_b_reserve = T::Currency::free_balance(asset_in, &pair_account);
-				hydra_dx_math::calculate_buy_price(asset_b_reserve, asset_a_reserve, amount)
-					.or(Some(0))
-					.unwrap()
-			}
-			false => 0,
-		}
-	}
-
-=======
->>>>>>> 188b76ee
 	pub fn get_pool_balances(pool_address: T::AccountId) -> Option<Vec<(AssetId, Balance)>> {
 		let mut balances = Vec::new();
 
