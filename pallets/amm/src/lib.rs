--- conflicted
+++ resolved
@@ -216,7 +216,6 @@
 		) -> DispatchResultWithPostInfo {
 			let who = ensure_signed(origin)?;
 
-<<<<<<< HEAD
 			ensure!(
 				amount >= MIN_POOL_LIQUIDITY_LIMIT,
 				Error::<T>::MinimalPoolLiquidityRequirementNotMet
@@ -225,10 +224,6 @@
 				!initial_price.is_zero(),
 				Error::<T>::CannotCreatePoolWithZeroInitialPrice
 			);
-=======
-			ensure!(!amount.is_zero(), Error::<T>::CannotCreatePoolWithZeroLiquidity);
-			ensure!(!(initial_price == 0), Error::<T>::CannotCreatePoolWithZeroInitialPrice);
->>>>>>> 466289a8
 
 			ensure!(asset_a != asset_b, Error::<T>::CannotCreatePoolWithSameAssets);
 
