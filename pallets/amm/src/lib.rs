--- conflicted
+++ resolved
@@ -7,17 +7,9 @@
 	traits::{Hash, Zero},
 	DispatchError, FixedPointNumber,
 };
-<<<<<<< HEAD
-use frame_support::{
-	decl_error, decl_event, decl_module, decl_storage, dispatch, dispatch::DispatchResult, ensure, traits::Get,
-};
-use frame_system::{self as system, ensure_signed};
-use primitives::{fee, traits::AMM, AssetId, Balance, Price, MAX_IN_RATIO, MAX_OUT_RATIO, MIN_POOL_LIQUIDITY_LIMIT, MIN_TRADE_LIMIT};
-=======
 use frame_support::{dispatch::DispatchResult, ensure, traits::Get, transactional};
 use frame_system::ensure_signed;
-use primitives::{asset::AssetPair, fee, traits::AMM, AssetId, Balance, Price, MAX_IN_RATIO, MAX_OUT_RATIO};
->>>>>>> bb310f00
+use primitives::{asset::AssetPair, fee, traits::AMM, AssetId, Balance, Price, MAX_IN_RATIO, MAX_OUT_RATIO, MIN_POOL_LIQUIDITY_LIMIT, MIN_TRADE_LIMIT};
 use sp_std::{marker::PhantomData, vec, vec::Vec};
 
 use frame_support::sp_runtime::app_crypto::sp_core::crypto::UncheckedFrom;
@@ -165,14 +157,10 @@
 		) -> DispatchResultWithPostInfo {
 			let who = ensure_signed(origin)?;
 
-<<<<<<< HEAD
 			ensure!(
 				amount >= MIN_POOL_LIQUIDITY_LIMIT,
 				Error::<T>::MinimalPoolLiquidityRequirementNotMet
 			);
-=======
-			ensure!(!amount.is_zero(), Error::<T>::CannotCreatePoolWithZeroLiquidity);
->>>>>>> bb310f00
 			ensure!(
 				!initial_price.is_zero(),
 				Error::<T>::CannotCreatePoolWithZeroInitialPrice
@@ -317,11 +305,7 @@
 
 			ensure!(Self::exists(asset_pair), Error::<T>::TokenPoolNotFound);
 
-<<<<<<< HEAD
-			let pair_account = Self::get_pair_id(&asset_a , &asset_b);
-=======
 			let pair_account = Self::get_pair_id(asset_pair);
->>>>>>> bb310f00
 
 			let share_token = Self::share_token(&pair_account);
 
@@ -381,12 +365,8 @@
 			if liquidity_left.is_zero() {
 				<ShareToken<T>>::remove(&pair_account);
 				<PoolAssets<T>>::remove(&pair_account);
-<<<<<<< HEAD
-				Self::deposit_event(RawEvent::PoolDestroyed(who, asset_a, asset_b));
-=======
 
 				Self::deposit_event(Event::PoolDestroyed(who, asset_a, asset_b));
->>>>>>> bb310f00
 			}
 
 			Ok(().into())
@@ -403,18 +383,14 @@
 		) -> DispatchResultWithPostInfo {
 			let who = ensure_signed(origin)?;
 
-<<<<<<< HEAD
 			ensure!(
 				amount_sell >= MIN_TRADE_LIMIT,
 				Error::<T>::MinimalTradeLimitRequirementNotMet
 			);
 
-			<Self as AMM<_,_,_>>::sell(&who, asset_sell, asset_buy, amount_sell, max_limit, discount)
-=======
 			<Self as AMM<_, _, _, _>>::sell(&who, AssetPair { asset_in, asset_out }, amount, max_limit, discount)?;
 
 			Ok(().into())
->>>>>>> bb310f00
 		}
 
 		#[pallet::weight(<T as Config>::WeightInfo::buy())]
@@ -428,19 +404,12 @@
 		) -> DispatchResultWithPostInfo {
 			let who = ensure_signed(origin)?;
 
-<<<<<<< HEAD
 			ensure!(
 				amount_buy >= MIN_TRADE_LIMIT,
 				Error::<T>::MinimalTradeLimitRequirementNotMet
 			);
 
-			<Self as AMM<_,_,_>>::buy(&who, asset_buy, asset_sell, amount_buy, max_limit, discount)
-		}
-	}
-}
-=======
 			<Self as AMM<_, _, _, _>>::buy(&who, AssetPair { asset_in, asset_out }, amount, max_limit, discount)?;
->>>>>>> bb310f00
 
 			Ok(().into())
 		}
