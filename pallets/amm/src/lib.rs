--- conflicted
+++ resolved
@@ -439,49 +439,7 @@
 	}
 }
 
-<<<<<<< HEAD
 impl<T: Trait> Module<T> {
-=======
-impl<T: Config> Module<T> {
-	pub fn get_spot_price(asset_a: AssetId, asset_b: AssetId, amount: Balance) -> Balance {
-		match Self::exists(asset_a, asset_b) {
-			true => Self::get_spot_price_unchecked(asset_a, asset_b, amount),
-			false => 0,
-		}
-	}
-
-	pub fn get_sell_price(asset_a: AssetId, asset_b: AssetId, amount: Balance) -> Balance {
-		match Self::exists(asset_a, asset_b) {
-			true => {
-				let pair_account = Self::get_pair_id(&asset_a, &asset_b);
-
-				let asset_a_reserve = T::Currency::free_balance(asset_a, &pair_account);
-				let asset_b_reserve = T::Currency::free_balance(asset_b, &pair_account);
-
-				hydra_dx_math::calculate_sell_price(asset_a_reserve, asset_b_reserve, amount)
-					.or(Some(0))
-					.unwrap()
-			}
-			false => 0,
-		}
-	}
-
-	pub fn get_buy_price(asset_a: AssetId, asset_b: AssetId, amount: Balance) -> Balance {
-		match Self::exists(asset_a, asset_b) {
-			true => {
-				let pair_account = Self::get_pair_id(&asset_a, &asset_b);
-
-				let asset_a_reserve = T::Currency::free_balance(asset_a, &pair_account);
-				let asset_b_reserve = T::Currency::free_balance(asset_b, &pair_account);
-				hydra_dx_math::calculate_buy_price(asset_b_reserve, asset_a_reserve, amount)
-					.or(Some(0))
-					.unwrap()
-			}
-			false => 0,
-		}
-	}
-
->>>>>>> 1e09a9b1
 	pub fn get_pool_balances(pool_address: T::AccountId) -> Option<Vec<(AssetId, Balance)>> {
 		let mut balances = Vec::new();
 
