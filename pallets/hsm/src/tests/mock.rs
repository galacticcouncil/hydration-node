// This file is part of HydraDX-node.

// Copyright (C) 2020-2024  Intergalactic, Limited (GIB).
// SPDX-License-Identifier: Apache-2.0

// Licensed under the Apache License, Version 2.0 (the "License");
// you may not use this file except in compliance with the License.
// You may obtain a copy of the License at
//
// 	http://www.apache.org/licenses/LICENSE-2.0
//
// Unless required by applicable law or agreed to in writing, software
// distributed under the License is distributed on an "AS IS" BASIS,
// WITHOUT WARRANTIES OR CONDITIONS OF ANY KIND, either express or implied.
// See the License for the specific language governing permissions and
// limitations under the License.

//! Test environment for HSM pallet.
#![allow(clippy::type_complexity)]

use crate as pallet_hsm;
use crate::Config;
use crate::ERC20Function;
use core::ops::RangeInclusive;
use ethabi::ethereum_types::U256;
use evm::{ExitError, ExitReason, ExitSucceed};
use frame_support::pallet_prelude::{Hooks, Weight};
use frame_support::sp_runtime::{
	traits::{IdentifyAccount, Verify},
	MultiSignature,
};
use frame_support::traits::Contains;
use frame_support::traits::{ConstU128, ConstU32, ConstU64, Everything};
use frame_support::{construct_runtime, parameter_types};
use frame_system::EnsureRoot;
use hydra_dx_math::hsm::CoefficientRatio;
use hydradx_traits::pools::DustRemovalAccountWhitelist;
use hydradx_traits::{
	evm::{CallContext, EvmAddress, InspectEvmAccounts, EVM},
	stableswap::AssetAmount,
	AssetKind, BoundErc20, Inspect,
};
use hydradx_traits::{AccountIdFor, Liquidity, RawEntry, Volume};
use orml_traits::parameter_type_with_key;
use orml_traits::MultiCurrencyExtended;
use pallet_dispatcher::evm::CallResult;
use pallet_stableswap::traits::PegRawOracle;
use pallet_stableswap::types::{BoundedPegSources, PegSource};
use sp_core::{ByteArray, H256};
use sp_runtime::traits::{BlakeTwo256, BlockNumberProvider, IdentityLookup};
use sp_runtime::{BoundedVec, Perbill};
use sp_runtime::{BuildStorage, DispatchError, Permill};
use sp_std::num::NonZeroU16;
use std::cell::RefCell;
use std::collections::HashMap;

type Block = frame_system::mocking::MockBlock<Test>;

pub type Signature = MultiSignature;
pub type Balance = u128;
pub type AssetId = u32;
pub type AccountId = <<Signature as Verify>::Signer as IdentifyAccount>::AccountId;

pub const HDX: AssetId = 0;
pub const DAI: AssetId = 1;
pub const USDC: AssetId = 2;
pub const HOLLAR: AssetId = 3;

pub const ALICE: AccountId = AccountId::new([1; 32]);
pub const BOB: AccountId = AccountId::new([2; 32]);
pub const CHARLIE: AccountId = AccountId::new([3; 32]);
pub const PROVIDER: AccountId = AccountId::new([4; 32]);

pub const ARB_ACCOUNT: AccountId = AccountId::new([22; 32]);
pub const PROFIT_RECEIVER: AccountId = AccountId::new([23; 32]);

pub const ONE: Balance = 1_000_000_000_000_000_000;

pub const GHO_ADDRESS: [u8; 20] = [1u8; 20];

#[macro_export]
macro_rules! assert_balance {
	( $x:expr, $y:expr, $z:expr) => {{
		assert_eq!(Tokens::free_balance($y, &$x), $z);
	}};
}

thread_local! {
	pub static REGISTERED_ASSETS: RefCell<HashMap<AssetId, (u32,u8)>> = RefCell::new(HashMap::default());
	pub static EVM_CALLS: RefCell<Vec<(EvmAddress, Vec<u8>)>> = const { RefCell::new(Vec::new()) };
	pub static EVM_CALL_RESULTS: RefCell<HashMap<Vec<u8>, Vec<u8>>> = RefCell::new(HashMap::default());
	pub static PEG_ORACLE_VALUES: RefCell<HashMap<(AssetId,AssetId), (Balance,Balance,u64)>> = RefCell::new(HashMap::default());
	pub static EVM_ADDRESS_MAP: RefCell<HashMap<EvmAddress, AccountId>> = RefCell::new(HashMap::default());
}

construct_runtime!(
	pub enum Test {
		System: frame_system,
		Tokens: orml_tokens,
		Broadcast: pallet_broadcast,
		Stableswap: pallet_stableswap,
		HSM: pallet_hsm,
	}
);

impl frame_system::Config for Test {
	type BaseCallFilter = Everything;
	type BlockWeights = ();
	type BlockLength = ();
	type RuntimeOrigin = RuntimeOrigin;
	type RuntimeCall = RuntimeCall;
	type RuntimeTask = RuntimeTask;
	type Nonce = u64;
	type Block = Block;
	type Hash = H256;
	type Hashing = BlakeTwo256;
	type AccountId = AccountId;
	type Lookup = IdentityLookup<Self::AccountId>;
	type RuntimeEvent = RuntimeEvent;
	type BlockHashCount = ConstU64<250>;
	type DbWeight = ();
	type Version = ();
	type PalletInfo = PalletInfo;
	type AccountData = ();
	type OnNewAccount = ();
	type OnKilledAccount = ();
	type SystemWeightInfo = ();
	type SS58Prefix = ();
	type OnSetCode = ();
	type MaxConsumers = ConstU32<16>;
	type SingleBlockMigrations = ();
	type MultiBlockMigrator = ();
	type PreInherents = ();
	type PostInherents = ();
	type PostTransactions = ();
}

impl pallet_broadcast::Config for Test {
	type RuntimeEvent = RuntimeEvent;
}

pub(crate) type Extrinsic = sp_runtime::testing::TestXt<RuntimeCall, ()>;
impl<C> frame_system::offchain::SendTransactionTypes<C> for Test
where
	RuntimeCall: From<C>,
{
	type OverarchingCall = RuntimeCall;
	type Extrinsic = Extrinsic;
}

parameter_type_with_key! {
	pub ExistentialDeposits: |_currency_id: AssetId| -> Balance {
		0
	};
}

impl orml_tokens::Config for Test {
	type RuntimeEvent = RuntimeEvent;
	type Balance = Balance;
	type Amount = i128;
	type CurrencyId = AssetId;
	type WeightInfo = ();
	type ExistentialDeposits = ExistentialDeposits;
	type CurrencyHooks = ();
	type MaxLocks = ();
	type MaxReserves = ();
	type ReserveIdentifier = ();
	type DustRemovalWhitelist = Everything;
}

// Mock Stableswap implementation
impl pallet_stableswap::Config for Test {
	type RuntimeEvent = RuntimeEvent;
	type AssetId = AssetId;
	type Currency = Tokens;
	type ShareAccountId = DummyAccountIdConstructor;
	type AssetInspection = DummyRegistry;
	type AuthorityOrigin = EnsureRoot<AccountId>;
	type UpdateTradabilityOrigin = EnsureRoot<AccountId>;
	type MinPoolLiquidity = ConstU128<1000>;
	type AmplificationRange = AmplificationRange;
	type MinTradingLimit = ConstU128<1000>;
	type WeightInfo = ();
	type BlockNumberProvider = System;
	type DustAccountHandler = Whitelist;
	type Hooks = ();
	type TargetPegOracle = PegOracle;
	#[cfg(feature = "runtime-benchmarks")]
	type BenchmarkHelper = for_benchmark_tests::MockStableswapBenchmarkHelper;
}

parameter_types! {
	pub const HollarId: AssetId = HOLLAR;
	pub PalletId: frame_support::PalletId = frame_support::PalletId(*b"py/hsmdx");
	pub const GasLimit: u64 = 1_000_000;
	pub AmplificationRange: RangeInclusive<NonZeroU16> = RangeInclusive::new(NonZeroU16::new(2).unwrap(), NonZeroU16::new(10_000).unwrap());
	pub HsmArbProfitReceiver: AccountId =  PROFIT_RECEIVER.into();
}

pub struct DummyRegistry;

impl hydradx_traits::registry::Inspect for DummyRegistry {
	type AssetId = AssetId;
	type Location = u8;

	fn exists(asset_id: AssetId) -> bool {
		REGISTERED_ASSETS.with(|v| v.borrow().contains_key(&asset_id))
	}

	fn decimals(asset_id: AssetId) -> Option<u8> {
		REGISTERED_ASSETS.with(|v| v.borrow().get(&asset_id).map(|(_, decimals)| *decimals))
	}

	fn is_sufficient(_id: Self::AssetId) -> bool {
		true
	}

	fn asset_type(_id: Self::AssetId) -> Option<hydradx_traits::AssetKind> {
		Some(hydradx_traits::AssetKind::Token)
	}

	fn is_banned(_id: Self::AssetId) -> bool {
		false
	}

	fn asset_name(_id: Self::AssetId) -> Option<Vec<u8>> {
		None
	}

	fn asset_symbol(_id: Self::AssetId) -> Option<Vec<u8>> {
		None
	}

	fn existential_deposit(_id: Self::AssetId) -> Option<u128> {
		Some(0)
	}
}

pub struct PegOracle;

impl PegRawOracle<AssetId, Balance, u64> for PegOracle {
	type Error = ();

	fn get_raw_entry(peg_asset: AssetId, source: PegSource<AssetId>) -> Result<RawEntry<Balance, u64>, Self::Error> {
		match source {
			PegSource::Value(v) => {
				let (n, d) = v;
				let u = System::block_number();
				Ok(RawEntry {
					price: (n, d),
					volume: Volume::default(),
					liquidity: Liquidity::default(),
					shares_issuance: Default::default(),
					updated_at: u,
				})
			}
			PegSource::Oracle((_, _, asset_id)) => {
				let (n, d, u) = PEG_ORACLE_VALUES
					.with(|v| v.borrow().get(&(asset_id, peg_asset)).copied())
					.ok_or(())?;

				Ok(RawEntry {
					price: (n, d),
					volume: Volume::default(),
					liquidity: Liquidity::default(),
					shares_issuance: Default::default(),
					updated_at: u,
				})
			}
			PegSource::MMOracle(_) => {
				panic!("not supported");
			}
		}
	}
}

#[allow(unused)]
pub(crate) fn set_peg_oracle_value(asset_a: AssetId, asset_b: AssetId, price: (Balance, Balance), updated_at: u64) {
	PEG_ORACLE_VALUES.with(|v| {
		v.borrow_mut()
			.insert((asset_a, asset_b), (price.0, price.1, updated_at));
	});
}

pub struct DummyAccountIdConstructor;

impl AccountIdFor<AssetId> for DummyAccountIdConstructor {
	type AccountId = AccountId;

	fn from_assets(asset: &u32, _identifier: Option<&[u8]>) -> Self::AccountId {
		AccountId::new(Self::name(asset, None).try_into().unwrap())
	}

	fn name(asset: &u32, identifier: Option<&[u8]>) -> Vec<u8> {
		// This must return length 32

		let mut buf: Vec<u8> = if let Some(ident) = identifier {
			ident.to_vec()
		} else {
			vec![]
		};
		buf.extend_from_slice(&(asset).to_le_bytes());

		while buf.len() < 32 {
			buf.push(0);
		}

		buf
	}
}

// Mock EVM implementation
pub struct MockEvm;

impl EVM<CallResult> for MockEvm {
	fn call(context: CallContext, data: Vec<u8>, _value: U256, _gas: u64) -> CallResult {
		EVM_CALLS.with(|v| v.borrow_mut().push((context.contract, data.clone())));

		// Check if the call has a pre-defined result in our mock
		let maybe_predefined = EVM_CALL_RESULTS.with(|v| v.borrow().get(&data).cloned());
		if let Some(result) = maybe_predefined {
			return CallResult {
				exit_reason: ExitReason::Succeed(ExitSucceed::Stopped),
				value: vec![],
				contract: context.contract,
			};
		}

		// Handle the EVM functions
		if data.len() >= 4 {
			let function_bytes: [u8; 4] = data[0..4].try_into().unwrap_or([0; 4]);
			let function_u32 = u32::from_be_bytes(function_bytes);

			if let Ok(function) = ERC20Function::try_from(function_u32) {
				match function {
					ERC20Function::Mint => {
						// Should include recipient (32 bytes) and amount (32 bytes) parameters after the 4-byte selector
						if data.len() >= 4 + 32 + 32 {
							// Extract recipient address (padded to 32 bytes in ABI encoding)
							let recipient_bytes: [u8; 32] = data[4..4 + 32].try_into().unwrap_or([0; 32]);
							let recipient_evm = EvmAddress::from_slice(&recipient_bytes[12..32]);

							// Extract amount (32 bytes)
							let amount_bytes: [u8; 32] = data[4 + 32..4 + 64].try_into().unwrap_or([0; 32]);
							let amount = U256::from_big_endian(&amount_bytes);

							// Convert to Balance and account IDs for our operation
							if let Ok(amount) = Balance::try_from(amount) {
								let recipient = MockEvmAccounts::account_id(recipient_evm);
								let hollar_id = <Test as pallet_hsm::Config>::HollarId::get();

								// Increase the balance of the recipient
								let _ = Tokens::update_balance(hollar_id, &recipient, amount as i128);

								return CallResult {
									exit_reason: ExitReason::Succeed(ExitSucceed::Stopped),
									value: vec![],
									contract: context.contract,
								};
							}
						}
					}
					ERC20Function::Burn => {
						// Should include amount (32 bytes) parameter after the 4-byte selector
						if data.len() >= 4 + 32 {
							// Extract amount (32 bytes)
							let amount_bytes: [u8; 32] = data[4..4 + 32].try_into().unwrap_or([0; 32]);
							let amount = U256::from_big_endian(&amount_bytes);

							// Convert to Balance and account IDs for our operation
							if let Ok(amount) = Balance::try_from(amount) {
								let sender = context.sender;
								let account_id = MockEvmAccounts::account_id(sender);
								let hollar_id = <Test as pallet_hsm::Config>::HollarId::get();

								// Decrease the balance of the caller
								let _ = Tokens::update_balance(hollar_id, &account_id, -(amount as i128));

								return CallResult {
									exit_reason: ExitReason::Succeed(ExitSucceed::Stopped),
									value: vec![],
									contract: context.contract,
								};
							}
						}
					}
					ERC20Function::FlashLoan => {
						if data.len() >= 4 + 32 + 32 + 32 {
							// Extract recipient address (padded to 32 bytes in ABI encoding)
							let receiver: [u8; 32] = data[4..4 + 32].try_into().unwrap_or([0; 32]);
							let _receiver_evm = EvmAddress::from_slice(&receiver[12..32]);

							let hollar: [u8; 32] = data[4 + 32..4 + 32 + 32].try_into().unwrap_or([0; 32]);
							let _hollar_evm = EvmAddress::from_slice(&hollar[12..32]);

							let amount_bytes: [u8; 32] = data[4 + 32 + 32..4 + 32 + 32 + 32].try_into().unwrap();
							let amount = U256::from_big_endian(&amount_bytes);

							let arb_data = data[4 + 32 + 32 + 32 + 32 + 32..].to_vec();
							let arb_account = ARB_ACCOUNT;
							crate::Pallet::<Test>::mint_hollar(&arb_account, amount.as_u128()).unwrap();
							let alice_evm = EvmAddress::from_slice(&ARB_ACCOUNT.as_slice()[0..20]);
							crate::Pallet::<Test>::execute_arbitrage_with_flash_loan(
								alice_evm,
								amount.as_u128(),
								&arb_data,
							)
							.unwrap();

							Tokens::transfer(
								RuntimeOrigin::signed(ARB_ACCOUNT),
								crate::Pallet::<Test>::account_id(),
								<Test as crate::Config>::HollarId::get(),
								amount.as_u128(),
							)
							.unwrap();

							crate::Pallet::<Test>::burn_hollar(amount.as_u128()).unwrap();
							return CallResult {
								exit_reason: ExitReason::Succeed(ExitSucceed::Returned),
								value: vec![],
								contract: context.contract,
							};
						} else {
							panic!("incorrect data len");
						}
					}
					ERC20Function::MaxFlashLoan => {
						let max_flash_loan_amount = U256::from(100_000_000_000_000_000_000_000u128);
						let mut buf1 = [0u8; 32];
						max_flash_loan_amount.to_big_endian(&mut buf1);
						let bytes = Vec::from(buf1);
						return (ExitReason::Succeed(ExitSucceed::Returned), bytes);
					}
					ERC20Function::GetFacilitatorBucket => {
						let capacity = U256::from(1_000_000_000_000_000_000_000_000u128);
						let level = U256::from(0u128);
						let mut buf1 = [0u8; 32];
						let mut buf2 = [0u8; 32];
						capacity.to_big_endian(&mut buf1);
						level.to_big_endian(&mut buf2);
						let mut bytes = vec![];
						bytes.extend_from_slice(&buf1);
						bytes.extend_from_slice(&buf2);
						return (ExitReason::Succeed(ExitSucceed::Returned), bytes);
					}
				}
			}
		}
<<<<<<< HEAD

		CallResult {
			exit_reason: ExitReason::Error(ExitError::DesignatedInvalid),
			value: vec![],
			contract: context.contract,
		}
=======
		// Default failure for unrecognized calls
		(ExitReason::Error(ExitError::DesignatedInvalid), vec![])
>>>>>>> e8e47834
	}

	fn view(_context: CallContext, _data: Vec<u8>, _gas: u64) -> CallResult {
		unimplemented!()
	}
}

// Mock EvmAccounts implementation
pub struct MockEvmAccounts;

fn map_to_acc(evm_addr: EvmAddress) -> AccountId {
	let alice_evm = EvmAddress::from_slice(&ALICE.as_slice()[0..20]);
	let provider_evm = EvmAddress::from_slice(&PROVIDER.as_slice()[0..20]);
	let bob_evm = EvmAddress::from_slice(&BOB.as_slice()[0..20]);
	let hsm_evm = EvmAddress::from_slice(&HSM::account_id().as_slice()[0..20]);
	let arb_acc_evm = EvmAddress::from_slice(&ARB_ACCOUNT.as_slice()[0..20]);

	if evm_addr == alice_evm {
		ALICE
	} else if evm_addr == provider_evm {
		PROVIDER
	} else if evm_addr == bob_evm {
		BOB
	} else if evm_addr == hsm_evm {
		HSM::account_id()
	} else if evm_addr == arb_acc_evm {
		ARB_ACCOUNT
	} else {
		EVM_ADDRESS_MAP.with(|v| v.borrow().get(&evm_addr).cloned().expect("EVM address not found"))
	}
}

impl InspectEvmAccounts<AccountId> for MockEvmAccounts {
	fn is_evm_account(_account_id: AccountId) -> bool {
		unimplemented!()
	}

	fn evm_address(account_id: &impl AsRef<[u8; 32]>) -> EvmAddress {
		let acc = account_id.as_ref();
		EvmAddress::from_slice(&acc[..20])
	}

	fn truncated_account_id(_evm_address: EvmAddress) -> AccountId {
		unimplemented!()
	}

	fn bound_account_id(_evm_address: EvmAddress) -> Option<AccountId> {
		unimplemented!()
	}

	fn account_id(evm_address: EvmAddress) -> AccountId {
		map_to_acc(evm_address)
	}

	fn can_deploy_contracts(_evm_address: EvmAddress) -> bool {
		unimplemented!()
	}

	fn is_approved_contract(_address: EvmAddress) -> bool {
		unimplemented!()
	}
}

pub struct GhoContractAddress;

impl Inspect for GhoContractAddress {
	type AssetId = AssetId;
	type Location = ();

	fn is_sufficient(_id: Self::AssetId) -> bool {
		unimplemented!()
	}

	fn exists(_id: Self::AssetId) -> bool {
		unimplemented!()
	}

	fn decimals(_id: Self::AssetId) -> Option<u8> {
		unimplemented!()
	}

	fn asset_type(_id: Self::AssetId) -> Option<AssetKind> {
		unimplemented!()
	}

	fn is_banned(_id: Self::AssetId) -> bool {
		unimplemented!()
	}

	fn asset_name(_id: Self::AssetId) -> Option<Vec<u8>> {
		unimplemented!()
	}

	fn asset_symbol(_id: Self::AssetId) -> Option<Vec<u8>> {
		unimplemented!()
	}

	fn existential_deposit(_id: Self::AssetId) -> Option<u128> {
		unimplemented!()
	}
}

impl BoundErc20 for GhoContractAddress {
	fn contract_address(id: Self::AssetId) -> Option<EvmAddress> {
		assert_eq!(id, HollarId::get());
		Some(GHO_ADDRESS.into())
	}
}

impl Config for Test {
	type RuntimeEvent = RuntimeEvent;
	type AuthorityOrigin = EnsureRoot<AccountId>;
	type HollarId = HollarId;
	type PalletId = PalletId;
	type GhoContractAddress = GhoContractAddress;
	type Currency = Tokens;
	type Evm = MockEvm;
	type EvmAccounts = MockEvmAccounts;
	type GasLimit = GasLimit;
	type GasWeightMapping = MockGasWeightMapping;
	type WeightInfo = ();
	#[cfg(feature = "runtime-benchmarks")]
	type BenchmarkHelper = for_benchmark_tests::MockHSMBenchmarkHelper;
	type ArbitrageProfitReceiver = HsmArbProfitReceiver;
}

pub struct Whitelist;

impl Contains<AccountId> for Whitelist {
	fn contains(_account: &AccountId) -> bool {
		false
	}
}

impl DustRemovalAccountWhitelist<AccountId> for Whitelist {
	type Error = DispatchError;

	fn add_account(_account: &AccountId) -> Result<(), Self::Error> {
		Ok(())
	}

	fn remove_account(_account: &AccountId) -> Result<(), Self::Error> {
		Ok(())
	}
}

pub struct MockGasWeightMapping;
impl pallet_evm::GasWeightMapping for MockGasWeightMapping {
	fn gas_to_weight(_gas: u64, _without_base_weight: bool) -> Weight {
		Weight::zero()
	}
	fn weight_to_gas(_weight: Weight) -> u64 {
		0
	}
}

pub struct ExtBuilder {
	endowed_accounts: Vec<(AccountId, AssetId, Balance)>,
	registered_assets: Vec<(AssetId, u8)>,
	collaterals: Vec<(AssetId, AssetId, Permill, CoefficientRatio, Permill, Option<Perbill>)>,
	pools: Vec<(AssetId, Vec<AssetId>, u16, Permill, Vec<PegSource<AssetId>>)>,
	initial_pool_liquidity: Vec<(AssetId, Vec<AssetAmount<AssetId>>)>,
}

impl Default for ExtBuilder {
	fn default() -> Self {
		// Clear thread-local storage for each test
		REGISTERED_ASSETS.with(|v| {
			v.borrow_mut().clear();
		});
		EVM_CALLS.with(|v| {
			v.borrow_mut().clear();
		});
		EVM_CALL_RESULTS.with(|v| {
			v.borrow_mut().clear();
		});
		EVM_ADDRESS_MAP.with(|v| {
			v.borrow_mut().clear();
		});

		Self {
			endowed_accounts: vec![],
			registered_assets: vec![],
			collaterals: vec![],
			pools: vec![],
			initial_pool_liquidity: vec![],
		}
	}
}

impl ExtBuilder {
	pub fn with_endowed_accounts(mut self, accounts: Vec<(AccountId, AssetId, Balance)>) -> Self {
		self.endowed_accounts = accounts;
		self
	}

	pub fn with_registered_asset(mut self, asset: AssetId, decimals: u8) -> Self {
		self.registered_assets.push((asset, decimals));
		self
	}

	pub fn with_registered_assets(mut self, assets: Vec<(AssetId, u8)>) -> Self {
		self.registered_assets = assets;
		self
	}

	pub fn with_pool(
		mut self,
		pool_id: AssetId,
		assets: Vec<AssetId>,
		amplification: u16,
		fee: Permill,
		pegs: Vec<PegSource<AssetId>>,
	) -> Self {
		self.pools.push((pool_id, assets, amplification, fee, pegs));
		self
	}

	pub fn with_initial_pool_liquidity(mut self, pool_id: AssetId, liquidity: Vec<AssetAmount<AssetId>>) -> Self {
		self.initial_pool_liquidity.push((pool_id, liquidity));
		self
	}

	pub fn with_collateral(
		mut self,
		asset_id: AssetId,
		pool_id: AssetId,
		purchase_fee: Permill,
		max_buy_price_coefficient: CoefficientRatio,
		buy_back_fee: Permill,
	) -> Self {
		self.collaterals.push((
			asset_id,
			pool_id,
			purchase_fee,
			max_buy_price_coefficient,
			buy_back_fee,
			None,
		));
		self
	}

	pub fn with_collateral_buyback_limit(
		mut self,
		asset_id: AssetId,
		pool_id: AssetId,
		purchase_fee: Permill,
		max_buy_price_coefficient: CoefficientRatio,
		buy_back_fee: Permill,
		buyback_limit: Perbill,
	) -> Self {
		self.collaterals.push((
			asset_id,
			pool_id,
			purchase_fee,
			max_buy_price_coefficient,
			buy_back_fee,
			Some(buyback_limit),
		));
		self
	}

	pub fn build(self) -> sp_io::TestExternalities {
		let mut t = frame_system::GenesisConfig::<Test>::default().build_storage().unwrap();

		orml_tokens::GenesisConfig::<Test> {
			balances: self.endowed_accounts,
		}
		.assimilate_storage(&mut t)
		.unwrap();

		let mut ext = sp_io::TestExternalities::new(t);
		ext.execute_with(|| {
			// Register assets
			for (asset_id, decimals) in self.registered_assets {
				REGISTERED_ASSETS.with(|v| {
					v.borrow_mut().insert(asset_id, (asset_id, decimals));
				});
			}

			// Set up collaterals
			for (pool_id, assets, amplification, fee, pegs) in self.pools {
				Stableswap::create_pool_with_pegs(
					RuntimeOrigin::root(),
					pool_id,
					BoundedVec::try_from(assets).unwrap(),
					amplification,
					fee,
					BoundedPegSources::try_from(pegs).unwrap(),
					Perbill::from_percent(100),
				)
				.unwrap();
			}

			for (pool_id, liquidity) in self.initial_pool_liquidity {
				// mint alice and bob with pool tokens
				for asset in liquidity.iter() {
					frame_support::assert_ok!(Tokens::update_balance(
						asset.asset_id,
						&AccountId::from(PROVIDER),
						asset.amount as i128
					));
				}

				Stableswap::add_assets_liquidity(
					RuntimeOrigin::signed(PROVIDER),
					pool_id,
					BoundedVec::try_from(liquidity).unwrap(),
					0,
				)
				.unwrap();
			}
			for (asset_id, pool_id, purchase_fee, max_buy_price_coefficient, buy_back_fee, bblimit) in self.collaterals
			{
				let limit = if let Some(l) = bblimit {
					l
				} else {
					Perbill::from_percent(50)
				};

				HSM::add_collateral_asset(
					RuntimeOrigin::root(),
					asset_id,
					pool_id,
					purchase_fee,
					max_buy_price_coefficient,
					buy_back_fee,
					limit,
					None,
				)
				.unwrap();
			}

			System::set_block_number(1);
		});
		ext
	}
}

// Helper function to set EVM call result for testing
pub fn set_evm_call_result(input: Vec<u8>, output: Vec<u8>) {
	EVM_CALL_RESULTS.with(|v| {
		v.borrow_mut().insert(input, output);
	});
}

// Helper function to get last EVM call
pub fn last_evm_call() -> Option<(EvmAddress, Vec<u8>)> {
	EVM_CALLS.with(|v| {
		let calls = v.borrow();
		calls.last().cloned()
	})
}

// Helper function to clear EVM calls
pub fn clear_evm_calls() {
	EVM_CALLS.with(|v| {
		v.borrow_mut().clear();
	});
}

pub fn default_peg() -> PegSource<AssetId> {
	PegSource::Value((1, 1))
}

pub fn move_block() {
	let current_block = System::current_block_number();
	HSM::on_finalize(current_block);
	Stableswap::on_finalize(current_block);
	System::set_block_number(current_block + 1);
}

#[cfg(feature = "runtime-benchmarks")]
mod for_benchmark_tests {
	use super::*;
	use frame_support::dispatch::DispatchResult;
	use hydra_dx_math::hsm::PegType;

	pub struct MockStableswapBenchmarkHelper;
	use hydradx_traits::Source;

	impl pallet_stableswap::BenchmarkHelper<AssetId> for MockStableswapBenchmarkHelper {
		fn register_asset(asset_id: AssetId, decimals: u8) -> DispatchResult {
			REGISTERED_ASSETS.with(|v| {
				v.borrow_mut().insert(asset_id, (asset_id, decimals));
			});
			Ok(())
		}

		fn set_deposit_limit(_asset_id: AssetId, _limit: u128) -> sp_runtime::DispatchResult {
			Ok(())
		}

		fn register_asset_peg(asset_pair: (AssetId, AssetId), peg: PegType, _source: Source) -> DispatchResult {
			set_peg_oracle_value(asset_pair.0, asset_pair.1, peg, 0);
			Ok(())
		}
	}

	pub struct MockHSMBenchmarkHelper;

	impl crate::traits::BenchmarkHelper<AccountId> for MockHSMBenchmarkHelper {
		fn bind_address(account: AccountId) -> DispatchResult {
			let evm_addr = EvmAddress::from_slice(&account.as_slice()[0..20]);
			EVM_ADDRESS_MAP.with(|v| {
				v.borrow_mut().insert(evm_addr, account);
			});
			Ok(())
		}
	}
}<|MERGE_RESOLUTION|>--- conflicted
+++ resolved
@@ -447,17 +447,12 @@
 				}
 			}
 		}
-<<<<<<< HEAD
 
 		CallResult {
 			exit_reason: ExitReason::Error(ExitError::DesignatedInvalid),
 			value: vec![],
 			contract: context.contract,
 		}
-=======
-		// Default failure for unrecognized calls
-		(ExitReason::Error(ExitError::DesignatedInvalid), vec![])
->>>>>>> e8e47834
 	}
 
 	fn view(_context: CallContext, _data: Vec<u8>, _gas: u64) -> CallResult {
