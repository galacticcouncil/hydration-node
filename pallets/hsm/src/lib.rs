--- conflicted
+++ resolved
@@ -49,11 +49,7 @@
 use frame_system::{pallet_prelude::*, Origin};
 use hex_literal::hex;
 use hydra_dx_math::hsm::{CoefficientRatio, PegType, Price};
-<<<<<<< HEAD
-=======
 use hydradx_traits::evm::CallResult;
-use hydradx_traits::evm::EvmAddress;
->>>>>>> 27eb5028
 use hydradx_traits::{
 	evm::{CallContext, InspectEvmAccounts, EVM},
 	registry::BoundErc20,
@@ -391,10 +387,11 @@
 					);
 
 					if let Some(call) = Self::process_arbitrage_opportunities(block_number) {
-						if let Err(e) = SubmitTransaction::<T, Call<T>>::submit_unsigned_transaction(call.into()) {
+						let xt = T::create_inherent(call.into());
+						if SubmitTransaction::<T, Call<T>>::submit_transaction(xt).is_err() {
 							log::error!(
 								target: "hsm::offchain_worker",
-								"Failed to submit arbitrage transaction {:?}", e
+								"Failed to submit arbitrage transaction"
 							);
 						}
 					}
@@ -1351,38 +1348,11 @@
 			if Self::simulate_arbitrage(selected_collateral, arb).is_ok() {
 				return Some(Call::execute_arbitrage {
 					collateral_asset_id: selected_collateral,
-<<<<<<< HEAD
-					flash_amount,
-				};
-
-				let xt = T::create_inherent(call.into());
-
-				if SubmitTransaction::<T, Call<T>>::submit_transaction(xt).is_err() {
-					log::error!(
-						target: "hsm::offchain_worker",
-						"Failed to submit unsigned transaction for asset {:?}",
-						selected_collateral,
-					);
-				}
-			};
-
-			Ok(())
-		} else {
-			log::debug!(
-				target: "hsm::offchain_worker",
-				"Another instance of the offchain worker is already running"
-			);
-			Err(Error::<T>::OffchainLockError.into())
-		};
-
-		r
-=======
 					arbitrage: Some(arb),
 				});
 			}
 		}
 		None
->>>>>>> 27eb5028
 	}
 
 	/// Finds arbitrage opportunities for a collateral asset
