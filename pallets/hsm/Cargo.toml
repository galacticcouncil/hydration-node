[package]
name = "pallet-hsm"
<<<<<<< HEAD
version = "1.2.3"
=======
version = "1.3.1"
>>>>>>> bd03c6f3
edition = "2021"
description = "Hollar stability module"
authors = ["GalacticCouncil"]
homepage = "https://github.com/galacticcouncil/hydration-node"
repository = "https://github.com/galacticcouncil/hydration-node"
license = "Apache 2.0"

[package.metadata.docs.rs]
targets = ["x86_64-unknown-linux-gnu"]

[dependencies]
codec = { workspace = true }
scale-info = { workspace = true }
serde = { workspace = true, optional = true, features = ["derive"] }
hex-literal = { workspace = true }
log = { workspace = true }
num-traits = { workspace = true }
primitive-types = { workspace = true }

# parity
sp-std = { workspace = true }
sp-runtime = { workspace = true }
sp-core = { workspace = true }
sp-io = { workspace = true }

# FRAME
frame-support = { workspace = true }
frame-system = { workspace = true }
frame-benchmarking = { workspace = true, optional = true }

# Hydra dependencies
pallet-stableswap = { workspace = true }
hydradx-traits = { workspace = true }
hydra-dx-math = { workspace = true }
pallet-broadcast = { workspace = true }

# EVM dependencies
evm = { workspace = true, features = ["with-codec"] }
pallet-evm = { workspace = true }
module-evm-utility-macro = { workspace = true }
num_enum = { workspace = true, default-features = false }
ethabi = { workspace = true }
precompile-utils = { workspace = true }

[dev-dependencies]
orml-tokens = { workspace = true }
orml-traits = { workspace = true }
proptest = { workspace = true }
test-utils = { workspace = true }

pretty_assertions = { workspace = true }

[features]
default = ["std"]
runtime-benchmarks = [
    "frame-benchmarking/runtime-benchmarks",
    "frame-support/runtime-benchmarks",
    "frame-system/runtime-benchmarks",
    "sp-runtime/runtime-benchmarks",
    "pallet-stableswap/runtime-benchmarks",
]
std = [
    "codec/std",
    "scale-info/std",
    "serde/std",
    "frame-support/std",
    "frame-system/std",
    "sp-std/std",
    "sp-runtime/std",
    "sp-core/std",
    "sp-io/std",
    "pallet-stableswap/std",
    "hydradx-traits/std",
    "pallet-evm/std",
    "orml-tokens/std",
    "orml-traits/std",
    "pallet-broadcast/std",
    "precompile-utils/std",
]
try-runtime = ["frame-support/try-runtime"]<|MERGE_RESOLUTION|>--- conflicted
+++ resolved
@@ -1,10 +1,6 @@
 [package]
 name = "pallet-hsm"
-<<<<<<< HEAD
-version = "1.2.3"
-=======
-version = "1.3.1"
->>>>>>> bd03c6f3
+version = "1.3.2"
 edition = "2021"
 description = "Hollar stability module"
 authors = ["GalacticCouncil"]
