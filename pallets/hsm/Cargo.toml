[package]
name = "pallet-hsm"
<<<<<<< HEAD
version = "1.2.1"
=======
version = "1.3.0"
>>>>>>> f1163a9c
edition = "2021"
description = "Hollar stability module"
authors = ["GalacticCouncil"]
homepage = "https://github.com/galacticcouncil/hydration-node"
repository = "https://github.com/galacticcouncil/hydration-node"
license = "Apache 2.0"

[package.metadata.docs.rs]
targets = ["x86_64-unknown-linux-gnu"]

[dependencies]
codec = { workspace = true }
scale-info = { workspace = true }
serde = { workspace = true, optional = true, features = ["derive"] }
hex-literal = { workspace = true }
log = { workspace = true }
num-traits = { workspace = true }
primitive-types = { workspace = true }

# parity
sp-std = { workspace = true }
sp-runtime = { workspace = true }
sp-core = { workspace = true }
sp-io = { workspace = true }

# FRAME
frame-support = { workspace = true }
frame-system = { workspace = true }
frame-benchmarking = { workspace = true, optional = true }

# Hydra dependencies
pallet-stableswap = { workspace = true }
hydradx-traits = { workspace = true }
hydra-dx-math = { workspace = true }
pallet-broadcast = { workspace = true }

# EVM dependencies
evm = { workspace = true, features = ["with-codec"] }
pallet-evm = { workspace = true }
module-evm-utility-macro = { workspace = true }
num_enum = { workspace = true, default-features = false }
ethabi = { workspace = true }
precompile-utils = { workspace = true }

[dev-dependencies]
orml-tokens = { workspace = true }
orml-traits = { workspace = true }
proptest = { workspace = true }
test-utils = { workspace = true }

pretty_assertions = { workspace = true }

[features]
default = ["std"]
runtime-benchmarks = [
    "frame-benchmarking/runtime-benchmarks",
    "frame-support/runtime-benchmarks",
    "frame-system/runtime-benchmarks",
    "sp-runtime/runtime-benchmarks",
    "pallet-stableswap/runtime-benchmarks",
]
std = [
    "codec/std",
    "scale-info/std",
    "serde/std",
    "frame-support/std",
    "frame-system/std",
    "sp-std/std",
    "sp-runtime/std",
    "sp-core/std",
    "sp-io/std",
    "pallet-stableswap/std",
    "hydradx-traits/std",
    "pallet-evm/std",
    "orml-tokens/std",
    "orml-traits/std",
    "pallet-broadcast/std",
    "precompile-utils/std",
]
try-runtime = ["frame-support/try-runtime"]<|MERGE_RESOLUTION|>--- conflicted
+++ resolved
@@ -1,10 +1,6 @@
 [package]
 name = "pallet-hsm"
-<<<<<<< HEAD
-version = "1.2.1"
-=======
-version = "1.3.0"
->>>>>>> f1163a9c
+version = "1.3.1"
 edition = "2021"
 description = "Hollar stability module"
 authors = ["GalacticCouncil"]
