#![cfg_attr(not(feature = "std"), no_std)]
#![allow(clippy::comparison_chain)]

use frame_support::{decl_error, decl_event, decl_module, decl_storage, dispatch, ensure, storage::IterableStorageMap};
use frame_system::{self as system, ensure_signed};

use codec::Encode;
use sp_std::vec::Vec;

use primitives::{
	asset::AssetPair,
	traits::{Resolver, AMM},
	Amount, AssetId, Balance, ExchangeIntention, IntentionType, MIN_TRADING_LIMIT,
};
use sp_std::borrow::ToOwned;

use orml_traits::{MultiCurrency, MultiCurrencyExtended, MultiReservableCurrency};

use direct::{DirectTradeData, Transfer};
use frame_support::weights::Weight;
use primitives::traits::AMMTransfer;

use frame_support::sp_runtime::offchain::storage_lock::BlockNumberProvider;
use frame_support::sp_runtime::traits::Hash;

#[cfg(test)]
mod mock;

pub mod weights;

use weights::WeightInfo;

mod direct;
#[cfg(test)]
mod tests;

/// Intention alias
type IntentionId<T> = <T as system::Config>::Hash;
pub type Intention<T> = ExchangeIntention<<T as system::Config>::AccountId, Balance, IntentionId<T>>;

/// The pallet's configuration trait.
pub trait Config: system::Config {
	type Event: From<Event<Self>> + Into<<Self as system::Config>::Event>;

	/// AMM pool implementation
	type AMMPool: AMM<Self::AccountId, AssetId, AssetPair, Balance>;

	/// Intention resolver
	type Resolver: Resolver<Self::AccountId, Intention<Self>, Error<Self>>;

	/// Currency for transfers
	type Currency: MultiCurrencyExtended<Self::AccountId, CurrencyId = AssetId, Balance = Balance, Amount = Amount>
		+ MultiReservableCurrency<Self::AccountId>;

	/// Weight information for the extrinsics.
	type WeightInfo: WeightInfo;
}

// This pallet's storage items.
decl_storage! {
	trait Store for Module<T: Config> as Exchange {

		/// Intention count for current block
		ExchangeAssetsIntentionCount get(fn get_intentions_count): map hasher(blake2_128_concat) (AssetId, AssetId) => u32;

		/// Registered intentions for current block
		/// Stored as ( asset_a, asset_b ) combination where asset_a is meant to be exchanged for asset_b ( asset_a < asset_b)
		ExchangeAssetsIntentions get(fn get_intentions): map hasher(blake2_128_concat) (AssetId, AssetId) => Vec<Intention<T>>;
	}
}

// The pallet's events
decl_event!(
	pub enum Event<T>
	where
		AccountId = <T as system::Config>::AccountId,
		IntentionID = IntentionId<T>,
	{
		/// Intention registered event
		/// who, asset a, asset b, amount, intention type, intention id
		IntentionRegistered(AccountId, AssetId, AssetId, Balance, IntentionType, IntentionID),

		/// Intention resolved as AMM Trade
		/// who, intention type, intention id, amount, amount sold/bought
		IntentionResolvedAMMTrade(AccountId, IntentionType, IntentionID, Balance, Balance),

		/// Intention resolved as Direct Trade
		/// who, who - account between which direct trade happens
		/// intention id, intention id - intentions which are being resolved ( fully or partially )
		/// Balance, Balance  - corresponding amounts
		IntentionResolvedDirectTrade(AccountId, AccountId, IntentionID, IntentionID, Balance, Balance),

		/// Paid fees event
		/// who, account paid to, asset, amount
		IntentionResolvedDirectTradeFees(AccountId, AccountId, AssetId, Balance),

		/// Error event - insuficient balance of specified asset
		/// who, asset, intention type, intention id, error detail
		InsufficientAssetBalanceEvent(AccountId, AssetId, IntentionType, IntentionID, dispatch::DispatchError),

		/// Intetion Error Event
		/// who, assets, sell or buy, intention id, error detail
		IntentionResolveErrorEvent(
			AccountId,
			AssetPair,
			IntentionType,
			IntentionID,
			dispatch::DispatchError,
		),
	}
);

decl_error! {
	pub enum Error for Module<T: Config> {
		///Token pool does not exist.
		TokenPoolNotFound,

		/// Insufficient balance
		InsufficientAssetBalance,

		/// Limit exceeded
		AssetBalanceLimitExceeded,

		/// Invalid amount
		ZeroSpotPrice,

		/// Minimum trading limit is not enough
		MinimumTradeLimitNotReached
	}
}

decl_module! {
	pub struct Module<T: Config> for enum Call where origin: T::Origin {

		type Error = Error<T>;

		fn deposit_event() = default;

		/// Create sell intention
		/// Calculate current spot price, create an intention and store in ```ExchangeAssetsIntentions```
		#[weight =  <T as Config>::WeightInfo::sell_intention() + <T as Config>::WeightInfo::on_finalize_for_one_sell_extrinsic() -  <T as Config>::WeightInfo::known_overhead_for_on_finalize()]
		pub fn sell(
			origin,
			asset_sell: AssetId,
			asset_buy: AssetId,
			amount_sell: Balance,
			min_bought: Balance,
			discount: bool,
		)  -> dispatch::DispatchResult {
			let who = ensure_signed(origin)?;

			ensure!{
				amount_sell >= MIN_TRADING_LIMIT,
				Error::<T>::MinimumTradeLimitNotReached
			};

			let assets = AssetPair{asset_in: asset_sell, asset_out: asset_buy};

			ensure!(
				T::AMMPool::exists(assets),
				Error::<T>::TokenPoolNotFound
			);

			ensure!(
				T::Currency::free_balance(asset_sell, &who) >= amount_sell,
				Error::<T>::InsufficientAssetBalance
			);

			let amount_buy = T::AMMPool::get_spot_price_unchecked(asset_sell, asset_buy, amount_sell);

			ensure!(
				amount_buy != 0,
				Error::<T>::ZeroSpotPrice
			);

			Self::register_intention(
					&who,
					IntentionType::SELL,
					assets,
					amount_sell,
					amount_buy,
					min_bought,
					discount
			)
		}

		/// Create buy intention
		/// Calculate current spot price, create an intention and store in ```ExchangeAssetsIntentions```
		#[weight =  <T as Config>::WeightInfo::buy_intention() + <T as Config>::WeightInfo::on_finalize_for_one_buy_extrinsic() -  <T as Config>::WeightInfo::known_overhead_for_on_finalize()]
		pub fn buy(
			origin,
			asset_buy: AssetId,
			asset_sell: AssetId,
			amount_buy: Balance,
			max_sold: Balance,
			discount: bool,
		)  -> dispatch::DispatchResult {
			let who = ensure_signed(origin)?;

			ensure!{
				amount_buy >= MIN_TRADING_LIMIT,
				Error::<T>::MinimumTradeLimitNotReached
			};

			let assets = AssetPair{asset_in: asset_sell, asset_out: asset_buy};

			ensure!(
				T::AMMPool::exists(assets),
				Error::<T>::TokenPoolNotFound
			);

			let amount_sell = T::AMMPool::get_spot_price_unchecked(asset_buy, asset_sell, amount_buy);

			ensure!(
				amount_sell != 0,
				Error::<T>::ZeroSpotPrice
			);

			ensure!(
				T::Currency::free_balance(asset_sell, &who) >= amount_sell,
				Error::<T>::InsufficientAssetBalance
			);

			Self::register_intention(
					&who,
					IntentionType::BUY,
					assets,
					amount_sell,
					amount_buy,
					max_sold,
					discount
			)
		}

		fn on_initialize() -> Weight {
			T::WeightInfo::known_overhead_for_on_finalize()
		}

		/// Finalize and resolve all registered intentions.
		/// Group/match intentions which can be directly traded.
		fn on_finalize(){

			for ((asset_1,asset_2), count) in ExchangeAssetsIntentionCount::iter() {
				// If no intention registered for asset1/2, move onto next one
				if count == 0u32 {
					continue;
				}
				let pair = AssetPair{asset_in: asset_1, asset_out: asset_2};

				let pair_account = T::AMMPool::get_pair_id(pair);

				let asset_a_ins = <ExchangeAssetsIntentions<T>>::get((asset_2, asset_1));
				let asset_b_ins = <ExchangeAssetsIntentions<T>>::get((asset_1, asset_2));

				//TODO: we can short circuit here if nothing in asset_b_sells and just resolve asset_a sells.

				Self::process_exchange_intentions(&pair_account, &asset_a_ins, &asset_b_ins);
			}

			ExchangeAssetsIntentionCount::remove_all();
			ExchangeAssetsIntentions::<T>::remove_all();
		}
	}
}

// "Internal" functions, callable by code.
impl<T: Config> Module<T> {
	/// Register SELL or BUY intention
	fn register_intention(
		who: &T::AccountId,
		intention_type: IntentionType,
		assets: AssetPair,
		amount_in: Balance,
		amount_out: Balance,
		limit: Balance,
		discount: bool,
	) -> dispatch::DispatchResult {
		let intention_count = ExchangeAssetsIntentionCount::get(assets.ordered_pair());

		let intention_id = Self::generate_intention_id(who, intention_count, &assets);

		let intention = Intention::<T> {
			who: who.clone(),
			assets,
			amount_in,
			amount_out,
			discount,
			sell_or_buy: intention_type,
			intention_id,
			trade_limit: limit,
		};
		// Note: cannot use ordered tuple pair, as this must be stored as (in,out) pair
		<ExchangeAssetsIntentions<T>>::append((assets.asset_in, assets.asset_out), intention);

		ExchangeAssetsIntentionCount::mutate(assets.ordered_pair(), |total| *total += 1u32);

		match intention_type {
			IntentionType::SELL => {
				Self::deposit_event(RawEvent::IntentionRegistered(
					who.clone(),
					assets.asset_in,
					assets.asset_out,
					amount_in,
					intention_type,
					intention_id,
				));
			}
			IntentionType::BUY => {
				Self::deposit_event(RawEvent::IntentionRegistered(
					who.clone(),
					assets.asset_out,
					assets.asset_in,
					amount_out,
					intention_type,
					intention_id,
				));
			}
		}

		Ok(())
	}

	/// Process intentions and attempt to match them so they can be direct traded.
	/// ```a_in_intentions``` are considered 'main' intentions.
	///
	/// This algorithm is quite simple at the moment and it tries to match as many intentions from ```b_in_intentions``` as possible while
	/// satisfying  that sum( b_in_intentions.amount_sell ) <= a_in_intention.amount_sell
	///
	/// Intention A must be valid - that means that it is verified first by validating if it was possible to do AMM trade.
	fn process_exchange_intentions(
		pair_account: &T::AccountId,
		a_in_intentions: &[Intention<T>],
		b_in_intentions: &[Intention<T>],
	) {
		let mut b_copy = b_in_intentions.to_owned();
		let mut a_copy = a_in_intentions.to_owned();

		b_copy.sort_by(|a, b| b.amount_in.cmp(&a.amount_in));
		a_copy.sort_by(|a, b| b.amount_in.cmp(&a.amount_in));

		b_copy.reverse();

		for intention in a_copy {
			if !Self::verify_intention(&intention) {
				continue;
			}

			let mut bvec = Vec::<Intention<T>>::new();
			let mut total = 0;

			while let Some(matched) = b_copy.pop() {
				bvec.push(matched.clone());
				total += matched.amount_in;

				if total >= intention.amount_in {
					break;
				}
			}

			T::Resolver::resolve_matched_intentions(pair_account, &intention, &bvec);
		}

		// If something left in b_in_intentions, just run it through AMM.
		while let Some(b_intention) = b_copy.pop() {
			T::Resolver::resolve_single_intention(&b_intention);
		}
	}

	/// Execute AMM trade.
	///
	/// Perform AMM trade with given transfer details.
	fn execute_amm_transfer(
		amm_tranfer_type: IntentionType,
		intention_id: IntentionId<T>,
		transfer: &AMMTransfer<T::AccountId, AssetPair, Balance>,
	) -> dispatch::DispatchResult {
		match amm_tranfer_type {
			IntentionType::SELL => {
				T::AMMPool::execute_sell(transfer)?;

				Self::deposit_event(RawEvent::IntentionResolvedAMMTrade(
					transfer.origin.clone(),
					IntentionType::SELL,
					intention_id,
					transfer.amount,
					transfer.amount_out,
				));
			}
			IntentionType::BUY => {
				T::AMMPool::execute_buy(transfer)?;

				Self::deposit_event(RawEvent::IntentionResolvedAMMTrade(
					transfer.origin.clone(),
					IntentionType::BUY,
					intention_id,
					transfer.amount,
					transfer.amount_out,
				));
			}
		};

		Ok(())
	}

	/// Send intention resolve error event.
	///
	/// Send event with error detail for intention that failed.
	fn send_intention_error_event(intention: &Intention<T>, error: dispatch::DispatchError) {
		Self::deposit_event(RawEvent::IntentionResolveErrorEvent(
			intention.who.clone(),
			intention.assets,
			intention.sell_or_buy,
			intention.intention_id,
			error,
		));
	}

	/// Verify sell or buy intention.
	/// Perform AMM validate for given intention.
	fn verify_intention(intention: &Intention<T>) -> bool {
		match intention.sell_or_buy {
			IntentionType::SELL => {
				match T::AMMPool::validate_sell(
					&intention.who,
<<<<<<< HEAD
					intention.assets,
					intention.amount_sell,
=======
					intention.assets.asset_in,
					intention.assets.asset_out,
					intention.amount_in,
>>>>>>> a49aeae3
					intention.trade_limit,
					intention.discount,
				) {
					Err(error) => {
						Self::deposit_event(RawEvent::IntentionResolveErrorEvent(
							intention.who.clone(),
							intention.assets,
							intention.sell_or_buy,
							intention.intention_id,
							error,
						));
						false
					}
					_ => true,
				}
			}
			IntentionType::BUY => {
				match T::AMMPool::validate_buy(
					&intention.who,
<<<<<<< HEAD
					intention.assets,
					intention.amount_buy,
=======
					intention.assets.asset_out,
					intention.assets.asset_in,
					intention.amount_out,
>>>>>>> a49aeae3
					intention.trade_limit,
					intention.discount,
				) {
					Err(error) => {
						Self::deposit_event(RawEvent::IntentionResolveErrorEvent(
							intention.who.clone(),
							intention.assets,
							intention.sell_or_buy,
							intention.intention_id,
							error,
						));
						false
					}
					_ => true,
				}
			}
		}
	}

	fn generate_intention_id(account: &T::AccountId, c: u32, assets: &AssetPair) -> IntentionId<T> {
		let b = <system::Module<T>>::current_block_number();
		(c, &account, b, assets.ordered_pair().0, assets.ordered_pair().1).using_encoded(T::Hashing::hash)
	}
}

impl<T: Config> Resolver<T::AccountId, Intention<T>, Error<T>> for Module<T> {
	/// Resolve intention via AMM pool.
	fn resolve_single_intention(intention: &Intention<T>) {
		let amm_transfer = match intention.sell_or_buy {
			IntentionType::SELL => T::AMMPool::validate_sell(
				&intention.who,
<<<<<<< HEAD
				intention.assets,
				intention.amount_sell,
=======
				intention.assets.asset_in,
				intention.assets.asset_out,
				intention.amount_in,
>>>>>>> a49aeae3
				intention.trade_limit,
				intention.discount,
			),
			IntentionType::BUY => T::AMMPool::validate_buy(
				&intention.who,
<<<<<<< HEAD
				intention.assets,
				intention.amount_buy,
=======
				intention.assets.asset_out,
				intention.assets.asset_in,
				intention.amount_out,
>>>>>>> a49aeae3
				intention.trade_limit,
				intention.discount,
			),
		};

		match amm_transfer {
			Ok(x) => match Self::execute_amm_transfer(intention.sell_or_buy, intention.intention_id, &x) {
				Ok(_) => {}
				Err(error) => {
					Self::send_intention_error_event(&intention, error);
				}
			},
			Err(error) => {
				Self::send_intention_error_event(&intention, error);
			}
		};
	}

	/// Resolve main intention and corresponding matched intentions
	///
	/// For each matched intention - work out how much can be traded directly and rest is AMM traded.
	/// If there is anything left in the main intention - it is AMM traded.
	fn resolve_matched_intentions(pair_account: &T::AccountId, intention: &Intention<T>, matched: &[Intention<T>]) {
		let mut intention_copy = intention.clone();

		for matched_intention in matched.iter() {
			let amount_a_in = intention_copy.amount_in;
			let amount_a_out = intention_copy.amount_out;
			let amount_b_in = matched_intention.amount_in;
			let amount_b_out = matched_intention.amount_out;

			// There are multiple scenarios to handle
			// !. Main intention amount left > matched intention amount
			// 2. Main intention amount left < matched intention amount
			// 3. Main intention amount left = matched intention amount

			if amount_a_in > amount_b_out {
				// Scenario 1: Matched intention can be completely direct traded
				//
				// 1. Prepare direct trade details - during preparation, direct amounts are reserved.
				// 2. Execute if ok otherwise revert ( unreserve amounts if any ) .
				// 3. Sets new amount (rest amount) and trade limit accordingly.
				let mut dt = DirectTradeData::<T> {
					intention_a: &intention_copy,
					intention_b: &matched_intention,
					amount_from_a: amount_b_out,
					amount_from_b: amount_b_in,
					transfers: Vec::<Transfer<T>>::new(),
				};

				// As we direct trading the total matched intention amount - we need to check the trade limit for the matched intention
				match matched_intention.sell_or_buy {
					IntentionType::SELL => {
						if dt.amount_from_a < matched_intention.trade_limit {
							Self::send_intention_error_event(
								&matched_intention,
								Error::<T>::AssetBalanceLimitExceeded.into(),
							);
							continue;
						}
					}
					IntentionType::BUY => {
						if dt.amount_from_a > matched_intention.trade_limit {
							Self::send_intention_error_event(
								&matched_intention,
								Error::<T>::AssetBalanceLimitExceeded.into(),
							);
							continue;
						}
					}
				};

				match dt.prepare(pair_account) {
					true => {
						dt.execute();

						intention_copy.amount_in = amount_a_in - amount_b_out;
						intention_copy.amount_out = amount_a_out - amount_b_in;

						intention_copy.trade_limit = match intention_copy.sell_or_buy {
							IntentionType::SELL => intention_copy.trade_limit.saturating_sub(amount_b_in),
							IntentionType::BUY => intention_copy.trade_limit - amount_b_in,
						};
					}
					false => {
						dt.revert();
						continue;
					}
				}
			} else if amount_a_in < amount_b_out {
				// Scenario 2: Matched intention CANNOT be completely directly traded
				//
				// 1. Work out rest amount and rest trade limits for direct trades.
				// 2. Verify if AMM transfer can be successfully performed
				// 3. Verify if direct trade can be successfully performed
				// 4. If both ok - execute
				// 5. Main intention is empty at this point - just set amount to 0.
				let rest_in_diff = amount_b_in.checked_sub(amount_a_out);
				let rest_out_diff = amount_b_out.checked_sub(amount_a_in);

				if rest_in_diff.is_none() || rest_out_diff.is_none() {
					Self::send_intention_error_event(
						&matched_intention,
						Error::<T>::AssetBalanceLimitExceeded.into(), // TODO: better error here ?!
					);
					continue;
				}

				let rest_in_amount = rest_in_diff.unwrap();
				let rest_out_amount = rest_out_diff.unwrap();

				let rest_limit = matched_intention.trade_limit.saturating_sub(amount_a_in);

				let mut dt = DirectTradeData::<T> {
					intention_a: &intention_copy,
					intention_b: &matched_intention,
					amount_from_a: amount_a_in,
					amount_from_b: amount_b_in - rest_in_amount,
					transfers: Vec::<Transfer<T>>::new(),
				};

				let amm_transfer_result = match matched_intention.sell_or_buy {
					IntentionType::SELL => T::AMMPool::validate_sell(
						&matched_intention.who,
<<<<<<< HEAD
						matched_intention.assets,
						rest_sell_amount,
=======
						matched_intention.assets.asset_in,
						matched_intention.assets.asset_out,
						rest_in_amount,
>>>>>>> a49aeae3
						rest_limit,
						matched_intention.discount,
					),
					IntentionType::BUY => T::AMMPool::validate_buy(
						&matched_intention.who,
<<<<<<< HEAD
						matched_intention.assets,
						rest_buy_amount,
=======
						matched_intention.assets.asset_out,
						matched_intention.assets.asset_in,
						rest_out_amount,
>>>>>>> a49aeae3
						rest_limit,
						matched_intention.discount,
					),
				};

				let amm_transfer = match amm_transfer_result {
					Ok(x) => x,
					Err(error) => {
						Self::send_intention_error_event(&matched_intention, error);
						continue;
					}
				};

				match matched_intention.sell_or_buy {
					IntentionType::SELL => {
						if dt.amount_from_b < matched_intention.trade_limit - amm_transfer.amount_out {
							Self::send_intention_error_event(
								&matched_intention,
								Error::<T>::AssetBalanceLimitExceeded.into(),
							);
							continue;
						}
					}
					IntentionType::BUY => {
						if dt.amount_from_b > matched_intention.trade_limit - amm_transfer.amount_out {
							Self::send_intention_error_event(
								&matched_intention,
								Error::<T>::AssetBalanceLimitExceeded.into(),
							);
							continue;
						}
					}
				};

				match dt.prepare(pair_account) {
					true => {
						match Self::execute_amm_transfer(
							matched_intention.sell_or_buy,
							matched_intention.intention_id,
							&amm_transfer,
						) {
							Ok(_) => {
								dt.execute();
								intention_copy.amount_in = 0;
							}
							Err(error) => {
								Self::send_intention_error_event(&matched_intention, error);
								dt.revert();
								continue;
							}
						}
					}
					false => {
						dt.revert();
						continue;
					}
				}
			} else {
				// Scenario 3: Exact match
				//
				// 1. Prepare direct trade
				// 2. Verify and execute
				// 3. Main intention is emtpy at this point -set amount to 0.
				let mut dt = DirectTradeData::<T> {
					intention_a: &intention_copy,
					intention_b: &matched_intention,
					amount_from_a: amount_a_in,
					amount_from_b: amount_b_in,
					transfers: Vec::<Transfer<T>>::new(),
				};

				// As we direct trading the total matched intention amount - we need to check the trade limit for the matched intention
				match intention.sell_or_buy {
					IntentionType::SELL => {
						if dt.amount_from_b < intention.trade_limit {
							Self::send_intention_error_event(&intention, Error::<T>::AssetBalanceLimitExceeded.into());
							continue;
						}
					}
					IntentionType::BUY => {
						if dt.amount_from_b > intention.trade_limit {
							Self::send_intention_error_event(&intention, Error::<T>::AssetBalanceLimitExceeded.into());
							continue;
						}
					}
				};

				match matched_intention.sell_or_buy {
					IntentionType::SELL => {
						if dt.amount_from_a < matched_intention.trade_limit {
							Self::send_intention_error_event(
								&matched_intention,
								Error::<T>::AssetBalanceLimitExceeded.into(),
							);
							continue;
						}
					}
					IntentionType::BUY => {
						if dt.amount_from_a > matched_intention.trade_limit {
							Self::send_intention_error_event(
								&matched_intention,
								Error::<T>::AssetBalanceLimitExceeded.into(),
							);
							continue;
						}
					}
				};

				match dt.prepare(pair_account) {
					true => {
						dt.execute();
						intention_copy.amount_in = 0;
					}
					false => {
						dt.revert();
						continue;
					}
				}
			}
		}

		// If there is something left, just resolve as a single intention
		if intention_copy.amount_in > 0 {
			Self::resolve_single_intention(&intention_copy);
		}
	}
}<|MERGE_RESOLUTION|>--- conflicted
+++ resolved
@@ -422,14 +422,8 @@
 			IntentionType::SELL => {
 				match T::AMMPool::validate_sell(
 					&intention.who,
-<<<<<<< HEAD
 					intention.assets,
-					intention.amount_sell,
-=======
-					intention.assets.asset_in,
-					intention.assets.asset_out,
 					intention.amount_in,
->>>>>>> a49aeae3
 					intention.trade_limit,
 					intention.discount,
 				) {
@@ -449,14 +443,8 @@
 			IntentionType::BUY => {
 				match T::AMMPool::validate_buy(
 					&intention.who,
-<<<<<<< HEAD
 					intention.assets,
-					intention.amount_buy,
-=======
-					intention.assets.asset_out,
-					intention.assets.asset_in,
 					intention.amount_out,
->>>>>>> a49aeae3
 					intention.trade_limit,
 					intention.discount,
 				) {
@@ -488,27 +476,15 @@
 		let amm_transfer = match intention.sell_or_buy {
 			IntentionType::SELL => T::AMMPool::validate_sell(
 				&intention.who,
-<<<<<<< HEAD
 				intention.assets,
-				intention.amount_sell,
-=======
-				intention.assets.asset_in,
-				intention.assets.asset_out,
 				intention.amount_in,
->>>>>>> a49aeae3
 				intention.trade_limit,
 				intention.discount,
 			),
 			IntentionType::BUY => T::AMMPool::validate_buy(
 				&intention.who,
-<<<<<<< HEAD
 				intention.assets,
-				intention.amount_buy,
-=======
-				intention.assets.asset_out,
-				intention.assets.asset_in,
 				intention.amount_out,
->>>>>>> a49aeae3
 				intention.trade_limit,
 				intention.discount,
 			),
@@ -633,27 +609,15 @@
 				let amm_transfer_result = match matched_intention.sell_or_buy {
 					IntentionType::SELL => T::AMMPool::validate_sell(
 						&matched_intention.who,
-<<<<<<< HEAD
 						matched_intention.assets,
-						rest_sell_amount,
-=======
-						matched_intention.assets.asset_in,
-						matched_intention.assets.asset_out,
 						rest_in_amount,
->>>>>>> a49aeae3
 						rest_limit,
 						matched_intention.discount,
 					),
 					IntentionType::BUY => T::AMMPool::validate_buy(
 						&matched_intention.who,
-<<<<<<< HEAD
 						matched_intention.assets,
-						rest_buy_amount,
-=======
-						matched_intention.assets.asset_out,
-						matched_intention.assets.asset_in,
 						rest_out_amount,
->>>>>>> a49aeae3
 						rest_limit,
 						matched_intention.discount,
 					),
