--- conflicted
+++ resolved
@@ -27,17 +27,6 @@
 
 
 # Warehouse
-<<<<<<< HEAD
-hydradx-traits = { git = "https://github.com/galacticcouncil/warehouse", rev = "8363e9d3bb5db76794200fa0fca4412c40e9d932", default-features = false }
-
-[dev-dependencies]
-pallet-balances = { git = "https://github.com/paritytech/substrate", branch = "polkadot-v0.9.38" }
-orml-tokens = { git = "https://github.com/open-web3-stack/open-runtime-module-library", branch = "polkadot-v0.9.38" }
-orml-traits = { git = "https://github.com/open-web3-stack/open-runtime-module-library", branch = "polkadot-v0.9.38" }
-hydra-dx-math = { git = "https://github.com/galacticcouncil/HydraDX-math", rev = "3a4e017ad42c297fbe7928dc72ea6499a9260f10", default-features = false }
-test-utils = { git = "https://github.com/galacticcouncil/warehouse", rev = "8363e9d3bb5db76794200fa0fca4412c40e9d932", default-features = false }
-pallet-omnipool = { path = "../omnipool", default-features = false }
-=======
 hydradx-traits = { workspace = true }
 
 [dev-dependencies]
@@ -47,7 +36,6 @@
 orml-traits = { workspace = true }
 hydra-dx-math = { workspace = true }
 test-utils = { workspace = true }
->>>>>>> bafa9778
 pretty_assertions = "1.2.1"
 test-case = "3.0.0"
 
