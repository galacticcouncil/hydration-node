--- conflicted
+++ resolved
@@ -1,10 +1,6 @@
 [package]
 name = "pallet-staking"
-<<<<<<< HEAD
-version = "4.1.4"
-=======
 version = "4.2.0"
->>>>>>> 96cc1578
 authors = ['GalacticCouncil']
 edition = "2021"
 license = "Apache-2.0"
