[package]
name = 'pallet-otc'
<<<<<<< HEAD
version = '1.1.1'
=======
version = '1.1.2'
>>>>>>> 9ebafa46
description = 'A pallet for trustless over-the-counter trading'
authors = ['GalacticCouncil']
edition = '2021'
license = 'Apache 2.0'
repository = "https://github.com/galacticcouncil/Hydradx-node"

[dependencies]
# parity
codec = { package = "parity-scale-codec", version = "3.4.0", features = ["derive", "max-encoded-len"], default-features = false }
scale-info = { version = "2.1.2", default-features = false, features = ["derive"] }

# primitives
sp-runtime = { workspace = true }
sp-std = { workspace = true }
sp-core = { workspace = true }

# FRAME
frame-support = { workspace = true }
frame-system = { workspace = true }

# HydraDX dependencies
hydradx-traits = { workspace = true }

# ORML dependencies
orml-traits = { workspace = true }

# Optional imports for benchmarking
frame-benchmarking = { workspace = true, optional = true }

[dev-dependencies]
sp-api = { workspace = true }
sp-io = { workspace = true }
orml-tokens = { workspace = true, features=["std"] }
proptest = "1.0.0"
pretty_assertions = "1.2.1"
test-utils = { workspace = true }

[features]
default = ['std']
std = [
  'codec/std',
  'frame-support/std',
  'frame-system/std',
  'sp-runtime/std',
  'sp-core/std',
  'sp-io/std',
  'sp-std/std',
  "scale-info/std",
  "orml-tokens/std",
  "hydradx-traits/std",
  "frame-benchmarking/std"
]

runtime-benchmarks = [
  "frame-benchmarking",
  "frame-system/runtime-benchmarks",
  "frame-support/runtime-benchmarks",
]
try-runtime = ["frame-support/try-runtime"]<|MERGE_RESOLUTION|>--- conflicted
+++ resolved
@@ -1,10 +1,6 @@
 [package]
 name = 'pallet-otc'
-<<<<<<< HEAD
-version = '1.1.1'
-=======
-version = '1.1.2'
->>>>>>> 9ebafa46
+version = '1.1.3'
 description = 'A pallet for trustless over-the-counter trading'
 authors = ['GalacticCouncil']
 edition = '2021'
