[package]
name = "pallet-omnipool-liquidity-mining"
<<<<<<< HEAD
version = "2.2.2"
=======
version = "2.4.0"
>>>>>>> ea2c7577
authors = ['GalacticCouncil']
edition = "2021"
license = "Apache-2.0"
homepage = 'https://github.com/galacticcouncil/hydradx-node'
repository = 'https://github.com/galacticcouncil/hydradx-node'
description = "Liquidity mining for Omnipool."

[package.metadata.docs.rs]
targets = ["x86_64-unknown-linux-gnu"]

[dependencies]
# parity
scale-info = { workspace = true }
codec = {workspace = true }
log = { workspace = true }

# local
primitives = { workspace = true }
pallet-omnipool = { workspace = true }

# primitives
sp-runtime = { workspace = true }
sp-std = { workspace = true }

# FRAME
frame-support = { workspace = true }
frame-system = { workspace = true }

# ORML
orml-traits = { workspace = true }

# Warehouse
pallet-liquidity-mining = { workspace = true }
pallet-ema-oracle = { workspace = true }
hydradx-traits = { workspace = true }

hydra-dx-math = { workspace = true }

# third party
primitive-types = { workspace = true }

# Optional imports for benchmarking
frame-benchmarking = { workspace = true, optional = true }
pallet-balances = { workspace = true, optional = true }
sp-core = { workspace = true, optional = true }
sp-io = { workspace = true, optional = true }

[dev-dependencies]
sp-io = { workspace = true }
sp-core = { workspace = true }
orml-tokens = { workspace = true }
pretty_assertions = { workspace = true }
test-utils = { workspace = true }

[features]
default = ["std"]
std = [
	"codec/std",
	"scale-info/std",
	"sp-runtime/std",
	"sp-std/std",
	"frame-support/std",
	"frame-system/std",
	"sp-core/std",
	"sp-io/std",
	"pallet-balances/std",
	"orml-tokens/std",
  "pallet-omnipool/std",
	"pallet-ema-oracle/std",
	"pallet-liquidity-mining/std",
	"primitives/std",
  "hydra-dx-math/std",
]
runtime-benchmarks = [
	"frame-benchmarking/runtime-benchmarks",
	"sp-core",
	"sp-io",
	"pallet-balances",
]
try-runtime = [ "frame-support/try-runtime" ]<|MERGE_RESOLUTION|>--- conflicted
+++ resolved
@@ -1,10 +1,6 @@
 [package]
 name = "pallet-omnipool-liquidity-mining"
-<<<<<<< HEAD
-version = "2.2.2"
-=======
-version = "2.4.0"
->>>>>>> ea2c7577
+version = "2.4.1"
 authors = ['GalacticCouncil']
 edition = "2021"
 license = "Apache-2.0"
