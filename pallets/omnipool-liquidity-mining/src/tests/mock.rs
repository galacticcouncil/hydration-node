// Copyright (C) 2020-2023  Intergalactic, Limited (GIB).
// SPDX-License-Identifier: Apache-2.0

// Licensed under the Apache License, Version 2.0 (the "License");
// you may not use this file except in compliance with the License.
// You may obtain a copy of the License at
//
// 	http://www.apache.org/licenses/LICENSE-2.0
//
// Unless required by applicable law or agreed to in writing, software
// distributed under the License is distributed on an "AS IS" BASIS,
// WITHOUT WARRANTIES OR CONDITIONS OF ANY KIND, either express or implied.
// See the License for the specific language governing permissions and
// limitations under the License.
#![allow(clippy::type_complexity)]
#![allow(clippy::too_many_arguments)]

use crate::*;
use std::cell::RefCell;
use std::collections::HashMap;

use crate as omnipool_liquidity_mining;

use frame_support::weights::Weight;
use frame_support::BoundedVec;
use hydradx_traits::liquidity_mining::PriceAdjustment;
use pallet_omnipool;

use frame_support::traits::{ConstU128, Contains, Everything};
use frame_support::{
	assert_ok, construct_runtime, parameter_types,
	traits::{ConstU32, ConstU64},
	weights::RuntimeDbWeight,
};
use frame_system::EnsureRoot;
use orml_traits::parameter_type_with_key;
use orml_traits::GetByKey;
use pallet_liquidity_mining as warehouse_liquidity_mining;
use sp_core::H256;
use sp_runtime::FixedU128;
use sp_runtime::{
	traits::{BlakeTwo256, BlockNumberProvider, IdentityLookup},
	BuildStorage, Permill,
};

use warehouse_liquidity_mining::{GlobalFarmData, Instance1};

use hydradx_traits::{
	oracle::{OraclePeriod, Source},
	pools::DustRemovalAccountWhitelist,
	AssetKind,
};

type Block = frame_system::mocking::MockBlock<Test>;

pub type AccountId = u128;
pub type BlockNumber = u64;
pub type Balance = u128;
pub type AssetId = u32;
//NTF types
pub type CollectionId = u128;
pub type ItemId = u128;

pub const HDX: AssetId = 0;
pub const LRNA: AssetId = 1;
pub const DAI: AssetId = 2;
pub const DOT: AssetId = 1_000;
pub const KSM: AssetId = 1_001;
pub const ACA: AssetId = 1_002;

pub const LP1: AccountId = 1;
pub const LP2: AccountId = 2;

pub const ALICE: AccountId = 4;
pub const BOB: AccountId = 5;
pub const CHARLIE: AccountId = 6;
pub const GC: AccountId = 7;

pub const INITIAL_READ_WEIGHT: u64 = 1;
pub const INITIAL_WRITE_WEIGHT: u64 = 1;

pub const ONE: Balance = 1_000_000_000_000;

pub const NATIVE_AMOUNT: Balance = 10_000 * ONE;

pub const OMNIPOOL_COLLECTION_ID: u128 = 1_000;
pub const LM_COLLECTION_ID: u128 = 1;

thread_local! {
	pub static NFTS: RefCell<HashMap<(CollectionId, ItemId), AccountId>> = RefCell::new(HashMap::default());
	pub static REGISTERED_ASSETS: RefCell<HashMap<AssetId, u32>> = RefCell::new(HashMap::default());
	pub static ASSET_WEIGHT_CAP: RefCell<Permill> = RefCell::new(Permill::from_percent(100));
	pub static ASSET_FEE: RefCell<Permill> = RefCell::new(Permill::from_percent(0));
	pub static PROTOCOL_FEE: RefCell<Permill> = RefCell::new(Permill::from_percent(0));
	pub static MIN_ADDED_LIQUDIITY: RefCell<Balance> = RefCell::new(1000u128);
	pub static MIN_TRADE_AMOUNT: RefCell<Balance> = RefCell::new(1000u128);
	pub static MAX_IN_RATIO: RefCell<Balance> = RefCell::new(1u128);
	pub static MAX_OUT_RATIO: RefCell<Balance> = RefCell::new(1u128);

	 pub static DUSTER_WHITELIST: RefCell<Vec<AccountId>> = RefCell::new(Vec::new());
}

construct_runtime!(
	pub enum Test
	{
		System: frame_system,
		Balances: pallet_balances,
		Omnipool: pallet_omnipool,
		Tokens: orml_tokens,
		WarehouseLM: warehouse_liquidity_mining::<Instance1>,
		OmnipoolMining: omnipool_liquidity_mining,
		EmaOracle: pallet_ema_oracle,
	}
);

parameter_types! {
	pub const BlockHashCount: u64 = 250;
	pub const SS58Prefix: u8 = 63;
	pub static MockBlockNumberProvider: u64 = 0;
	pub const DbWeight: RuntimeDbWeight = RuntimeDbWeight{
		read: INITIAL_READ_WEIGHT, write: INITIAL_WRITE_WEIGHT
	};
}

impl BlockNumberProvider for MockBlockNumberProvider {
	type BlockNumber = BlockNumber;

	fn current_block_number() -> Self::BlockNumber {
		System::block_number()
	}
}

impl frame_system::Config for Test {
	type BaseCallFilter = frame_support::traits::Everything;
	type BlockWeights = ();
	type BlockLength = ();
	type RuntimeOrigin = RuntimeOrigin;
	type RuntimeCall = RuntimeCall;
	type Nonce = u64;
	type Block = Block;
	type Hash = H256;
	type Hashing = BlakeTwo256;
	type AccountId = AccountId;
	type Lookup = IdentityLookup<Self::AccountId>;
	type RuntimeEvent = RuntimeEvent;
	type BlockHashCount = ConstU64<250>;
	type DbWeight = ();
	type Version = ();
	type PalletInfo = PalletInfo;
	type AccountData = pallet_balances::AccountData<Balance>;
	type OnNewAccount = ();
	type OnKilledAccount = ();
	type SystemWeightInfo = ();
	type SS58Prefix = ();
	type OnSetCode = ();
	type MaxConsumers = ConstU32<16>;
}

parameter_types! {
	pub const LMPalletId: PalletId = PalletId(*b"TEST_lm_");
	pub const LMCollectionId: CollectionId = LM_COLLECTION_ID;
	pub const PeriodOracle: OraclePeriod= OraclePeriod::Day;
	pub const OracleSource: Source = *b"omnipool";
}

impl omnipool_liquidity_mining::Config for Test {
	type RuntimeEvent = RuntimeEvent;
	type Currency = Tokens;
	type CreateOrigin = frame_system::EnsureRoot<AccountId>;
	type PalletId = LMPalletId;
	type NFTCollectionId = LMCollectionId;
	type NFTHandler = DummyNFT;
	type LiquidityMiningHandler = WarehouseLM;
	type OracleSource = OracleSource;
	type OraclePeriod = PeriodOracle;
	type PriceOracle = DummyOracle;
	type WeightInfo = ();
}

parameter_types! {
	pub const WarehouseLMPalletId: PalletId = PalletId(*b"TEST_lm_");
	pub const MinTotalFarmRewards: Balance = 1_000_000 * ONE;
	pub const MinPlannedYieldingPeriods: BlockNumber  = 100;
	#[derive(PartialEq, Eq)]
	pub const MaxEntriesPerDeposit: u32 = 5;
	pub const MaxYieldFarmsPerGlobalFarm: u32 = 10;
}

impl warehouse_liquidity_mining::Config<Instance1> for Test {
	type RuntimeEvent = RuntimeEvent;
	type AssetId = AssetId;
	type MultiCurrency = Tokens;
	type PalletId = WarehouseLMPalletId;
	type MinTotalFarmRewards = MinTotalFarmRewards;
	type MinPlannedYieldingPeriods = MinPlannedYieldingPeriods;
	type BlockNumberProvider = MockBlockNumberProvider;
	type AmmPoolId = AssetId;
	type MaxFarmEntriesPerDeposit = MaxEntriesPerDeposit;
	type MaxYieldFarmsPerGlobalFarm = MaxYieldFarmsPerGlobalFarm;
	type AssetRegistry = DummyRegistry<Test>;
	type NonDustableWhitelistHandler = Whitelist;
	type PriceAdjustment = DummyOracle;
}

impl pallet_balances::Config for Test {
	type Balance = Balance;
	type DustRemoval = ();
	type RuntimeEvent = RuntimeEvent;
	type ExistentialDeposit = ConstU128<1>;
	type AccountStore = System;
	type WeightInfo = ();
	type MaxLocks = ();
	type MaxReserves = ConstU32<50>;
	type ReserveIdentifier = [u8; 8];
	type FreezeIdentifier = ();
	type MaxFreezes = ();
	type MaxHolds = ();
	type RuntimeHoldReason = ();
}

parameter_type_with_key! {
	pub ExistentialDeposits: |_currency_id: AssetId| -> Balance {
		0
	};
}

impl orml_tokens::Config for Test {
	type RuntimeEvent = RuntimeEvent;
	type Balance = Balance;
	type Amount = i128;
	type CurrencyId = AssetId;
	type WeightInfo = ();
	type ExistentialDeposits = ExistentialDeposits;
	type MaxLocks = ();
	type DustRemovalWhitelist = Everything;
	type MaxReserves = ();
	type ReserveIdentifier = ();
	type CurrencyHooks = ();
}

//NOTE: oracle is not used in the unit tests. It's here to satify benchmarks bounds.
use pallet_ema_oracle::MAX_PERIODS;
parameter_types! {
	pub SupportedPeriods: BoundedVec<OraclePeriod, ConstU32<MAX_PERIODS>> = BoundedVec::truncate_from(vec![
		OraclePeriod::LastBlock, OraclePeriod::Short, OraclePeriod::TenMinutes]);
}

impl pallet_ema_oracle::Config for Test {
	type RuntimeEvent = RuntimeEvent;
	type AuthorityOrigin = EnsureRoot<AccountId>;
	type BlockNumberProvider = MockBlockNumberProvider;
	type SupportedPeriods = SupportedPeriods;
	type OracleWhitelist = Everything;
	type MaxUniqueEntries = ConstU32<20>;
	#[cfg(feature = "runtime-benchmarks")]
	type BenchmarkHelper = ();
	type WeightInfo = ();
}

parameter_types! {
	pub const HDXAssetId: AssetId = HDX;
	pub const LRNAAssetId: AssetId = LRNA;
	pub const PositionCollectionId: CollectionId = OMNIPOOL_COLLECTION_ID;

	pub ProtocolFee: Permill = PROTOCOL_FEE.with(|v| *v.borrow());
	pub AssetFee: Permill = ASSET_FEE.with(|v| *v.borrow());
	pub AssetWeightCap: Permill =ASSET_WEIGHT_CAP.with(|v| *v.borrow());
	pub MinAddedLiquidity: Balance = MIN_ADDED_LIQUDIITY.with(|v| *v.borrow());
	pub MinTradeAmount: Balance = MIN_TRADE_AMOUNT.with(|v| *v.borrow());
	pub MaxInRatio: Balance = MAX_IN_RATIO.with(|v| *v.borrow());
	pub MaxOutRatio: Balance = MAX_OUT_RATIO.with(|v| *v.borrow());
	pub MinWithdrawFee: Permill = Permill::from_percent(0);
}

impl pallet_omnipool::Config for Test {
	type RuntimeEvent = RuntimeEvent;
	type AssetId = AssetId;
	type PositionItemId = u128;
	type Currency = Tokens;
	type AuthorityOrigin = EnsureRoot<Self::AccountId>;
	type HubAssetId = LRNAAssetId;
	type WeightInfo = ();
	type HdxAssetId = HDXAssetId;
	type NFTCollectionId = PositionCollectionId;
	type NFTHandler = DummyNFT;
	type AssetRegistry = DummyRegistry<Test>;
	type MinimumTradingLimit = MinTradeAmount;
	type MinimumPoolLiquidity = MinAddedLiquidity;
	type TechnicalOrigin = EnsureRoot<Self::AccountId>;
	type MaxInRatio = MaxInRatio;
	type MaxOutRatio = MaxOutRatio;
	type CollectionId = u128;
	type OmnipoolHooks = ();
	type PriceBarrier = ();
	type MinWithdrawalFee = MinWithdrawFee;
	type ExternalPriceOracle = WithdrawFeePriceOracle;
	type Fee = FeeProvider;
}

pub struct ExtBuilder {
	endowed_accounts: Vec<(AccountId, AssetId, Balance)>,
	registered_assets: Vec<AssetId>,
	asset_fee: Permill,
	protocol_fee: Permill,
	asset_weight_cap: Permill,
	min_liquidity: u128,
	min_trade_limit: u128,
	register_stable_asset: bool,
	max_in_ratio: Balance,
	max_out_ratio: Balance,
	init_pool: Option<(FixedU128, FixedU128)>,
	pool_tokens: Vec<(AssetId, FixedU128, AccountId, Balance)>,
	omnipool_liquidity: Vec<(AccountId, AssetId, Balance)>, //who, asset, amount/
	lm_global_farms: Vec<(
		Balance,
		PeriodOf<Test>,
		BlockNumber,
		AssetId,
		AccountId,
		Perquintill,
		Balance,
		FixedU128,
	)>,
	lm_yield_farms: Vec<(AccountId, GlobalFarmId, AssetId, FarmMultiplier, Option<LoyaltyCurve>)>,
}

impl Default for ExtBuilder {
	fn default() -> Self {
		// If eg. tests running on one thread only, this thread local is shared.
		// let's make sure that it is empty for each  test case
		// or set to original default value
		REGISTERED_ASSETS.with(|v| {
			v.borrow_mut().clear();
		});
		NFTS.with(|v| {
			v.borrow_mut().clear();
		});
		ASSET_WEIGHT_CAP.with(|v| {
			*v.borrow_mut() = Permill::from_percent(100);
		});
		ASSET_FEE.with(|v| {
			*v.borrow_mut() = Permill::from_percent(0);
		});
		PROTOCOL_FEE.with(|v| {
			*v.borrow_mut() = Permill::from_percent(0);
		});
		MIN_ADDED_LIQUDIITY.with(|v| {
			*v.borrow_mut() = 1000u128;
		});
		MIN_TRADE_AMOUNT.with(|v| {
			*v.borrow_mut() = 1000u128;
		});
		MAX_IN_RATIO.with(|v| {
			*v.borrow_mut() = 1u128;
		});
		MAX_OUT_RATIO.with(|v| {
			*v.borrow_mut() = 1u128;
		});

		DUSTER_WHITELIST.with(|v| {
			v.borrow_mut().clear();
		});

		Self {
			endowed_accounts: vec![
				(Omnipool::protocol_account(), DAI, 1000 * ONE),
				(Omnipool::protocol_account(), HDX, NATIVE_AMOUNT),
			],
			asset_fee: Permill::from_percent(0),
			protocol_fee: Permill::from_percent(0),
			asset_weight_cap: Permill::from_percent(100),
			min_liquidity: 0,
			registered_assets: vec![],
			min_trade_limit: 0,
			init_pool: None,
			register_stable_asset: true,
			pool_tokens: vec![],
			max_in_ratio: 1u128,
			max_out_ratio: 1u128,
			omnipool_liquidity: vec![],
			lm_global_farms: vec![],
			lm_yield_farms: vec![],
		}
	}
}

impl ExtBuilder {
	pub fn with_endowed_accounts(mut self, accounts: Vec<(AccountId, AssetId, Balance)>) -> Self {
		self.endowed_accounts = accounts;
		self
	}
	pub fn with_registered_asset(mut self, asset: AssetId) -> Self {
		self.registered_assets.push(asset);
		self
	}

	pub fn with_initial_pool(mut self, stable_price: FixedU128, native_price: FixedU128) -> Self {
		self.init_pool = Some((stable_price, native_price));
		self
	}

	pub fn with_liquidity(mut self, who: AccountId, asset: AssetId, amount: Balance) -> Self {
		self.omnipool_liquidity.push((who, asset, amount));
		self
	}

	pub fn with_token(
		mut self,
		asset_id: AssetId,
		price: FixedU128,
		position_owner: AccountId,
		amount: Balance,
	) -> Self {
		self.pool_tokens.push((asset_id, price, position_owner, amount));
		self
	}

	pub fn with_global_farm(
		mut self,
		total_rewards: Balance,
		planned_yielding_periods: PeriodOf<Test>,
		blocks_per_period: BlockNumber,
		reward_currency: AssetId,
		owner: AccountId,
		yield_per_period: Perquintill,
		min_deposit: Balance,
		lrna_price_adjustment: FixedU128,
	) -> Self {
		self.lm_global_farms.push((
			total_rewards,
			planned_yielding_periods,
			blocks_per_period,
			reward_currency,
			owner,
			yield_per_period,
			min_deposit,
			lrna_price_adjustment,
		));
		self
	}

	pub fn with_yield_farm(
		mut self,
		owner: AccountId,
		id: GlobalFarmId,
		asset: AssetId,
		multiplier: FarmMultiplier,
		loyalty_curve: Option<LoyaltyCurve>,
	) -> Self {
		self.lm_yield_farms.push((owner, id, asset, multiplier, loyalty_curve));
		self
	}

	pub fn build(self) -> sp_io::TestExternalities {
		let mut t = frame_system::GenesisConfig::<Test>::default().build_storage().unwrap();

		// Add DAI and HDX as pre-registered assets
		REGISTERED_ASSETS.with(|v| {
			if self.register_stable_asset {
				v.borrow_mut().insert(DAI, DAI);
			}
			v.borrow_mut().insert(HDX, HDX);
			v.borrow_mut().insert(LRNA, LRNA);
			self.registered_assets.iter().for_each(|asset| {
				v.borrow_mut().insert(*asset, *asset);
			});
		});

		ASSET_FEE.with(|v| {
			*v.borrow_mut() = self.asset_fee;
		});
		ASSET_WEIGHT_CAP.with(|v| {
			*v.borrow_mut() = self.asset_weight_cap;
		});

		PROTOCOL_FEE.with(|v| {
			*v.borrow_mut() = self.protocol_fee;
		});

		MIN_ADDED_LIQUDIITY.with(|v| {
			*v.borrow_mut() = self.min_liquidity;
		});

		MIN_TRADE_AMOUNT.with(|v| {
			*v.borrow_mut() = self.min_trade_limit;
		});
		MAX_IN_RATIO.with(|v| {
			*v.borrow_mut() = self.max_in_ratio;
		});
		MAX_OUT_RATIO.with(|v| {
			*v.borrow_mut() = self.max_out_ratio;
		});

		orml_tokens::GenesisConfig::<Test> {
			balances: self
				.endowed_accounts
				.iter()
				.flat_map(|(x, asset, amount)| vec![(*x, *asset, *amount)])
				.collect(),
		}
		.assimilate_storage(&mut t)
		.unwrap();

		let mut r: sp_io::TestExternalities = t.into();

		if let Some((stable_price, native_price)) = self.init_pool {
			r.execute_with(|| {
				set_block_number(1);
				assert_ok!(Omnipool::add_token(
					RuntimeOrigin::root(),
					HDXAssetId::get(),
					native_price,
					Permill::from_percent(100),
					Omnipool::protocol_account(),
				));
				assert_ok!(Omnipool::add_token(
					RuntimeOrigin::root(),
					DAI,
					stable_price,
					Permill::from_percent(100),
					Omnipool::protocol_account(),
				));

				for (asset_id, price, owner, amount) in self.pool_tokens {
					assert_ok!(Tokens::transfer(
						RuntimeOrigin::signed(owner),
						Omnipool::protocol_account(),
						asset_id,
						amount
					));
					assert_ok!(Omnipool::add_token(
						RuntimeOrigin::root(),
						asset_id,
						price,
						self.asset_weight_cap,
						owner
					));
				}

				for p in self.omnipool_liquidity {
					assert_ok!(Omnipool::add_liquidity(RuntimeOrigin::signed(p.0), p.1, p.2));
				}

				for gf in self.lm_global_farms {
					assert_ok!(OmnipoolMining::create_global_farm(
						RuntimeOrigin::root(),
						gf.0,
						gf.1,
						gf.2,
						gf.3,
						gf.4,
						gf.5,
						gf.6,
						gf.7,
					));
				}

				for yf in self.lm_yield_farms {
					assert_ok!(OmnipoolMining::create_yield_farm(
						RuntimeOrigin::signed(yf.0),
						yf.1,
						yf.2,
						yf.3,
						yf.4
					));
				}
			});
		}

		r
	}
}

use frame_support::traits::tokens::nonfungibles::{Create, Inspect, Mutate, Transfer};
use hydra_dx_math::ema::EmaPrice;

pub struct DummyNFT;

impl<AccountId: From<u128>> Inspect<AccountId> for DummyNFT {
	type ItemId = ItemId;
	type CollectionId = CollectionId;

	fn owner(collection: &Self::CollectionId, item: &Self::ItemId) -> Option<AccountId> {
		let mut owner: Option<AccountId> = None;

		NFTS.with(|v| {
			if let Some(o) = v.borrow().get(&(*collection, *item)) {
				owner = Some((*o).into());
			}
		});
		owner
	}
}

impl<AccountId: From<u128>> Create<AccountId> for DummyNFT {
	fn create_collection(_collection: &Self::CollectionId, _who: &AccountId, _admin: &AccountId) -> DispatchResult {
		Ok(())
	}
}

impl<AccountId: From<u128> + Into<u128> + Copy> Mutate<AccountId> for DummyNFT {
	fn mint_into(collection: &Self::CollectionId, item: &Self::ItemId, who: &AccountId) -> DispatchResult {
		NFTS.with(|v| {
			let mut m = v.borrow_mut();
			m.insert((*collection, *item), (*who).into());
		});
		Ok(())
	}

	fn burn(
		collection: &Self::CollectionId,
		item: &Self::ItemId,
		_maybe_check_owner: Option<&AccountId>,
	) -> DispatchResult {
		NFTS.with(|v| {
			let mut m = v.borrow_mut();
			m.remove(&(*collection, *item));
		});
		Ok(())
	}
}

impl Transfer<AccountId> for DummyNFT {
	fn transfer(collection: &Self::CollectionId, item: &Self::ItemId, destination: &AccountId) -> DispatchResult {
		NFTS.with(|v| {
			let mut m = v.borrow_mut();
			let key = (*collection, *item);

			if !m.contains_key(&key) {
				return Err(sp_runtime::DispatchError::Other("NFT not found"));
			}

			m.insert(key, *destination);

			Ok(())
		})
	}
}

use hydradx_traits::Inspect as InspectRegistry;

pub struct DummyRegistry<T>(sp_std::marker::PhantomData<T>);

impl<T: Config> InspectRegistry for DummyRegistry<T>
where
	T::AssetId: Into<AssetId> + From<u32>,
{
	type AssetId = T::AssetId;
	type Location = u8;

	fn is_sufficient(_id: Self::AssetId) -> bool {
		unimplemented!()
	}

	fn asset_type(_id: Self::AssetId) -> Option<AssetKind> {
		unimplemented!()
	}

	fn decimals(_id: Self::AssetId) -> Option<u8> {
		unimplemented!()
	}

	fn exists(asset_id: T::AssetId) -> bool {
		let asset = REGISTERED_ASSETS.with(|v| v.borrow().get(&(asset_id.into())).copied());
		matches!(asset, Some(_))
	}

	fn is_banned(_id: Self::AssetId) -> bool {
		unimplemented!()
	}

	fn asset_name(_id: Self::AssetId) -> Option<Vec<u8>> {
		unimplemented!()
	}

	fn asset_symbol(_id: Self::AssetId) -> Option<Vec<u8>> {
		unimplemented!()
	}
<<<<<<< HEAD
	fn existential_deposit(_id: Self::AssetId) -> Option<u128> {
		Some(1u128)
=======

	fn existential_deposit(_id: Self::AssetId) -> Option<u128> {
		unimplemented!()
>>>>>>> 8abf856a
	}
}

#[cfg(feature = "runtime-benchmarks")]
use hydradx_traits::Create as CreateRegistry;
#[cfg(feature = "runtime-benchmarks")]
impl<T: Config> CreateRegistry<Balance> for DummyRegistry<T>
where
	T::AssetId: Into<AssetId> + From<u32>,
{
	type Error = DispatchError;
	type Name = BoundedVec<u8, ConstU32<100>>;
	type Symbol = BoundedVec<u8, ConstU32<100>>;

	fn register_asset(
		_asset_id: Option<Self::AssetId>,
		_name: Option<Self::Name>,
		_kind: AssetKind,
		_existential_deposit: Option<Balance>,
		_symbol: Option<Self::Symbol>,
		_decimals: Option<u8>,
		_location: Option<Self::Location>,
		_xcm_rate_limit: Option<Balance>,
		_is_sufficient: bool,
	) -> Result<Self::AssetId, Self::Error> {
		let assigned = REGISTERED_ASSETS.with(|v| {
			//NOTE: This is to have same ids as real AssetRegistry which is used in the benchmarks.
			//1_000_000 - offset of the reals AssetRegistry
			// - 3 - remove assets reagistered by default for the vec.len()
			// +1 - first reg asset start with 1 not 0
			// => 1-th asset id == 1_000_001
			let l = 1_000_000 - 3 + 1 + v.borrow().len();
			v.borrow_mut().insert(l as u32, l as u32);
			l as u32
		});
		Ok(T::AssetId::from(assigned))
	}

	fn get_or_register_asset(
		_name: Self::Name,
		_kind: AssetKind,
		_existential_deposit: Option<Balance>,
		_symbol: Option<Self::Symbol>,
		_decimals: Option<u8>,
		_location: Option<Self::Location>,
		_xcm_rate_limit: Option<Balance>,
		_is_sufficient: bool,
	) -> Result<Self::AssetId, Self::Error> {
		unimplemented!()
	}
}

use hydradx_traits::oracle::AggregatedPriceOracle;
use pallet_omnipool::traits::ExternalPriceProvider;

pub struct DummyOracle;
pub type OraclePrice = hydra_dx_math::ema::EmaPrice;
impl AggregatedPriceOracle<AssetId, BlockNumber, OraclePrice> for DummyOracle {
	type Error = OracleError;

	fn get_price(
		_asset_a: AssetId,
		asset_b: AssetId,
		_period: OraclePeriod,
		_source: Source,
	) -> Result<(OraclePrice, BlockNumber), Self::Error> {
		match asset_b {
			KSM => Ok((
				OraclePrice {
					n: 650_000_000_000_000_000,
					d: 1_000_000_000_000_000_000,
				},
				0,
			)),
			//Tokens used in benchmarks
			1_000_001..=1_000_003 => Ok((
				OraclePrice {
					n: 1_000_000_000_000_000_000,
					d: 1_000_000_000_000_000_000,
				},
				0,
			)),
			_ => Err(OracleError::NotPresent),
		}
	}

	fn get_price_weight() -> Weight {
		Weight::zero()
	}
}

impl PriceAdjustment<GlobalFarmData<Test, Instance1>> for DummyOracle {
	type Error = DispatchError;

	type PriceAdjustment = FixedU128;

	fn get(_global_farm: &GlobalFarmData<Test, Instance1>) -> Result<Self::PriceAdjustment, Self::Error> {
		Ok(FixedU128::from_inner(500_000_000_000_000_000)) //0.5
	}
}

impl<T: Config> GetByKey<T::AssetId, Balance> for DummyRegistry<T> {
	fn get(_key: &T::AssetId) -> Balance {
		1_000_u128
	}
}

pub struct Whitelist;

impl Contains<AccountId> for Whitelist {
	fn contains(account: &AccountId) -> bool {
		DUSTER_WHITELIST.with(|v| v.borrow().contains(account))
	}
}

impl DustRemovalAccountWhitelist<AccountId> for Whitelist {
	type Error = DispatchError;

	fn add_account(account: &AccountId) -> Result<(), Self::Error> {
		if Whitelist::contains(account) {
			return Err(sp_runtime::DispatchError::Other("Account is already in the whitelist"));
		}

		DUSTER_WHITELIST.with(|v| v.borrow_mut().push(*account));

		Ok(())
	}

	fn remove_account(account: &AccountId) -> Result<(), Self::Error> {
		DUSTER_WHITELIST.with(|v| {
			let mut v = v.borrow_mut();

			let idx = v.iter().position(|x| *x == *account).unwrap();
			v.remove(idx);

			Ok(())
		})
	}
}

pub fn set_block_number(n: u64) {
	System::set_block_number(n);
}

pub struct WithdrawFeePriceOracle;

impl ExternalPriceProvider<AssetId, EmaPrice> for WithdrawFeePriceOracle {
	type Error = DispatchError;

	fn get_price(asset_a: AssetId, asset_b: AssetId) -> Result<EmaPrice, Self::Error> {
		assert_eq!(asset_a, LRNA);
		let asset_state = Omnipool::load_asset_state(asset_b)?;
		let price = EmaPrice::new(asset_state.hub_reserve, asset_state.reserve);
		Ok(price)
	}

	fn get_price_weight() -> Weight {
		todo!()
	}
}

pub struct FeeProvider;

impl GetByKey<AssetId, (Permill, Permill)> for FeeProvider {
	fn get(_: &AssetId) -> (Permill, Permill) {
		(ASSET_FEE.with(|v| *v.borrow()), PROTOCOL_FEE.with(|v| *v.borrow()))
	}
}<|MERGE_RESOLUTION|>--- conflicted
+++ resolved
@@ -676,14 +676,9 @@
 	fn asset_symbol(_id: Self::AssetId) -> Option<Vec<u8>> {
 		unimplemented!()
 	}
-<<<<<<< HEAD
+
 	fn existential_deposit(_id: Self::AssetId) -> Option<u128> {
 		Some(1u128)
-=======
-
-	fn existential_deposit(_id: Self::AssetId) -> Option<u128> {
-		unimplemented!()
->>>>>>> 8abf856a
 	}
 }
 
