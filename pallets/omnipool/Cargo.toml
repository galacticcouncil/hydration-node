[package]
name = "pallet-omnipool"
<<<<<<< HEAD
version = "4.3.8"
=======
version = "4.5.0"
>>>>>>> 20896e08
authors = ['GalacticCouncil']
edition = "2021"
license = "Apache-2.0"
homepage = 'https://github.com/galacticcouncil/hydradx-node'
repository = 'https://github.com/galacticcouncil/hydradx-node'
description = "HydraDX Omnipool pallet"
readme = "README.md"

[package.metadata.docs.rs]
targets = ["x86_64-unknown-linux-gnu"]

[dependencies]
# parity
scale-info = { workspace = true }
codec = { workspace = true }

# HydraDX dependencies
hydradx-traits = { workspace = true }
hydra-dx-math = { workspace = true }
pallet-broadcast = { workspace = true }

# primitives
sp-runtime = { workspace = true }
sp-std = { workspace = true }

# FRAME
frame-support = { workspace = true }
frame-system = { workspace = true }

# ORML
orml-traits = { workspace = true }

# third party
primitive-types = { workspace = true }
bitflags = { workspace = true }
impl-trait-for-tuples = { workspace = true }
log = { workspace = true }

# Optional imports for benchmarking
frame-benchmarking = { workspace = true, optional = true }
pallet-balances = { workspace = true, optional = true }
sp-core = { workspace = true, optional = true }
sp-io = { workspace = true, optional = true }

[dev-dependencies]
sp-core = { workspace = true }
sp-io = { workspace = true }
sp-tracing = { workspace = true }
pallet-balances = { workspace = true }
frame-benchmarking = { workspace = true }
orml-tokens = { workspace = true }
proptest = { workspace = true }
pretty_assertions = { workspace = true }
test-utils = { workspace = true }

[features]
default = ["std"]
std = [
	"codec/std",
	"sp-runtime/std",
	"sp-std/std",
	"frame-support/std",
	"frame-system/std",
	"scale-info/std",
	"sp-core/std",
	"sp-io/std",
	"pallet-balances/std",
	"orml-tokens/std",
	"frame-benchmarking/std",
	"pallet-broadcast/std",
	'hydradx-traits/std',
	'hydra-dx-math/std',
	'orml-traits/std',
]
runtime-benchmarks = [
	"frame-benchmarking/runtime-benchmarks",
	"sp-core",
	"sp-io",
	"pallet-balances",
]
try-runtime = [ "frame-support/try-runtime" ]<|MERGE_RESOLUTION|>--- conflicted
+++ resolved
@@ -1,10 +1,6 @@
 [package]
 name = "pallet-omnipool"
-<<<<<<< HEAD
-version = "4.3.8"
-=======
-version = "4.5.0"
->>>>>>> 20896e08
+version = "4.5.1"
 authors = ['GalacticCouncil']
 edition = "2021"
 license = "Apache-2.0"
