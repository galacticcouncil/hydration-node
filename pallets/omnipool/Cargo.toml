--- conflicted
+++ resolved
@@ -1,10 +1,6 @@
 [package]
 name = "pallet-omnipool"
-<<<<<<< HEAD
-version = "2.0.2"
-=======
-version = "2.0.3"
->>>>>>> 8e0bc740
+version = "2.0.4"
 authors = ['GalacticCouncil']
 edition = "2021"
 license = "Apache-2.0"
