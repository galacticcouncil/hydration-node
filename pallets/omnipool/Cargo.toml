--- conflicted
+++ resolved
@@ -1,10 +1,6 @@
 [package]
 name = "pallet-omnipool"
-<<<<<<< HEAD
-version = "1.4.5"
-=======
 version = "1.5.1"
->>>>>>> 86ea7842
 authors = ['GalacticCouncil']
 edition = "2021"
 license = "Apache-2.0"
@@ -33,11 +29,7 @@
 orml-traits = { git = "https://github.com/open-web3-stack/open-runtime-module-library", branch = "polkadot-v0.9.29", default-features = false }
 
 # Warehouse
-<<<<<<< HEAD
 hydradx-traits = { git = "https://github.com/galacticcouncil/warehouse", rev = "f860ef8ee4c9e44a53743188f38e258299f330b8", default-features = false }
-=======
-hydradx-traits = { git = "https://github.com/galacticcouncil/warehouse", rev = "5dd838e167c7f69f8a7312b770764ba34be55c5c", default-features = false }
->>>>>>> 86ea7842
 
 hydra-dx-math = { git = "https://github.com/galacticcouncil/HydraDX-math", rev = "2d7f86ffae242fc855bc833dd22df2d8dc5d03df", default-features = false }
 
