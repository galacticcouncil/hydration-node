use super::*;
use codec::MaxEncodedLen;
use frame_support::pallet_prelude::*;
use hydra_dx_math::omnipool::types::{AssetReserveState as MathReserveState, AssetStateChange, BalanceUpdate};
use sp_runtime::{FixedPointNumber, FixedU128};
use sp_std::ops::{Add, Sub};

/// Balance type used in Omnipool
pub type Balance = u128;

/// Fixed Balance type to represent asset price
pub type Price = FixedU128;

bitflags::bitflags! {
	/// Indicates whether asset can be bought or sold to/from Omnipool and/or liquidity added/removed.
	#[derive(Encode,Decode, MaxEncodedLen, TypeInfo)]
	pub struct Tradability: u8 {
		/// Asset is frozen. No operations are allowed.
		const FROZEN = 0b0000_0000;
		/// Asset is allowed to be sold into omnipool
		const SELL = 0b0000_0001;
		/// Asset is allowed to be bought into omnipool
		const BUY = 0b0000_0010;
		/// Adding liquidity of asset is allowed
		const ADD_LIQUIDITY = 0b0000_0100;
		/// Removing liquidity of asset is not allowed
		const REMOVE_LIQUIDITY = 0b0000_1000;
	}
}

impl Default for Tradability {
	fn default() -> Self {
		Tradability::SELL | Tradability::BUY | Tradability::ADD_LIQUIDITY | Tradability::REMOVE_LIQUIDITY
	}
}

#[derive(Clone, Default, Encode, Decode, Eq, PartialEq, RuntimeDebug, MaxEncodedLen, TypeInfo)]
pub struct AssetState<Balance> {
	/// Quantity of Hub Asset matching this asset
	pub(super) hub_reserve: Balance,
	/// Quantity of LP shares for this asset
	pub(super) shares: Balance,
	/// Quantity of LP shares for this asset owned by protocol
	pub(super) protocol_shares: Balance,
	/// Asset's weight cap
	/// Note: this should be Permill or FixedU128. But neither implements MaxEncodedLen in 0.9.16.
	/// TODO: upgrade to 0.9.17 resolves this.
	pub(super) cap: u128,
	/// Asset's trade state
	pub(super) tradable: Tradability,
}

impl<Balance> From<AssetReserveState<Balance>> for AssetState<Balance>
where
	Balance: Copy,
{
	fn from(s: AssetReserveState<Balance>) -> Self {
		Self {
			hub_reserve: s.hub_reserve,
			shares: s.shares,
			protocol_shares: s.protocol_shares,
			cap: s.cap,
			tradable: s.tradable,
		}
	}
}

/// Position in Omnipool represents a moment when LP provided liquidity of an asset at that moment’s price.
#[derive(Clone, Encode, Decode, Eq, PartialEq, RuntimeDebug, MaxEncodedLen, TypeInfo)]
pub struct Position<Balance, AssetId> {
	/// Provided Asset
	pub asset_id: AssetId,
	/// Amount of asset added to omnipool
	pub amount: Balance,
	/// Quantity of LP shares owned by LP
<<<<<<< HEAD
	pub shares: Balance,
	/// Price at which liquidity was provided
	// TODO: Due to missing MaxEncodedLen impl for FixedU128, it is not possible to use that type in storage
	// This can change in 0.9.17 where the missing trait is implemented
	// And FixedU128 can be use instead.
	pub price: Balance,
=======
	pub(super) shares: Balance,
	/// Price at which liquidity was provided - ( hub reserve, asset reserve ) at the time of creation
	pub(super) price: (Balance, Balance),
>>>>>>> dc38cf22
}

impl<Balance, AssetId> From<&Position<Balance, AssetId>> for hydra_dx_math::omnipool::types::Position<Balance>
where
	Balance: Copy + Into<u128>,
{
	fn from(position: &Position<Balance, AssetId>) -> Self {
		Self {
			amount: position.amount,
			shares: position.shares,
			price: position.price,
		}
	}
}

impl<Balance, AssetId> Position<Balance, AssetId>
where
	Balance: Into<<FixedU128 as FixedPointNumber>::Inner> + Copy + CheckedAdd + CheckedSub + Default,
{
	pub(super) fn price_from_rational(&self) -> Option<FixedU128> {
		FixedU128::checked_from_rational(self.price.0.into(), self.price.1.into())
	}

	/// Update current position state with given delta changes.
	pub(super) fn delta_update(
		self,
		delta_reserve: &BalanceUpdate<Balance>,
		delta_shares: &BalanceUpdate<Balance>,
	) -> Option<Self> {
		Some(Self {
			asset_id: self.asset_id,
			amount: (*delta_reserve + self.amount)?,
			shares: (*delta_shares + self.shares)?,
			price: self.price,
		})
	}
}

/// Simple type to represent imbalance which can be positive or negative.
// Note: Simple prefix is used not to confuse with Imbalance trait from frame_support.
#[derive(Clone, Copy, Encode, Decode, Eq, PartialEq, RuntimeDebug, MaxEncodedLen, TypeInfo)]
pub struct SimpleImbalance<Balance> {
	pub value: Balance,
	pub negative: bool,
}

impl<Balance: Default> Default for SimpleImbalance<Balance> {
	fn default() -> Self {
		Self {
			value: Balance::default(),
			negative: true,
		}
	}
}

/// The addition operator + for SimpleImbalance.
///
/// Adds amount to imbalance.
///
/// Note that it returns Option<self> rather than Self.
///
/// Note: Implements `Add` instead of `CheckedAdd` because `CheckedAdd` requires the second parameter
/// to be the same type as the first while we want to add a `Balance` here.
///
/// # Example
///
/// ```ignore
/// let imbalance = SimpleImbalance{value: 100, negative: false} ;
/// assert_eq!(imbalance + 200 , Some(SimpleImbalance{value: 300, negative: false}));
/// ```
impl<Balance: CheckedAdd + CheckedSub + PartialOrd + Copy> Add<Balance> for SimpleImbalance<Balance> {
	type Output = Option<Self>;

	fn add(self, amount: Balance) -> Self::Output {
		let (value, sign) = if !self.negative {
			(self.value.checked_add(&amount)?, self.negative)
		} else if self.value < amount {
			(amount.checked_sub(&self.value)?, false)
		} else {
			(self.value.checked_sub(&amount)?, self.negative)
		};
		Some(Self { value, negative: sign })
	}
}

/// The subtraction operator - for SimpleImbalance.
///
/// Subtracts amount from imbalance.
///
/// Note that it returns Option<self> rather than Self.
///
/// # Example
///
/// ```ignore
/// let imbalance = SimpleImbalance{value: 200, negative: false} ;
/// assert_eq!(imbalance - 100 , Some(SimpleImbalance{value: 100, negative: false}));
/// ```
impl<Balance: CheckedAdd + CheckedSub + PartialOrd + Copy> Sub<Balance> for SimpleImbalance<Balance> {
	type Output = Option<Self>;

	fn sub(self, amount: Balance) -> Self::Output {
		let (value, sign) = if self.negative {
			(self.value.checked_add(&amount)?, self.negative)
		} else if self.value < amount {
			(amount.checked_sub(&self.value)?, true)
		} else if self.value == amount {
			(self.value.checked_sub(&amount)?, true)
		} else {
			(self.value.checked_sub(&amount)?, self.negative)
		};
		Some(Self { value, negative: sign })
	}
}

/// Asset state representation including asset pool reserve.
#[derive(Clone, Default, Debug, PartialEq, Eq)]
pub struct AssetReserveState<Balance> {
	/// Quantity of asset in omnipool
	pub reserve: Balance,
	/// Quantity of Hub Asset matching this asset
	pub hub_reserve: Balance,
	/// Quantity of LP shares for this asset
	pub shares: Balance,
	/// Quantity of LP shares for this asset owned by protocol
	pub protocol_shares: Balance,
	/// Asset's weight cap
	pub cap: u128,
	/// Asset's trade state
	pub tradable: Tradability,
}

impl<Balance> From<&AssetReserveState<Balance>> for MathReserveState<Balance>
where
	Balance: Copy,
{
	fn from(state: &AssetReserveState<Balance>) -> Self {
		Self {
			reserve: state.reserve,
			hub_reserve: state.hub_reserve,
			shares: state.shares,
			protocol_shares: state.protocol_shares,
		}
	}
}

impl<Balance> From<(&AssetState<Balance>, Balance)> for AssetReserveState<Balance>
where
	Balance: Copy,
{
	fn from((s, reserve): (&AssetState<Balance>, Balance)) -> Self {
		Self {
			reserve,
			hub_reserve: s.hub_reserve,
			shares: s.shares,
			protocol_shares: s.protocol_shares,
			cap: s.cap,
			tradable: s.tradable,
		}
	}
}

impl<Balance> From<(AssetState<Balance>, Balance)> for AssetReserveState<Balance>
where
	Balance: Copy,
{
	fn from((s, reserve): (AssetState<Balance>, Balance)) -> Self {
		Self {
			reserve,
			hub_reserve: s.hub_reserve,
			shares: s.shares,
			protocol_shares: s.protocol_shares,
			cap: s.cap,
			tradable: s.tradable,
		}
	}
}

impl<Balance> AssetReserveState<Balance>
where
	Balance: Into<<FixedU128 as FixedPointNumber>::Inner> + Copy + CheckedAdd + CheckedSub + Default,
{
	/// Calculate price for actual state
	pub fn price(&self) -> Option<FixedU128> {
		FixedU128::checked_from_rational(self.hub_reserve.into(), self.reserve.into())
	}

	pub(crate) fn weight_cap(&self) -> FixedU128 {
		FixedU128::from_inner(self.cap)
	}

	/// Update current asset state with given delta changes.
	pub fn delta_update(self, delta: &AssetStateChange<Balance>) -> Option<Self> {
		Some(Self {
			reserve: (delta.delta_reserve + self.reserve)?,
			hub_reserve: (delta.delta_hub_reserve + self.hub_reserve)?,
			shares: (delta.delta_shares + self.shares)?,
			protocol_shares: (delta.delta_protocol_shares + self.protocol_shares)?,
			cap: self.cap,
			tradable: self.tradable,
		})
	}
}<|MERGE_RESOLUTION|>--- conflicted
+++ resolved
@@ -73,18 +73,9 @@
 	/// Amount of asset added to omnipool
 	pub amount: Balance,
 	/// Quantity of LP shares owned by LP
-<<<<<<< HEAD
-	pub shares: Balance,
-	/// Price at which liquidity was provided
-	// TODO: Due to missing MaxEncodedLen impl for FixedU128, it is not possible to use that type in storage
-	// This can change in 0.9.17 where the missing trait is implemented
-	// And FixedU128 can be use instead.
-	pub price: Balance,
-=======
 	pub(super) shares: Balance,
 	/// Price at which liquidity was provided - ( hub reserve, asset reserve ) at the time of creation
 	pub(super) price: (Balance, Balance),
->>>>>>> dc38cf22
 }
 
 impl<Balance, AssetId> From<&Position<Balance, AssetId>> for hydra_dx_math::omnipool::types::Position<Balance>
