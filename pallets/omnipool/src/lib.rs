// Copyright (C) 2020-2022  Intergalactic, Limited (GIB).
// SPDX-License-Identifier: Apache-2.0

// Licensed under the Apache License, Version 2.0 (the "License");
// you may not use this file except in compliance with the License.
// You may obtain a copy of the License at
//
// 	http://www.apache.org/licenses/LICENSE-2.0
//
// Unless required by applicable law or agreed to in writing, software
// distributed under the License is distributed on an "AS IS" BASIS,
// WITHOUT WARRANTIES OR CONDITIONS OF ANY KIND, either express or implied.
// See the License for the specific language governing permissions and
// limitations under the License.

//! # Omnipool pallet
//!
//! Omnipool implementation
//!
//! ## Overview
//!
//! Omnipool is type of AMM where all assets are pooled together into one single pool.
//!
//! Liquidity provider can provide any asset of their choice to the Omnipool and in return
//! they will receive pool shares for this single asset.
//!
//! The position is represented with a NFT token which saves the amount of shares distributed
//! and the price of the asset at the time of provision.
//!
//! For traders this means that they can benefit from the fill asset position
//! which can be used for trades with all other assets - there is no fragmented liquidity.
//! They can send any token to the pool using the swap mechanism
//! and in return they will receive the token of their choice in the appropriate quantity.
//!
//! Omnipool is implemented with concrete Balance type: u128.
//!
//! ### Terminology
//!
//! * **LP:**  liquidity provider
//! * **Position:**  a moment when LP added liquidity to the pool. It stores amount,shares and price at the time
//!  of provision
//! * **Hub Asset:** dedicated 'hub' token for trade executions (LRNA)
//! * **Native Asset:** governance token
//!
//! ## Assumptions
//!
//! Below are assumptions that must be held when using this pallet.
//!
//! * First two asset in pool must be Stable Asset and Native Asset. This must be achieved by calling
//!   `initialize_pool` dispatchable.
//! * Stable asset balance and native asset balance must be transferred to omnipool account manually.
//! * All tokens added to the pool must be first registered in Asset Registry.
//! * Initial liquidity of new token being added to Omnipool must be transferred manually to pool account prior to calling add_token.
//!
//! ## Interface
//!
//! ### Dispatchable Functions
//!
//! * `initialize_pool` - Initializes Omnipool with Stable and Native assets. This must be executed first.
//! * `set_asset_tradable_state` - Updates state of an asset in the pool to allow/disallow trading.
//! * `add_token` - Adds token to the pool. Initial liquidity must be transffered to pool account prior to calling add_token.
//! * `add_liquidity` - Adds liquidity of selected asset to the pool. Mints corresponding position NFT.
//! * `remove_liquidity` - Removes liquidity of selected position from the pool. Partial withdrawals are allowed.
//! * `sell` - Trades an asset in for asset out by selling given amount of asset in.
//! * `buy` - Trades an asset in for asset out by buying given amount of asset out.
//! * `set_asset_tradable_state` - Updates asset's tradable asset with new flags. This allows/forbids asset operation such SELL,BUY,ADD or  REMOVE liquidtityy.
//! * `refund_refused_asset` - Refunds the initial liquidity amount sent to pool account prior to add_token if the token has been refused to be added.

#![cfg_attr(not(feature = "std"), no_std)]

use frame_support::pallet_prelude::{DispatchResult, Get};
use frame_support::require_transactional;
use frame_support::PalletId;
use frame_support::{ensure, transactional};
use sp_runtime::traits::{AccountIdConversion, AtLeast32BitUnsigned, One};
use sp_runtime::traits::{CheckedAdd, CheckedSub, Zero};
use sp_std::ops::{Add, Sub};
use sp_std::prelude::*;

use frame_support::traits::tokens::nonfungibles::{Create, Inspect, Mutate};
use hydra_dx_math::omnipool::types::{AssetStateChange, BalanceUpdate, HubTradeStateChange, TradeStateChange, I129};
use hydradx_traits::{OnLiquidityChangeHandler, OnPoolStateChangeHandler, Registry};
use orml_traits::MultiCurrency;
use scale_info::TypeInfo;
use sp_runtime::{ArithmeticError, DispatchError, FixedPointNumber, FixedU128, Permill};

#[cfg(any(feature = "runtime-benchmarks", test))]
mod benchmarks;

#[cfg(test)]
mod tests;

pub mod migration;
pub mod provider;
pub mod traits;
pub mod types;
pub mod weights;

use crate::traits::{AssetInfo, OmnipoolHooks};
use crate::types::{AssetReserveState, AssetState, Balance, Position, SimpleImbalance, Tradability};
pub use pallet::*;
pub use weights::WeightInfo;

/// NFT class id type of provided nft implementation
pub type NFTCollectionIdOf<T> =
	<<T as Config>::NFTHandler as Inspect<<T as frame_system::Config>::AccountId>>::CollectionId;

#[frame_support::pallet]
pub mod pallet {
	use super::*;
	use crate::traits::{AssetInfo, OmnipoolHooks};
	use crate::types::{Position, Price, Tradability};
	use codec::HasCompact;
	use frame_support::pallet_prelude::*;
	use frame_system::pallet_prelude::*;
	use hydra_dx_math::omnipool::types::{BalanceUpdate, I129};
	use sp_runtime::ArithmeticError;

	#[pallet::pallet]
	#[pallet::generate_store(pub(crate) trait Store)]
	pub struct Pallet<T>(_);

	#[pallet::config]
	pub trait Config: frame_system::Config {
		/// The overarching event type.
		type Event: From<Event<Self>> + IsType<<Self as frame_system::Config>::Event>;

		/// Identifier for the class of asset.
		type AssetId: Member
			+ Parameter
			+ Default
			+ Copy
			+ HasCompact
			+ MaybeSerializeDeserialize
			+ MaxEncodedLen
			+ TypeInfo;

		/// Multi currency mechanism
		type Currency: MultiCurrency<Self::AccountId, CurrencyId = Self::AssetId, Balance = Balance>;

		/// Origin that can add token, refund refused asset and  set tvl cap.
		type AuthorityOrigin: EnsureOrigin<Self::Origin>;

		/// Origin to be able to suspend asset trades and initialize Omnipool.
		type TechnicalOrigin: EnsureOrigin<Self::Origin>;

		/// Asset Registry mechanism - used to check if asset is correctly registered in asset registry
		type AssetRegistry: Registry<Self::AssetId, Vec<u8>, Balance, DispatchError>;

		/// Native Asset ID
		#[pallet::constant]
		type HdxAssetId: Get<Self::AssetId>;

		/// Hub Asset ID
		#[pallet::constant]
		type HubAssetId: Get<Self::AssetId>;

		/// Preferred stable Asset ID
		#[pallet::constant]
		type StableCoinAssetId: Get<Self::AssetId>;

		/// Protocol fee
		#[pallet::constant]
		type ProtocolFee: Get<Permill>;

		/// Asset fee
		#[pallet::constant]
		type AssetFee: Get<Permill>;

		/// Minimum trading limit
		#[pallet::constant]
		type MinimumTradingLimit: Get<Balance>;

		/// Minimum pool liquidity which can be added
		#[pallet::constant]
		type MinimumPoolLiquidity: Get<Balance>;

		/// Max fraction of asset reserve to sell in single transaction
		#[pallet::constant]
		type MaxInRatio: Get<u128>;

		/// Max fraction of asset reserve to buy in single transaction
		#[pallet::constant]
		type MaxOutRatio: Get<u128>;

		/// Position identifier type
		type PositionItemId: Member + Parameter + Default + Copy + HasCompact + AtLeast32BitUnsigned + MaxEncodedLen;

		/// Collection id type
		type CollectionId: TypeInfo + MaxEncodedLen;

		/// Non fungible class id
		#[pallet::constant]
		type NFTCollectionId: Get<NFTCollectionIdOf<Self>>;

		/// Non fungible handling - mint,burn, check owner
		type NFTHandler: Mutate<Self::AccountId>
			+ Create<Self::AccountId>
			+ Inspect<Self::AccountId, ItemId = Self::PositionItemId, CollectionId = Self::CollectionId>;

		/// Handler for state changes
		type PoolStateChangeHandler: OnPoolStateChangeHandler<Self::AssetId, Balance>
			+ OnLiquidityChangeHandler<Self::AssetId, Balance>;

		/// Weight information for extrinsics in this pallet.
		type WeightInfo: WeightInfo;

		/// Hooks are actions executed on add_liquidity, sell or buy.
		type OmnipoolHooks: OmnipoolHooks<Self::Origin, Self::AssetId, Balance, Error = DispatchError>;
	}

	#[pallet::storage]
	/// State of an asset in the omnipool
	pub(super) type Assets<T: Config> = StorageMap<_, Blake2_128Concat, T::AssetId, AssetState<Balance>>;

	#[pallet::storage]
	/// Imbalance of hub asset
	#[pallet::getter(fn current_imbalance)]
	pub(super) type HubAssetImbalance<T: Config> = StorageValue<_, SimpleImbalance<Balance>, ValueQuery>;

	#[pallet::storage]
	/// Tradable state of hub asset.
	pub(super) type HubAssetTradability<T: Config> = StorageValue<_, Tradability, ValueQuery>;

	#[pallet::storage]
	/// LP positions. Maps NFT instance id to corresponding position
	pub(super) type Positions<T: Config> =
		StorageMap<_, Blake2_128Concat, T::PositionItemId, Position<Balance, T::AssetId>>;

	#[pallet::storage]
	#[pallet::getter(fn next_position_id)]
	/// Position ids sequencer
	pub(super) type NextPositionId<T: Config> = StorageValue<_, T::PositionItemId, ValueQuery>;

	#[pallet::storage]
	/// TVL cap
	pub(super) type TvlCap<T: Config> = StorageValue<_, Balance, ValueQuery>;

	#[pallet::event]
	#[pallet::generate_deposit(pub(crate) fn deposit_event)]
	pub enum Event<T: Config> {
		/// An asset was added to Omnipool
		TokenAdded {
			asset_id: T::AssetId,
			initial_amount: Balance,
			initial_price: Price,
		},
		/// Liquidity of an asset was added to Omnipool.
		LiquidityAdded {
			who: T::AccountId,
			asset_id: T::AssetId,
			amount: Balance,
			position_id: T::PositionItemId,
		},
		/// Liquidity of an asset was removed to Omnipool.
		LiquidityRemoved {
			who: T::AccountId,
			position_id: T::PositionItemId,
			asset_id: T::AssetId,
			shares_removed: Balance,
		},
		/// Sell trade executed.
		SellExecuted {
			who: T::AccountId,
			asset_in: T::AssetId,
			asset_out: T::AssetId,
			amount_in: Balance,
			amount_out: Balance,
		},
		/// Buy trade executed.
		BuyExecuted {
			who: T::AccountId,
			asset_in: T::AssetId,
			asset_out: T::AssetId,
			amount_in: Balance,
			amount_out: Balance,
		},
		/// LP Position was created and NFT instance minted.
		PositionCreated {
			position_id: T::PositionItemId,
			owner: T::AccountId,
			asset: T::AssetId,
			amount: Balance,
			shares: Balance,
			price: Price,
		},
		/// LP Position was destroyed and NFT instance burned.
		PositionDestroyed {
			position_id: T::PositionItemId,
			owner: T::AccountId,
		},
		/// LP Position was created and NFT instance minted.
		PositionUpdated {
			position_id: T::PositionItemId,
			owner: T::AccountId,
			asset: T::AssetId,
			amount: Balance,
			shares: Balance,
			price: Price,
		},
		/// Aseet's tradable state has been updated.
		TradableStateUpdated { asset_id: T::AssetId, state: Tradability },

		/// Amount has been refunded for asset which has not been accepted to add to omnipool.
		AssetRefunded {
			asset_id: T::AssetId,
			amount: Balance,
			recipient: T::AccountId,
		},

		/// Asset's weight cap has been updated.
		AssetWeightCapUpdated { asset_id: T::AssetId, cap: Permill },

		/// TVL cap has been updated.
		TVLCapUpdated { cap: Balance },
	}

	#[pallet::error]
	#[cfg_attr(test, derive(PartialEq, Eq))]
	pub enum Error<T> {
		/// Balance too low
		InsufficientBalance,
		/// Asset is already in omnipool
		AssetAlreadyAdded,
		/// Asset is not in omnipool
		AssetNotFound,
		/// No stable asset in the pool
		NoStableAssetInPool,
		/// No native asset in the pool yet.
		NoNativeAssetInPool,
		/// Adding token as protocol ( root ), token balance has not been updated prior to add token.
		MissingBalance,
		/// Invalid initial asset price. Price must be non-zero.
		InvalidInitialAssetPrice,
		/// Minimum limit has not been reached during trade.
		BuyLimitNotReached,
		/// Maximum limit has been exceeded during trade.
		SellLimitExceeded,
		/// Position has not been found.
		PositionNotFound,
		/// Insufficient shares in position
		InsufficientShares,
		/// Asset is not allowed to be bought or sold
		NotAllowed,
		/// Signed account is not owner of position instance.
		Forbidden,
		/// Asset weight cap has been exceeded.
		AssetWeightCapExceeded,
		/// TVL cap has been exceeded
		TVLCapExceeded,
		/// Asset is not registered in asset registry
		AssetNotRegistered,
		/// Provided liquidity is below minimum allowed limit
		InsufficientLiquidity,
		/// Traded amount is below minimum allowed limit
		InsufficientTradingAmount,
		/// Sell or buy with same asset ids is not allowed.
		SameAssetTradeNotAllowed,
		/// LRNA update after trade results in positive value.
		HubAssetUpdateError,
		/// Imbalance results in positive value.
		PositiveImbalance,
		/// Amount of shares provided cannot be 0.
		InvalidSharesAmount,
		/// HJb Asset's trabable is only allowed to be SELL or BUY.
		InvalidHubAssetTradableState,
		/// Asset is not allowed to be refunded.
		AssetRefundNotAllowed,
		/// Max fraction of asset reserve to buy has been exceeded.
		MaxOutRatioExceeded,
		/// Max fraction of asset reserve to sell has been exceeded.
		MaxInRatioExceeded,
	}

	#[pallet::call]
	impl<T: Config> Pallet<T> {
		/// Initialize Omnipool with stable asset and native asset.
		///
		/// First added assets must be:
		/// - preferred stable coin asset set as `StableCoinAssetId` pallet parameter
		/// - native asset
		///
		/// Omnipool account must already have correct balances of stable and native asset.
		///
		/// Parameters:
		/// - `stable_asset_price`: Initial price of stable asset
		/// - `native_asset_price`: Initial price of stable asset
		///
		/// Emits two `TokenAdded` events when successful.
		///
		#[pallet::weight(<T as Config>::WeightInfo::initialize_pool())]
		#[transactional]
		pub fn initialize_pool(
			origin: OriginFor<T>,
			stable_asset_price: Price,
			native_asset_price: Price,
			stable_weight_cap: Permill,
			native_weight_cap: Permill,
		) -> DispatchResult {
			T::TechnicalOrigin::ensure_origin(origin)?;

			ensure!(
				!Assets::<T>::contains_key(T::StableCoinAssetId::get()),
				Error::<T>::AssetAlreadyAdded
			);
			ensure!(
				!Assets::<T>::contains_key(T::HdxAssetId::get()),
				Error::<T>::AssetAlreadyAdded
			);

			ensure!(
				stable_asset_price > FixedU128::zero(),
				Error::<T>::InvalidInitialAssetPrice
			);
			ensure!(
				native_asset_price > FixedU128::zero(),
				Error::<T>::InvalidInitialAssetPrice
			);

			ensure!(
				T::AssetRegistry::exists(T::StableCoinAssetId::get()),
				Error::<T>::AssetNotRegistered
			);

			let native_asset_reserve = T::Currency::free_balance(T::HdxAssetId::get(), &Self::protocol_account());
			let stable_asset_reserve =
				T::Currency::free_balance(T::StableCoinAssetId::get(), &Self::protocol_account());

			// Ensure that stable asset has been transferred to protocol account
			ensure!(stable_asset_reserve > Balance::zero(), Error::<T>::MissingBalance);

			// Ensure that native asset has been transferred to protocol account
			ensure!(native_asset_reserve > Balance::zero(), Error::<T>::MissingBalance);

			let stable_asset_hub_reserve = stable_asset_price
				.checked_mul_int(stable_asset_reserve)
				.ok_or(ArithmeticError::Overflow)?;

			let native_asset_hub_reserve = native_asset_price
				.checked_mul_int(native_asset_reserve)
				.ok_or(ArithmeticError::Overflow)?;

			// Create NFT class
			T::NFTHandler::create_collection(
				&T::NFTCollectionId::get(),
				&Self::protocol_account(),
				&Self::protocol_account(),
			)?;

			// Initial stale of native and stable assets
			let stable_asset_state = AssetState::<Balance> {
				hub_reserve: stable_asset_hub_reserve,
				shares: stable_asset_reserve,
				protocol_shares: stable_asset_reserve,
				cap: FixedU128::from(stable_weight_cap).into_inner(),
				tradable: Tradability::default(),
			};

			let native_asset_state = AssetState::<Balance> {
				hub_reserve: native_asset_hub_reserve,
				shares: native_asset_reserve,
				protocol_shares: native_asset_reserve,
				cap: FixedU128::from(native_weight_cap).into_inner(),
				tradable: Tradability::default(),
			};

			Self::update_hub_asset_liquidity(&BalanceUpdate::Increase(stable_asset_hub_reserve))?;
			Self::update_hub_asset_liquidity(&BalanceUpdate::Increase(native_asset_hub_reserve))?;

			<Assets<T>>::insert(T::StableCoinAssetId::get(), stable_asset_state);
			<Assets<T>>::insert(T::HdxAssetId::get(), native_asset_state);

			Self::ensure_tvl_cap()?;

			// Hub asset is not allowed to be bought from the pool
			<HubAssetTradability<T>>::put(Tradability::SELL);

			Self::deposit_event(Event::TokenAdded {
				asset_id: T::StableCoinAssetId::get(),
				initial_amount: stable_asset_reserve,
				initial_price: stable_asset_price,
			});

			Self::deposit_event(Event::TokenAdded {
				asset_id: T::HdxAssetId::get(),
				initial_amount: native_asset_reserve,
				initial_price: native_asset_price,
			});

			Ok(())
		}

		/// Add new token to omnipool in quantity `amount` at price `initial_price`
		///
		/// Can be called only after pool is initialized, otherwise it returns `NoStableAssetInPool`
		///
		/// Initial liquidity must be transferred to pool's account for this new token manually prior to calling `add_token`.
		///
		/// Initial liquidity is pool's account balance of the token.
		///
		/// Position NFT token is minted for `position_owner`.
		///
		/// Parameters:
		/// - `asset`: The identifier of the new asset added to the pool. Must be registered in Asset registry
		/// - `initial_price`: Initial price
		/// - `position_owner`: account id for which share are distributed in form on NFT
		///
		/// Emits `TokenAdded` event when successful.
		///
		#[pallet::weight(<T as Config>::WeightInfo::add_token())]
		#[transactional]
		pub fn add_token(
			origin: OriginFor<T>,
			asset: T::AssetId,
			initial_price: Price,
			weight_cap: Permill,
			position_owner: T::AccountId,
		) -> DispatchResult {
			T::AuthorityOrigin::ensure_origin(origin)?;

			ensure!(!Assets::<T>::contains_key(asset), Error::<T>::AssetAlreadyAdded);

			ensure!(T::AssetRegistry::exists(asset), Error::<T>::AssetNotRegistered);

			ensure!(initial_price > FixedU128::zero(), Error::<T>::InvalidInitialAssetPrice);

			let amount = T::Currency::free_balance(asset, &Self::protocol_account());

			ensure!(
				amount >= T::MinimumPoolLiquidity::get() && amount > 0,
				Error::<T>::MissingBalance
			);

			let hub_reserve = initial_price.checked_mul_int(amount).ok_or(ArithmeticError::Overflow)?;

			// Initial state of asset
			let state = AssetState::<Balance> {
				hub_reserve,
				shares: amount,
				protocol_shares: Balance::zero(),
				cap: FixedU128::from(weight_cap).into_inner(),
				tradable: Tradability::default(),
			};

			let lp_position = Position::<Balance, T::AssetId> {
				asset_id: asset,
				amount,
				shares: amount,
				price: (initial_price.into_inner(), FixedU128::DIV),
			};

			let instance_id = Self::create_and_mint_position_instance(&position_owner)?;

			<Positions<T>>::insert(instance_id, lp_position);

			Self::deposit_event(Event::PositionCreated {
				position_id: instance_id,
				owner: position_owner,
				asset,
				amount,
				shares: amount,
				price: initial_price,
			});

			let current_imbalance = <HubAssetImbalance<T>>::get();
			let current_hub_asset_liquidity =
				T::Currency::free_balance(T::HubAssetId::get(), &Self::protocol_account());

			let delta_imbalance = hydra_dx_math::omnipool::calculate_delta_imbalance(
				hub_reserve,
				I129 {
					value: current_imbalance.value,
					negative: current_imbalance.negative,
				},
				current_hub_asset_liquidity,
			)
			.ok_or(ArithmeticError::Overflow)?;

			Self::update_imbalance(BalanceUpdate::Decrease(delta_imbalance))?;

			Self::update_hub_asset_liquidity(&BalanceUpdate::Increase(hub_reserve))?;

			<Assets<T>>::insert(asset, state);

			Self::ensure_tvl_cap()?;

			Self::deposit_event(Event::TokenAdded {
				asset_id: asset,
				initial_amount: amount,
				initial_price,
			});

			Ok(())
		}

		/// Add liquidity of asset `asset` in quantity `amount` to Omnipool
		///
		/// `add_liquidity` adds specified asset amount to pool and in exchange gives the origin
		/// corresponding shares amount in form of NFT at current price.
		///
		/// Asset's tradable state must contain ADD_LIQUIDITY flag, otherwise `NotAllowed` error is returned.
		///
		/// NFT is minted using NTFHandler which implements non-fungibles traits from frame_support.
		///
		/// Asset weight cap must be respected, otherwise `AssetWeightExceeded` error is returned.
		/// Asset weight is ratio between new HubAsset reserve and total reserve of Hub asset in Omnipool.
		///
		/// Parameters:
		/// - `asset`: The identifier of the new asset added to the pool. Must be already in the pool
		/// - `amount`: Amount of asset added to omnipool
		///
		/// Emits `LiquidityAdded` event when successful.
		///
		#[pallet::weight(<T as Config>::WeightInfo::add_liquidity().saturating_add(T::OmnipoolHooks::on_liquidity_changed_weight()))]
		#[transactional]
		pub fn add_liquidity(origin: OriginFor<T>, asset: T::AssetId, amount: Balance) -> DispatchResult {
			//
			// Preconditions
			//
			let who = ensure_signed(origin.clone())?;

			ensure!(
				amount >= T::MinimumPoolLiquidity::get(),
				Error::<T>::InsufficientLiquidity
			);

			ensure!(
				T::Currency::ensure_can_withdraw(asset, &who, amount).is_ok(),
				Error::<T>::InsufficientBalance
			);

			let asset_state = Self::load_asset_state(asset)?;

			ensure!(
				asset_state.tradable.contains(Tradability::ADD_LIQUIDITY),
				Error::<T>::NotAllowed
			);

			let current_imbalance = <HubAssetImbalance<T>>::get();
			let current_hub_asset_liquidity =
				T::Currency::free_balance(T::HubAssetId::get(), &Self::protocol_account());

			//
			// Calculate add liquidity state changes
			//
			let state_changes = hydra_dx_math::omnipool::calculate_add_liquidity_state_changes(
				&(&asset_state).into(),
				amount,
				I129 {
					value: current_imbalance.value,
					negative: current_imbalance.negative,
				},
				current_hub_asset_liquidity,
			)
			.ok_or(ArithmeticError::Overflow)?;

			let new_asset_state = asset_state
				.clone()
				.delta_update(&state_changes.asset)
				.ok_or(ArithmeticError::Overflow)?;

			let hub_reserve_ratio = FixedU128::checked_from_rational(
				new_asset_state.hub_reserve,
				T::Currency::free_balance(T::HubAssetId::get(), &Self::protocol_account())
					.checked_add(*state_changes.asset.delta_hub_reserve)
					.ok_or(ArithmeticError::Overflow)?,
			)
			.ok_or(ArithmeticError::DivisionByZero)?;

			ensure!(
				hub_reserve_ratio <= new_asset_state.weight_cap(),
				Error::<T>::AssetWeightCapExceeded
			);

			//
			// Post - update states
			//

			// Create LP position with given shares
			let lp_position = Position::<Balance, T::AssetId> {
				asset_id: asset,
				amount,
				shares: *state_changes.asset.delta_shares,
				// Note: position needs price after asset state is updated.
				price: (new_asset_state.hub_reserve, new_asset_state.reserve),
			};

			let instance_id = Self::create_and_mint_position_instance(&who)?;

			<Positions<T>>::insert(instance_id, lp_position);

			Self::deposit_event(Event::PositionCreated {
				position_id: instance_id,
				owner: who.clone(),
				asset,
				amount,
				shares: *state_changes.asset.delta_shares,
				price: new_asset_state.price().ok_or(ArithmeticError::DivisionByZero)?,
			});

			T::Currency::transfer(
				asset,
				&who,
				&Self::protocol_account(),
				*state_changes.asset.delta_reserve,
			)?;

			debug_assert_eq!(*state_changes.asset.delta_reserve, amount);

			// Callback hook info
			let info: AssetInfo<T::AssetId, Balance> =
				AssetInfo::new(asset, &asset_state, &new_asset_state, &state_changes.asset);

			Self::update_imbalance(state_changes.delta_imbalance)?;

			Self::update_hub_asset_liquidity(&state_changes.asset.delta_hub_reserve)?;

			Self::set_asset_state(asset, new_asset_state);

			Self::ensure_tvl_cap()?;

			T::PoolStateChangeHandler::after_add_liquidity(asset, asset_state.reserve, amount)?;

			Self::deposit_event(Event::LiquidityAdded {
				who,
				asset_id: asset,
				amount,
				position_id: instance_id,
			});

			T::OmnipoolHooks::on_liquidity_changed(origin, info)?;

			Ok(())
		}

		/// Remove liquidity of asset `asset` in quantity `amount` from Omnipool
		///
		/// `remove_liquidity` removes specified shares amount from given PositionId (NFT instance).
		///
		/// Asset's tradable state must contain REMOVE_LIQUIDITY flag, otherwise `NotAllowed` error is returned.
		///
		/// if all shares from given position are removed, NFT is burned.
		///
		/// Parameters:
		/// - `position_id`: The identifier of position which liquidity is removed from.
		/// - `amount`: Amount of shares removed from omnipool
		///
		/// Emits `LiquidityRemoved` event when successful.
		///
		#[pallet::weight(<T as Config>::WeightInfo::remove_liquidity().saturating_add(T::OmnipoolHooks::on_liquidity_changed_weight()))]
		#[transactional]
		pub fn remove_liquidity(
			origin: OriginFor<T>,
			position_id: T::PositionItemId,
			amount: Balance,
		) -> DispatchResult {
			//
			// Preconditions
			//
			let who = ensure_signed(origin.clone())?;

			ensure!(amount > Balance::zero(), Error::<T>::InvalidSharesAmount);

			ensure!(
				T::NFTHandler::owner(&T::NFTCollectionId::get(), &position_id) == Some(who.clone()),
				Error::<T>::Forbidden
			);

			let position = Positions::<T>::get(position_id).ok_or(Error::<T>::PositionNotFound)?;

			ensure!(position.shares >= amount, Error::<T>::InsufficientShares);

			let asset_id = position.asset_id;

			let asset_state = Self::load_asset_state(asset_id)?;

			ensure!(
				asset_state.tradable.contains(Tradability::REMOVE_LIQUIDITY),
				Error::<T>::NotAllowed
			);

			let current_imbalance = <HubAssetImbalance<T>>::get();
			let current_hub_asset_liquidity =
				T::Currency::free_balance(T::HubAssetId::get(), &Self::protocol_account());

			//
			// calculate state changes of remove liquidity
			//

			let state_changes = hydra_dx_math::omnipool::calculate_remove_liquidity_state_changes(
				&(&asset_state).into(),
				amount,
				&(&position).into(),
				I129 {
					value: current_imbalance.value,
					negative: current_imbalance.negative,
				},
				current_hub_asset_liquidity,
			)
			.ok_or(ArithmeticError::Overflow)?;

			let new_asset_state = asset_state
				.clone()
				.delta_update(&state_changes.asset)
				.ok_or(ArithmeticError::Overflow)?;

			// Update position state
			let updated_position = position
				.delta_update(
					&state_changes.delta_position_reserve,
					&state_changes.delta_position_shares,
				)
				.ok_or(ArithmeticError::Overflow)?;

			//
			// Post - update states
			//

			T::Currency::transfer(
				asset_id,
				&Self::protocol_account(),
				&who,
				*state_changes.asset.delta_reserve,
			)?;

			Self::update_imbalance(state_changes.delta_imbalance)?;

			// burn only difference between delta hub and lp hub amount.
			Self::update_hub_asset_liquidity(
				&state_changes
					.asset
					.delta_hub_reserve
					.merge(BalanceUpdate::Increase(state_changes.lp_hub_amount))
					.ok_or(ArithmeticError::Overflow)?,
			)?;

			// LP receives some hub asset
			if state_changes.lp_hub_amount > Balance::zero() {
				T::Currency::transfer(
					T::HubAssetId::get(),
					&Self::protocol_account(),
					&who,
					state_changes.lp_hub_amount,
				)?;
			}

			if updated_position.shares == Balance::zero() {
				// All liquidity removed, remove position and burn NFT instance

				<Positions<T>>::remove(position_id);
				T::NFTHandler::burn(&T::NFTCollectionId::get(), &position_id, Some(&who))?;

				Self::deposit_event(Event::PositionDestroyed {
					position_id,
					owner: who.clone(),
				});
			} else {
				Self::deposit_event(Event::PositionUpdated {
					position_id,
					owner: who.clone(),
					asset: asset_id,
					amount: updated_position.amount,
					shares: updated_position.shares,
					price: updated_position
						.price_from_rational()
						.ok_or(ArithmeticError::DivisionByZero)?,
				});

				<Positions<T>>::insert(position_id, updated_position);
			}

			// Callback hook info
			let info: AssetInfo<T::AssetId, Balance> =
				AssetInfo::new(asset_id, &asset_state, &new_asset_state, &state_changes.asset);

			Self::set_asset_state(asset_id, new_asset_state);

			Self::deposit_event(Event::LiquidityRemoved {
				who,
				position_id,
				asset_id,
				shares_removed: amount,
			});

			T::OmnipoolHooks::on_liquidity_changed(origin, info)?;

			Ok(())
		}

		/// Sacrifice LP position in favor of pool.
		///
		/// A position is destroyed and liquidity owned by LP becomes pool owned liquidity.
		///
		/// Only owner of position can perform this action.
		///
		/// Emits `PositionDestroyed`.
		#[pallet::weight(<T as Config>::WeightInfo::sacrifice_position().saturating_add(T::OmnipoolHooks::on_trade_weight()))]
		#[transactional]
		pub fn sacrifice_position(origin: OriginFor<T>, position_id: T::PositionItemId) -> DispatchResult {
			let who = ensure_signed(origin)?;

			let position = Positions::<T>::get(position_id).ok_or(Error::<T>::PositionNotFound)?;

			ensure!(
				T::NFTHandler::owner(&T::NFTCollectionId::get(), &position_id) == Some(who.clone()),
				Error::<T>::Forbidden
			);

			Assets::<T>::try_mutate(position.asset_id, |maybe_asset| -> DispatchResult {
				let asset_state = maybe_asset.as_mut().ok_or(Error::<T>::AssetNotFound)?;

				asset_state.protocol_shares = asset_state
					.protocol_shares
					.checked_add(position.shares)
					.ok_or(ArithmeticError::Overflow)?;

				Ok(())
			})?;

			// Desotry position and burn NFT
			<Positions<T>>::remove(position_id);
			T::NFTHandler::burn(&T::NFTCollectionId::get(), &position_id, Some(&who))?;

			Self::deposit_event(Event::PositionDestroyed {
				position_id,
				owner: who,
			});

			Ok(())
		}

		/// Execute a swap of `asset_in` for `asset_out`.
		///
		/// Price is determined by the Omnipool.
		///
		/// Hub asset is traded separately.
		///
		/// Asset's tradable states must contain SELL flag for asset_in and BUY flag for asset_out, otherwise `NotAllowed` error is returned.
		///
		/// Parameters:
		/// - `asset_in`: ID of asset sold to the pool
		/// - `asset_out`: ID of asset bought from the pool
		/// - `amount`: Amount of asset sold
		/// - `min_buy_amount`: Minimum amount required to receive
		///
		/// Emits `SellExecuted` event when successful.
		///
		#[pallet::weight(<T as Config>::WeightInfo::sell())]
		#[transactional]
		pub fn sell(
			origin: OriginFor<T>,
			asset_in: T::AssetId,
			asset_out: T::AssetId,
			amount: Balance,
			min_buy_amount: Balance,
		) -> DispatchResult {
			let who = ensure_signed(origin.clone())?;

			ensure!(asset_in != asset_out, Error::<T>::SameAssetTradeNotAllowed);

			ensure!(
				amount >= T::MinimumTradingLimit::get(),
				Error::<T>::InsufficientTradingAmount
			);

			ensure!(
				T::Currency::ensure_can_withdraw(asset_in, &who, amount).is_ok(),
				Error::<T>::InsufficientBalance
			);

			// Special handling when one of the asset is Hub Asset
			// Math is simplified and asset_in is actually part of asset_out state in this case
			if asset_in == T::HubAssetId::get() {
				return Self::sell_hub_asset(origin, &who, asset_out, amount, min_buy_amount);
			}

			if asset_out == T::HubAssetId::get() {
				return Self::sell_asset_for_hub_asset(&who, asset_in, amount, min_buy_amount);
			}

			let asset_in_state = Self::load_asset_state(asset_in)?;
			let asset_out_state = Self::load_asset_state(asset_out)?;

			ensure!(
				Self::allow_assets(&asset_in_state, &asset_out_state),
				Error::<T>::NotAllowed
			);

			ensure!(
				amount
					<= asset_in_state
						.reserve
						.checked_div(T::MaxInRatio::get())
						.ok_or(ArithmeticError::DivisionByZero)?, // Note: this can only fail if MaxInRatio is zero.
				Error::<T>::MaxInRatioExceeded
			);

			let current_imbalance = <HubAssetImbalance<T>>::get();

			let state_changes = hydra_dx_math::omnipool::calculate_sell_state_changes(
				&(&asset_in_state).into(),
				&(&asset_out_state).into(),
				amount,
				T::AssetFee::get(),
				T::ProtocolFee::get(),
				current_imbalance.value,
			)
			.ok_or(ArithmeticError::Overflow)?;

			ensure!(
				*state_changes.asset_out.delta_reserve >= min_buy_amount,
				Error::<T>::BuyLimitNotReached
			);

			ensure!(
				*state_changes.asset_out.delta_reserve
					<= asset_out_state
						.reserve
						.checked_div(T::MaxOutRatio::get())
						.ok_or(ArithmeticError::DivisionByZero)?, // Note: this can only fail if MaxOutRatio is zero.
				Error::<T>::MaxOutRatioExceeded
			);

			let new_asset_in_state = asset_in_state
				.clone()
				.delta_update(&state_changes.asset_in)
				.ok_or(ArithmeticError::Overflow)?;
			let new_asset_out_state = asset_out_state
				.clone()
				.delta_update(&state_changes.asset_out)
				.ok_or(ArithmeticError::Overflow)?;

			debug_assert_eq!(
				*state_changes.asset_in.delta_reserve, amount,
				"delta_reserve_in is not equal to given amount in"
			);

			T::Currency::transfer(
				asset_in,
				&who,
				&Self::protocol_account(),
				*state_changes.asset_in.delta_reserve,
			)?;
			T::Currency::transfer(
				asset_out,
				&Self::protocol_account(),
				&who,
				*state_changes.asset_out.delta_reserve,
			)?;

			// Hub liquidity update - work out difference between in and amount so only one update needed.
			let delta_hub_asset = state_changes
				.asset_in
				.delta_hub_reserve
				.merge(
					state_changes
						.asset_out
						.delta_hub_reserve
						.merge(BalanceUpdate::Increase(state_changes.hdx_hub_amount))
						.ok_or(ArithmeticError::Overflow)?,
				)
				.ok_or(ArithmeticError::Overflow)?;

			match delta_hub_asset {
				BalanceUpdate::Increase(val) if val == Balance::zero() => {
					// nothing to do if zero.
				}
				BalanceUpdate::Increase(_) => {
					// trade can only burn some.
					return Err(Error::<T>::HubAssetUpdateError.into());
				}
				BalanceUpdate::Decrease(amount) => {
					T::Currency::withdraw(T::HubAssetId::get(), &Self::protocol_account(), amount)?;
				}
			};

			// Callback hook info
			let info_in: AssetInfo<T::AssetId, Balance> =
				AssetInfo::new(asset_in, &asset_in_state, &new_asset_in_state, &state_changes.asset_in);

			let info_out: AssetInfo<T::AssetId, Balance> = AssetInfo::new(
				asset_out,
				&asset_out_state,
				&new_asset_out_state,
				&state_changes.asset_out,
			);

			Self::update_imbalance(state_changes.delta_imbalance)?;

			Self::set_asset_state(asset_in, new_asset_in_state);
			Self::set_asset_state(asset_out, new_asset_out_state);

<<<<<<< HEAD
			T::PoolStateChangeHandler::after_pool_state_change(
				asset_in,
				asset_in_state.reserve,
				amount,
				asset_out,
				asset_out_state.reserve,
				*state_changes.asset_out.delta_reserve,
			)?;

			Self::update_hdx_subpool_hub_asset(state_changes.hdx_hub_amount)?;
=======
			T::OmnipoolHooks::on_trade(origin.clone(), info_in, info_out)?;

			Self::update_hdx_subpool_hub_asset(origin, state_changes.hdx_hub_amount)?;
>>>>>>> 5bab77ed

			Self::deposit_event(Event::SellExecuted {
				who,
				asset_in,
				asset_out,
				amount_in: amount,
				amount_out: *state_changes.asset_out.delta_reserve,
			});

			Ok(())
		}

		/// Execute a swap of `asset_out` for `asset_in`.
		///
		/// Price is determined by the Omnipool.
		///
		/// Hub asset is traded separately.
		///
		/// Asset's tradable states must contain SELL flag for asset_in and BUY flag for asset_out, otherwise `NotAllowed` error is returned.
		///
		/// Parameters:
		/// - `asset_in`: ID of asset sold to the pool
		/// - `asset_out`: ID of asset bought from the pool
		/// - `amount`: Amount of asset sold
		/// - `max_sell_amount`: Maximum amount to be sold.
		///
		/// Emits `BuyExecuted` event when successful.
		///
		#[pallet::weight(<T as Config>::WeightInfo::buy())]
		#[transactional]
		pub fn buy(
			origin: OriginFor<T>,
			asset_out: T::AssetId,
			asset_in: T::AssetId,
			amount: Balance,
			max_sell_amount: Balance,
		) -> DispatchResult {
			let who = ensure_signed(origin.clone())?;

			ensure!(asset_in != asset_out, Error::<T>::SameAssetTradeNotAllowed);

			ensure!(
				amount >= T::MinimumTradingLimit::get(),
				Error::<T>::InsufficientTradingAmount
			);

			// Special handling when one of the asset is Hub Asset
			if asset_out == T::HubAssetId::get() {
				return Self::buy_hub_asset(&who, asset_in, amount, max_sell_amount);
			}

			if asset_in == T::HubAssetId::get() {
				return Self::buy_asset_for_hub_asset(origin, &who, asset_out, amount, max_sell_amount);
			}

			let asset_in_state = Self::load_asset_state(asset_in)?;
			let asset_out_state = Self::load_asset_state(asset_out)?;

			ensure!(
				Self::allow_assets(&asset_in_state, &asset_out_state),
				Error::<T>::NotAllowed
			);

			ensure!(asset_out_state.reserve >= amount, Error::<T>::InsufficientLiquidity);

			ensure!(
				amount
					<= asset_out_state
						.reserve
						.checked_div(T::MaxOutRatio::get())
						.ok_or(ArithmeticError::DivisionByZero)?, // Note: this can only fail if MaxOutRatio is zero.
				Error::<T>::MaxOutRatioExceeded
			);

			let current_imbalance = <HubAssetImbalance<T>>::get();

			let state_changes = hydra_dx_math::omnipool::calculate_buy_state_changes(
				&(&asset_in_state).into(),
				&(&asset_out_state).into(),
				amount,
				T::AssetFee::get(),
				T::ProtocolFee::get(),
				current_imbalance.value,
			)
			.ok_or(ArithmeticError::Overflow)?;

			ensure!(
				T::Currency::ensure_can_withdraw(asset_in, &who, *state_changes.asset_in.delta_reserve).is_ok(),
				Error::<T>::InsufficientBalance
			);

			ensure!(
				*state_changes.asset_in.delta_reserve <= max_sell_amount,
				Error::<T>::SellLimitExceeded
			);

			ensure!(
				*state_changes.asset_in.delta_reserve
					<= asset_in_state
						.reserve
						.checked_div(T::MaxInRatio::get())
						.ok_or(ArithmeticError::DivisionByZero)?, // Note: this can only fail if MaxInRatio is zero.
				Error::<T>::MaxInRatioExceeded
			);

			let new_asset_in_state = asset_in_state
				.clone()
				.delta_update(&state_changes.asset_in)
				.ok_or(ArithmeticError::Overflow)?;
			let new_asset_out_state = asset_out_state
				.clone()
				.delta_update(&state_changes.asset_out)
				.ok_or(ArithmeticError::Overflow)?;

			debug_assert_eq!(
				*state_changes.asset_out.delta_reserve, amount,
				"delta_reserve_out is not equal to given amount out"
			);

			T::Currency::transfer(
				asset_in,
				&who,
				&Self::protocol_account(),
				*state_changes.asset_in.delta_reserve,
			)?;
			T::Currency::transfer(
				asset_out,
				&Self::protocol_account(),
				&who,
				*state_changes.asset_out.delta_reserve,
			)?;

			// Hub liquidity update - work out difference between in and amount so only one update needed.
			let delta_hub_asset = state_changes
				.asset_in
				.delta_hub_reserve
				.merge(
					state_changes
						.asset_out
						.delta_hub_reserve
						.merge(BalanceUpdate::Increase(state_changes.hdx_hub_amount))
						.ok_or(ArithmeticError::Overflow)?,
				)
				.ok_or(ArithmeticError::Overflow)?;

			match delta_hub_asset {
				BalanceUpdate::Increase(val) if val == Balance::zero() => {
					// nothing to do if zero.
				}
				BalanceUpdate::Increase(_) => {
					// trade can only burn some.
					return Err(Error::<T>::HubAssetUpdateError.into());
				}
				BalanceUpdate::Decrease(amount) => {
					T::Currency::withdraw(T::HubAssetId::get(), &Self::protocol_account(), amount)?;
				}
			};

			// Callback hook info
			let info_in: AssetInfo<T::AssetId, Balance> =
				AssetInfo::new(asset_in, &asset_in_state, &new_asset_in_state, &state_changes.asset_in);

			let info_out: AssetInfo<T::AssetId, Balance> = AssetInfo::new(
				asset_out,
				&asset_out_state,
				&new_asset_out_state,
				&state_changes.asset_out,
			);

			Self::update_imbalance(state_changes.delta_imbalance)?;

			Self::set_asset_state(asset_in, new_asset_in_state);
			Self::set_asset_state(asset_out, new_asset_out_state);

<<<<<<< HEAD
			T::PoolStateChangeHandler::after_pool_state_change(
				asset_in,
				asset_in_state.reserve,
				*state_changes.asset_in.delta_reserve,
				asset_out,
				asset_out_state.reserve,
				*state_changes.asset_out.delta_reserve,
			)?;

			Self::update_hdx_subpool_hub_asset(state_changes.hdx_hub_amount)?;
=======
			T::OmnipoolHooks::on_trade(origin.clone(), info_in, info_out)?;

			Self::update_hdx_subpool_hub_asset(origin, state_changes.hdx_hub_amount)?;
>>>>>>> 5bab77ed

			Self::deposit_event(Event::BuyExecuted {
				who,
				asset_in,
				asset_out,
				amount_in: *state_changes.asset_in.delta_reserve,
				amount_out: *state_changes.asset_out.delta_reserve,
			});


			Ok(())
		}

		/// Update asset's tradable state.
		///
		/// Parameters:
		/// - `asset_id`: asset id
		/// - `state`: new state
		///
		/// Emits `TradableStateUpdated` event when successful.
		///
		#[pallet::weight(<T as Config>::WeightInfo::set_asset_tradable_state())]
		#[transactional]
		pub fn set_asset_tradable_state(
			origin: OriginFor<T>,
			asset_id: T::AssetId,
			state: Tradability,
		) -> DispatchResult {
			T::TechnicalOrigin::ensure_origin(origin)?;

			if asset_id == T::HubAssetId::get() {
				// current omnipool does not allow liquidity add or remove of hub asset.
				// Although BUY is not supported yet, we can allow the new state to be set to SELL/BUY.
				ensure!(
					!state.contains(Tradability::ADD_LIQUIDITY) && !state.contains(Tradability::REMOVE_LIQUIDITY),
					Error::<T>::InvalidHubAssetTradableState
				);

				HubAssetTradability::<T>::mutate(|value| -> DispatchResult {
					*value = state;
					Self::deposit_event(Event::TradableStateUpdated { asset_id, state });
					Ok(())
				})
			} else {
				Assets::<T>::try_mutate(asset_id, |maybe_asset| -> DispatchResult {
					let asset_state = maybe_asset.as_mut().ok_or(Error::<T>::AssetNotFound)?;

					asset_state.tradable = state;
					Self::deposit_event(Event::TradableStateUpdated { asset_id, state });

					Ok(())
				})
			}
		}

		/// Refund given amount of asset to a recipient.
		///
		/// A refund is needed when a token is refused to be added to Omnipool, and initial liquidity of the asset has been already transferred to pool's account.
		///
		/// Transfer is performed only when asset is not in Omnipool and pool's balance has sufficient amount.
		///
		/// Only `AuthorityOrigin` can perform this operition -same as `add_token`o
		///
		/// Emits `AssetRefunded`
		#[pallet::weight(<T as Config>::WeightInfo::refund_refused_asset())]
		#[transactional]
		pub fn refund_refused_asset(
			origin: OriginFor<T>,
			asset_id: T::AssetId,
			amount: Balance,
			recipient: T::AccountId,
		) -> DispatchResult {
			T::AuthorityOrigin::ensure_origin(origin)?;

			// Hub asset cannot be refunded
			ensure!(asset_id != T::HubAssetId::get(), Error::<T>::AssetRefundNotAllowed);

			// Make sure that asset is not in the pool
			ensure!(!Assets::<T>::contains_key(asset_id), Error::<T>::AssetAlreadyAdded);

			ensure!(
				T::Currency::ensure_can_withdraw(asset_id, &Self::protocol_account(), amount).is_ok(),
				Error::<T>::InsufficientBalance
			);

			T::Currency::transfer(asset_id, &Self::protocol_account(), &recipient, amount)?;

			Self::deposit_event(Event::AssetRefunded {
				asset_id,
				amount,
				recipient,
			});

			Ok(())
		}

		/// Update asset's weight cap
		///
		/// Parameters:
		/// - `asset_id`: asset id
		/// - `cap`: new weight cap
		///
		/// Emits `AssetWeightCapUpdated` event when successful.
		///
		#[pallet::weight(<T as Config>::WeightInfo::set_asset_weight_cap())]
		#[transactional]
		pub fn set_asset_weight_cap(origin: OriginFor<T>, asset_id: T::AssetId, cap: Permill) -> DispatchResult {
			T::TechnicalOrigin::ensure_origin(origin)?;

			Assets::<T>::try_mutate(asset_id, |maybe_asset| -> DispatchResult {
				let asset_state = maybe_asset.as_mut().ok_or(Error::<T>::AssetNotFound)?;

				asset_state.cap = FixedU128::from(cap).into_inner();
				Self::deposit_event(Event::AssetWeightCapUpdated { asset_id, cap });

				Ok(())
			})
		}
		/// Update TVL cap
		///
		/// Parameters:
		/// - `cap`: new tvl cap
		///
		/// Emits `TVLCapUpdated` event when successful.
		///
		#[pallet::weight(<T as Config>::WeightInfo::set_asset_weight_cap())]
		#[transactional]
		pub fn set_tvl_cap(origin: OriginFor<T>, cap: Balance) -> DispatchResult {
			T::AuthorityOrigin::ensure_origin(origin)?;
			TvlCap::<T>::set(cap);
			Self::deposit_event(Event::TVLCapUpdated { cap });
			Ok(())
		}
	}

	#[pallet::hooks]
	impl<T: Config> Hooks<BlockNumberFor<T>> for Pallet<T> {
		fn integrity_test() {
			assert_ne!(
				T::MinimumPoolLiquidity::get(),
				Balance::zero(),
				"Minimum pool liquidity is 0."
			);
			assert_ne!(
				T::MinimumTradingLimit::get(),
				Balance::zero(),
				"Minimum trading limit is 0."
			);
			assert_ne!(
				T::HdxAssetId::get(),
				T::StableCoinAssetId::get(),
				"Same Hdx asset id and stable asset id."
			);
			assert_ne!(T::MaxInRatio::get(), Balance::zero(), "MaxInRatio is 0.");
			assert_ne!(T::MaxOutRatio::get(), Balance::zero(), "MaxOutRatio is 0.");
		}
	}
}

impl<T: Config> Pallet<T> {
	/// Protocol account address
	pub fn protocol_account() -> T::AccountId {
		PalletId(*b"omnipool").into_account_truncating()
	}

	/// Retrieve stable asset detail from the pool.
	/// Return NoStableCoinInPool if stable asset is not yet in the pool.
	fn stable_asset() -> Result<(Balance, Balance), DispatchError> {
		let stable_asset = <Assets<T>>::get(T::StableCoinAssetId::get()).ok_or(Error::<T>::NoStableAssetInPool)?;
		let stable_reserve = T::Currency::free_balance(T::StableCoinAssetId::get(), &Self::protocol_account());
		Ok((stable_reserve, stable_asset.hub_reserve))
	}

	/// Retrieve state of asset from the pool and its pool balance
	pub fn load_asset_state(asset_id: T::AssetId) -> Result<AssetReserveState<Balance>, DispatchError> {
		let state = <Assets<T>>::get(asset_id).ok_or(Error::<T>::AssetNotFound)?;
		let reserve = T::Currency::free_balance(asset_id, &Self::protocol_account());
		Ok((state, reserve).into())
	}

	/// Set new state of asset.
	/// This converts the new state into correct state type ( by removing the reserve)
	fn set_asset_state(asset_id: T::AssetId, new_state: AssetReserveState<Balance>) {
		<Assets<T>>::insert(asset_id, Into::<AssetState<Balance>>::into(new_state));
	}

	/// Generate an nft instance id and mint NFT into the class and instance.
	#[require_transactional]
	fn create_and_mint_position_instance(owner: &T::AccountId) -> Result<T::PositionItemId, DispatchError> {
		<NextPositionId<T>>::try_mutate(|current_value| -> Result<T::PositionItemId, DispatchError> {
			let next_position_id = *current_value;

			T::NFTHandler::mint_into(&T::NFTCollectionId::get(), &next_position_id, owner)?;

			*current_value = current_value
				.checked_add(&T::PositionItemId::one())
				.ok_or(ArithmeticError::Overflow)?;

			Ok(next_position_id)
		})
	}

	/// Update Hub asset side of HDX subpool annd add given amount to hub_asset_reserve
	fn update_hdx_subpool_hub_asset(origin:T::Origin, hub_asset_amount: Balance) -> DispatchResult {
		if hub_asset_amount > Balance::zero() {
			let hdx_state = Self::load_asset_state(T::HdxAssetId::get())?;

			let mut native_subpool = Assets::<T>::get(T::HdxAssetId::get()).ok_or(Error::<T>::AssetNotFound)?;
			native_subpool.hub_reserve = native_subpool
				.hub_reserve
				.checked_add(hub_asset_amount)
				.ok_or(ArithmeticError::Overflow)?;
			<Assets<T>>::insert(T::HdxAssetId::get(), native_subpool);

			let updated_hdx_state = Self::load_asset_state(T::HdxAssetId::get())?;

			let delta_changes = AssetStateChange{
				delta_hub_reserve: BalanceUpdate::Increase(hub_asset_amount),
				..Default::default()
			};

			let info : AssetInfo<T::AssetId, Balance> =
				AssetInfo::new(T::HdxAssetId::get(), &hdx_state, &updated_hdx_state, &delta_changes);

			T::OmnipoolHooks::on_liquidity_changed(origin, info)?;
		}
		Ok(())
	}

	/// Update total hub asset liquidity and write new value to storage.
	/// Update total issueance if AdjustSupply is specified.
	#[require_transactional]
	fn update_hub_asset_liquidity(delta_amount: &BalanceUpdate<Balance>) -> DispatchResult {
		match delta_amount {
			BalanceUpdate::Increase(amount) => {
				T::Currency::deposit(T::HubAssetId::get(), &Self::protocol_account(), *amount)
			}
			BalanceUpdate::Decrease(amount) => {
				T::Currency::withdraw(T::HubAssetId::get(), &Self::protocol_account(), *amount)
			}
		}
	}

	/// Update imbalance with given delta_imbalance - increase or decrease
	fn update_imbalance(delta_imbalance: BalanceUpdate<Balance>) -> DispatchResult {
		<HubAssetImbalance<T>>::try_mutate(|current_imbalance| -> DispatchResult {
			*current_imbalance = match delta_imbalance {
				BalanceUpdate::Decrease(amount) => (*current_imbalance).sub(amount).ok_or(ArithmeticError::Overflow)?,
				BalanceUpdate::Increase(amount) => (*current_imbalance).add(amount).ok_or(ArithmeticError::Overflow)?,
			};

			ensure!(current_imbalance.negative, Error::<T>::PositiveImbalance);

			Ok(())
		})
	}

	/// Calculate new tvl balance and ensure that it is below TVL Cap.
	fn ensure_tvl_cap() -> DispatchResult {
		let current_hub_asset_liquidity = T::Currency::free_balance(T::HubAssetId::get(), &Self::protocol_account());
		let stable_asset = Self::stable_asset()?;

		let updated_tvl = hydra_dx_math::omnipool::calculate_tvl(current_hub_asset_liquidity, stable_asset)
			.ok_or(ArithmeticError::Overflow)?;

		ensure!(updated_tvl <= TvlCap::<T>::get(), Error::<T>::TVLCapExceeded);
		Ok(())
	}

	/// Check if assets can be traded - asset_in must be allowed to be sold and asset_out allowed to be bought.
	fn allow_assets(asset_in: &AssetReserveState<Balance>, asset_out: &AssetReserveState<Balance>) -> bool {
		asset_in.tradable.contains(Tradability::SELL) && asset_out.tradable.contains(Tradability::BUY)
	}

	/// Swap hub asset for asset_out.
	/// Special handling of sell trade where asset in is Hub Asset.
	fn sell_hub_asset(
		origin: T::Origin,
		who: &T::AccountId,
		asset_out: T::AssetId,
		amount: Balance,
		limit: Balance,
	) -> DispatchResult {
		ensure!(
			HubAssetTradability::<T>::get().contains(Tradability::SELL),
			Error::<T>::NotAllowed
		);

		let asset_state = Self::load_asset_state(asset_out)?;

		ensure!(asset_state.tradable.contains(Tradability::BUY), Error::<T>::NotAllowed);
		ensure!(
			amount
				<= asset_state
					.hub_reserve
					.checked_div(T::MaxInRatio::get())
					.ok_or(ArithmeticError::DivisionByZero)?, // Note: this can only fail if MaxInRatio is zero.
			Error::<T>::MaxInRatioExceeded
		);

		let current_imbalance = <HubAssetImbalance<T>>::get();

		let current_hub_asset_liquidity = Self::get_hub_asset_balance_of_protocol_account();

		let state_changes = hydra_dx_math::omnipool::calculate_sell_hub_state_changes(
			&(&asset_state).into(),
			amount,
			T::AssetFee::get(),
			I129 {
				value: current_imbalance.value,
				negative: current_imbalance.negative,
			},
			current_hub_asset_liquidity,
		)
		.ok_or(ArithmeticError::Overflow)?;

		ensure!(
			*state_changes.asset.delta_reserve >= limit,
			Error::<T>::BuyLimitNotReached
		);

		ensure!(
			*state_changes.asset.delta_reserve
				<= asset_state
					.reserve
					.checked_div(T::MaxOutRatio::get())
					.ok_or(ArithmeticError::DivisionByZero)?, // Note: this can only fail if MaxInRatio is zero.
			Error::<T>::MaxOutRatioExceeded
		);

		let new_asset_out_state = asset_state
			.clone()
			.delta_update(&state_changes.asset)
			.ok_or(ArithmeticError::Overflow)?;

		// Token updates
		T::Currency::transfer(
			T::HubAssetId::get(),
			who,
			&Self::protocol_account(),
			*state_changes.asset.delta_hub_reserve,
		)?;
		T::Currency::transfer(
			asset_out,
			&Self::protocol_account(),
			who,
			*state_changes.asset.delta_reserve,
		)?;

		let info: AssetInfo<T::AssetId, Balance> =
			AssetInfo::new(asset_out, &asset_state, &new_asset_out_state, &state_changes.asset);

		Self::update_imbalance(state_changes.delta_imbalance)?;

		Self::set_asset_state(asset_out, new_asset_out_state);

		T::PoolStateChangeHandler::after_pool_state_change(
			T::HubAssetId::get(),
			asset_state.hub_reserve,
			*state_changes.asset.delta_hub_reserve,
			asset_out,
			asset_state.reserve,
			*state_changes.asset.delta_reserve,
		)?;

		Self::deposit_event(Event::SellExecuted {
			who: who.clone(),
			asset_in: T::HubAssetId::get(),
			asset_out,
			amount_in: *state_changes.asset.delta_hub_reserve,
			amount_out: *state_changes.asset.delta_reserve,
		});

		T::OmnipoolHooks::on_hub_asset_trade(origin, info)?;

		Ok(())
	}

	/// Swap asset for Hub Asset
	/// Special handling of buy trade where asset in is Hub Asset.
	fn buy_asset_for_hub_asset(
		origin: T::Origin,
		who: &T::AccountId,
		asset_out: T::AssetId,
		amount: Balance,
		limit: Balance,
	) -> DispatchResult {
		ensure!(
			HubAssetTradability::<T>::get().contains(Tradability::SELL),
			Error::<T>::NotAllowed
		);

		let asset_state = Self::load_asset_state(asset_out)?;

		ensure!(asset_state.tradable.contains(Tradability::BUY), Error::<T>::NotAllowed);

		ensure!(
			amount
				<= asset_state
					.reserve
					.checked_div(T::MaxOutRatio::get())
					.ok_or(ArithmeticError::DivisionByZero)?, // Note: this can only fail if MaxInRatio is zero.
			Error::<T>::MaxOutRatioExceeded
		);

		let current_imbalance = <HubAssetImbalance<T>>::get();

		let current_hub_asset_liquidity = Self::get_hub_asset_balance_of_protocol_account();

		let state_changes = hydra_dx_math::omnipool::calculate_buy_for_hub_asset_state_changes(
			&(&asset_state).into(),
			amount,
			T::AssetFee::get(),
			I129 {
				value: current_imbalance.value,
				negative: current_imbalance.negative,
			},
			current_hub_asset_liquidity,
		)
		.ok_or(ArithmeticError::Overflow)?;

		ensure!(
			*state_changes.asset.delta_hub_reserve <= limit,
			Error::<T>::SellLimitExceeded
		);

		ensure!(
			*state_changes.asset.delta_hub_reserve
				<= asset_state
					.hub_reserve
					.checked_div(T::MaxInRatio::get())
					.ok_or(ArithmeticError::DivisionByZero)?, // Note: this can only fail if MaxInRatio is zero.
			Error::<T>::MaxInRatioExceeded
		);

		let new_asset_out_state = asset_state
			.clone()
			.delta_update(&state_changes.asset)
			.ok_or(ArithmeticError::Overflow)?;

		T::Currency::transfer(
			T::HubAssetId::get(),
			who,
			&Self::protocol_account(),
			*state_changes.asset.delta_hub_reserve,
		)?;
		T::Currency::transfer(
			asset_out,
			&Self::protocol_account(),
			who,
			*state_changes.asset.delta_reserve,
		)?;

		let info: AssetInfo<T::AssetId, Balance> =
			AssetInfo::new(asset_out, &asset_state, &new_asset_out_state, &state_changes.asset);

		Self::update_imbalance(state_changes.delta_imbalance)?;

		Self::set_asset_state(asset_out, new_asset_out_state);

		T::PoolStateChangeHandler::after_pool_state_change(
			T::HubAssetId::get(),
			asset_state.hub_reserve,
			*state_changes.asset.delta_hub_reserve,
			asset_out,
			asset_state.reserve,
			*state_changes.asset.delta_reserve,
		)?;

		Self::deposit_event(Event::BuyExecuted {
			who: who.clone(),
			asset_in: T::HubAssetId::get(),
			asset_out,
			amount_in: *state_changes.asset.delta_hub_reserve,
			amount_out: *state_changes.asset.delta_reserve,
		});

		T::OmnipoolHooks::on_hub_asset_trade(origin, info)?;

		Ok(())
	}

	/// Buy hub asset from the pool
	/// Special handling of buy trade where asset out is Hub Asset.
	fn buy_hub_asset(_who: &T::AccountId, _asset_in: T::AssetId, _amount: Balance, _limit: Balance) -> DispatchResult {
		ensure!(
			HubAssetTradability::<T>::get().contains(Tradability::BUY),
			Error::<T>::NotAllowed
		);

		// Note: Currently not allowed at all, neither math is done for this case
		// this is already ready when hub asset will be allowed to be bought from the pool

		Err(Error::<T>::NotAllowed.into())
	}

	/// Swap asset for Hub Asset
	/// Special handling of sell trade where asset out is Hub Asset.
	fn sell_asset_for_hub_asset(
		_who: &T::AccountId,
		_asset_in: T::AssetId,
		_amount: Balance,
		_limit: Balance,
	) -> DispatchResult {
		ensure!(
			HubAssetTradability::<T>::get().contains(Tradability::BUY),
			Error::<T>::NotAllowed
		);

		// Note: Currently not allowed at all, neither math is done for this case
		// this is already ready when hub asset will be allowed to be bought from the pool

		Err(Error::<T>::NotAllowed.into())
	}

	/// Get hub asset balance of protocol account
	fn get_hub_asset_balance_of_protocol_account() -> Balance {
		T::Currency::free_balance(T::HubAssetId::get(), &Self::protocol_account())
	}

	/// Remove asset from list of Omnipool assets.
	/// No events emitted.
	pub fn remove_asset(asset_id: T::AssetId) -> DispatchResult {
		<Assets<T>>::remove(asset_id);
		Ok(())
	}

	/// Insert or update position with given position data.
	pub fn set_position(position_id: T::PositionItemId, position: &Position<Balance, T::AssetId>) -> DispatchResult {
		<Positions<T>>::insert(position_id, position);
		Ok(())
	}

	/// Add new asset to list of Omnipool assets.
	/// No events emitted.
	pub fn add_asset(asset_id: T::AssetId, state: AssetState<Balance>) -> DispatchResult {
		ensure!(!Assets::<T>::contains_key(asset_id), Error::<T>::AssetAlreadyAdded);
		ensure!(T::AssetRegistry::exists(asset_id), Error::<T>::AssetNotRegistered);

		<Assets<T>>::insert(asset_id, state);

		Ok(())
	}

	/// Updates states of 2 non-hub assets given calculated trade result.
	#[require_transactional]
	pub fn update_omnipool_state_given_trade_result(
		origin: T::Origin,
		asset_in: T::AssetId,
		asset_out: T::AssetId,
		trade: TradeStateChange<Balance>,
	) -> DispatchResult {
		let delta_hub_asset = trade
			.asset_in
			.delta_hub_reserve
			.merge(
				trade
					.asset_out
					.delta_hub_reserve
					.merge(BalanceUpdate::Increase(trade.hdx_hub_amount))
					.ok_or(ArithmeticError::Overflow)?,
			)
			.ok_or(ArithmeticError::Overflow)?;

		match delta_hub_asset {
			BalanceUpdate::Increase(val) if val == Balance::zero() => {
				// nothing to do if zero.
			}
			BalanceUpdate::Increase(_) => {
				// trade can only burn some.
				return Err(Error::<T>::HubAssetUpdateError.into());
			}
			BalanceUpdate::Decrease(amount) => {
				T::Currency::withdraw(T::HubAssetId::get(), &Self::protocol_account(), amount)?;
			}
		};

		//TODO: call on_trade hook.

		Self::update_imbalance(trade.delta_imbalance)?;

		Self::update_asset_state(asset_in, trade.asset_in)?;
		Self::update_asset_state(asset_out, trade.asset_out)?;

		Self::update_hdx_subpool_hub_asset(origin, trade.hdx_hub_amount)?;

		Ok(())
	}

	/// Updates states of an asset given calculated trade result where hub asset was traded.
	#[require_transactional]
	pub fn update_omnipool_state_given_hub_asset_trade(
		asset: T::AssetId,
		trade: HubTradeStateChange<Balance>,
	) -> DispatchResult {
		Self::update_imbalance(trade.delta_imbalance)?;
		Self::update_asset_state(asset, trade.asset)?;
		Ok(())
	}

	/// Load state of an asset and update it with given delta changes.
	pub fn update_asset_state(asset_id: T::AssetId, delta: AssetStateChange<Balance>) -> DispatchResult {
		let state = Self::load_asset_state(asset_id)?;
		let updated_state = state.delta_update(&delta).ok_or(ArithmeticError::Overflow)?;
		Self::set_asset_state(asset_id, updated_state);

		Ok(())
	}

	/// Load position and check its owner
	/// Returns Forbidden if not position owner
	pub fn load_position(
		position_id: T::PositionItemId,
		owner: T::AccountId,
	) -> Result<Position<Balance, T::AssetId>, DispatchError> {
		ensure!(
			T::NFTHandler::owner(&T::NFTCollectionId::get(), &position_id) == Some(owner),
			Error::<T>::Forbidden
		);

		Positions::<T>::get(position_id).ok_or_else(|| Error::<T>::PositionNotFound.into())
	}

	pub fn is_hub_asset_allowed(operation: Tradability) -> bool {
		HubAssetTradability::<T>::get().contains(operation)
	}

	/// Returns `true` if `asset` exists in the omnipool or `false`
	pub fn exists(asset: T::AssetId) -> bool {
		Assets::<T>::contains_key(asset)
	}
}<|MERGE_RESOLUTION|>--- conflicted
+++ resolved
@@ -1090,22 +1090,9 @@
 			Self::set_asset_state(asset_in, new_asset_in_state);
 			Self::set_asset_state(asset_out, new_asset_out_state);
 
-<<<<<<< HEAD
-			T::PoolStateChangeHandler::after_pool_state_change(
-				asset_in,
-				asset_in_state.reserve,
-				amount,
-				asset_out,
-				asset_out_state.reserve,
-				*state_changes.asset_out.delta_reserve,
-			)?;
-
-			Self::update_hdx_subpool_hub_asset(state_changes.hdx_hub_amount)?;
-=======
 			T::OmnipoolHooks::on_trade(origin.clone(), info_in, info_out)?;
 
 			Self::update_hdx_subpool_hub_asset(origin, state_changes.hdx_hub_amount)?;
->>>>>>> 5bab77ed
 
 			Self::deposit_event(Event::SellExecuted {
 				who,
@@ -1280,22 +1267,9 @@
 			Self::set_asset_state(asset_in, new_asset_in_state);
 			Self::set_asset_state(asset_out, new_asset_out_state);
 
-<<<<<<< HEAD
-			T::PoolStateChangeHandler::after_pool_state_change(
-				asset_in,
-				asset_in_state.reserve,
-				*state_changes.asset_in.delta_reserve,
-				asset_out,
-				asset_out_state.reserve,
-				*state_changes.asset_out.delta_reserve,
-			)?;
-
-			Self::update_hdx_subpool_hub_asset(state_changes.hdx_hub_amount)?;
-=======
 			T::OmnipoolHooks::on_trade(origin.clone(), info_in, info_out)?;
 
 			Self::update_hdx_subpool_hub_asset(origin, state_changes.hdx_hub_amount)?;
->>>>>>> 5bab77ed
 
 			Self::deposit_event(Event::BuyExecuted {
 				who,
@@ -1304,7 +1278,6 @@
 				amount_in: *state_changes.asset_in.delta_reserve,
 				amount_out: *state_changes.asset_out.delta_reserve,
 			});
-
 
 			Ok(())
 		}
@@ -1499,7 +1472,7 @@
 	}
 
 	/// Update Hub asset side of HDX subpool annd add given amount to hub_asset_reserve
-	fn update_hdx_subpool_hub_asset(origin:T::Origin, hub_asset_amount: Balance) -> DispatchResult {
+	fn update_hdx_subpool_hub_asset(origin: T::Origin, hub_asset_amount: Balance) -> DispatchResult {
 		if hub_asset_amount > Balance::zero() {
 			let hdx_state = Self::load_asset_state(T::HdxAssetId::get())?;
 
@@ -1512,12 +1485,12 @@
 
 			let updated_hdx_state = Self::load_asset_state(T::HdxAssetId::get())?;
 
-			let delta_changes = AssetStateChange{
+			let delta_changes = AssetStateChange {
 				delta_hub_reserve: BalanceUpdate::Increase(hub_asset_amount),
 				..Default::default()
 			};
 
-			let info : AssetInfo<T::AssetId, Balance> =
+			let info: AssetInfo<T::AssetId, Balance> =
 				AssetInfo::new(T::HdxAssetId::get(), &hdx_state, &updated_hdx_state, &delta_changes);
 
 			T::OmnipoolHooks::on_liquidity_changed(origin, info)?;
