// Copyright (C) 2020-2022  Intergalactic, Limited (GIB).
// SPDX-License-Identifier: Apache-2.0

// Licensed under the Apache License, Version 2.0 (the "License");
// you may not use this file except in compliance with the License.
// You may obtain a copy of the License at
//
// 	http://www.apache.org/licenses/LICENSE-2.0
//
// Unless required by applicable law or agreed to in writing, software
// distributed under the License is distributed on an "AS IS" BASIS,
// WITHOUT WARRANTIES OR CONDITIONS OF ANY KIND, either express or implied.
// See the License for the specific language governing permissions and
// limitations under the License.

//! # Omnipool pallet
//!
//! Omnipool implementation
//!
//! ## Overview
//!
//! Omnipool is type of AMM where all assets are pooled together into one single pool.
//!
//! Each asset is internally paired with so called Hub Asset ( LRNA ). When a liquidity is provided, corresponding
//! amount of hub asset is minted. When a liquidity is removed, corresponding amount of hub asset is burned.
//!
//! Liquidity provider can provide any asset of their choice to the Omnipool and in return
//! they will receive pool shares for this single asset.
//!
//! The position is represented as a NFT token which stores the amount of shares distributed
//! and the price of the asset at the time of provision.
//!
//! For traders this means that they can benefit from non-fragmented liquidity.
//! They can send any token to the pool using the swap mechanism
//! and in return they will receive the token of their choice in the appropriate quantity.
//!
//! Omnipool is implemented with concrete Balance type: u128.
//!
//! ### Imbalance mechanism
//! The Imbalance mechanism is designed to stabilize the value of LRNA. By design it is a weak and passive mechanism,
//! and is specifically meant to deal with one cause of LRNA volatility: LRNA being sold back to the pool.
//!
//! Imbalance is always negative, internally represented by a special type `SimpleImbalance` which uses unsigned integer and boolean flag.
//! This was done initially because of the intention that in future imbalance can also become positive.
//!
//! ### Omnipool Hooks
//!
//! Omnipool pallet supports multiple hooks which are triggerred on certain operations:
//! - on_liquidity_changed - called when liquidity is added or removed from the pool
//! - on_trade - called when trade is executed
//! - on_trade_fee - called after successful trade with fee amount that can be taken out of the pool if needed.
//!
//! This is currently used to update on-chain oracle and in the circuit breaker.
//!
//! ## Terminology
//!
//! * **LP:**  liquidity provider
//! * **Position:**  a moment when LP added liquidity to the pool. It stores amount,shares and price at the time
//!  of provision
//! * **Hub Asset:** dedicated 'hub' token for trade executions (LRNA)
//! * **Native Asset:** governance token
//! * **Imbalance:** Tracking of hub asset imbalance.
//!
//! ## Assumptions
//!
//! Below are assumptions that must be held when using this pallet.
//!
//! * Initial liquidity of new token being added to Omnipool must be transferred manually to pool account prior to calling add_token.
//! * All tokens added to the pool must be first registered in Asset Registry.
//!
//! ## Interface
//!
//! ### Dispatchable Functions
//!
//! * `add_token` - Adds token to the pool. Initial liquidity must be transffered to pool account prior to calling add_token.
//! * `add_liquidity` - Adds liquidity of selected asset to the pool. Mints corresponding position NFT.
//! * `remove_liquidity` - Removes liquidity of selected position from the pool. Partial withdrawals are allowed.
//! * `sell` - Trades an asset in for asset out by selling given amount of asset in.
//! * `buy` - Trades an asset in for asset out by buying given amount of asset out.
//! * `set_asset_tradable_state` - Updates asset's tradable state with new flags. This allows/forbids asset operation such SELL,BUY,ADD or  REMOVE liquidtityy.
//! * `refund_refused_asset` - Refunds the initial liquidity amount sent to pool account prior to add_token if the token has been refused to be added.
//! * `sacrifice_position` - Destroys a position and position's shares become protocol's shares.
//! * `withdraw_protocol_liquidity` - Withdraws protocol's liquidity from the pool. Used to withdraw liquidity from sacrificed position.

#![cfg_attr(not(feature = "std"), no_std)]

use frame_support::pallet_prelude::{DispatchResult, Get};
use frame_support::require_transactional;
use frame_support::PalletId;
use frame_support::{ensure, transactional};
use sp_runtime::traits::{AccountIdConversion, AtLeast32BitUnsigned, One};
use sp_runtime::traits::{CheckedAdd, CheckedSub, Zero};
use sp_std::ops::{Add, Sub};
use sp_std::prelude::*;

use crate::traits::ShouldAllow;
use frame_support::traits::tokens::nonfungibles::{Create, Inspect, Mutate};
use frame_system::ensure_signed;
use frame_system::pallet_prelude::OriginFor;
use hydra_dx_math::ema::EmaPrice;
use hydra_dx_math::omnipool::types::{AssetStateChange, BalanceUpdate, I129};
use hydradx_traits::registry::Inspect as RegistryInspect;
use orml_traits::{GetByKey, MultiCurrency};
#[cfg(feature = "try-runtime")]
use primitive_types::U256;
use scale_info::TypeInfo;
use sp_runtime::{ArithmeticError, DispatchError, FixedPointNumber, FixedU128, Permill};

#[cfg(test)]
mod tests;

pub mod provider;
pub mod router_execution;
pub mod traits;
pub mod types;
pub mod weights;

use crate::traits::{AssetInfo, OmnipoolHooks};
use crate::types::{AssetReserveState, AssetState, Balance, Position, SimpleImbalance, Tradability};
pub use pallet::*;
pub use weights::WeightInfo;

/// NFT class id type of provided nft implementation
pub type NFTCollectionIdOf<T> =
	<<T as Config>::NFTHandler as Inspect<<T as frame_system::Config>::AccountId>>::CollectionId;

#[frame_support::pallet]
pub mod pallet {
	use super::*;
	use crate::traits::{AssetInfo, ExternalPriceProvider, OmnipoolHooks};
	use crate::types::{Position, Price, Tradability};
	use codec::HasCompact;
	use frame_support::pallet_prelude::*;
	use frame_support::traits::DefensiveOption;
	use frame_system::pallet_prelude::*;
	use hydra_dx_math::ema::EmaPrice;
	use hydra_dx_math::omnipool::types::{BalanceUpdate, I129};
	use orml_traits::GetByKey;
	use sp_runtime::ArithmeticError;

	#[pallet::pallet]
	pub struct Pallet<T>(_);

	#[pallet::config]
	pub trait Config: frame_system::Config {
		/// The overarching event type.
		type RuntimeEvent: From<Event<Self>> + IsType<<Self as frame_system::Config>::RuntimeEvent>;

		/// Asset type.
		type AssetId: Member
			+ Parameter
			+ Default
			+ Copy
			+ Ord
			+ HasCompact
			+ MaybeSerializeDeserialize
			+ MaxEncodedLen
			+ TypeInfo;

		/// Multi currency mechanism
		type Currency: MultiCurrency<Self::AccountId, CurrencyId = Self::AssetId, Balance = Balance>;

		/// Origin that can add token, refund refused asset and withdraw protocol liquidity.
		type AuthorityOrigin: EnsureOrigin<Self::RuntimeOrigin>;

		/// Origin that can change asset's tradability and weight.
		type TechnicalOrigin: EnsureOrigin<Self::RuntimeOrigin>;

		/// Asset Registry mechanism - used to check if asset is correctly registered in asset registry
		type AssetRegistry: RegistryInspect<AssetId = Self::AssetId>;

		/// Native Asset ID
		#[pallet::constant]
		type HdxAssetId: Get<Self::AssetId>;

		/// Hub Asset ID
		#[pallet::constant]
		type HubAssetId: Get<Self::AssetId>;

		/// Dynamic fee support - returns (Asset Fee, Protocol Fee) for given asset
		type Fee: GetByKey<Self::AssetId, (Permill, Permill)>;

		/// Minimum withdrawal fee
		#[pallet::constant]
		type MinWithdrawalFee: Get<Permill>;

		/// Minimum trading limit
		#[pallet::constant]
		type MinimumTradingLimit: Get<Balance>;

		/// Minimum pool liquidity which can be added
		#[pallet::constant]
		type MinimumPoolLiquidity: Get<Balance>;

		/// Max fraction of asset reserve to sell in single transaction
		#[pallet::constant]
		type MaxInRatio: Get<u128>;

		/// Max fraction of asset reserve to buy in single transaction
		#[pallet::constant]
		type MaxOutRatio: Get<u128>;

		/// Position identifier type
		type PositionItemId: Member + Parameter + Default + Copy + HasCompact + AtLeast32BitUnsigned + MaxEncodedLen;

		/// Collection id type
		type CollectionId: TypeInfo + MaxEncodedLen;

		/// Non fungible class id
		#[pallet::constant]
		type NFTCollectionId: Get<NFTCollectionIdOf<Self>>;

		/// Non fungible handling - mint,burn, check owner
		type NFTHandler: Mutate<Self::AccountId>
			+ Create<Self::AccountId>
			+ Inspect<Self::AccountId, ItemId = Self::PositionItemId, CollectionId = Self::CollectionId>;

		/// Weight information for extrinsics in this pallet.
		type WeightInfo: WeightInfo;

		/// Hooks are actions executed on add_liquidity, sell or buy.
		type OmnipoolHooks: OmnipoolHooks<
			Self::RuntimeOrigin,
			Self::AccountId,
			Self::AssetId,
			Balance,
			Error = DispatchError,
		>;

		/// Safety mechanism when adding and removing liquidity. Determines how much price can change between spot price and oracle price.
		type PriceBarrier: ShouldAllow<Self::AccountId, Self::AssetId, EmaPrice>;

		/// Oracle price provider. Provides price for given asset. Used in remove liquidity to support calculation of dynamic withdrawal fee.
		type ExternalPriceOracle: ExternalPriceProvider<Self::AssetId, EmaPrice, Error = DispatchError>;
	}

	#[pallet::storage]
	/// State of an asset in the omnipool
	#[pallet::getter(fn assets)]
	pub(super) type Assets<T: Config> = StorageMap<_, Blake2_128Concat, T::AssetId, AssetState<Balance>>;

	#[pallet::storage]
	/// Imbalance of hub asset
	#[pallet::getter(fn current_imbalance)]
	pub(super) type HubAssetImbalance<T: Config> = StorageValue<_, SimpleImbalance<Balance>, ValueQuery>;

	// LRNA is only allowed to be sold
	#[pallet::type_value]
	pub fn DefaultHubAssetTradability() -> Tradability {
		Tradability::SELL
	}

	#[pallet::storage]
	/// Tradable state of hub asset.
	pub(super) type HubAssetTradability<T: Config> =
		StorageValue<_, Tradability, ValueQuery, DefaultHubAssetTradability>;

	#[pallet::storage]
	/// LP positions. Maps NFT instance id to corresponding position
	#[pallet::getter(fn positions)]
	pub(super) type Positions<T: Config> =
		StorageMap<_, Blake2_128Concat, T::PositionItemId, Position<Balance, T::AssetId>>;

	#[pallet::storage]
	#[pallet::getter(fn next_position_id)]
	/// Position ids sequencer
	pub(super) type NextPositionId<T: Config> = StorageValue<_, T::PositionItemId, ValueQuery>;

	#[pallet::event]
	#[pallet::generate_deposit(pub(crate) fn deposit_event)]
	pub enum Event<T: Config> {
		/// An asset was added to Omnipool
		TokenAdded {
			asset_id: T::AssetId,
			initial_amount: Balance,
			initial_price: Price,
		},
		/// An asset was removed from Omnipool
		TokenRemoved {
			asset_id: T::AssetId,
			amount: Balance,
			hub_withdrawn: Balance,
		},
		/// Liquidity of an asset was added to Omnipool.
		LiquidityAdded {
			who: T::AccountId,
			asset_id: T::AssetId,
			amount: Balance,
			position_id: T::PositionItemId,
		},
		/// Liquidity of an asset was removed from Omnipool.
		LiquidityRemoved {
			who: T::AccountId,
			position_id: T::PositionItemId,
			asset_id: T::AssetId,
			shares_removed: Balance,
			fee: FixedU128,
		},
		/// PRotocol Liquidity was removed from Omnipool.
		ProtocolLiquidityRemoved {
			who: T::AccountId,
			asset_id: T::AssetId,
			amount: Balance,
			hub_amount: Balance,
			shares_removed: Balance,
		},
		/// Sell trade executed.
		SellExecuted {
			who: T::AccountId,
			asset_in: T::AssetId,
			asset_out: T::AssetId,
			amount_in: Balance,
			amount_out: Balance,
			hub_amount_in: Balance,
			hub_amount_out: Balance,
			asset_fee_amount: Balance,
			protocol_fee_amount: Balance,
		},
		/// Buy trade executed.
		BuyExecuted {
			who: T::AccountId,
			asset_in: T::AssetId,
			asset_out: T::AssetId,
			amount_in: Balance,
			amount_out: Balance,
			hub_amount_in: Balance,
			hub_amount_out: Balance,
			asset_fee_amount: Balance,
			protocol_fee_amount: Balance,
		},
		/// LP Position was created and NFT instance minted.
		PositionCreated {
			position_id: T::PositionItemId,
			owner: T::AccountId,
			asset: T::AssetId,
			amount: Balance,
			shares: Balance,
			price: Price,
		},
		/// LP Position was destroyed and NFT instance burned.
		PositionDestroyed {
			position_id: T::PositionItemId,
			owner: T::AccountId,
		},
		/// LP Position was updated.
		PositionUpdated {
			position_id: T::PositionItemId,
			owner: T::AccountId,
			asset: T::AssetId,
			amount: Balance,
			shares: Balance,
			price: Price,
		},
		/// Asset's tradable state has been updated.
		TradableStateUpdated { asset_id: T::AssetId, state: Tradability },

		/// Amount has been refunded for asset which has not been accepted to add to omnipool.
		AssetRefunded {
			asset_id: T::AssetId,
			amount: Balance,
			recipient: T::AccountId,
		},

		/// Asset's weight cap has been updated.
		AssetWeightCapUpdated { asset_id: T::AssetId, cap: Permill },
	}

	#[pallet::error]
	#[cfg_attr(test, derive(PartialEq, Eq))]
	pub enum Error<T> {
		/// Balance too low
		InsufficientBalance,
		/// Asset is already in omnipool
		AssetAlreadyAdded,
		/// Asset is not in omnipool
		AssetNotFound,
		/// Failed to add token to Omnipool due to insufficient initial liquidity.
		MissingBalance,
		/// Invalid initial asset price.
		InvalidInitialAssetPrice,
		/// Slippage protection - minimum limit has not been reached.
		BuyLimitNotReached,
		/// Slippage protection - maximum limit has been exceeded.
		SellLimitExceeded,
		/// Position has not been found.
		PositionNotFound,
		/// Insufficient shares in position
		InsufficientShares,
		/// Asset is not allowed to be traded.
		NotAllowed,
		/// Signed account is not owner of position instance.
		Forbidden,
		/// Asset weight cap has been exceeded.
		AssetWeightCapExceeded,
		/// Asset is not registered in asset registry
		AssetNotRegistered,
		/// Provided liquidity is below minimum allowed limit
		InsufficientLiquidity,
		/// Traded amount is below minimum allowed limit
		InsufficientTradingAmount,
		/// Sell or buy with same asset ids is not allowed.
		SameAssetTradeNotAllowed,
		/// LRNA update after trade results in positive value.
		HubAssetUpdateError,
		/// Imbalance results in positive value.
		PositiveImbalance,
		/// Amount of shares provided cannot be 0.
		InvalidSharesAmount,
		/// Hub asset is only allowed to be sold.
		InvalidHubAssetTradableState,
		/// Asset is not allowed to be refunded.
		AssetRefundNotAllowed,
		/// Max fraction of asset to buy has been exceeded.
		MaxOutRatioExceeded,
		/// Max fraction of asset to sell has been exceeded.
		MaxInRatioExceeded,
		/// Max allowed price difference has been exceeded.
		PriceDifferenceTooHigh,
		/// Invalid oracle price - division by zero.
		InvalidOraclePrice,
		/// Failed to calculate withdrawal fee.
		InvalidWithdrawalFee,
		/// More than allowed amount of fee has been transferred.
		FeeOverdraft,
		/// Token cannot be removed from Omnipool due to shares still owned by other users.
		SharesRemaining,
		/// Token cannot be removed from Omnipool because asset is not frozen.
		AssetNotFrozen,
		/// Calculated amount out from sell trade is zero.
		ZeroAmountOut,
		/// Existential deposit of asset is not available.
		ExistentialDepositNotAvailable,
		/// Slippage protection
		SlippageLimit,
	}

	#[pallet::call]
	impl<T: Config> Pallet<T> {
		/// Add new token to omnipool in quantity `amount` at price `initial_price`
		///
		/// Initial liquidity must be transferred to pool's account for this new token manually prior to calling `add_token`.
		///
		/// Initial liquidity is pool's account balance of the token.
		///
		/// Position NFT token is minted for `position_owner`.
		///
		/// Parameters:
		/// - `asset`: The identifier of the new asset added to the pool. Must be registered in Asset registry
		/// - `initial_price`: Initial price
		/// - `position_owner`: account id for which share are distributed in form on NFT
		/// - `weight_cap`: asset weight cap
		///
		/// Emits `TokenAdded` event when successful.
		///
		#[pallet::call_index(1)]
		#[pallet::weight(<T as Config>::WeightInfo::add_token().saturating_add(T::OmnipoolHooks::on_liquidity_changed_weight()))]
		#[transactional]
		pub fn add_token(
			origin: OriginFor<T>,
			asset: T::AssetId,
			initial_price: Price,
			weight_cap: Permill,
			position_owner: T::AccountId,
		) -> DispatchResult {
			T::AuthorityOrigin::ensure_origin(origin.clone())?;

			ensure!(!Assets::<T>::contains_key(asset), Error::<T>::AssetAlreadyAdded);

			ensure!(T::AssetRegistry::exists(asset), Error::<T>::AssetNotRegistered);

			ensure!(initial_price > FixedU128::zero(), Error::<T>::InvalidInitialAssetPrice);

			// ensure collection is created, we can simply ignore the error if it was already created.
			let _ = T::NFTHandler::create_collection(
				&T::NFTCollectionId::get(),
				&Self::protocol_account(),
				&Self::protocol_account(),
			);

			let amount = T::Currency::free_balance(asset, &Self::protocol_account());

			let ed = T::AssetRegistry::existential_deposit(asset).ok_or(Error::<T>::ExistentialDepositNotAvailable)?;
			let minimum_pool_liquidity = ed.saturating_mul(20);

			ensure!(ed > 0 && amount >= minimum_pool_liquidity, Error::<T>::MissingBalance);

			let hub_reserve = initial_price.checked_mul_int(amount).ok_or(ArithmeticError::Overflow)?;

			// Initial state of asset
			let state = AssetState::<Balance> {
				hub_reserve,
				shares: amount,
				protocol_shares: Balance::zero(),
				cap: FixedU128::from(weight_cap).into_inner(),
				tradable: Tradability::default(),
			};

			let lp_position = Position::<Balance, T::AssetId> {
				asset_id: asset,
				amount,
				shares: amount,
				price: (initial_price.into_inner(), FixedU128::DIV),
			};

			let instance_id = Self::create_and_mint_position_instance(&position_owner)?;

			<Positions<T>>::insert(instance_id, lp_position);

			Self::deposit_event(Event::PositionCreated {
				position_id: instance_id,
				owner: position_owner,
				asset,
				amount,
				shares: amount,
				price: initial_price,
			});

			let current_imbalance = <HubAssetImbalance<T>>::get();
			let current_hub_asset_liquidity =
				T::Currency::free_balance(T::HubAssetId::get(), &Self::protocol_account());

			let delta_imbalance = hydra_dx_math::omnipool::calculate_delta_imbalance(
				hub_reserve,
				I129 {
					value: current_imbalance.value,
					negative: current_imbalance.negative,
				},
				current_hub_asset_liquidity,
			)
			.ok_or(ArithmeticError::Overflow)?;

			Self::update_imbalance(BalanceUpdate::Decrease(delta_imbalance))?;

			let delta_hub_reserve = BalanceUpdate::Increase(hub_reserve);
			Self::update_hub_asset_liquidity(&delta_hub_reserve)?;

			let reserve = T::Currency::free_balance(asset, &Self::protocol_account());

			let reserve_state: AssetReserveState<_> = (state.clone(), reserve).into();
			let changes = AssetStateChange {
				delta_hub_reserve,
				delta_reserve: BalanceUpdate::Increase(reserve),
				delta_shares: BalanceUpdate::Increase(amount),
				delta_protocol_shares: BalanceUpdate::Increase(Balance::zero()),
			};
			T::OmnipoolHooks::on_liquidity_changed(
				origin,
				AssetInfo::new(asset, &AssetReserveState::default(), &reserve_state, &changes, false),
			)?;

			<Assets<T>>::insert(asset, state);

			Self::deposit_event(Event::TokenAdded {
				asset_id: asset,
				initial_amount: amount,
				initial_price,
			});

			Ok(())
		}

		/// Add liquidity of asset `asset` in quantity `amount` to Omnipool
		///
		/// `add_liquidity` adds specified asset amount to Omnipool and in exchange gives the origin
		/// corresponding shares amount in form of NFT at current price.
		///
		/// Asset's tradable state must contain ADD_LIQUIDITY flag, otherwise `NotAllowed` error is returned.
		///
		/// NFT is minted using NTFHandler which implements non-fungibles traits from frame_support.
		///
		/// Asset weight cap must be respected, otherwise `AssetWeightExceeded` error is returned.
		/// Asset weight is ratio between new HubAsset reserve and total reserve of Hub asset in Omnipool.
		///
		/// Add liquidity fails if price difference between spot price and oracle price is higher than allowed by `PriceBarrier`.
		///
		/// Parameters:
		/// - `asset`: The identifier of the new asset added to the pool. Must be already in the pool
		/// - `amount`: Amount of asset added to omnipool
		///
		/// Emits `LiquidityAdded` event when successful.
		///
		#[pallet::call_index(2)]
		#[pallet::weight(<T as Config>::WeightInfo::add_liquidity()
			.saturating_add(T::OmnipoolHooks::on_liquidity_changed_weight()
			.saturating_add(T::ExternalPriceOracle::get_price_weight()))
		)]
		#[transactional]
		pub fn add_liquidity(origin: OriginFor<T>, asset: T::AssetId, amount: Balance) -> DispatchResult {
			Self::add_liquidity_with_limit(origin, asset, amount, Balance::MIN)
		}

		/// Add liquidity of asset `asset` in quantity `amount` to Omnipool.
		///
		/// Limit protection is applied.
		///
		/// `add_liquidity` adds specified asset amount to Omnipool and in exchange gives the origin
		/// corresponding shares amount in form of NFT at current price.
		///
		/// Asset's tradable state must contain ADD_LIQUIDITY flag, otherwise `NotAllowed` error is returned.
		///
		/// NFT is minted using NTFHandler which implements non-fungibles traits from frame_support.
		///
		/// Asset weight cap must be respected, otherwise `AssetWeightExceeded` error is returned.
		/// Asset weight is ratio between new HubAsset reserve and total reserve of Hub asset in Omnipool.
		///
		/// Add liquidity fails if price difference between spot price and oracle price is higher than allowed by `PriceBarrier`.
		///
		/// Parameters:
		/// - `asset`: The identifier of the new asset added to the pool. Must be already in the pool
		/// - `amount`: Amount of asset added to omnipool
		/// - `min_shares_limit`: The min amount of delta share asset the user should receive in the position
		///
		/// Emits `LiquidityAdded` event when successful.
		///
		#[pallet::call_index(13)]
		#[pallet::weight(<T as Config>::WeightInfo::add_liquidity()
		.saturating_add(T::OmnipoolHooks::on_liquidity_changed_weight()
		.saturating_add(T::ExternalPriceOracle::get_price_weight()))
		)]
		#[transactional]
		pub fn add_liquidity_with_limit(
			origin: OriginFor<T>,
			asset: T::AssetId,
			amount: Balance,
			min_shares_limit: Balance,
		) -> DispatchResult {
			let _ = Self::do_add_liquidity_with_limit(origin, asset, amount, min_shares_limit)?;

			Ok(())
		}

		/// Remove liquidity of asset `asset` in quantity `amount` from Omnipool
		///
		/// `remove_liquidity` removes specified shares amount from given PositionId (NFT instance).
		///
		/// Asset's tradable state must contain REMOVE_LIQUIDITY flag, otherwise `NotAllowed` error is returned.
		///
		/// if all shares from given position are removed, position is destroyed and NFT is burned.
		///
		/// Remove liquidity fails if price difference between spot price and oracle price is higher than allowed by `PriceBarrier`.
		///
		/// Dynamic withdrawal fee is applied if withdrawal is not safe. It is calculated using spot price and external price oracle.
		/// Withdrawal is considered safe when trading is disabled.
		///
		/// Parameters:
		/// - `position_id`: The identifier of position which liquidity is removed from.
		/// - `amount`: Amount of shares removed from omnipool
		///
		/// Emits `LiquidityRemoved` event when successful.
		///
		#[pallet::call_index(3)]
		#[pallet::weight(<T as Config>::WeightInfo::remove_liquidity().saturating_add(T::OmnipoolHooks::on_liquidity_changed_weight()))]
		#[transactional]
		pub fn remove_liquidity(
			origin: OriginFor<T>,
			position_id: T::PositionItemId,
			amount: Balance,
		) -> DispatchResult {
			Self::remove_liquidity_with_limit(origin, position_id, amount, Balance::MIN)
		}

		/// Remove liquidity of asset `asset` in quantity `amount` from Omnipool
		///
		/// Limit protection is applied.
		///
		/// `remove_liquidity` removes specified shares amount from given PositionId (NFT instance).
		///
		/// Asset's tradable state must contain REMOVE_LIQUIDITY flag, otherwise `NotAllowed` error is returned.
		///
		/// if all shares from given position are removed, position is destroyed and NFT is burned.
		///
		/// Remove liquidity fails if price difference between spot price and oracle price is higher than allowed by `PriceBarrier`.
		///
		/// Dynamic withdrawal fee is applied if withdrawal is not safe. It is calculated using spot price and external price oracle.
		/// Withdrawal is considered safe when trading is disabled.
		///
		/// Parameters:
		/// - `position_id`: The identifier of position which liquidity is removed from.
		/// - `amount`: Amount of shares removed from omnipool
		/// - `min_limit`: The min amount of asset to be removed for the user
		///
		/// Emits `LiquidityRemoved` event when successful.
		///
		#[pallet::call_index(14)]
		#[pallet::weight(<T as Config>::WeightInfo::remove_liquidity().saturating_add(T::OmnipoolHooks::on_liquidity_changed_weight()))]
		#[transactional]
		pub fn remove_liquidity_with_limit(
			origin: OriginFor<T>,
			position_id: T::PositionItemId,
			amount: Balance,
			min_limit: Balance,
		) -> DispatchResult {
			let who = ensure_signed(origin.clone())?;

			ensure!(amount > Balance::zero(), Error::<T>::InvalidSharesAmount);

			ensure!(
				T::NFTHandler::owner(&T::NFTCollectionId::get(), &position_id) == Some(who.clone()),
				Error::<T>::Forbidden
			);

			let position = Positions::<T>::get(position_id).ok_or(Error::<T>::PositionNotFound)?;

			ensure!(position.shares >= amount, Error::<T>::InsufficientShares);

			let asset_id = position.asset_id;

			let asset_state = Self::load_asset_state(asset_id)?;

			ensure!(
				asset_state.tradable.contains(Tradability::REMOVE_LIQUIDITY),
				Error::<T>::NotAllowed
			);

			let safe_withdrawal = asset_state.tradable.is_safe_withdrawal();
			// Skip price check if safe withdrawal - trading disabled.
			if !safe_withdrawal {
				T::PriceBarrier::ensure_price(
					&who,
					T::HubAssetId::get(),
					asset_id,
					EmaPrice::new(asset_state.hub_reserve, asset_state.reserve),
				)
				.map_err(|_| Error::<T>::PriceDifferenceTooHigh)?;
			}
			let ext_asset_price = T::ExternalPriceOracle::get_price(T::HubAssetId::get(), asset_id)?;

			if ext_asset_price.is_zero() {
				return Err(Error::<T>::InvalidOraclePrice.into());
			}
			let withdrawal_fee = hydra_dx_math::omnipool::calculate_withdrawal_fee(
				asset_state.price().ok_or(ArithmeticError::DivisionByZero)?,
				FixedU128::checked_from_rational(ext_asset_price.n, ext_asset_price.d)
					.defensive_ok_or(Error::<T>::InvalidOraclePrice)?,
				T::MinWithdrawalFee::get(),
			);

			let current_imbalance = <HubAssetImbalance<T>>::get();
			let current_hub_asset_liquidity =
				T::Currency::free_balance(T::HubAssetId::get(), &Self::protocol_account());

			//
			// calculate state changes of remove liquidity
			//
			let state_changes = hydra_dx_math::omnipool::calculate_remove_liquidity_state_changes(
				&(&asset_state).into(),
				amount,
				&(&position).into(),
				I129 {
					value: current_imbalance.value,
					negative: current_imbalance.negative,
				},
				current_hub_asset_liquidity,
				withdrawal_fee,
			)
			.ok_or(ArithmeticError::Overflow)?;

			ensure!(
				*state_changes.asset.delta_reserve >= min_limit,
				Error::<T>::SlippageLimit
			);

			let new_asset_state = asset_state
				.delta_update(&state_changes.asset)
				.ok_or(ArithmeticError::Overflow)?;

			// Update position state
			let updated_position = position
				.delta_update(
					&state_changes.delta_position_reserve,
					&state_changes.delta_position_shares,
				)
				.ok_or(ArithmeticError::Overflow)?;

			T::Currency::transfer(
				asset_id,
				&Self::protocol_account(),
				&who,
				*state_changes.asset.delta_reserve,
			)?;

			Self::update_imbalance(state_changes.delta_imbalance)?;

			// burn only difference between delta hub and lp hub amount.
			Self::update_hub_asset_liquidity(
				&state_changes
					.asset
					.delta_hub_reserve
					.merge(BalanceUpdate::Increase(state_changes.lp_hub_amount))
					.ok_or(ArithmeticError::Overflow)?,
			)?;

			// LP receives some hub asset
			Self::process_hub_amount(state_changes.lp_hub_amount, &who)?;

			if updated_position.shares == Balance::zero() {
				// All liquidity removed, remove position and burn NFT instance

				<Positions<T>>::remove(position_id);
				T::NFTHandler::burn(&T::NFTCollectionId::get(), &position_id, Some(&who))?;

				Self::deposit_event(Event::PositionDestroyed {
					position_id,
					owner: who.clone(),
				});
			} else {
				Self::deposit_event(Event::PositionUpdated {
					position_id,
					owner: who.clone(),
					asset: asset_id,
					amount: updated_position.amount,
					shares: updated_position.shares,
					price: updated_position
						.price_from_rational()
						.ok_or(ArithmeticError::DivisionByZero)?,
				});

				<Positions<T>>::insert(position_id, updated_position);
			}

			// Callback hook info
			let info: AssetInfo<T::AssetId, Balance> = AssetInfo::new(
				asset_id,
				&asset_state,
				&new_asset_state,
				&state_changes.asset,
				safe_withdrawal,
			);

			Self::set_asset_state(asset_id, new_asset_state);

			Self::deposit_event(Event::LiquidityRemoved {
				who,
				position_id,
				asset_id,
				shares_removed: amount,
				fee: withdrawal_fee,
			});

			T::OmnipoolHooks::on_liquidity_changed(origin, info)?;

			#[cfg(feature = "try-runtime")]
			Self::ensure_liquidity_invariant((asset_id, asset_state, new_asset_state));

			Ok(())
		}

		/// Sacrifice LP position in favor of pool.
		///
		/// A position is destroyed and liquidity owned by LP becomes pool owned liquidity.
		///
		/// Only owner of position can perform this action.
		///
		/// Emits `PositionDestroyed`.
		#[pallet::call_index(4)]
		#[pallet::weight(<T as Config>::WeightInfo::sacrifice_position())]
		#[transactional]
		pub fn sacrifice_position(origin: OriginFor<T>, position_id: T::PositionItemId) -> DispatchResult {
			let who = ensure_signed(origin)?;

			let position = Positions::<T>::get(position_id).ok_or(Error::<T>::PositionNotFound)?;

			ensure!(
				T::NFTHandler::owner(&T::NFTCollectionId::get(), &position_id) == Some(who.clone()),
				Error::<T>::Forbidden
			);

			Assets::<T>::try_mutate(position.asset_id, |maybe_asset| -> DispatchResult {
				let asset_state = maybe_asset.as_mut().ok_or(Error::<T>::AssetNotFound)?;

				asset_state.protocol_shares = asset_state
					.protocol_shares
					.checked_add(position.shares)
					.ok_or(ArithmeticError::Overflow)?;

				Ok(())
			})?;

			// Destroy position and burn NFT
			<Positions<T>>::remove(position_id);
			T::NFTHandler::burn(&T::NFTCollectionId::get(), &position_id, Some(&who))?;

			Self::deposit_event(Event::PositionDestroyed {
				position_id,
				owner: who,
			});

			Ok(())
		}

		/// Execute a swap of `asset_in` for `asset_out`.
		///
		/// Price is determined by the Omnipool.
		///
		/// Hub asset is traded separately.
		///
		/// Asset's tradable states must contain SELL flag for asset_in and BUY flag for asset_out, otherwise `NotAllowed` error is returned.
		///
		/// Parameters:
		/// - `asset_in`: ID of asset sold to the pool
		/// - `asset_out`: ID of asset bought from the pool
		/// - `amount`: Amount of asset sold
		/// - `min_buy_amount`: Minimum amount required to receive
		///
		/// Emits `SellExecuted` event when successful.
		///
		#[pallet::call_index(5)]
		#[pallet::weight(<T as Config>::WeightInfo::sell()
			.saturating_add(T::OmnipoolHooks::on_trade_weight())
			.saturating_add(T::OmnipoolHooks::on_liquidity_changed_weight())
		)]
		#[transactional]
		pub fn sell(
			origin: OriginFor<T>,
			asset_in: T::AssetId,
			asset_out: T::AssetId,
			amount: Balance,
			min_buy_amount: Balance,
		) -> DispatchResult {
			let who = ensure_signed(origin.clone())?;

			ensure!(asset_in != asset_out, Error::<T>::SameAssetTradeNotAllowed);

			ensure!(
				amount >= T::MinimumTradingLimit::get(),
				Error::<T>::InsufficientTradingAmount
			);

			ensure!(
				T::Currency::ensure_can_withdraw(asset_in, &who, amount).is_ok(),
				Error::<T>::InsufficientBalance
			);

			// Special handling when one of the asset is Hub Asset
			// Math is simplified and asset_in is actually part of asset_out state in this case
			if asset_in == T::HubAssetId::get() {
				return Self::sell_hub_asset(origin, &who, asset_out, amount, min_buy_amount);
			}

			if asset_out == T::HubAssetId::get() {
				return Self::sell_asset_for_hub_asset(&who, asset_in, amount, min_buy_amount);
			}

			let asset_in_state = Self::load_asset_state(asset_in)?;
			let asset_out_state = Self::load_asset_state(asset_out)?;

			ensure!(
				Self::allow_assets(&asset_in_state, &asset_out_state),
				Error::<T>::NotAllowed
			);

			ensure!(
				amount
					<= asset_in_state
						.reserve
						.checked_div(T::MaxInRatio::get())
						.ok_or(ArithmeticError::DivisionByZero)?, // Note: this can only fail if MaxInRatio is zero.
				Error::<T>::MaxInRatioExceeded
			);

			let current_imbalance = <HubAssetImbalance<T>>::get();

			let (asset_fee, _) = T::Fee::get(&asset_out);
			let (_, protocol_fee) = T::Fee::get(&asset_in);

			let state_changes = hydra_dx_math::omnipool::calculate_sell_state_changes(
				&(&asset_in_state).into(),
				&(&asset_out_state).into(),
				amount,
				asset_fee,
				protocol_fee,
				current_imbalance.value,
			)
			.ok_or(ArithmeticError::Overflow)?;

			ensure!(
				*state_changes.asset_out.delta_reserve > Balance::zero(),
				Error::<T>::ZeroAmountOut
			);

			ensure!(
				*state_changes.asset_out.delta_reserve >= min_buy_amount,
				Error::<T>::BuyLimitNotReached
			);

			ensure!(
				*state_changes.asset_out.delta_reserve
					<= asset_out_state
						.reserve
						.checked_div(T::MaxOutRatio::get())
						.ok_or(ArithmeticError::DivisionByZero)?, // Note: let's be safe. this can only fail if MaxOutRatio is zero.
				Error::<T>::MaxOutRatioExceeded
			);

			let new_asset_in_state = asset_in_state
				.delta_update(&state_changes.asset_in)
				.ok_or(ArithmeticError::Overflow)?;
			let new_asset_out_state = asset_out_state
				.delta_update(&state_changes.asset_out)
				.ok_or(ArithmeticError::Overflow)?;

			debug_assert_eq!(
				*state_changes.asset_in.delta_reserve, amount,
				"delta_reserve_in is not equal to given amount in"
			);

			T::Currency::transfer(
				asset_in,
				&who,
				&Self::protocol_account(),
				*state_changes.asset_in.delta_reserve,
			)?;
			T::Currency::transfer(
				asset_out,
				&Self::protocol_account(),
				&who,
				*state_changes.asset_out.delta_reserve,
			)?;

			// Hub liquidity update - work out difference between in and amount so only one update is needed.
			let delta_hub_asset = state_changes
				.asset_in
				.delta_hub_reserve
				.merge(
					state_changes
						.asset_out
						.delta_hub_reserve
						.merge(BalanceUpdate::Increase(state_changes.hdx_hub_amount))
						.ok_or(ArithmeticError::Overflow)?,
				)
				.ok_or(ArithmeticError::Overflow)?;

			match delta_hub_asset {
				BalanceUpdate::Increase(val) if val == Balance::zero() => {
					// nothing to do if zero.
				}
				BalanceUpdate::Increase(_) => {
					// trade can only burn some. This would be a bug.
					return Err(Error::<T>::HubAssetUpdateError.into());
				}
				BalanceUpdate::Decrease(amount) => {
					T::Currency::withdraw(T::HubAssetId::get(), &Self::protocol_account(), amount)?;
				}
			};

			// Callback hook info
			let info_in: AssetInfo<T::AssetId, Balance> = AssetInfo::new(
				asset_in,
				&asset_in_state,
				&new_asset_in_state,
				&state_changes.asset_in,
				false,
			);

			let info_out: AssetInfo<T::AssetId, Balance> = AssetInfo::new(
				asset_out,
				&asset_out_state,
				&new_asset_out_state,
				&state_changes.asset_out,
				false,
			);

			Self::update_imbalance(state_changes.delta_imbalance)?;

			Self::set_asset_state(asset_in, new_asset_in_state);
			Self::set_asset_state(asset_out, new_asset_out_state);

			T::OmnipoolHooks::on_trade(origin.clone(), info_in, info_out)?;

			Self::update_hdx_subpool_hub_asset(origin, state_changes.hdx_hub_amount)?;

			Self::process_trade_fee(&who, asset_out, state_changes.fee.asset_fee)?;

			debug_assert!(*state_changes.asset_in.delta_hub_reserve >= *state_changes.asset_out.delta_hub_reserve);
			debug_assert_eq!(
				*state_changes.asset_in.delta_hub_reserve - *state_changes.asset_out.delta_hub_reserve,
				state_changes.fee.protocol_fee
			);

			Self::deposit_event(Event::SellExecuted {
				who,
				asset_in,
				asset_out,
				amount_in: amount,
				amount_out: *state_changes.asset_out.delta_reserve,
				hub_amount_in: *state_changes.asset_in.delta_hub_reserve,
				hub_amount_out: *state_changes.asset_out.delta_hub_reserve,
				asset_fee_amount: state_changes.fee.asset_fee,
				protocol_fee_amount: state_changes.fee.protocol_fee,
			});

			#[cfg(feature = "try-runtime")]
			Self::ensure_trade_invariant(
				(asset_in, asset_in_state, new_asset_in_state),
				(asset_out, asset_out_state, new_asset_out_state),
			);

			Ok(())
		}

		/// Execute a swap of `asset_out` for `asset_in`.
		///
		/// Price is determined by the Omnipool.
		///
		/// Hub asset is traded separately.
		///
		/// Asset's tradable states must contain SELL flag for asset_in and BUY flag for asset_out, otherwise `NotAllowed` error is returned.
		///
		/// Parameters:
		/// - `asset_in`: ID of asset sold to the pool
		/// - `asset_out`: ID of asset bought from the pool
		/// - `amount`: Amount of asset sold
		/// - `max_sell_amount`: Maximum amount to be sold.
		///
		/// Emits `BuyExecuted` event when successful.
		///
		#[pallet::call_index(6)]
		#[pallet::weight(<T as Config>::WeightInfo::buy()
			.saturating_add(T::OmnipoolHooks::on_trade_weight())
			.saturating_add(T::OmnipoolHooks::on_liquidity_changed_weight())
		)]
		#[transactional]
		pub fn buy(
			origin: OriginFor<T>,
			asset_out: T::AssetId,
			asset_in: T::AssetId,
			amount: Balance,
			max_sell_amount: Balance,
		) -> DispatchResult {
			let who = ensure_signed(origin.clone())?;

			ensure!(asset_in != asset_out, Error::<T>::SameAssetTradeNotAllowed);

			ensure!(
				amount >= T::MinimumTradingLimit::get(),
				Error::<T>::InsufficientTradingAmount
			);

			// Special handling when one of the asset is Hub Asset
			if asset_out == T::HubAssetId::get() {
				return Self::buy_hub_asset(&who, asset_in, amount, max_sell_amount);
			}

			if asset_in == T::HubAssetId::get() {
				return Self::buy_asset_for_hub_asset(origin, &who, asset_out, amount, max_sell_amount);
			}

			let asset_in_state = Self::load_asset_state(asset_in)?;
			let asset_out_state = Self::load_asset_state(asset_out)?;

			ensure!(
				Self::allow_assets(&asset_in_state, &asset_out_state),
				Error::<T>::NotAllowed
			);

			ensure!(asset_out_state.reserve >= amount, Error::<T>::InsufficientLiquidity);

			ensure!(
				amount
					<= asset_out_state
						.reserve
						.checked_div(T::MaxOutRatio::get())
						.ok_or(ArithmeticError::DivisionByZero)?, // Note: Let's be safe. this can only fail if MaxOutRatio is zero.
				Error::<T>::MaxOutRatioExceeded
			);

			let current_imbalance = <HubAssetImbalance<T>>::get();

			let (asset_fee, _) = T::Fee::get(&asset_out);
			let (_, protocol_fee) = T::Fee::get(&asset_in);
			let state_changes = hydra_dx_math::omnipool::calculate_buy_state_changes(
				&(&asset_in_state).into(),
				&(&asset_out_state).into(),
				amount,
				asset_fee,
				protocol_fee,
				current_imbalance.value,
			)
			.ok_or(ArithmeticError::Overflow)?;

			ensure!(
				T::Currency::ensure_can_withdraw(asset_in, &who, *state_changes.asset_in.delta_reserve).is_ok(),
				Error::<T>::InsufficientBalance
			);

			ensure!(
				*state_changes.asset_in.delta_reserve <= max_sell_amount,
				Error::<T>::SellLimitExceeded
			);

			ensure!(
				*state_changes.asset_in.delta_reserve
					<= asset_in_state
						.reserve
						.checked_div(T::MaxInRatio::get())
						.ok_or(ArithmeticError::DivisionByZero)?, // Note: this can only fail if MaxInRatio is zero.
				Error::<T>::MaxInRatioExceeded
			);

			let new_asset_in_state = asset_in_state
				.delta_update(&state_changes.asset_in)
				.ok_or(ArithmeticError::Overflow)?;
			let new_asset_out_state = asset_out_state
				.delta_update(&state_changes.asset_out)
				.ok_or(ArithmeticError::Overflow)?;

			debug_assert_eq!(
				*state_changes.asset_out.delta_reserve, amount,
				"delta_reserve_out is not equal to given amount out"
			);

			T::Currency::transfer(
				asset_in,
				&who,
				&Self::protocol_account(),
				*state_changes.asset_in.delta_reserve,
			)?;
			T::Currency::transfer(
				asset_out,
				&Self::protocol_account(),
				&who,
				*state_changes.asset_out.delta_reserve,
			)?;

			// Hub liquidity update - work out difference between in and amount so only one update is needed.
			let delta_hub_asset = state_changes
				.asset_in
				.delta_hub_reserve
				.merge(
					state_changes
						.asset_out
						.delta_hub_reserve
						.merge(BalanceUpdate::Increase(state_changes.hdx_hub_amount))
						.ok_or(ArithmeticError::Overflow)?,
				)
				.ok_or(ArithmeticError::Overflow)?;

			match delta_hub_asset {
				BalanceUpdate::Increase(val) if val == Balance::zero() => {
					// nothing to do if zero.
				}
				BalanceUpdate::Increase(_) => {
					// trade can only burn some. This would be a bug.
					return Err(Error::<T>::HubAssetUpdateError.into());
				}
				BalanceUpdate::Decrease(amount) => {
					T::Currency::withdraw(T::HubAssetId::get(), &Self::protocol_account(), amount)?;
				}
			};

			// Callback hook info
			let info_in: AssetInfo<T::AssetId, Balance> = AssetInfo::new(
				asset_in,
				&asset_in_state,
				&new_asset_in_state,
				&state_changes.asset_in,
				false,
			);

			let info_out: AssetInfo<T::AssetId, Balance> = AssetInfo::new(
				asset_out,
				&asset_out_state,
				&new_asset_out_state,
				&state_changes.asset_out,
				false,
			);

			Self::update_imbalance(state_changes.delta_imbalance)?;
			Self::set_asset_state(asset_in, new_asset_in_state);
			Self::set_asset_state(asset_out, new_asset_out_state);

			T::OmnipoolHooks::on_trade(origin.clone(), info_in, info_out)?;

			Self::update_hdx_subpool_hub_asset(origin, state_changes.hdx_hub_amount)?;

			Self::process_trade_fee(&who, asset_out, state_changes.fee.asset_fee)?;

			debug_assert!(*state_changes.asset_in.delta_hub_reserve >= *state_changes.asset_out.delta_hub_reserve);
			debug_assert_eq!(
				*state_changes.asset_in.delta_hub_reserve - *state_changes.asset_out.delta_hub_reserve,
				state_changes.fee.protocol_fee
			);

			Self::deposit_event(Event::BuyExecuted {
				who,
				asset_in,
				asset_out,
				amount_in: *state_changes.asset_in.delta_reserve,
				amount_out: *state_changes.asset_out.delta_reserve,
				hub_amount_in: *state_changes.asset_in.delta_hub_reserve,
				hub_amount_out: *state_changes.asset_out.delta_hub_reserve,
				asset_fee_amount: state_changes.fee.asset_fee,
				protocol_fee_amount: state_changes.fee.protocol_fee,
			});

			#[cfg(feature = "try-runtime")]
			Self::ensure_trade_invariant(
				(asset_in, asset_in_state, new_asset_in_state),
				(asset_out, asset_out_state, new_asset_out_state),
			);

			Ok(())
		}

		/// Update asset's tradable state.
		///
		/// Parameters:
		/// - `asset_id`: asset id
		/// - `state`: new state
		///
		/// Emits `TradableStateUpdated` event when successful.
		///
		#[pallet::call_index(7)]
		#[pallet::weight(<T as Config>::WeightInfo::set_asset_tradable_state())]
		#[transactional]
		pub fn set_asset_tradable_state(
			origin: OriginFor<T>,
			asset_id: T::AssetId,
			state: Tradability,
		) -> DispatchResult {
			T::TechnicalOrigin::ensure_origin(origin)?;

			if asset_id == T::HubAssetId::get() {
				// Atm omnipool does not allow adding/removing liquidity of hub asset.
				// Although BUY is not supported yet, we can allow the new state to be set to SELL/BUY.
				ensure!(
					!state.contains(Tradability::ADD_LIQUIDITY) && !state.contains(Tradability::REMOVE_LIQUIDITY),
					Error::<T>::InvalidHubAssetTradableState
				);

				HubAssetTradability::<T>::mutate(|value| -> DispatchResult {
					*value = state;
					Self::deposit_event(Event::TradableStateUpdated { asset_id, state });
					Ok(())
				})
			} else {
				Assets::<T>::try_mutate(asset_id, |maybe_asset| -> DispatchResult {
					let asset_state = maybe_asset.as_mut().ok_or(Error::<T>::AssetNotFound)?;

					asset_state.tradable = state;
					Self::deposit_event(Event::TradableStateUpdated { asset_id, state });

					Ok(())
				})
			}
		}

		/// Refund given amount of asset to a recipient.
		///
		/// A refund is needed when a token is refused to be added to Omnipool, and initial liquidity of the asset has been already transferred to pool's account.
		///
		/// Transfer can be executed only if asset is not in Omnipool and pool's balance has sufficient amount.
		///
		/// Only `AuthorityOrigin` can perform this operation.
		///
		/// Emits `AssetRefunded`
		#[pallet::call_index(8)]
		#[pallet::weight(<T as Config>::WeightInfo::refund_refused_asset())]
		#[transactional]
		pub fn refund_refused_asset(
			origin: OriginFor<T>,
			asset_id: T::AssetId,
			amount: Balance,
			recipient: T::AccountId,
		) -> DispatchResult {
			T::AuthorityOrigin::ensure_origin(origin)?;

			// Hub asset cannot be refunded
			ensure!(asset_id != T::HubAssetId::get(), Error::<T>::AssetRefundNotAllowed);

			// Make sure that asset is not in the pool
			ensure!(!Assets::<T>::contains_key(asset_id), Error::<T>::AssetAlreadyAdded);

			ensure!(
				T::Currency::ensure_can_withdraw(asset_id, &Self::protocol_account(), amount).is_ok(),
				Error::<T>::InsufficientBalance
			);

			T::Currency::transfer(asset_id, &Self::protocol_account(), &recipient, amount)?;

			Self::deposit_event(Event::AssetRefunded {
				asset_id,
				amount,
				recipient,
			});

			Ok(())
		}

		/// Update asset's weight cap
		///
		/// Parameters:
		/// - `asset_id`: asset id
		/// - `cap`: new weight cap
		///
		/// Emits `AssetWeightCapUpdated` event when successful.
		///
		#[pallet::call_index(9)]
		#[pallet::weight(<T as Config>::WeightInfo::set_asset_weight_cap())]
		#[transactional]
		pub fn set_asset_weight_cap(origin: OriginFor<T>, asset_id: T::AssetId, cap: Permill) -> DispatchResult {
			T::TechnicalOrigin::ensure_origin(origin)?;

			Assets::<T>::try_mutate(asset_id, |maybe_asset| -> DispatchResult {
				let asset_state = maybe_asset.as_mut().ok_or(Error::<T>::AssetNotFound)?;

				asset_state.cap = FixedU128::from(cap).into_inner();
				Self::deposit_event(Event::AssetWeightCapUpdated { asset_id, cap });

				Ok(())
			})
		}

		/// Removes protocol liquidity.
		///
		/// Protocol liquidity is liquidity from sacrificed positions. In order to remove protocol liquidity,
		/// we need the know the price of the position at the time of sacrifice. Hence this specific call.
		///
		/// Only `AuthorityOrigin` can perform this call.
		///
		/// Note that sacrifice position will be deprecated in future. There is no longer a need for that.
		///
		/// It works the same way as remove liquidity call, but position is temporary reconstructed.
		///
		#[pallet::call_index(11)]
		#[pallet::weight(<T as Config>::WeightInfo::withdraw_protocol_liquidity())]
		#[transactional]
		pub fn withdraw_protocol_liquidity(
			origin: OriginFor<T>,
			asset_id: T::AssetId,
			amount: Balance,
			price: (Balance, Balance),
			dest: T::AccountId,
		) -> DispatchResult {
			T::AuthorityOrigin::ensure_origin(origin.clone())?;

			let asset_state = Self::load_asset_state(asset_id)?;
			ensure!(amount <= asset_state.protocol_shares, Error::<T>::InsufficientShares);

			let current_imbalance = <HubAssetImbalance<T>>::get();
			let current_hub_asset_liquidity =
				T::Currency::free_balance(T::HubAssetId::get(), &Self::protocol_account());

			// dev note: as we no longer have the position details for sacrificed one, we just need to
			// construct temporary position.
			// Note that amount is ok to set to zero in this case. Although the remove liquidity calculation
			// calculates the delta for this field, it does not make any difference afterwards.
			let position = hydra_dx_math::omnipool::types::Position::<Balance> {
				amount: 0,
				price,
				shares: amount,
			};

			let state_changes = hydra_dx_math::omnipool::calculate_remove_liquidity_state_changes(
				&(&asset_state).into(),
				amount,
				&position,
				I129 {
					value: current_imbalance.value,
					negative: current_imbalance.negative,
				},
				current_hub_asset_liquidity,
				FixedU128::zero(),
			)
			.ok_or(ArithmeticError::Overflow)?;

			let mut new_asset_state = asset_state
				.delta_update(&state_changes.asset)
				.ok_or(ArithmeticError::Overflow)?;

			new_asset_state.protocol_shares = new_asset_state.protocol_shares.saturating_sub(amount);

			T::Currency::transfer(
				asset_id,
				&Self::protocol_account(),
				&dest,
				*state_changes.asset.delta_reserve,
			)?;

			Self::update_imbalance(state_changes.delta_imbalance)?;

			// burn only difference between delta hub and lp hub amount.
			Self::update_hub_asset_liquidity(
				&state_changes
					.asset
					.delta_hub_reserve
					.merge(BalanceUpdate::Increase(state_changes.lp_hub_amount))
					.ok_or(ArithmeticError::Overflow)?,
			)?;

			// LP receives some hub asset
			Self::process_hub_amount(state_changes.lp_hub_amount, &dest)?;

			// Callback hook info
			let info: AssetInfo<T::AssetId, Balance> =
				AssetInfo::new(asset_id, &asset_state, &new_asset_state, &state_changes.asset, true);

			Self::set_asset_state(asset_id, new_asset_state);

			Self::deposit_event(Event::ProtocolLiquidityRemoved {
				who: dest,
				asset_id,
				amount: *state_changes.asset.delta_reserve,
				hub_amount: state_changes.lp_hub_amount,
				shares_removed: amount,
			});

			T::OmnipoolHooks::on_liquidity_changed(origin, info)?;
			Ok(())
		}

		/// Removes token from Omnipool.
		///
		/// Asset's tradability must be FROZEN, otherwise `AssetNotFrozen` error is returned.
		///
		/// Remaining shares must belong to protocol, otherwise `SharesRemaining` error is returned.
		///
		/// Protocol's liquidity is transferred to the beneficiary account and hub asset amount is burned.
		///
		/// Only `AuthorityOrigin` can perform this call.
		///
		/// Emits `TokenRemoved` event when successful.
		#[pallet::call_index(12)]
		#[pallet::weight(<T as Config>::WeightInfo::remove_token())]
		#[transactional]
		pub fn remove_token(origin: OriginFor<T>, asset_id: T::AssetId, beneficiary: T::AccountId) -> DispatchResult {
			T::AuthorityOrigin::ensure_origin(origin)?;
			let asset_state = Self::load_asset_state(asset_id)?;

			// Allow only if no shares owned by LPs and asset is frozen.
			ensure!(asset_state.tradable == Tradability::FROZEN, Error::<T>::AssetNotFrozen);
			ensure!(
				asset_state.shares == asset_state.protocol_shares,
				Error::<T>::SharesRemaining
			);
			// Imbalance update
			let imbalance = <HubAssetImbalance<T>>::get();
			let hub_asset_liquidity = Self::get_hub_asset_balance_of_protocol_account();
			let delta_imbalance = hydra_dx_math::omnipool::calculate_delta_imbalance(
				asset_state.hub_reserve,
				I129 {
					value: imbalance.value,
					negative: imbalance.negative,
				},
				hub_asset_liquidity,
			)
			.ok_or(ArithmeticError::Overflow)?;
			Self::update_imbalance(BalanceUpdate::Increase(delta_imbalance))?;

			T::Currency::withdraw(T::HubAssetId::get(), &Self::protocol_account(), asset_state.hub_reserve)?;
			T::Currency::transfer(asset_id, &Self::protocol_account(), &beneficiary, asset_state.reserve)?;
			<Assets<T>>::remove(asset_id);
			Self::deposit_event(Event::TokenRemoved {
				asset_id,
				amount: asset_state.reserve,
				hub_withdrawn: asset_state.hub_reserve,
			});
			Ok(())
		}
	}

	#[pallet::hooks]
	impl<T: Config> Hooks<BlockNumberFor<T>> for Pallet<T> {
		fn integrity_test() {
			assert_ne!(
				T::MinimumPoolLiquidity::get(),
				Balance::zero(),
				"Minimum pool liquidity is 0."
			);
			assert_ne!(
				T::MinimumTradingLimit::get(),
				Balance::zero(),
				"Minimum trading limit is 0."
			);
			assert_ne!(T::MaxInRatio::get(), Balance::zero(), "MaxInRatio is 0.");
			assert_ne!(T::MaxOutRatio::get(), Balance::zero(), "MaxOutRatio is 0.");
		}

		#[cfg(feature = "try-runtime")]
		fn try_state(_n: BlockNumberFor<T>) -> Result<(), DispatchError> {
			use sp_std::collections::btree_map::BTreeMap;
			let asset_hub_amount: Balance = Assets::<T>::iter_values().map(|v| v.hub_reserve).sum();
			let account_balance = T::Currency::free_balance(T::HubAssetId::get(), &Self::protocol_account());
			assert_eq!(
				account_balance, asset_hub_amount,
				"LRNA amount in assets != amount in account"
			);

			let mut shares: BTreeMap<T::AssetId, u128> = BTreeMap::new();
			for position in Positions::<T>::iter_values() {
				if let Some(current) = shares.get(&position.asset_id) {
					shares.insert(position.asset_id, position.shares + current);
				} else {
					shares.insert(position.asset_id, position.shares);
				}
			}
			for (asset_id, total) in shares.into_iter() {
				let state = Assets::<T>::get(asset_id).unwrap();
				assert_eq!(
					state.shares - state.protocol_shares,
					total,
					"Asset {:?} shares in positions is not equal to shares in asset state",
					asset_id
				);
			}
			Ok(())
		}
	}
}

impl<T: Config> Pallet<T> {
	/// Protocol account address
	pub fn protocol_account() -> T::AccountId {
		PalletId(*b"omnipool").into_account_truncating()
	}

	/// Retrieve state of asset from the pool and its pool balance
	pub fn load_asset_state(asset_id: T::AssetId) -> Result<AssetReserveState<Balance>, DispatchError> {
		let state = <Assets<T>>::get(asset_id).ok_or(Error::<T>::AssetNotFound)?;
		let reserve = T::Currency::free_balance(asset_id, &Self::protocol_account());
		Ok((state, reserve).into())
	}

	/// Set new state of asset.
	/// This converts the new state into correct state type ( by removing the reserve)
	fn set_asset_state(asset_id: T::AssetId, new_state: AssetReserveState<Balance>) {
		<Assets<T>>::insert(asset_id, Into::<AssetState<Balance>>::into(new_state));
	}

	/// Generate an nft instance id and mint NFT into the class and instance.
	#[require_transactional]
	fn create_and_mint_position_instance(owner: &T::AccountId) -> Result<T::PositionItemId, DispatchError> {
		<NextPositionId<T>>::try_mutate(|current_value| -> Result<T::PositionItemId, DispatchError> {
			let next_position_id = *current_value;

			T::NFTHandler::mint_into(&T::NFTCollectionId::get(), &next_position_id, owner)?;

			*current_value = current_value
				.checked_add(&T::PositionItemId::one())
				.ok_or(ArithmeticError::Overflow)?;

			Ok(next_position_id)
		})
	}

	/// Update Hub asset side of HDX subpool and add given amount to hub_asset_reserve
	fn update_hdx_subpool_hub_asset(origin: T::RuntimeOrigin, hub_asset_amount: Balance) -> DispatchResult {
		if hub_asset_amount > Balance::zero() {
			let hdx_state = Self::load_asset_state(T::HdxAssetId::get())?;

			let mut native_subpool = Assets::<T>::get(T::HdxAssetId::get()).ok_or(Error::<T>::AssetNotFound)?;
			native_subpool.hub_reserve = native_subpool
				.hub_reserve
				.checked_add(hub_asset_amount)
				.ok_or(ArithmeticError::Overflow)?;
			<Assets<T>>::insert(T::HdxAssetId::get(), native_subpool);

			let updated_hdx_state = Self::load_asset_state(T::HdxAssetId::get())?;

			let delta_changes = AssetStateChange {
				delta_hub_reserve: BalanceUpdate::Increase(hub_asset_amount),
				..Default::default()
			};

			let info: AssetInfo<T::AssetId, Balance> = AssetInfo::new(
				T::HdxAssetId::get(),
				&hdx_state,
				&updated_hdx_state,
				&delta_changes,
				false,
			);

			T::OmnipoolHooks::on_liquidity_changed(origin, info)?;
		}
		Ok(())
	}

	/// Mint or burn hub asset amount
	#[require_transactional]
	fn update_hub_asset_liquidity(delta_amount: &BalanceUpdate<Balance>) -> DispatchResult {
		match delta_amount {
			BalanceUpdate::Increase(amount) => {
				T::Currency::deposit(T::HubAssetId::get(), &Self::protocol_account(), *amount)
			}
			BalanceUpdate::Decrease(amount) => {
				T::Currency::withdraw(T::HubAssetId::get(), &Self::protocol_account(), *amount)
			}
		}
	}

	/// Update imbalance with given delta_imbalance - increase or decrease.
	/// It cannot result in imbalance being > 0.
	fn update_imbalance(delta_imbalance: BalanceUpdate<Balance>) -> DispatchResult {
		<HubAssetImbalance<T>>::try_mutate(|current_imbalance| -> DispatchResult {
			*current_imbalance = match delta_imbalance {
				BalanceUpdate::Decrease(amount) => (*current_imbalance).sub(amount).ok_or(ArithmeticError::Overflow)?,
				BalanceUpdate::Increase(amount) => (*current_imbalance).add(amount).ok_or(ArithmeticError::Overflow)?,
			};

			ensure!(current_imbalance.negative, Error::<T>::PositiveImbalance);

			Ok(())
		})
	}

	/// Check if assets can be traded - asset_in must be allowed to be sold and asset_out allowed to be bought.
	fn allow_assets(asset_in: &AssetReserveState<Balance>, asset_out: &AssetReserveState<Balance>) -> bool {
		asset_in.tradable.contains(Tradability::SELL) && asset_out.tradable.contains(Tradability::BUY)
	}

	/// Swap hub asset for asset_out.
	/// Special handling of sell trade where asset in is Hub Asset.
	fn sell_hub_asset(
		origin: T::RuntimeOrigin,
		who: &T::AccountId,
		asset_out: T::AssetId,
		amount: Balance,
		limit: Balance,
	) -> DispatchResult {
		ensure!(
			HubAssetTradability::<T>::get().contains(Tradability::SELL),
			Error::<T>::NotAllowed
		);

		let asset_state = Self::load_asset_state(asset_out)?;

		ensure!(asset_state.tradable.contains(Tradability::BUY), Error::<T>::NotAllowed);
		ensure!(
			amount
				<= asset_state
					.hub_reserve
					.checked_div(T::MaxInRatio::get())
					.ok_or(ArithmeticError::DivisionByZero)?, // Note: this can only fail if MaxInRatio is zero.
			Error::<T>::MaxInRatioExceeded
		);

		let current_imbalance = <HubAssetImbalance<T>>::get();

		let current_hub_asset_liquidity = Self::get_hub_asset_balance_of_protocol_account();

		let (asset_fee, _) = T::Fee::get(&asset_out);

		let state_changes = hydra_dx_math::omnipool::calculate_sell_hub_state_changes(
			&(&asset_state).into(),
			amount,
			asset_fee,
			I129 {
				value: current_imbalance.value,
				negative: current_imbalance.negative,
			},
			current_hub_asset_liquidity,
		)
		.ok_or(ArithmeticError::Overflow)?;

		ensure!(
			*state_changes.asset.delta_reserve >= limit,
			Error::<T>::BuyLimitNotReached
		);

		ensure!(
			*state_changes.asset.delta_reserve
				<= asset_state
					.reserve
					.checked_div(T::MaxOutRatio::get())
					.ok_or(ArithmeticError::DivisionByZero)?, // Note: this can only fail if MaxInRatio is zero.
			Error::<T>::MaxOutRatioExceeded
		);

		let new_asset_out_state = asset_state
			.delta_update(&state_changes.asset)
			.ok_or(ArithmeticError::Overflow)?;

		// Token updates
		T::Currency::transfer(
			T::HubAssetId::get(),
			who,
			&Self::protocol_account(),
			*state_changes.asset.delta_hub_reserve,
		)?;
		T::Currency::transfer(
			asset_out,
			&Self::protocol_account(),
			who,
			*state_changes.asset.delta_reserve,
		)?;

		let info: AssetInfo<T::AssetId, Balance> = AssetInfo::new(
			asset_out,
			&asset_state,
			&new_asset_out_state,
			&state_changes.asset,
			false,
		);

		Self::update_imbalance(state_changes.delta_imbalance)?;

		Self::set_asset_state(asset_out, new_asset_out_state);

		Self::process_trade_fee(who, asset_out, state_changes.fee.asset_fee)?;

		Self::deposit_event(Event::SellExecuted {
			who: who.clone(),
			asset_in: T::HubAssetId::get(),
			asset_out,
			amount_in: *state_changes.asset.delta_hub_reserve,
			amount_out: *state_changes.asset.delta_reserve,
			hub_amount_in: 0,
			hub_amount_out: 0,
			asset_fee_amount: state_changes.fee.asset_fee,
			protocol_fee_amount: state_changes.fee.protocol_fee,
		});

		T::OmnipoolHooks::on_hub_asset_trade(origin, info)?;

		Ok(())
	}

	/// Swap asset for Hub Asset
	/// Special handling of buy trade where asset in is Hub Asset.
	fn buy_asset_for_hub_asset(
		origin: T::RuntimeOrigin,
		who: &T::AccountId,
		asset_out: T::AssetId,
		amount: Balance,
		limit: Balance,
	) -> DispatchResult {
		ensure!(
			HubAssetTradability::<T>::get().contains(Tradability::SELL),
			Error::<T>::NotAllowed
		);

		let asset_state = Self::load_asset_state(asset_out)?;

		ensure!(asset_state.tradable.contains(Tradability::BUY), Error::<T>::NotAllowed);

		ensure!(
			amount
				<= asset_state
					.reserve
					.checked_div(T::MaxOutRatio::get())
					.ok_or(ArithmeticError::DivisionByZero)?, // Note: this can only fail if MaxInRatio is zero.
			Error::<T>::MaxOutRatioExceeded
		);

		let current_imbalance = <HubAssetImbalance<T>>::get();

		let current_hub_asset_liquidity = Self::get_hub_asset_balance_of_protocol_account();

		let (asset_fee, _) = T::Fee::get(&asset_out);

		let state_changes = hydra_dx_math::omnipool::calculate_buy_for_hub_asset_state_changes(
			&(&asset_state).into(),
			amount,
			asset_fee,
			I129 {
				value: current_imbalance.value,
				negative: current_imbalance.negative,
			},
			current_hub_asset_liquidity,
		)
		.ok_or(ArithmeticError::Overflow)?;

		ensure!(
			*state_changes.asset.delta_hub_reserve <= limit,
			Error::<T>::SellLimitExceeded
		);

		ensure!(
			*state_changes.asset.delta_hub_reserve
				<= asset_state
					.hub_reserve
					.checked_div(T::MaxInRatio::get())
					.ok_or(ArithmeticError::DivisionByZero)?, // Note: this can only fail if MaxInRatio is zero.
			Error::<T>::MaxInRatioExceeded
		);

		let new_asset_out_state = asset_state
			.delta_update(&state_changes.asset)
			.ok_or(ArithmeticError::Overflow)?;

		T::Currency::transfer(
			T::HubAssetId::get(),
			who,
			&Self::protocol_account(),
			*state_changes.asset.delta_hub_reserve,
		)?;
		T::Currency::transfer(
			asset_out,
			&Self::protocol_account(),
			who,
			*state_changes.asset.delta_reserve,
		)?;

		let info: AssetInfo<T::AssetId, Balance> = AssetInfo::new(
			asset_out,
			&asset_state,
			&new_asset_out_state,
			&state_changes.asset,
			false,
		);

		Self::update_imbalance(state_changes.delta_imbalance)?;

		Self::set_asset_state(asset_out, new_asset_out_state);

		Self::process_trade_fee(who, asset_out, state_changes.fee.asset_fee)?;

		Self::deposit_event(Event::BuyExecuted {
			who: who.clone(),
			asset_in: T::HubAssetId::get(),
			asset_out,
			amount_in: *state_changes.asset.delta_hub_reserve,
			amount_out: *state_changes.asset.delta_reserve,
			hub_amount_in: 0,
			hub_amount_out: 0,
			asset_fee_amount: state_changes.fee.asset_fee,
			protocol_fee_amount: state_changes.fee.protocol_fee,
		});

		T::OmnipoolHooks::on_hub_asset_trade(origin, info)?;

		Ok(())
	}

	/// Buy hub asset from the pool
	/// Special handling of buy trade where asset out is Hub Asset.
	fn buy_hub_asset(_who: &T::AccountId, _asset_in: T::AssetId, _amount: Balance, _limit: Balance) -> DispatchResult {
		ensure!(
			HubAssetTradability::<T>::get().contains(Tradability::BUY),
			Error::<T>::NotAllowed
		);

		// Note: Currently not allowed at all, neither math is done for this case
		// this is already ready when hub asset will be allowed to be bought from the pool

		Err(Error::<T>::NotAllowed.into())
	}

	/// Swap asset for Hub Asset
	/// Special handling of sell trade where asset out is Hub Asset.
	fn sell_asset_for_hub_asset(
		_who: &T::AccountId,
		_asset_in: T::AssetId,
		_amount: Balance,
		_limit: Balance,
	) -> DispatchResult {
		ensure!(
			HubAssetTradability::<T>::get().contains(Tradability::BUY),
			Error::<T>::NotAllowed
		);

		// Note: Currently not allowed at all, neither math is done for this case
		// this is already ready when hub asset will be allowed to be bought from the pool

		Err(Error::<T>::NotAllowed.into())
	}

	/// Get hub asset balance of protocol account
	fn get_hub_asset_balance_of_protocol_account() -> Balance {
		T::Currency::free_balance(T::HubAssetId::get(), &Self::protocol_account())
	}

	/// Remove asset from list of Omnipool assets.
	/// No events emitted.
	pub fn remove_asset(asset_id: T::AssetId) -> DispatchResult {
		<Assets<T>>::remove(asset_id);
		Ok(())
	}

	/// Insert or update position with given position data.
	pub fn set_position(position_id: T::PositionItemId, position: &Position<Balance, T::AssetId>) -> DispatchResult {
		<Positions<T>>::insert(position_id, position);
		Ok(())
	}

	/// Add new asset to list of Omnipool assets.
	/// No events emitted.
	pub fn add_asset(asset_id: T::AssetId, state: AssetState<Balance>) -> DispatchResult {
		ensure!(!Assets::<T>::contains_key(asset_id), Error::<T>::AssetAlreadyAdded);
		ensure!(T::AssetRegistry::exists(asset_id), Error::<T>::AssetNotRegistered);

		<Assets<T>>::insert(asset_id, state);

		Ok(())
	}

	/// Load state of an asset and update it with given delta changes.
	pub fn update_asset_state(asset_id: T::AssetId, delta: AssetStateChange<Balance>) -> DispatchResult {
		let state = Self::load_asset_state(asset_id)?;
		let updated_state = state.delta_update(&delta).ok_or(ArithmeticError::Overflow)?;
		Self::set_asset_state(asset_id, updated_state);

		Ok(())
	}

	/// Load position and check its owner
	/// Returns Forbidden if not position owner
	pub fn load_position(
		position_id: T::PositionItemId,
		owner: T::AccountId,
	) -> Result<Position<Balance, T::AssetId>, DispatchError> {
		ensure!(
			T::NFTHandler::owner(&T::NFTCollectionId::get(), &position_id) == Some(owner),
			Error::<T>::Forbidden
		);

		Positions::<T>::get(position_id).ok_or_else(|| Error::<T>::PositionNotFound.into())
	}

	pub fn is_hub_asset_allowed(operation: Tradability) -> bool {
		HubAssetTradability::<T>::get().contains(operation)
	}

	/// Returns `true` if `asset` exists in the omnipool or `false`
	pub fn exists(asset: T::AssetId) -> bool {
		Assets::<T>::contains_key(asset)
	}

	/// Calls `on_trade_fee` hook and ensures that no more than the fee amount is transferred.
	fn process_trade_fee(trader: &T::AccountId, asset: T::AssetId, amount: Balance) -> DispatchResult {
		let account = Self::protocol_account();
		let original_asset_reserve = T::Currency::free_balance(asset, &account);

		// Let's give little bit less to process. Subtracting one due to potential rounding errors
		let allowed_amount = amount.saturating_sub(Balance::one());
		let used = T::OmnipoolHooks::on_trade_fee(account.clone(), trader.clone(), asset, allowed_amount)?;
		let asset_reserve = T::Currency::free_balance(asset, &account);
		let diff = original_asset_reserve.saturating_sub(asset_reserve);
		ensure!(diff <= allowed_amount, Error::<T>::FeeOverdraft);
		ensure!(diff == used, Error::<T>::FeeOverdraft);
		Ok(())
	}

	pub fn process_hub_amount(amount: Balance, dest: &T::AccountId) -> DispatchResult {
		if amount > Balance::zero() {
			// If transfers fails and the amount is less than ED, it failed due to ED limit, so we simply burn it
			if let Err(e) = T::Currency::transfer(T::HubAssetId::get(), &Self::protocol_account(), dest, amount) {
				if amount < 400_000_000u128 {
					T::Currency::withdraw(T::HubAssetId::get(), &Self::protocol_account(), amount)?;
				} else {
					return Err(e);
				}
			}
		}
		Ok(())
	}

<<<<<<< HEAD
	pub fn omnipool_state() -> Vec<(T::AssetId, AssetReserveState<Balance>)> {
		let mut asset_states = Vec::new();
		for asset_id in Assets::<T>::iter_keys() {
			let Ok(state) = Self::load_asset_state(asset_id) else {
				continue;
			};
			asset_states.push((asset_id, state));
		}
		asset_states
=======
	#[require_transactional]
	pub fn do_add_liquidity_with_limit(
		origin: OriginFor<T>,
		asset: T::AssetId,
		amount: Balance,
		min_shares_limit: Balance,
	) -> Result<T::PositionItemId, DispatchError> {
		let who = ensure_signed(origin.clone())?;

		ensure!(
			amount >= T::MinimumPoolLiquidity::get(),
			Error::<T>::InsufficientLiquidity
		);

		ensure!(
			T::Currency::ensure_can_withdraw(asset, &who, amount).is_ok(),
			Error::<T>::InsufficientBalance
		);

		let asset_state = Self::load_asset_state(asset)?;

		ensure!(
			asset_state.tradable.contains(Tradability::ADD_LIQUIDITY),
			Error::<T>::NotAllowed
		);

		T::PriceBarrier::ensure_price(
			&who,
			T::HubAssetId::get(),
			asset,
			EmaPrice::new(asset_state.hub_reserve, asset_state.reserve),
		)
		.map_err(|_| Error::<T>::PriceDifferenceTooHigh)?;

		let current_imbalance = <HubAssetImbalance<T>>::get();
		let current_hub_asset_liquidity = T::Currency::free_balance(T::HubAssetId::get(), &Self::protocol_account());

		//
		// Calculate add liquidity state changes
		//
		let state_changes = hydra_dx_math::omnipool::calculate_add_liquidity_state_changes(
			&(&asset_state).into(),
			amount,
			I129 {
				value: current_imbalance.value,
				negative: current_imbalance.negative,
			},
			current_hub_asset_liquidity,
		)
		.ok_or(ArithmeticError::Overflow)?;

		ensure!(
			*state_changes.asset.delta_shares >= min_shares_limit,
			Error::<T>::SlippageLimit
		);

		let new_asset_state = asset_state
			.delta_update(&state_changes.asset)
			.ok_or(ArithmeticError::Overflow)?;

		let hub_reserve_ratio = FixedU128::checked_from_rational(
			new_asset_state.hub_reserve,
			T::Currency::free_balance(T::HubAssetId::get(), &Self::protocol_account())
				.checked_add(*state_changes.asset.delta_hub_reserve)
				.ok_or(ArithmeticError::Overflow)?,
		)
		.ok_or(ArithmeticError::DivisionByZero)?;

		ensure!(
			hub_reserve_ratio <= new_asset_state.weight_cap(),
			Error::<T>::AssetWeightCapExceeded
		);

		// Create LP position with given shares
		let lp_position = Position::<Balance, T::AssetId> {
			asset_id: asset,
			amount,
			shares: *state_changes.asset.delta_shares,
			// Note: position needs price after asset state is updated.
			price: (new_asset_state.hub_reserve, new_asset_state.reserve),
		};

		let instance_id = Self::create_and_mint_position_instance(&who)?;

		<Positions<T>>::insert(instance_id, lp_position);

		Self::deposit_event(Event::PositionCreated {
			position_id: instance_id,
			owner: who.clone(),
			asset,
			amount,
			shares: *state_changes.asset.delta_shares,
			price: new_asset_state.price().ok_or(ArithmeticError::DivisionByZero)?,
		});

		T::Currency::transfer(
			asset,
			&who,
			&Self::protocol_account(),
			*state_changes.asset.delta_reserve,
		)?;

		debug_assert_eq!(*state_changes.asset.delta_reserve, amount);

		// Callback hook info
		let info: AssetInfo<T::AssetId, Balance> =
			AssetInfo::new(asset, &asset_state, &new_asset_state, &state_changes.asset, false);

		Self::update_imbalance(state_changes.delta_imbalance)?;

		Self::update_hub_asset_liquidity(&state_changes.asset.delta_hub_reserve)?;

		Self::set_asset_state(asset, new_asset_state);

		Self::deposit_event(Event::LiquidityAdded {
			who,
			asset_id: asset,
			amount,
			position_id: instance_id,
		});

		T::OmnipoolHooks::on_liquidity_changed(origin, info)?;

		#[cfg(feature = "try-runtime")]
		Self::ensure_liquidity_invariant((asset, asset_state, new_asset_state));

		Ok(instance_id)
>>>>>>> 5a8cc5b8
	}

	#[cfg(feature = "try-runtime")]
	fn ensure_trade_invariant(
		asset_in: (T::AssetId, AssetReserveState<Balance>, AssetReserveState<Balance>),
		asset_out: (T::AssetId, AssetReserveState<Balance>, AssetReserveState<Balance>),
	) {
		let new_in_state = asset_in.2;
		let new_out_state = asset_out.2;

		let old_in_state = asset_in.1;
		let old_out_state = asset_out.1;
		assert!(new_in_state.reserve > old_in_state.reserve);
		assert!(new_out_state.reserve < old_out_state.reserve);

		let in_new_reserve = U256::from(new_in_state.reserve);
		let in_new_hub_reserve = U256::from(new_in_state.hub_reserve);
		let in_old_reserve = U256::from(old_in_state.reserve);
		let in_old_hub_reserve = U256::from(old_in_state.hub_reserve);

		let rq = in_old_reserve.checked_mul(in_old_hub_reserve).unwrap();
		let rq_plus = in_new_reserve.checked_mul(in_new_hub_reserve).unwrap();
		assert!(
			rq_plus >= rq,
			"Asset IN trade invariant, {:?}, {:?}",
			new_in_state,
			old_in_state
		);
		/*
		   let out_new_reserve = U256::from(new_out_state.reserve);
		   let out_new_hub_reserve = U256::from(new_out_state.hub_reserve);
		   let out_old_reserve = U256::from(old_out_state.reserve);
		   let out_old_hub_reserve = U256::from(old_out_state.hub_reserve);

		   let left = rq + sp_std::cmp::max(in_new_reserve, in_new_hub_reserve);
		   let right = rq_plus;
		   assert!(left >= right, "Asset IN margin {:?} >= {:?}", left,right);

		   let rq = out_old_reserve.checked_mul(out_old_hub_reserve).unwrap();
		   let rq_plus = out_new_reserve.checked_mul(out_new_hub_reserve).unwrap();
		   assert!(rq_plus >= rq, "Asset OUT trade invariant, {:?}, {:?}", new_out_state, old_out_state);
		   let left = rq + sp_std::cmp::max(out_new_reserve, out_new_hub_reserve);
		   let right = rq_plus;
		   assert!(left >= right, "Asset OUT margin {:?} >= {:?}", left,right);

		*/
	}

	#[cfg(feature = "try-runtime")]
	fn ensure_liquidity_invariant(asset: (T::AssetId, AssetReserveState<Balance>, AssetReserveState<Balance>)) {
		let old_state = asset.1;
		let new_state = asset.2;

		let new_reserve = U256::from(new_state.reserve);
		let new_hub_reserve = U256::from(new_state.hub_reserve);
		let old_reserve = U256::from(old_state.reserve);
		let old_hub_reserve = U256::from(old_state.hub_reserve);

		let one = U256::from(1_000_000_000_000u128);

		let left = new_hub_reserve.saturating_sub(one).checked_mul(old_reserve).unwrap();
		let middle = old_hub_reserve.checked_mul(new_reserve).unwrap();
		let right = new_hub_reserve
			.checked_add(one)
			.unwrap()
			.checked_mul(old_reserve)
			.unwrap();

		assert!(left <= middle, "Add liquidity first part");
		assert!(
			middle <= right,
			"Add liquidity second part - {:?} <= {:?} <= {:?}",
			left,
			middle,
			right
		);
	}
}<|MERGE_RESOLUTION|>--- conflicted
+++ resolved
@@ -2045,17 +2045,6 @@
 		Ok(())
 	}
 
-<<<<<<< HEAD
-	pub fn omnipool_state() -> Vec<(T::AssetId, AssetReserveState<Balance>)> {
-		let mut asset_states = Vec::new();
-		for asset_id in Assets::<T>::iter_keys() {
-			let Ok(state) = Self::load_asset_state(asset_id) else {
-				continue;
-			};
-			asset_states.push((asset_id, state));
-		}
-		asset_states
-=======
 	#[require_transactional]
 	pub fn do_add_liquidity_with_limit(
 		origin: OriginFor<T>,
@@ -2183,7 +2172,17 @@
 		Self::ensure_liquidity_invariant((asset, asset_state, new_asset_state));
 
 		Ok(instance_id)
->>>>>>> 5a8cc5b8
+	}
+
+	pub fn omnipool_state() -> Vec<(T::AssetId, AssetReserveState<Balance>)> {
+		let mut asset_states = Vec::new();
+		for asset_id in Assets::<T>::iter_keys() {
+			let Ok(state) = Self::load_asset_state(asset_id) else {
+				continue;
+			};
+			asset_states.push((asset_id, state));
+		}
+		asset_states
 	}
 
 	#[cfg(feature = "try-runtime")]
