// Copyright (C) 2020-2022  Intergalactic, Limited (GIB).
// SPDX-License-Identifier: Apache-2.0

// Licensed under the Apache License, Version 2.0 (the "License");
// you may not use this file except in compliance with the License.
// You may obtain a copy of the License at
//
// 	http://www.apache.org/licenses/LICENSE-2.0
//
// Unless required by applicable law or agreed to in writing, software
// distributed under the License is distributed on an "AS IS" BASIS,
// WITHOUT WARRANTIES OR CONDITIONS OF ANY KIND, either express or implied.
// See the License for the specific language governing permissions and
// limitations under the License.

//! # Omnipool pallet
//!
//! Omnipool implementation
//!
//! ## Overview
//!
//! Omnipool is type of AMM where all assets are pooled together into one single pool.
//!
//! Each asset is internally paired with so called Hub Asset ( LRNA ). When a liquidity is provided, corresponding
//! amount of hub asset is minted. When a liquidity is removed, corresponding amount of hub asset is burned.
//!
//! Liquidity provider can provide any asset of their choice to the Omnipool and in return
//! they will receive pool shares for this single asset.
//!
//! The position is represented as a NFT token which stores the amount of shares distributed
//! and the price of the asset at the time of provision.
//!
//! For traders this means that they can benefit from non-fragmented liquidity.
//! They can send any token to the pool using the swap mechanism
//! and in return they will receive the token of their choice in the appropriate quantity.
//!
//! Omnipool is implemented with concrete Balance type: u128.
//!
//! ### Omnipool Hooks
//!
//! Omnipool pallet supports multiple hooks which are triggerred on certain operations:
//! - on_liquidity_changed - called when liquidity is added or removed from the pool
//! - on_trade - called when trade is executed
//! - on_trade_fee - called after successful trade with fee amount that can be taken out of the pool if needed.
//!
//! This is currently used to update on-chain oracle and in the circuit breaker.
//!
//! ## Terminology
//!
//! * **LP:**  liquidity provider
//! * **Position:**  a moment when LP added liquidity to the pool. It stores amount,shares and price at the time
//!  of provision
//! * **Hub Asset:** dedicated 'hub' token for trade executions (LRNA)
//! * **Native Asset:** governance token
//!
//! ## Assumptions
//!
//! Below are assumptions that must be held when using this pallet.
//!
//! * Initial liquidity of new token being added to Omnipool must be transferred manually to pool account prior to calling add_token.
//! * All tokens added to the pool must be first registered in Asset Registry.
//!
//! ## Interface
//!
//! ### Dispatchable Functions
//!
//! * `add_token` - Adds token to the pool. Initial liquidity must be transffered to pool account prior to calling add_token.
//! * `add_liquidity` - Adds liquidity of selected asset to the pool. Mints corresponding position NFT.
//! * `remove_liquidity` - Removes liquidity of selected position from the pool. Partial withdrawals are allowed.
//! * `sell` - Trades an asset in for asset out by selling given amount of asset in.
//! * `buy` - Trades an asset in for asset out by buying given amount of asset out.
//! * `set_asset_tradable_state` - Updates asset's tradable state with new flags. This allows/forbids asset operation such SELL,BUY,ADD or  REMOVE liquidtityy.
//! * `refund_refused_asset` - Refunds the initial liquidity amount sent to pool account prior to add_token if the token has been refused to be added.
//! * `sacrifice_position` - Destroys a position and position's shares become protocol's shares.
//! * `withdraw_protocol_liquidity` - Withdraws protocol's liquidity from the pool. Used to withdraw liquidity from sacrificed position.

#![cfg_attr(not(feature = "std"), no_std)]

use crate::traits::ShouldAllow;
use frame_support::pallet_prelude::{DispatchResult, Get};
use frame_support::require_transactional;
use frame_support::traits::tokens::nonfungibles::{Create, Inspect, Mutate};
use frame_support::PalletId;
use frame_support::{ensure, transactional};
use frame_system::{ensure_signed, pallet_prelude::OriginFor};
use hydra_dx_math::ema::EmaPrice;
use hydra_dx_math::omnipool::types::{AssetStateChange, BalanceUpdate};
use hydradx_traits::registry::Inspect as RegistryInspect;
use orml_traits::{GetByKey, MultiCurrency};
use pallet_broadcast::types::{Asset, ExecutionType, Fee, Recipient};
#[cfg(feature = "try-runtime")]
use primitive_types::U256;
use scale_info::TypeInfo;
use sp_runtime::traits::{AccountIdConversion, AtLeast32BitUnsigned, One};
use sp_runtime::traits::{CheckedAdd, CheckedSub, Zero};
use sp_runtime::{ArithmeticError, DispatchError, FixedPointNumber, FixedU128, Permill};
use sp_std::prelude::*;

#[cfg(test)]
mod tests;

pub mod migration;
pub mod provider;
pub mod router_execution;
pub mod traits;
pub mod types;
pub mod weights;

use crate::traits::{AssetInfo, OmnipoolHooks};
use crate::types::{AssetReserveState, AssetState, Balance, Position, Tradability};
pub use pallet::*;
pub use weights::WeightInfo;

/// NFT class id type of provided nft implementation
pub type NFTCollectionIdOf<T> =
	<<T as Config>::NFTHandler as Inspect<<T as frame_system::Config>::AccountId>>::CollectionId;

#[frame_support::pallet]
pub mod pallet {
	use super::*;
	use crate::traits::{AssetInfo, ExternalPriceProvider, OmnipoolHooks};
	use crate::types::{Position, Price, Tradability};
	use codec::HasCompact;
	use frame_support::pallet_prelude::*;
	use frame_support::traits::DefensiveOption;
	use frame_system::pallet_prelude::*;
	use hydra_dx_math::ema::EmaPrice;
	use hydra_dx_math::omnipool::types::BalanceUpdate;
	use orml_traits::GetByKey;
	use sp_runtime::ArithmeticError;

	const STORAGE_VERSION: StorageVersion = StorageVersion::new(2);

	#[pallet::pallet]
	#[pallet::storage_version(STORAGE_VERSION)]
	pub struct Pallet<T>(_);

	#[pallet::config]
	pub trait Config: frame_system::Config + pallet_broadcast::Config {
		/// The overarching event type.
		type RuntimeEvent: From<Event<Self>> + IsType<<Self as frame_system::Config>::RuntimeEvent>;

		/// Asset type.
		type AssetId: Member
			+ Parameter
			+ Default
			+ Copy
			+ Ord
			+ HasCompact
			+ MaybeSerializeDeserialize
			+ MaxEncodedLen
			+ TypeInfo
			+ Into<u32>;

		/// Multi currency mechanism
		type Currency: MultiCurrency<Self::AccountId, CurrencyId = Self::AssetId, Balance = Balance>;

		/// Origin that can add token, refund refused asset, withdraw protocol liquidity and set the weight of assets.
		type AuthorityOrigin: EnsureOrigin<Self::RuntimeOrigin>;

		/// Security origin that can set asset's tradability.
		type UpdateTradabilityOrigin: EnsureOrigin<Self::RuntimeOrigin>;

		/// Asset Registry mechanism - used to check if asset is correctly registered in asset registry
		type AssetRegistry: RegistryInspect<AssetId = Self::AssetId>;

		/// Native Asset ID
		#[pallet::constant]
		type HdxAssetId: Get<Self::AssetId>;

		/// Hub Asset ID
		#[pallet::constant]
		type HubAssetId: Get<Self::AssetId>;

		/// Dynamic fee support - returns (Asset Fee, Protocol Fee) for given asset
		type Fee: GetByKey<(Self::AssetId, Balance), (Permill, Permill)>;

		/// Minimum withdrawal fee
		#[pallet::constant]
		type MinWithdrawalFee: Get<Permill>;

		/// Minimum trading limit
		#[pallet::constant]
		type MinimumTradingLimit: Get<Balance>;

		/// Minimum pool liquidity which can be added
		#[pallet::constant]
		type MinimumPoolLiquidity: Get<Balance>;

		/// Max fraction of asset reserve to sell in single transaction
		#[pallet::constant]
		type MaxInRatio: Get<u128>;

		/// Max fraction of asset reserve to buy in single transaction
		#[pallet::constant]
		type MaxOutRatio: Get<u128>;

		/// Position identifier type
		type PositionItemId: Member + Parameter + Default + Copy + HasCompact + AtLeast32BitUnsigned + MaxEncodedLen;

		/// Collection id type
		type CollectionId: TypeInfo + MaxEncodedLen;

		/// Non fungible class id
		#[pallet::constant]
		type NFTCollectionId: Get<NFTCollectionIdOf<Self>>;

		/// Non fungible handling - mint,burn, check owner
		type NFTHandler: Mutate<Self::AccountId>
			+ Create<Self::AccountId>
			+ Inspect<Self::AccountId, ItemId = Self::PositionItemId, CollectionId = Self::CollectionId>;

		/// Weight information for extrinsics in this pallet.
		type WeightInfo: WeightInfo;

		/// Hooks are actions executed on add_liquidity, sell or buy.
		type OmnipoolHooks: OmnipoolHooks<
			Self::RuntimeOrigin,
			Self::AccountId,
			Self::AssetId,
			Balance,
			Error = DispatchError,
		>;

		/// Safety mechanism when adding and removing liquidity. Determines how much price can change between spot price and oracle price.
		type PriceBarrier: ShouldAllow<Self::AccountId, Self::AssetId, EmaPrice>;

		/// Oracle price provider. Provides price for given asset. Used in remove liquidity to support calculation of dynamic withdrawal fee.
		type ExternalPriceOracle: ExternalPriceProvider<Self::AssetId, EmaPrice, Error = DispatchError>;
	}

	#[pallet::storage]
	/// State of an asset in the omnipool
	#[pallet::getter(fn assets)]
	pub(super) type Assets<T: Config> = StorageMap<_, Blake2_128Concat, T::AssetId, AssetState<Balance>>;

	// LRNA is only allowed to be sold
	#[pallet::type_value]
	pub fn DefaultHubAssetTradability() -> Tradability {
		Tradability::SELL
	}

	#[pallet::storage]
	/// Tradable state of hub asset.
	pub(super) type HubAssetTradability<T: Config> =
		StorageValue<_, Tradability, ValueQuery, DefaultHubAssetTradability>;

	#[pallet::storage]
	/// LP positions. Maps NFT instance id to corresponding position
	#[pallet::getter(fn positions)]
	pub(super) type Positions<T: Config> =
		StorageMap<_, Blake2_128Concat, T::PositionItemId, Position<Balance, T::AssetId>>;

	#[pallet::storage]
	#[pallet::getter(fn next_position_id)]
	/// Position ids sequencer
	pub(super) type NextPositionId<T: Config> = StorageValue<_, T::PositionItemId, ValueQuery>;

	#[pallet::event]
	#[pallet::generate_deposit(pub(crate) fn deposit_event)]
	pub enum Event<T: Config> {
		/// An asset was added to Omnipool
		TokenAdded {
			asset_id: T::AssetId,
			initial_amount: Balance,
			initial_price: Price,
		},
		/// An asset was removed from Omnipool
		TokenRemoved {
			asset_id: T::AssetId,
			amount: Balance,
			hub_withdrawn: Balance,
		},
		/// Liquidity of an asset was added to Omnipool.
		LiquidityAdded {
			who: T::AccountId,
			asset_id: T::AssetId,
			amount: Balance,
			position_id: T::PositionItemId,
		},
		/// Liquidity of an asset was removed from Omnipool.
		LiquidityRemoved {
			who: T::AccountId,
			position_id: T::PositionItemId,
			asset_id: T::AssetId,
			shares_removed: Balance,
			fee: FixedU128,
		},
		/// PRotocol Liquidity was removed from Omnipool.
		ProtocolLiquidityRemoved {
			who: T::AccountId,
			asset_id: T::AssetId,
			amount: Balance,
			hub_amount: Balance,
			shares_removed: Balance,
		},
		/// Sell trade executed.
		/// Deprecated. Replaced by pallet_broadcast::Swapped
		//TODO: remove when completely migrated to new Swapped event
		SellExecuted {
			who: T::AccountId,
			asset_in: T::AssetId,
			asset_out: T::AssetId,
			amount_in: Balance,
			amount_out: Balance,
			hub_amount_in: Balance,
			hub_amount_out: Balance,
			asset_fee_amount: Balance,
			protocol_fee_amount: Balance,
		},
		/// Buy trade executed.
		/// Deprecated. Replaced by pallet_broadcast::Swapped
		//TODO: remove when completely migrated to new Swapped event
		BuyExecuted {
			who: T::AccountId,
			asset_in: T::AssetId,
			asset_out: T::AssetId,
			amount_in: Balance,
			amount_out: Balance,
			hub_amount_in: Balance,
			hub_amount_out: Balance,
			asset_fee_amount: Balance,
			protocol_fee_amount: Balance,
		},
		/// LP Position was created and NFT instance minted.
		PositionCreated {
			position_id: T::PositionItemId,
			owner: T::AccountId,
			asset: T::AssetId,
			amount: Balance,
			shares: Balance,
			price: Price,
		},
		/// LP Position was destroyed and NFT instance burned.
		PositionDestroyed {
			position_id: T::PositionItemId,
			owner: T::AccountId,
		},
		/// LP Position was updated.
		PositionUpdated {
			position_id: T::PositionItemId,
			owner: T::AccountId,
			asset: T::AssetId,
			amount: Balance,
			shares: Balance,
			price: Price,
		},
		/// Asset's tradable state has been updated.
		TradableStateUpdated { asset_id: T::AssetId, state: Tradability },

		/// Amount has been refunded for asset which has not been accepted to add to omnipool.
		AssetRefunded {
			asset_id: T::AssetId,
			amount: Balance,
			recipient: T::AccountId,
		},

		/// Asset's weight cap has been updated.
		AssetWeightCapUpdated { asset_id: T::AssetId, cap: Permill },
	}

	#[pallet::error]
	#[cfg_attr(test, derive(PartialEq, Eq))]
	pub enum Error<T> {
		/// Balance too low
		InsufficientBalance,
		/// Asset is already in omnipool
		AssetAlreadyAdded,
		/// Asset is not in omnipool
		AssetNotFound,
		/// Failed to add token to Omnipool due to insufficient initial liquidity.
		MissingBalance,
		/// Invalid initial asset price.
		InvalidInitialAssetPrice,
		/// Slippage protection - minimum limit has not been reached.
		BuyLimitNotReached,
		/// Slippage protection - maximum limit has been exceeded.
		SellLimitExceeded,
		/// Position has not been found.
		PositionNotFound,
		/// Insufficient shares in position
		InsufficientShares,
		/// Asset is not allowed to be traded.
		NotAllowed,
		/// Signed account is not owner of position instance.
		Forbidden,
		/// Asset weight cap has been exceeded.
		AssetWeightCapExceeded,
		/// Asset is not registered in asset registry
		AssetNotRegistered,
		/// Provided liquidity is below minimum allowed limit
		InsufficientLiquidity,
		/// Traded amount is below minimum allowed limit
		InsufficientTradingAmount,
		/// Sell or buy with same asset ids is not allowed.
		SameAssetTradeNotAllowed,
		/// LRNA update after trade results in positive value.
		HubAssetUpdateError,
		/// Amount of shares provided cannot be 0.
		InvalidSharesAmount,
		/// Hub asset is only allowed to be sold.
		InvalidHubAssetTradableState,
		/// Asset is not allowed to be refunded.
		AssetRefundNotAllowed,
		/// Max fraction of asset to buy has been exceeded.
		MaxOutRatioExceeded,
		/// Max fraction of asset to sell has been exceeded.
		MaxInRatioExceeded,
		/// Max allowed price difference has been exceeded.
		PriceDifferenceTooHigh,
		/// Invalid oracle price - division by zero.
		InvalidOraclePrice,
		/// Failed to calculate withdrawal fee.
		InvalidWithdrawalFee,
		/// More than allowed amount of fee has been transferred.
		FeeOverdraft,
		/// Token cannot be removed from Omnipool due to shares still owned by other users.
		SharesRemaining,
		/// Token cannot be removed from Omnipool because asset is not frozen.
		AssetNotFrozen,
		/// Calculated amount out from sell trade is zero.
		ZeroAmountOut,
		/// Existential deposit of asset is not available.
		ExistentialDepositNotAvailable,
		/// Slippage protection
		SlippageLimit,
	}

	#[pallet::call]
	impl<T: Config> Pallet<T> {
		/// Add new token to omnipool in quantity `amount` at price `initial_price`
		///
		/// Initial liquidity must be transferred to pool's account for this new token manually prior to calling `add_token`.
		///
		/// Initial liquidity is pool's account balance of the token.
		///
		/// Position NFT token is minted for `position_owner`.
		///
		/// Parameters:
		/// - `asset`: The identifier of the new asset added to the pool. Must be registered in Asset registry
		/// - `initial_price`: Initial price
		/// - `position_owner`: account id for which share are distributed in form on NFT
		/// - `weight_cap`: asset weight cap
		///
		/// Emits `TokenAdded` event when successful.
		///
		#[pallet::call_index(1)]
		#[pallet::weight(<T as Config>::WeightInfo::add_token().saturating_add(T::OmnipoolHooks::on_liquidity_changed_weight()))]
		#[transactional]
		pub fn add_token(
			origin: OriginFor<T>,
			asset: T::AssetId,
			initial_price: Price,
			weight_cap: Permill,
			position_owner: T::AccountId,
		) -> DispatchResult {
			T::AuthorityOrigin::ensure_origin(origin.clone())?;

			ensure!(!Assets::<T>::contains_key(asset), Error::<T>::AssetAlreadyAdded);

			ensure!(T::AssetRegistry::exists(asset), Error::<T>::AssetNotRegistered);

			ensure!(initial_price > FixedU128::zero(), Error::<T>::InvalidInitialAssetPrice);

			// ensure collection is created, we can simply ignore the error if it was already created.
			let _ = T::NFTHandler::create_collection(
				&T::NFTCollectionId::get(),
				&Self::protocol_account(),
				&Self::protocol_account(),
			);

			let amount = T::Currency::free_balance(asset, &Self::protocol_account());

			let ed = T::AssetRegistry::existential_deposit(asset).ok_or(Error::<T>::ExistentialDepositNotAvailable)?;
			let minimum_pool_liquidity = ed.saturating_mul(20);

			ensure!(ed > 0 && amount >= minimum_pool_liquidity, Error::<T>::MissingBalance);

			let hub_reserve = initial_price.checked_mul_int(amount).ok_or(ArithmeticError::Overflow)?;

			// Initial state of asset
			let state = AssetState::<Balance> {
				hub_reserve,
				shares: amount,
				protocol_shares: Balance::zero(),
				cap: FixedU128::from(weight_cap).into_inner(),
				tradable: Tradability::default(),
			};

			let lp_position = Position::<Balance, T::AssetId> {
				asset_id: asset,
				amount,
				shares: amount,
				price: (initial_price.into_inner(), FixedU128::DIV),
			};

			let instance_id = Self::create_and_mint_position_instance(&position_owner)?;

			<Positions<T>>::insert(instance_id, lp_position);

			Self::deposit_event(Event::PositionCreated {
				position_id: instance_id,
				owner: position_owner,
				asset,
				amount,
				shares: amount,
				price: initial_price,
			});

			let delta_hub_reserve = BalanceUpdate::Increase(hub_reserve);
			Self::update_hub_asset_liquidity(&delta_hub_reserve)?;

			let reserve = T::Currency::free_balance(asset, &Self::protocol_account());

			let reserve_state: AssetReserveState<_> = (state.clone(), reserve).into();
			let changes = AssetStateChange {
				delta_hub_reserve,
				delta_reserve: BalanceUpdate::Increase(reserve),
				delta_shares: BalanceUpdate::Increase(amount),
				delta_protocol_shares: BalanceUpdate::Increase(Balance::zero()),
			};
			T::OmnipoolHooks::on_liquidity_changed(
				origin,
				AssetInfo::new(asset, &AssetReserveState::default(), &reserve_state, &changes, false),
			)?;

			<Assets<T>>::insert(asset, state);

			Self::deposit_event(Event::TokenAdded {
				asset_id: asset,
				initial_amount: amount,
				initial_price,
			});

			Ok(())
		}

		/// Add liquidity of asset `asset` in quantity `amount` to Omnipool
		///
		/// `add_liquidity` adds specified asset amount to Omnipool and in exchange gives the origin
		/// corresponding shares amount in form of NFT at current price.
		///
		/// Asset's tradable state must contain ADD_LIQUIDITY flag, otherwise `NotAllowed` error is returned.
		///
		/// NFT is minted using NTFHandler which implements non-fungibles traits from frame_support.
		///
		/// Asset weight cap must be respected, otherwise `AssetWeightExceeded` error is returned.
		/// Asset weight is ratio between new HubAsset reserve and total reserve of Hub asset in Omnipool.
		///
		/// Add liquidity fails if price difference between spot price and oracle price is higher than allowed by `PriceBarrier`.
		///
		/// Parameters:
		/// - `asset`: The identifier of the new asset added to the pool. Must be already in the pool
		/// - `amount`: Amount of asset added to omnipool
		///
		/// Emits `LiquidityAdded` event when successful.
		///
		#[pallet::call_index(2)]
		#[pallet::weight(<T as Config>::WeightInfo::add_liquidity()
			.saturating_add(T::OmnipoolHooks::on_liquidity_changed_weight()
			.saturating_add(T::ExternalPriceOracle::get_price_weight()))
		)]
		#[transactional]
		pub fn add_liquidity(origin: OriginFor<T>, asset: T::AssetId, amount: Balance) -> DispatchResult {
			Self::add_liquidity_with_limit(origin, asset, amount, Balance::MIN)
		}

		/// Add liquidity of asset `asset` in quantity `amount` to Omnipool.
		///
		/// Limit protection is applied.
		///
		/// `add_liquidity` adds specified asset amount to Omnipool and in exchange gives the origin
		/// corresponding shares amount in form of NFT at current price.
		///
		/// Asset's tradable state must contain ADD_LIQUIDITY flag, otherwise `NotAllowed` error is returned.
		///
		/// NFT is minted using NTFHandler which implements non-fungibles traits from frame_support.
		///
		/// Asset weight cap must be respected, otherwise `AssetWeightExceeded` error is returned.
		/// Asset weight is ratio between new HubAsset reserve and total reserve of Hub asset in Omnipool.
		///
		/// Add liquidity fails if price difference between spot price and oracle price is higher than allowed by `PriceBarrier`.
		///
		/// Parameters:
		/// - `asset`: The identifier of the new asset added to the pool. Must be already in the pool
		/// - `amount`: Amount of asset added to omnipool
		/// - `min_shares_limit`: The min amount of delta share asset the user should receive in the position
		///
		/// Emits `LiquidityAdded` event when successful.
		///
		#[pallet::call_index(13)]
		#[pallet::weight(<T as Config>::WeightInfo::add_liquidity()
		.saturating_add(T::OmnipoolHooks::on_liquidity_changed_weight()
		.saturating_add(T::ExternalPriceOracle::get_price_weight()))
		)]
		#[transactional]
		pub fn add_liquidity_with_limit(
			origin: OriginFor<T>,
			asset: T::AssetId,
			amount: Balance,
			min_shares_limit: Balance,
		) -> DispatchResult {
			let _ = Self::do_add_liquidity_with_limit(origin, asset, amount, min_shares_limit)?;

			Ok(())
		}

		/// Remove liquidity of asset `asset` in quantity `amount` from Omnipool
		///
		/// `remove_liquidity` removes specified shares amount from given PositionId (NFT instance).
		///
		/// Asset's tradable state must contain REMOVE_LIQUIDITY flag, otherwise `NotAllowed` error is returned.
		///
		/// if all shares from given position are removed, position is destroyed and NFT is burned.
		///
		/// Remove liquidity fails if price difference between spot price and oracle price is higher than allowed by `PriceBarrier`.
		///
		/// Dynamic withdrawal fee is applied if withdrawal is not safe. It is calculated using spot price and external price oracle.
		/// Withdrawal is considered safe when trading is disabled.
		///
		/// Parameters:
		/// - `position_id`: The identifier of position which liquidity is removed from.
		/// - `amount`: Amount of shares removed from omnipool
		///
		/// Emits `LiquidityRemoved` event when successful.
		///
		#[pallet::call_index(3)]
		#[pallet::weight(<T as Config>::WeightInfo::remove_liquidity().saturating_add(T::OmnipoolHooks::on_liquidity_changed_weight()))]
		#[transactional]
		pub fn remove_liquidity(
			origin: OriginFor<T>,
			position_id: T::PositionItemId,
			amount: Balance,
		) -> DispatchResult {
			Self::remove_liquidity_with_limit(origin, position_id, amount, Balance::MIN)
		}

		/// Remove liquidity of asset `asset` in quantity `amount` from Omnipool
		///
		/// Limit protection is applied.
		///
		/// `remove_liquidity` removes specified shares amount from given PositionId (NFT instance).
		///
		/// Asset's tradable state must contain REMOVE_LIQUIDITY flag, otherwise `NotAllowed` error is returned.
		///
		/// if all shares from given position are removed, position is destroyed and NFT is burned.
		///
		/// Remove liquidity fails if price difference between spot price and oracle price is higher than allowed by `PriceBarrier`.
		///
		/// Dynamic withdrawal fee is applied if withdrawal is not safe. It is calculated using spot price and external price oracle.
		/// Withdrawal is considered safe when trading is disabled.
		///
		/// Parameters:
		/// - `position_id`: The identifier of position which liquidity is removed from.
		/// - `amount`: Amount of shares removed from omnipool
		/// - `min_limit`: The min amount of asset to be removed for the user
		///
		/// Emits `LiquidityRemoved` event when successful.
		///
		#[pallet::call_index(14)]
		#[pallet::weight(<T as Config>::WeightInfo::remove_liquidity().saturating_add(T::OmnipoolHooks::on_liquidity_changed_weight()))]
		#[transactional]
		pub fn remove_liquidity_with_limit(
			origin: OriginFor<T>,
			position_id: T::PositionItemId,
			amount: Balance,
			min_limit: Balance,
		) -> DispatchResult {
			let who = ensure_signed(origin.clone())?;

			ensure!(amount > Balance::zero(), Error::<T>::InvalidSharesAmount);

			ensure!(
				T::NFTHandler::owner(&T::NFTCollectionId::get(), &position_id) == Some(who.clone()),
				Error::<T>::Forbidden
			);

			let position = Positions::<T>::get(position_id).ok_or(Error::<T>::PositionNotFound)?;

			ensure!(position.shares >= amount, Error::<T>::InsufficientShares);

			let asset_id = position.asset_id;

			let asset_state = Self::load_asset_state(asset_id)?;

			ensure!(
				asset_state.tradable.contains(Tradability::REMOVE_LIQUIDITY),
				Error::<T>::NotAllowed
			);

			let safe_withdrawal = asset_state.tradable.is_safe_withdrawal();
			// Skip price check if safe withdrawal - trading disabled.
			if !safe_withdrawal {
				T::PriceBarrier::ensure_price(
					&who,
					T::HubAssetId::get(),
					asset_id,
					EmaPrice::new(asset_state.hub_reserve, asset_state.reserve),
				)
				.map_err(|_| Error::<T>::PriceDifferenceTooHigh)?;
			}
			let ext_asset_price = T::ExternalPriceOracle::get_price(T::HubAssetId::get(), asset_id)?;

			if ext_asset_price.is_zero() {
				return Err(Error::<T>::InvalidOraclePrice.into());
			}
			let withdrawal_fee = hydra_dx_math::omnipool::calculate_withdrawal_fee(
				asset_state.price().ok_or(ArithmeticError::DivisionByZero)?,
				FixedU128::checked_from_rational(ext_asset_price.n, ext_asset_price.d)
					.defensive_ok_or(Error::<T>::InvalidOraclePrice)?,
				T::MinWithdrawalFee::get(),
			);

<<<<<<< HEAD
=======
			let current_hub_asset_liquidity =
				T::Currency::free_balance(T::HubAssetId::get(), &Self::protocol_account());

			//
			// calculate state changes of remove liquidity
			//
>>>>>>> 28af4506
			let state_changes = hydra_dx_math::omnipool::calculate_remove_liquidity_state_changes(
				&(&asset_state).into(),
				amount,
				&(&position).into(),
<<<<<<< HEAD
=======
				I129::default(),
				current_hub_asset_liquidity,
>>>>>>> 28af4506
				withdrawal_fee,
			)
			.ok_or(ArithmeticError::Overflow)?;

			ensure!(
				*state_changes.asset.delta_reserve >= min_limit,
				Error::<T>::SlippageLimit
			);

			let new_asset_state = asset_state
				.delta_update(&state_changes.asset)
				.ok_or(ArithmeticError::Overflow)?;

			// Update position state
			let updated_position = position
				.delta_update(
					&state_changes.delta_position_reserve,
					&state_changes.delta_position_shares,
				)
				.ok_or(ArithmeticError::Overflow)?;

			T::Currency::transfer(
				asset_id,
				&Self::protocol_account(),
				&who,
				*state_changes.asset.delta_reserve,
			)?;

			// burn only difference between delta hub and lp hub amount.
			Self::update_hub_asset_liquidity(
				&state_changes
					.asset
					.delta_hub_reserve
					.merge(BalanceUpdate::Increase(state_changes.lp_hub_amount))
					.ok_or(ArithmeticError::Overflow)?,
			)?;

			// LP receives some hub asset
			Self::process_hub_amount(state_changes.lp_hub_amount, &who)?;

			if updated_position.shares == Balance::zero() {
				// All liquidity removed, remove position and burn NFT instance

				<Positions<T>>::remove(position_id);
				T::NFTHandler::burn(&T::NFTCollectionId::get(), &position_id, Some(&who))?;

				Self::deposit_event(Event::PositionDestroyed {
					position_id,
					owner: who.clone(),
				});
			} else {
				Self::deposit_event(Event::PositionUpdated {
					position_id,
					owner: who.clone(),
					asset: asset_id,
					amount: updated_position.amount,
					shares: updated_position.shares,
					price: updated_position
						.price_from_rational()
						.ok_or(ArithmeticError::DivisionByZero)?,
				});

				<Positions<T>>::insert(position_id, updated_position);
			}

			// Callback hook info
			let info: AssetInfo<T::AssetId, Balance> = AssetInfo::new(
				asset_id,
				&asset_state,
				&new_asset_state,
				&state_changes.asset,
				safe_withdrawal,
			);

			Self::set_asset_state(asset_id, new_asset_state);

			Self::deposit_event(Event::LiquidityRemoved {
				who,
				position_id,
				asset_id,
				shares_removed: amount,
				fee: withdrawal_fee,
			});

			T::OmnipoolHooks::on_liquidity_changed(origin, info)?;

			#[cfg(feature = "try-runtime")]
			Self::ensure_liquidity_invariant((asset_id, asset_state, new_asset_state));

			Ok(())
		}

		/// Sacrifice LP position in favor of pool.
		///
		/// A position is destroyed and liquidity owned by LP becomes pool owned liquidity.
		///
		/// Only owner of position can perform this action.
		///
		/// Emits `PositionDestroyed`.
		#[pallet::call_index(4)]
		#[pallet::weight(<T as Config>::WeightInfo::sacrifice_position())]
		#[transactional]
		pub fn sacrifice_position(origin: OriginFor<T>, position_id: T::PositionItemId) -> DispatchResult {
			let who = ensure_signed(origin)?;

			let position = Positions::<T>::get(position_id).ok_or(Error::<T>::PositionNotFound)?;

			ensure!(
				T::NFTHandler::owner(&T::NFTCollectionId::get(), &position_id) == Some(who.clone()),
				Error::<T>::Forbidden
			);

			Assets::<T>::try_mutate(position.asset_id, |maybe_asset| -> DispatchResult {
				let asset_state = maybe_asset.as_mut().ok_or(Error::<T>::AssetNotFound)?;

				asset_state.protocol_shares = asset_state
					.protocol_shares
					.checked_add(position.shares)
					.ok_or(ArithmeticError::Overflow)?;

				Ok(())
			})?;

			// Destroy position and burn NFT
			<Positions<T>>::remove(position_id);
			T::NFTHandler::burn(&T::NFTCollectionId::get(), &position_id, Some(&who))?;

			Self::deposit_event(Event::PositionDestroyed {
				position_id,
				owner: who,
			});

			Ok(())
		}

		/// Execute a swap of `asset_in` for `asset_out`.
		///
		/// Price is determined by the Omnipool.
		///
		/// Hub asset is traded separately.
		///
		/// Asset's tradable states must contain SELL flag for asset_in and BUY flag for asset_out, otherwise `NotAllowed` error is returned.
		///
		/// Parameters:
		/// - `asset_in`: ID of asset sold to the pool
		/// - `asset_out`: ID of asset bought from the pool
		/// - `amount`: Amount of asset sold
		/// - `min_buy_amount`: Minimum amount required to receive
		///
		/// Emits `SellExecuted` event when successful. Deprecated.
		/// Emits `pallet_broadcast::Swapped` event when successful.
		///
		#[pallet::call_index(5)]
		#[pallet::weight(<T as Config>::WeightInfo::sell()
			.saturating_add(T::OmnipoolHooks::on_trade_weight())
			.saturating_add(T::OmnipoolHooks::on_liquidity_changed_weight())
		)]
		#[transactional]
		pub fn sell(
			origin: OriginFor<T>,
			asset_in: T::AssetId,
			asset_out: T::AssetId,
			amount: Balance,
			min_buy_amount: Balance,
		) -> DispatchResult {
			let who = ensure_signed(origin.clone())?;

			ensure!(asset_in != asset_out, Error::<T>::SameAssetTradeNotAllowed);

			ensure!(
				amount >= T::MinimumTradingLimit::get(),
				Error::<T>::InsufficientTradingAmount
			);

			ensure!(
				T::Currency::ensure_can_withdraw(asset_in, &who, amount).is_ok(),
				Error::<T>::InsufficientBalance
			);

			// Special handling when one of the asset is Hub Asset
			// Math is simplified and asset_in is actually part of asset_out state in this case
			if asset_in == T::HubAssetId::get() {
				return Self::sell_hub_asset(origin, &who, asset_out, amount, min_buy_amount);
			}

			if asset_out == T::HubAssetId::get() {
				return Self::sell_asset_for_hub_asset(&who, asset_in, amount, min_buy_amount);
			}

			let asset_in_state = Self::load_asset_state(asset_in)?;
			let asset_out_state = Self::load_asset_state(asset_out)?;

			ensure!(
				Self::allow_assets(&asset_in_state, &asset_out_state),
				Error::<T>::NotAllowed
			);

			ensure!(
				amount
					<= asset_in_state
						.reserve
						.checked_div(T::MaxInRatio::get())
						.ok_or(ArithmeticError::DivisionByZero)?, // Note: this can only fail if MaxInRatio is zero.
				Error::<T>::MaxInRatioExceeded
			);

<<<<<<< HEAD
			let (asset_fee, _) = T::Fee::get(&(asset_out, asset_out_state.reserve));
			let (_, protocol_fee) = T::Fee::get(&(asset_in, asset_in_state.reserve));
=======
			let (asset_fee, _) = T::Fee::get(&asset_out);
			let (_, protocol_fee) = T::Fee::get(&asset_in);
>>>>>>> 28af4506

			let state_changes = hydra_dx_math::omnipool::calculate_sell_state_changes(
				&(&asset_in_state).into(),
				&(&asset_out_state).into(),
				amount,
				asset_fee,
				protocol_fee,
<<<<<<< HEAD
=======
				0u128,
>>>>>>> 28af4506
			)
			.ok_or(ArithmeticError::Overflow)?;

			ensure!(
				*state_changes.asset_out.delta_reserve > Balance::zero(),
				Error::<T>::ZeroAmountOut
			);

			ensure!(
				*state_changes.asset_out.delta_reserve >= min_buy_amount,
				Error::<T>::BuyLimitNotReached
			);

			ensure!(
				*state_changes.asset_out.delta_reserve
					<= asset_out_state
						.reserve
						.checked_div(T::MaxOutRatio::get())
						.ok_or(ArithmeticError::DivisionByZero)?, // Note: let's be safe. this can only fail if MaxOutRatio is zero.
				Error::<T>::MaxOutRatioExceeded
			);

			let new_asset_in_state = asset_in_state
				.delta_update(&state_changes.asset_in)
				.ok_or(ArithmeticError::Overflow)?;
			let new_asset_out_state = asset_out_state
				.delta_update(&state_changes.asset_out)
				.ok_or(ArithmeticError::Overflow)?;

			debug_assert_eq!(
				*state_changes.asset_in.delta_reserve, amount,
				"delta_reserve_in is not equal to given amount in"
			);

			T::Currency::transfer(
				asset_in,
				&who,
				&Self::protocol_account(),
				*state_changes.asset_in.delta_reserve,
			)?;
			T::Currency::transfer(
				asset_out,
				&Self::protocol_account(),
				&who,
				*state_changes.asset_out.delta_reserve,
			)?;

			// Hub liquidity update - work out difference between in and amount so only one update is needed.
			let delta_hub_asset = state_changes
				.asset_in
				.delta_hub_reserve
				.merge(
					state_changes
						.asset_out
						.delta_hub_reserve
						.merge(BalanceUpdate::Increase(state_changes.extra_hub_amount))
						.ok_or(ArithmeticError::Overflow)?,
				)
				.ok_or(ArithmeticError::Overflow)?;

			match delta_hub_asset {
				BalanceUpdate::Increase(val) if val == Balance::zero() => {
					// nothing to do if zero.
				}
				BalanceUpdate::Increase(_) => {
					// trade can only burn some. This would be a bug.
					return Err(Error::<T>::HubAssetUpdateError.into());
				}
				BalanceUpdate::Decrease(amount) => {
					T::Currency::withdraw(T::HubAssetId::get(), &Self::protocol_account(), amount)?;
				}
			};

			// Callback hook info
			let info_in: AssetInfo<T::AssetId, Balance> = AssetInfo::new(
				asset_in,
				&asset_in_state,
				&new_asset_in_state,
				&state_changes.asset_in,
				false,
			);

			let info_out: AssetInfo<T::AssetId, Balance> = AssetInfo::new(
				asset_out,
				&asset_out_state,
				&new_asset_out_state,
				&state_changes.asset_out,
				false,
			);

			Self::set_asset_state(asset_in, new_asset_in_state);
			Self::set_asset_state(asset_out, new_asset_out_state);

			T::OmnipoolHooks::on_trade(origin.clone(), info_in, info_out)?;

			//Self::update_hdx_subpool_hub_asset(origin, state_changes.hdx_hub_amount)?;

			let trade_fees = Self::process_trade_fee(&who, asset_out, state_changes.fee.asset_fee)?;

			debug_assert!(*state_changes.asset_in.delta_hub_reserve >= *state_changes.asset_out.delta_hub_reserve);
			debug_assert_eq!(
				*state_changes.asset_in.delta_hub_reserve - *state_changes.asset_out.delta_hub_reserve,
				state_changes.fee.protocol_fee
			);

			Self::deposit_event(Event::SellExecuted {
				who: who.clone(),
				asset_in,
				asset_out,
				amount_in: amount,
				amount_out: *state_changes.asset_out.delta_reserve,
				hub_amount_in: *state_changes.asset_in.delta_hub_reserve,
				hub_amount_out: *state_changes.asset_out.delta_hub_reserve,
				asset_fee_amount: state_changes.fee.asset_fee,
				protocol_fee_amount: state_changes.fee.protocol_fee,
			});

			pallet_broadcast::Pallet::<T>::add_to_context(ExecutionType::Omnipool);

			//Swapped event for AssetA to HubAsset
			pallet_broadcast::Pallet::<T>::deposit_trade_event(
				who.clone(),
				Self::protocol_account(),
				pallet_broadcast::types::Filler::Omnipool,
				pallet_broadcast::types::TradeOperation::ExactIn,
				vec![Asset::new(asset_in.into(), amount)],
				vec![Asset::new(
					T::HubAssetId::get().into(),
					*state_changes.asset_in.delta_hub_reserve,
				)],
				vec![Fee::new(
					T::HubAssetId::get().into(),
					state_changes.fee.protocol_fee,
					Recipient::Burned,
				)],
			);

			//Swapped event for HubAsset to AssetB
			pallet_broadcast::Pallet::<T>::deposit_trade_event(
				who,
				Self::protocol_account(),
				pallet_broadcast::types::Filler::Omnipool,
				pallet_broadcast::types::TradeOperation::ExactIn,
				vec![Asset::new(
					T::HubAssetId::get().into(),
					*state_changes.asset_out.delta_hub_reserve,
				)],
				vec![Asset::new(asset_out.into(), *state_changes.asset_out.delta_reserve)],
				trade_fees,
			);

			pallet_broadcast::Pallet::<T>::remove_from_context();

			#[cfg(feature = "try-runtime")]
			Self::ensure_trade_invariant(
				(asset_in, asset_in_state, new_asset_in_state),
				(asset_out, asset_out_state, new_asset_out_state),
			);

			Ok(())
		}

		/// Execute a swap of `asset_out` for `asset_in`.
		///
		/// Price is determined by the Omnipool.
		///
		/// Hub asset is traded separately.
		///
		/// Asset's tradable states must contain SELL flag for asset_in and BUY flag for asset_out, otherwise `NotAllowed` error is returned.
		///
		/// Parameters:
		/// - `asset_in`: ID of asset sold to the pool
		/// - `asset_out`: ID of asset bought from the pool
		/// - `amount`: Amount of asset sold
		/// - `max_sell_amount`: Maximum amount to be sold.
		///
		/// Emits `BuyExecuted` event when successful. Deprecated.
		/// Emits `pallet_broadcast::Swapped` event when successful.
		///
		#[pallet::call_index(6)]
		#[pallet::weight(<T as Config>::WeightInfo::buy()
			.saturating_add(T::OmnipoolHooks::on_trade_weight())
			.saturating_add(T::OmnipoolHooks::on_liquidity_changed_weight())
		)]
		#[transactional]
		pub fn buy(
			origin: OriginFor<T>,
			asset_out: T::AssetId,
			asset_in: T::AssetId,
			amount: Balance,
			max_sell_amount: Balance,
		) -> DispatchResult {
			let who = ensure_signed(origin.clone())?;

			ensure!(asset_in != asset_out, Error::<T>::SameAssetTradeNotAllowed);

			ensure!(
				amount >= T::MinimumTradingLimit::get(),
				Error::<T>::InsufficientTradingAmount
			);

			// Special handling when one of the asset is Hub Asset
			if asset_out == T::HubAssetId::get() {
				return Self::buy_hub_asset(&who, asset_in, amount, max_sell_amount);
			}

			if asset_in == T::HubAssetId::get() {
				return Self::buy_asset_for_hub_asset(origin, &who, asset_out, amount, max_sell_amount);
			}

			let asset_in_state = Self::load_asset_state(asset_in)?;
			let asset_out_state = Self::load_asset_state(asset_out)?;

			ensure!(
				Self::allow_assets(&asset_in_state, &asset_out_state),
				Error::<T>::NotAllowed
			);

			ensure!(asset_out_state.reserve >= amount, Error::<T>::InsufficientLiquidity);

			ensure!(
				amount
					<= asset_out_state
						.reserve
						.checked_div(T::MaxOutRatio::get())
						.ok_or(ArithmeticError::DivisionByZero)?, // Note: Let's be safe. this can only fail if MaxOutRatio is zero.
				Error::<T>::MaxOutRatioExceeded
			);

<<<<<<< HEAD
			let (asset_fee, _) = T::Fee::get(&(asset_out, asset_out_state.reserve));
			let (_, protocol_fee) = T::Fee::get(&(asset_in, asset_in_state.reserve));
=======
			let (asset_fee, _) = T::Fee::get(&asset_out);
			let (_, protocol_fee) = T::Fee::get(&asset_in);
>>>>>>> 28af4506
			let state_changes = hydra_dx_math::omnipool::calculate_buy_state_changes(
				&(&asset_in_state).into(),
				&(&asset_out_state).into(),
				amount,
				asset_fee,
				protocol_fee,
<<<<<<< HEAD
=======
				0u128,
>>>>>>> 28af4506
			)
			.ok_or(ArithmeticError::Overflow)?;

			ensure!(
				T::Currency::ensure_can_withdraw(asset_in, &who, *state_changes.asset_in.delta_reserve).is_ok(),
				Error::<T>::InsufficientBalance
			);

			ensure!(
				*state_changes.asset_in.delta_reserve <= max_sell_amount,
				Error::<T>::SellLimitExceeded
			);

			ensure!(
				*state_changes.asset_in.delta_reserve
					<= asset_in_state
						.reserve
						.checked_div(T::MaxInRatio::get())
						.ok_or(ArithmeticError::DivisionByZero)?, // Note: this can only fail if MaxInRatio is zero.
				Error::<T>::MaxInRatioExceeded
			);

			let new_asset_in_state = asset_in_state
				.delta_update(&state_changes.asset_in)
				.ok_or(ArithmeticError::Overflow)?;
			let new_asset_out_state = asset_out_state
				.delta_update(&state_changes.asset_out)
				.ok_or(ArithmeticError::Overflow)?;

			debug_assert_eq!(
				*state_changes.asset_out.delta_reserve, amount,
				"delta_reserve_out is not equal to given amount out"
			);

			T::Currency::transfer(
				asset_in,
				&who,
				&Self::protocol_account(),
				*state_changes.asset_in.delta_reserve,
			)?;
			T::Currency::transfer(
				asset_out,
				&Self::protocol_account(),
				&who,
				*state_changes.asset_out.delta_reserve,
			)?;

			// Hub liquidity update - work out difference between in and amount so only one update is needed.
			let delta_hub_asset = state_changes
				.asset_in
				.delta_hub_reserve
				.merge(
					state_changes
						.asset_out
						.delta_hub_reserve
						.merge(BalanceUpdate::Increase(state_changes.extra_hub_amount))
						.ok_or(ArithmeticError::Overflow)?,
				)
				.ok_or(ArithmeticError::Overflow)?;

			match delta_hub_asset {
				BalanceUpdate::Increase(val) if val == Balance::zero() => {
					// nothing to do if zero.
				}
				BalanceUpdate::Increase(_) => {
					// trade can only burn some. This would be a bug.
					return Err(Error::<T>::HubAssetUpdateError.into());
				}
				BalanceUpdate::Decrease(amount) => {
					T::Currency::withdraw(T::HubAssetId::get(), &Self::protocol_account(), amount)?;
				}
			};

			// Callback hook info
			let info_in: AssetInfo<T::AssetId, Balance> = AssetInfo::new(
				asset_in,
				&asset_in_state,
				&new_asset_in_state,
				&state_changes.asset_in,
				false,
			);

			let info_out: AssetInfo<T::AssetId, Balance> = AssetInfo::new(
				asset_out,
				&asset_out_state,
				&new_asset_out_state,
				&state_changes.asset_out,
				false,
			);

			Self::set_asset_state(asset_in, new_asset_in_state);
			Self::set_asset_state(asset_out, new_asset_out_state);

			T::OmnipoolHooks::on_trade(origin.clone(), info_in, info_out)?;

			//Self::update_hdx_subpool_hub_asset(origin, state_changes.hdx_hub_amount)?;

			let trade_fees = Self::process_trade_fee(&who, asset_out, state_changes.fee.asset_fee)?;

			debug_assert!(*state_changes.asset_in.delta_hub_reserve >= *state_changes.asset_out.delta_hub_reserve);
			debug_assert_eq!(
				*state_changes.asset_in.delta_hub_reserve - *state_changes.asset_out.delta_hub_reserve,
				state_changes.fee.protocol_fee
			);

			Self::deposit_event(Event::BuyExecuted {
				who: who.clone(),
				asset_in,
				asset_out,
				amount_in: *state_changes.asset_in.delta_reserve,
				amount_out: *state_changes.asset_out.delta_reserve,
				hub_amount_in: *state_changes.asset_in.delta_hub_reserve,
				hub_amount_out: *state_changes.asset_out.delta_hub_reserve,
				asset_fee_amount: state_changes.fee.asset_fee,
				protocol_fee_amount: state_changes.fee.protocol_fee,
			});

			pallet_broadcast::Pallet::<T>::add_to_context(ExecutionType::Omnipool);

			//Swapped even from AssetA to HubAsset
			pallet_broadcast::Pallet::<T>::deposit_trade_event(
				who.clone(),
				Self::protocol_account(),
				pallet_broadcast::types::Filler::Omnipool,
				pallet_broadcast::types::TradeOperation::ExactOut,
				vec![Asset::new(asset_in.into(), *state_changes.asset_in.delta_reserve)],
				vec![Asset::new(
					T::HubAssetId::get().into(),
					*state_changes.asset_in.delta_hub_reserve,
				)],
				vec![Fee::new(
					T::HubAssetId::get().into(),
					state_changes.fee.protocol_fee,
					Recipient::Burned,
				)],
			);

			//Swapped even from HubAsset to AssetB
			pallet_broadcast::Pallet::<T>::deposit_trade_event(
				who,
				Self::protocol_account(),
				pallet_broadcast::types::Filler::Omnipool,
				pallet_broadcast::types::TradeOperation::ExactOut,
				vec![Asset::new(
					T::HubAssetId::get().into(),
					*state_changes.asset_out.delta_hub_reserve,
				)],
				vec![Asset::new(asset_out.into(), *state_changes.asset_out.delta_reserve)],
				trade_fees,
			);

			pallet_broadcast::Pallet::<T>::remove_from_context();

			#[cfg(feature = "try-runtime")]
			Self::ensure_trade_invariant(
				(asset_in, asset_in_state, new_asset_in_state),
				(asset_out, asset_out_state, new_asset_out_state),
			);

			Ok(())
		}

		/// Update asset's tradable state.
		///
		/// Parameters:
		/// - `asset_id`: asset id
		/// - `state`: new state
		///
		/// Emits `TradableStateUpdated` event when successful.
		///
		#[pallet::call_index(7)]
		#[pallet::weight(<T as Config>::WeightInfo::set_asset_tradable_state())]
		#[transactional]
		pub fn set_asset_tradable_state(
			origin: OriginFor<T>,
			asset_id: T::AssetId,
			state: Tradability,
		) -> DispatchResult {
			T::UpdateTradabilityOrigin::ensure_origin(origin)?;

			if asset_id == T::HubAssetId::get() {
				// Atm omnipool does not allow adding/removing liquidity of hub asset.
				// Although BUY is not supported yet, we can allow the new state to be set to SELL/BUY.
				ensure!(
					!state.contains(Tradability::ADD_LIQUIDITY) && !state.contains(Tradability::REMOVE_LIQUIDITY),
					Error::<T>::InvalidHubAssetTradableState
				);

				HubAssetTradability::<T>::mutate(|value| -> DispatchResult {
					*value = state;
					Self::deposit_event(Event::TradableStateUpdated { asset_id, state });
					Ok(())
				})
			} else {
				Assets::<T>::try_mutate(asset_id, |maybe_asset| -> DispatchResult {
					let asset_state = maybe_asset.as_mut().ok_or(Error::<T>::AssetNotFound)?;

					asset_state.tradable = state;
					Self::deposit_event(Event::TradableStateUpdated { asset_id, state });

					Ok(())
				})
			}
		}

		/// Refund given amount of asset to a recipient.
		///
		/// A refund is needed when a token is refused to be added to Omnipool, and initial liquidity of the asset has been already transferred to pool's account.
		///
		/// Transfer can be executed only if asset is not in Omnipool and pool's balance has sufficient amount.
		///
		/// Only `AuthorityOrigin` can perform this operation.
		///
		/// Emits `AssetRefunded`
		#[pallet::call_index(8)]
		#[pallet::weight(<T as Config>::WeightInfo::refund_refused_asset())]
		#[transactional]
		pub fn refund_refused_asset(
			origin: OriginFor<T>,
			asset_id: T::AssetId,
			amount: Balance,
			recipient: T::AccountId,
		) -> DispatchResult {
			T::AuthorityOrigin::ensure_origin(origin)?;

			// Hub asset cannot be refunded
			ensure!(asset_id != T::HubAssetId::get(), Error::<T>::AssetRefundNotAllowed);

			// Make sure that asset is not in the pool
			ensure!(!Assets::<T>::contains_key(asset_id), Error::<T>::AssetAlreadyAdded);

			ensure!(
				T::Currency::ensure_can_withdraw(asset_id, &Self::protocol_account(), amount).is_ok(),
				Error::<T>::InsufficientBalance
			);

			T::Currency::transfer(asset_id, &Self::protocol_account(), &recipient, amount)?;

			Self::deposit_event(Event::AssetRefunded {
				asset_id,
				amount,
				recipient,
			});

			Ok(())
		}

		/// Update asset's weight cap
		///
		/// Parameters:
		/// - `asset_id`: asset id
		/// - `cap`: new weight cap
		///
		/// Emits `AssetWeightCapUpdated` event when successful.
		///
		#[pallet::call_index(9)]
		#[pallet::weight(<T as Config>::WeightInfo::set_asset_weight_cap())]
		#[transactional]
		pub fn set_asset_weight_cap(origin: OriginFor<T>, asset_id: T::AssetId, cap: Permill) -> DispatchResult {
			T::AuthorityOrigin::ensure_origin(origin)?;

			Assets::<T>::try_mutate(asset_id, |maybe_asset| -> DispatchResult {
				let asset_state = maybe_asset.as_mut().ok_or(Error::<T>::AssetNotFound)?;

				asset_state.cap = FixedU128::from(cap).into_inner();
				Self::deposit_event(Event::AssetWeightCapUpdated { asset_id, cap });

				Ok(())
			})
		}

		/// Removes protocol liquidity.
		///
		/// Protocol liquidity is liquidity from sacrificed positions. In order to remove protocol liquidity,
		/// we need the know the price of the position at the time of sacrifice. Hence this specific call.
		///
		/// Only `AuthorityOrigin` can perform this call.
		///
		/// Note that sacrifice position will be deprecated in future. There is no longer a need for that.
		///
		/// It works the same way as remove liquidity call, but position is temporary reconstructed.
		///
		#[pallet::call_index(11)]
		#[pallet::weight(<T as Config>::WeightInfo::withdraw_protocol_liquidity())]
		#[transactional]
		pub fn withdraw_protocol_liquidity(
			origin: OriginFor<T>,
			asset_id: T::AssetId,
			amount: Balance,
			price: (Balance, Balance),
			dest: T::AccountId,
		) -> DispatchResult {
			T::AuthorityOrigin::ensure_origin(origin.clone())?;

			let asset_state = Self::load_asset_state(asset_id)?;
			ensure!(amount <= asset_state.protocol_shares, Error::<T>::InsufficientShares);

<<<<<<< HEAD
=======
			let current_hub_asset_liquidity =
				T::Currency::free_balance(T::HubAssetId::get(), &Self::protocol_account());

>>>>>>> 28af4506
			// dev note: as we no longer have the position details for sacrificed one, we just need to
			// construct temporary position.
			// Note that amount is ok to set to zero in this case. Although the remove liquidity calculation
			// calculates the delta for this field, it does not make any difference afterwards.
			let position = hydra_dx_math::omnipool::types::Position::<Balance> {
				amount: 0,
				price,
				shares: amount,
			};

			let state_changes = hydra_dx_math::omnipool::calculate_remove_liquidity_state_changes(
				&(&asset_state).into(),
				amount,
				&position,
<<<<<<< HEAD
=======
				I129::default(),
				current_hub_asset_liquidity,
>>>>>>> 28af4506
				FixedU128::zero(),
			)
			.ok_or(ArithmeticError::Overflow)?;

			let mut new_asset_state = asset_state
				.delta_update(&state_changes.asset)
				.ok_or(ArithmeticError::Overflow)?;

			new_asset_state.protocol_shares = new_asset_state.protocol_shares.saturating_sub(amount);

			T::Currency::transfer(
				asset_id,
				&Self::protocol_account(),
				&dest,
				*state_changes.asset.delta_reserve,
			)?;

			// burn only difference between delta hub and lp hub amount.
			Self::update_hub_asset_liquidity(
				&state_changes
					.asset
					.delta_hub_reserve
					.merge(BalanceUpdate::Increase(state_changes.lp_hub_amount))
					.ok_or(ArithmeticError::Overflow)?,
			)?;

			// LP receives some hub asset
			Self::process_hub_amount(state_changes.lp_hub_amount, &dest)?;

			// Callback hook info
			let info: AssetInfo<T::AssetId, Balance> =
				AssetInfo::new(asset_id, &asset_state, &new_asset_state, &state_changes.asset, true);

			Self::set_asset_state(asset_id, new_asset_state);

			Self::deposit_event(Event::ProtocolLiquidityRemoved {
				who: dest,
				asset_id,
				amount: *state_changes.asset.delta_reserve,
				hub_amount: state_changes.lp_hub_amount,
				shares_removed: amount,
			});

			T::OmnipoolHooks::on_liquidity_changed(origin, info)?;
			Ok(())
		}

		/// Removes token from Omnipool.
		///
		/// Asset's tradability must be FROZEN, otherwise `AssetNotFrozen` error is returned.
		///
		/// Remaining shares must belong to protocol, otherwise `SharesRemaining` error is returned.
		///
		/// Protocol's liquidity is transferred to the beneficiary account and hub asset amount is burned.
		///
		/// Only `AuthorityOrigin` can perform this call.
		///
		/// Emits `TokenRemoved` event when successful.
		#[pallet::call_index(12)]
		#[pallet::weight(<T as Config>::WeightInfo::remove_token())]
		#[transactional]
		pub fn remove_token(origin: OriginFor<T>, asset_id: T::AssetId, beneficiary: T::AccountId) -> DispatchResult {
			T::AuthorityOrigin::ensure_origin(origin)?;
			let asset_state = Self::load_asset_state(asset_id)?;

			// Allow only if no shares owned by LPs and asset is frozen.
			ensure!(asset_state.tradable == Tradability::FROZEN, Error::<T>::AssetNotFrozen);
			ensure!(
				asset_state.shares == asset_state.protocol_shares,
				Error::<T>::SharesRemaining
			);
			T::Currency::withdraw(T::HubAssetId::get(), &Self::protocol_account(), asset_state.hub_reserve)?;
			T::Currency::transfer(asset_id, &Self::protocol_account(), &beneficiary, asset_state.reserve)?;
			<Assets<T>>::remove(asset_id);
			Self::deposit_event(Event::TokenRemoved {
				asset_id,
				amount: asset_state.reserve,
				hub_withdrawn: asset_state.hub_reserve,
			});
			Ok(())
		}
	}

	#[pallet::hooks]
	impl<T: Config> Hooks<BlockNumberFor<T>> for Pallet<T> {
		fn integrity_test() {
			assert_ne!(
				T::MinimumPoolLiquidity::get(),
				Balance::zero(),
				"Minimum pool liquidity is 0."
			);
			assert_ne!(
				T::MinimumTradingLimit::get(),
				Balance::zero(),
				"Minimum trading limit is 0."
			);
			assert_ne!(T::MaxInRatio::get(), Balance::zero(), "MaxInRatio is 0.");
			assert_ne!(T::MaxOutRatio::get(), Balance::zero(), "MaxOutRatio is 0.");
		}

		#[cfg(feature = "try-runtime")]
		fn try_state(_n: BlockNumberFor<T>) -> Result<(), DispatchError> {
			use sp_std::collections::btree_map::BTreeMap;
			let asset_hub_amount: Balance = Assets::<T>::iter_values().map(|v| v.hub_reserve).sum();
			let account_balance = T::Currency::free_balance(T::HubAssetId::get(), &Self::protocol_account());
			assert_eq!(
				account_balance, asset_hub_amount,
				"LRNA amount in assets != amount in account"
			);

			let mut shares: BTreeMap<T::AssetId, u128> = BTreeMap::new();
			for position in Positions::<T>::iter_values() {
				if let Some(current) = shares.get(&position.asset_id) {
					shares.insert(position.asset_id, position.shares + current);
				} else {
					shares.insert(position.asset_id, position.shares);
				}
			}
			for (asset_id, total) in shares.into_iter() {
				let state = Assets::<T>::get(asset_id).unwrap();
				assert_eq!(
					state.shares - state.protocol_shares,
					total,
					"Asset {:?} shares in positions is not equal to shares in asset state",
					asset_id
				);
			}
			Ok(())
		}
	}
}

impl<T: Config> Pallet<T> {
	/// Protocol account address
	pub fn protocol_account() -> T::AccountId {
		PalletId(*b"omnipool").into_account_truncating()
	}

	/// Retrieve state of asset from the pool and its pool balance
	pub fn load_asset_state(asset_id: T::AssetId) -> Result<AssetReserveState<Balance>, DispatchError> {
		let state = <Assets<T>>::get(asset_id).ok_or(Error::<T>::AssetNotFound)?;
		let reserve = T::Currency::free_balance(asset_id, &Self::protocol_account());
		Ok((state, reserve).into())
	}

	/// Set new state of asset.
	/// This converts the new state into correct state type ( by removing the reserve)
	fn set_asset_state(asset_id: T::AssetId, new_state: AssetReserveState<Balance>) {
		<Assets<T>>::insert(asset_id, Into::<AssetState<Balance>>::into(new_state));
	}

	/// Generate an nft instance id and mint NFT into the class and instance.
	#[require_transactional]
	fn create_and_mint_position_instance(owner: &T::AccountId) -> Result<T::PositionItemId, DispatchError> {
		<NextPositionId<T>>::try_mutate(|current_value| -> Result<T::PositionItemId, DispatchError> {
			let next_position_id = *current_value;

			T::NFTHandler::mint_into(&T::NFTCollectionId::get(), &next_position_id, owner)?;

			*current_value = current_value
				.checked_add(&T::PositionItemId::one())
				.ok_or(ArithmeticError::Overflow)?;

			Ok(next_position_id)
		})
	}

	/// Update Hub asset side of HDX subpool and add given amount to hub_asset_reserve
	fn update_hdx_subpool_hub_asset(origin: T::RuntimeOrigin, hub_asset_amount: Balance) -> DispatchResult {
		if hub_asset_amount > Balance::zero() {
			let hdx_state = Self::load_asset_state(T::HdxAssetId::get())?;

			let mut native_subpool = Assets::<T>::get(T::HdxAssetId::get()).ok_or(Error::<T>::AssetNotFound)?;
			native_subpool.hub_reserve = native_subpool
				.hub_reserve
				.checked_add(hub_asset_amount)
				.ok_or(ArithmeticError::Overflow)?;
			<Assets<T>>::insert(T::HdxAssetId::get(), native_subpool);

			let updated_hdx_state = Self::load_asset_state(T::HdxAssetId::get())?;

			let delta_changes = AssetStateChange {
				delta_hub_reserve: BalanceUpdate::Increase(hub_asset_amount),
				..Default::default()
			};

			let info: AssetInfo<T::AssetId, Balance> = AssetInfo::new(
				T::HdxAssetId::get(),
				&hdx_state,
				&updated_hdx_state,
				&delta_changes,
				false,
			);

			T::OmnipoolHooks::on_liquidity_changed(origin, info)?;
		}
		Ok(())
	}

	/// Mint or burn hub asset amount
	#[require_transactional]
	fn update_hub_asset_liquidity(delta_amount: &BalanceUpdate<Balance>) -> DispatchResult {
		match delta_amount {
			BalanceUpdate::Increase(amount) => {
				T::Currency::deposit(T::HubAssetId::get(), &Self::protocol_account(), *amount)
			}
			BalanceUpdate::Decrease(amount) => {
				T::Currency::withdraw(T::HubAssetId::get(), &Self::protocol_account(), *amount)
			}
		}
	}

	/// Check if assets can be traded - asset_in must be allowed to be sold and asset_out allowed to be bought.
	fn allow_assets(asset_in: &AssetReserveState<Balance>, asset_out: &AssetReserveState<Balance>) -> bool {
		asset_in.tradable.contains(Tradability::SELL) && asset_out.tradable.contains(Tradability::BUY)
	}

	/// Swap hub asset for asset_out.
	/// Special handling of sell trade where asset in is Hub Asset.
	fn sell_hub_asset(
		origin: T::RuntimeOrigin,
		who: &T::AccountId,
		asset_out: T::AssetId,
		amount: Balance,
		limit: Balance,
	) -> DispatchResult {
		ensure!(
			HubAssetTradability::<T>::get().contains(Tradability::SELL),
			Error::<T>::NotAllowed
		);

		let asset_state = Self::load_asset_state(asset_out)?;

		ensure!(asset_state.tradable.contains(Tradability::BUY), Error::<T>::NotAllowed);
		ensure!(
			amount
				<= asset_state
					.hub_reserve
					.checked_div(T::MaxInRatio::get())
					.ok_or(ArithmeticError::DivisionByZero)?, // Note: this can only fail if MaxInRatio is zero.
			Error::<T>::MaxInRatioExceeded
		);

<<<<<<< HEAD
		let (asset_fee, _) = T::Fee::get(&(asset_out, asset_state.reserve));

		let state_changes =
			hydra_dx_math::omnipool::calculate_sell_hub_state_changes(&(&asset_state).into(), amount, asset_fee)
				.ok_or(ArithmeticError::Overflow)?;
=======
		let current_hub_asset_liquidity = Self::get_hub_asset_balance_of_protocol_account();

		let (asset_fee, _) = T::Fee::get(&asset_out);

		let state_changes = hydra_dx_math::omnipool::calculate_sell_hub_state_changes(
			&(&asset_state).into(),
			amount,
			asset_fee,
			I129::default(),
			current_hub_asset_liquidity,
		)
		.ok_or(ArithmeticError::Overflow)?;
>>>>>>> 28af4506

		ensure!(
			*state_changes.asset.delta_reserve >= limit,
			Error::<T>::BuyLimitNotReached
		);

		ensure!(
			*state_changes.asset.delta_reserve
				<= asset_state
					.reserve
					.checked_div(T::MaxOutRatio::get())
					.ok_or(ArithmeticError::DivisionByZero)?, // Note: this can only fail if MaxInRatio is zero.
			Error::<T>::MaxOutRatioExceeded
		);

		let new_asset_out_state = asset_state
			.delta_update(&state_changes.asset)
			.ok_or(ArithmeticError::Overflow)?;

		// Token updates
		T::Currency::transfer(
			T::HubAssetId::get(),
			who,
			&Self::protocol_account(),
			*state_changes.asset.delta_hub_reserve,
		)?;
		T::Currency::transfer(
			asset_out,
			&Self::protocol_account(),
			who,
			*state_changes.asset.delta_reserve,
		)?;

		let info: AssetInfo<T::AssetId, Balance> = AssetInfo::new(
			asset_out,
			&asset_state,
			&new_asset_out_state,
			&state_changes.asset,
			false,
		);

		Self::set_asset_state(asset_out, new_asset_out_state);

		let trade_fees = Self::process_trade_fee(who, asset_out, state_changes.fee.asset_fee)?;

		Self::deposit_event(Event::SellExecuted {
			who: who.clone(),
			asset_in: T::HubAssetId::get(),
			asset_out,
			amount_in: *state_changes.asset.delta_hub_reserve,
			amount_out: *state_changes.asset.delta_reserve,
			hub_amount_in: 0,
			hub_amount_out: 0,
			asset_fee_amount: state_changes.fee.asset_fee,
			protocol_fee_amount: state_changes.fee.protocol_fee,
		});

		//No protocol fee in case of selling hub asset
		pallet_broadcast::Pallet::<T>::deposit_trade_event(
			who.clone(),
			Self::protocol_account(),
			pallet_broadcast::types::Filler::Omnipool,
			pallet_broadcast::types::TradeOperation::ExactIn,
			vec![Asset::new(
				T::HubAssetId::get().into(),
				*state_changes.asset.delta_hub_reserve,
			)],
			vec![Asset::new(asset_out.into(), *state_changes.asset.delta_reserve)],
			trade_fees,
		);

		T::OmnipoolHooks::on_hub_asset_trade(origin, info)?;

		Ok(())
	}

	/// Swap asset for Hub Asset
	/// Special handling of buy trade where asset in is Hub Asset.
	fn buy_asset_for_hub_asset(
		origin: T::RuntimeOrigin,
		who: &T::AccountId,
		asset_out: T::AssetId,
		amount: Balance,
		limit: Balance,
	) -> DispatchResult {
		ensure!(
			HubAssetTradability::<T>::get().contains(Tradability::SELL),
			Error::<T>::NotAllowed
		);

		let asset_state = Self::load_asset_state(asset_out)?;

		ensure!(asset_state.tradable.contains(Tradability::BUY), Error::<T>::NotAllowed);

		ensure!(
			amount
				<= asset_state
					.reserve
					.checked_div(T::MaxOutRatio::get())
					.ok_or(ArithmeticError::DivisionByZero)?, // Note: this can only fail if MaxInRatio is zero.
			Error::<T>::MaxOutRatioExceeded
		);

<<<<<<< HEAD
		let (asset_fee, _) = T::Fee::get(&(asset_out, asset_state.reserve));
=======
		let current_hub_asset_liquidity = Self::get_hub_asset_balance_of_protocol_account();

		let (asset_fee, _) = T::Fee::get(&asset_out);
>>>>>>> 28af4506

		let state_changes = hydra_dx_math::omnipool::calculate_buy_for_hub_asset_state_changes(
			&(&asset_state).into(),
			amount,
			asset_fee,
<<<<<<< HEAD
=======
			I129::default(),
			current_hub_asset_liquidity,
>>>>>>> 28af4506
		)
		.ok_or(ArithmeticError::Overflow)?;

		ensure!(
			*state_changes.asset.delta_hub_reserve <= limit,
			Error::<T>::SellLimitExceeded
		);

		ensure!(
			*state_changes.asset.delta_hub_reserve
				<= asset_state
					.hub_reserve
					.checked_div(T::MaxInRatio::get())
					.ok_or(ArithmeticError::DivisionByZero)?, // Note: this can only fail if MaxInRatio is zero.
			Error::<T>::MaxInRatioExceeded
		);

		let new_asset_out_state = asset_state
			.delta_update(&state_changes.asset)
			.ok_or(ArithmeticError::Overflow)?;

		T::Currency::transfer(
			T::HubAssetId::get(),
			who,
			&Self::protocol_account(),
			*state_changes.asset.delta_hub_reserve,
		)?;
		T::Currency::transfer(
			asset_out,
			&Self::protocol_account(),
			who,
			*state_changes.asset.delta_reserve,
		)?;

		let info: AssetInfo<T::AssetId, Balance> = AssetInfo::new(
			asset_out,
			&asset_state,
			&new_asset_out_state,
			&state_changes.asset,
			false,
		);

		Self::set_asset_state(asset_out, new_asset_out_state);

		let trade_fees = Self::process_trade_fee(who, asset_out, state_changes.fee.asset_fee)?;

		// TODO: Deprecated, remove when ready
		Self::deposit_event(Event::BuyExecuted {
			who: who.clone(),
			asset_in: T::HubAssetId::get(),
			asset_out,
			amount_in: *state_changes.asset.delta_hub_reserve,
			amount_out: *state_changes.asset.delta_reserve,
			hub_amount_in: 0,
			hub_amount_out: 0,
			asset_fee_amount: state_changes.fee.asset_fee,
			protocol_fee_amount: state_changes.fee.protocol_fee,
		});

		//No protocol fee in case of buying asset for hub asset
		pallet_broadcast::Pallet::<T>::deposit_trade_event(
			who.clone(),
			Self::protocol_account(),
			pallet_broadcast::types::Filler::Omnipool,
			pallet_broadcast::types::TradeOperation::ExactOut,
			vec![Asset::new(
				T::HubAssetId::get().into(),
				*state_changes.asset.delta_hub_reserve,
			)],
			vec![Asset::new(asset_out.into(), *state_changes.asset.delta_reserve)],
			trade_fees,
		);

		T::OmnipoolHooks::on_hub_asset_trade(origin, info)?;

		Ok(())
	}

	/// Buy hub asset from the pool
	/// Special handling of buy trade where asset out is Hub Asset.
	fn buy_hub_asset(_who: &T::AccountId, _asset_in: T::AssetId, _amount: Balance, _limit: Balance) -> DispatchResult {
		ensure!(
			HubAssetTradability::<T>::get().contains(Tradability::BUY),
			Error::<T>::NotAllowed
		);

		// Note: Currently not allowed at all, neither math is done for this case
		// this is already ready when hub asset will be allowed to be bought from the pool

		Err(Error::<T>::NotAllowed.into())
	}

	/// Swap asset for Hub Asset
	/// Special handling of sell trade where asset out is Hub Asset.
	fn sell_asset_for_hub_asset(
		_who: &T::AccountId,
		_asset_in: T::AssetId,
		_amount: Balance,
		_limit: Balance,
	) -> DispatchResult {
		ensure!(
			HubAssetTradability::<T>::get().contains(Tradability::BUY),
			Error::<T>::NotAllowed
		);

		// Note: Currently not allowed at all, neither math is done for this case
		// this is already ready when hub asset will be allowed to be bought from the pool

		Err(Error::<T>::NotAllowed.into())
	}

	/// Remove asset from list of Omnipool assets.
	/// No events emitted.
	pub fn remove_asset(asset_id: T::AssetId) -> DispatchResult {
		<Assets<T>>::remove(asset_id);
		Ok(())
	}

	/// Insert or update position with given position data.
	pub fn set_position(position_id: T::PositionItemId, position: &Position<Balance, T::AssetId>) -> DispatchResult {
		<Positions<T>>::insert(position_id, position);
		Ok(())
	}

	/// Add new asset to list of Omnipool assets.
	/// No events emitted.
	pub fn add_asset(asset_id: T::AssetId, state: AssetState<Balance>) -> DispatchResult {
		ensure!(!Assets::<T>::contains_key(asset_id), Error::<T>::AssetAlreadyAdded);
		ensure!(T::AssetRegistry::exists(asset_id), Error::<T>::AssetNotRegistered);

		<Assets<T>>::insert(asset_id, state);

		Ok(())
	}

	/// Load state of an asset and update it with given delta changes.
	pub fn update_asset_state(asset_id: T::AssetId, delta: AssetStateChange<Balance>) -> DispatchResult {
		let state = Self::load_asset_state(asset_id)?;
		let updated_state = state.delta_update(&delta).ok_or(ArithmeticError::Overflow)?;
		Self::set_asset_state(asset_id, updated_state);

		Ok(())
	}

	/// Load position and check its owner
	/// Returns Forbidden if not position owner
	pub fn load_position(
		position_id: T::PositionItemId,
		owner: T::AccountId,
	) -> Result<Position<Balance, T::AssetId>, DispatchError> {
		ensure!(
			T::NFTHandler::owner(&T::NFTCollectionId::get(), &position_id) == Some(owner),
			Error::<T>::Forbidden
		);

		Positions::<T>::get(position_id).ok_or_else(|| Error::<T>::PositionNotFound.into())
	}

	pub fn is_hub_asset_allowed(operation: Tradability) -> bool {
		HubAssetTradability::<T>::get().contains(operation)
	}

	/// Returns `true` if `asset` exists in the omnipool or `false`
	pub fn exists(asset: T::AssetId) -> bool {
		Assets::<T>::contains_key(asset)
	}

	/// Calls `on_trade_fee` hook and ensures that no more than the fee amount is transferred.
	fn process_trade_fee(
		trader: &T::AccountId,
		asset: T::AssetId,
		amount: Balance,
	) -> Result<Vec<Fee<T::AccountId>>, DispatchError> {
		let account = Self::protocol_account();
		let original_asset_reserve = T::Currency::free_balance(asset, &account);

		// Let's give a little bit less to process. Subtracting one due to potential rounding errors
		let allowed_amount = amount.saturating_sub(Balance::one());
		let taken_fee = T::OmnipoolHooks::on_trade_fee(account.clone(), trader.clone(), asset, allowed_amount)?;
		let taken_fee_entries: Vec<Fee<T::AccountId>> = taken_fee
			.iter()
			.filter_map(|opt| {
				opt.clone()
					.map(|(balance, recipient)| Fee::new(asset.into(), balance, Recipient::Account(recipient.clone())))
			})
			.filter(|fee| fee.amount > 0) //filter out when we zero percentage is configured for fees
			.collect();

		let taken_fee_total: Balance = taken_fee_entries.iter().map(|fee| fee.amount).sum();

		let asset_reserve = T::Currency::free_balance(asset, &account);
		let diff = original_asset_reserve.saturating_sub(asset_reserve);
		ensure!(diff <= allowed_amount, Error::<T>::FeeOverdraft);
		ensure!(diff == taken_fee_total, Error::<T>::FeeOverdraft);

		let protocol_fee_amount = amount.saturating_sub(taken_fee_total);

		let mut all_trade_fees = vec![Fee {
			asset: asset.into(),
			amount: protocol_fee_amount,
			recipient: Recipient::Account(Self::protocol_account()),
		}];

		all_trade_fees.extend(taken_fee_entries);

		Ok(all_trade_fees)
	}

	pub fn process_hub_amount(amount: Balance, dest: &T::AccountId) -> DispatchResult {
		if amount > Balance::zero() {
			// If transfers fails and the amount is less than ED, it failed due to ED limit, so we simply burn it
			if let Err(e) = T::Currency::transfer(T::HubAssetId::get(), &Self::protocol_account(), dest, amount) {
				if amount < 400_000_000u128 {
					T::Currency::withdraw(T::HubAssetId::get(), &Self::protocol_account(), amount)?;
				} else {
					return Err(e);
				}
			}
		}
		Ok(())
	}

	#[require_transactional]
	pub fn do_add_liquidity_with_limit(
		origin: OriginFor<T>,
		asset: T::AssetId,
		amount: Balance,
		min_shares_limit: Balance,
	) -> Result<T::PositionItemId, DispatchError> {
		let who = ensure_signed(origin.clone())?;

		ensure!(
			amount >= T::MinimumPoolLiquidity::get(),
			Error::<T>::InsufficientLiquidity
		);

		ensure!(
			T::Currency::ensure_can_withdraw(asset, &who, amount).is_ok(),
			Error::<T>::InsufficientBalance
		);

		let asset_state = Self::load_asset_state(asset)?;

		ensure!(
			asset_state.tradable.contains(Tradability::ADD_LIQUIDITY),
			Error::<T>::NotAllowed
		);

		T::PriceBarrier::ensure_price(
			&who,
			T::HubAssetId::get(),
			asset,
			EmaPrice::new(asset_state.hub_reserve, asset_state.reserve),
		)
		.map_err(|_| Error::<T>::PriceDifferenceTooHigh)?;

<<<<<<< HEAD
		let state_changes =
			hydra_dx_math::omnipool::calculate_add_liquidity_state_changes(&(&asset_state).into(), amount)
				.ok_or(ArithmeticError::Overflow)?;
=======
		let current_hub_asset_liquidity = T::Currency::free_balance(T::HubAssetId::get(), &Self::protocol_account());

		//
		// Calculate add liquidity state changes
		//
		let state_changes = hydra_dx_math::omnipool::calculate_add_liquidity_state_changes(
			&(&asset_state).into(),
			amount,
			I129::default(),
			current_hub_asset_liquidity,
		)
		.ok_or(ArithmeticError::Overflow)?;
>>>>>>> 28af4506

		ensure!(
			*state_changes.asset.delta_shares >= min_shares_limit,
			Error::<T>::SlippageLimit
		);

		let new_asset_state = asset_state
			.delta_update(&state_changes.asset)
			.ok_or(ArithmeticError::Overflow)?;

		let hub_reserve_ratio = FixedU128::checked_from_rational(
			new_asset_state.hub_reserve,
			T::Currency::free_balance(T::HubAssetId::get(), &Self::protocol_account())
				.checked_add(*state_changes.asset.delta_hub_reserve)
				.ok_or(ArithmeticError::Overflow)?,
		)
		.ok_or(ArithmeticError::DivisionByZero)?;

		ensure!(
			hub_reserve_ratio <= new_asset_state.weight_cap(),
			Error::<T>::AssetWeightCapExceeded
		);

		// Create LP position with given shares
		let lp_position = Position::<Balance, T::AssetId> {
			asset_id: asset,
			amount,
			shares: *state_changes.asset.delta_shares,
			// Note: position needs price after asset state is updated.
			price: (new_asset_state.hub_reserve, new_asset_state.reserve),
		};

		let instance_id = Self::create_and_mint_position_instance(&who)?;

		<Positions<T>>::insert(instance_id, lp_position);

		Self::deposit_event(Event::PositionCreated {
			position_id: instance_id,
			owner: who.clone(),
			asset,
			amount,
			shares: *state_changes.asset.delta_shares,
			price: new_asset_state.price().ok_or(ArithmeticError::DivisionByZero)?,
		});

		T::Currency::transfer(
			asset,
			&who,
			&Self::protocol_account(),
			*state_changes.asset.delta_reserve,
		)?;

		debug_assert_eq!(*state_changes.asset.delta_reserve, amount);

		// Callback hook info
		let info: AssetInfo<T::AssetId, Balance> =
			AssetInfo::new(asset, &asset_state, &new_asset_state, &state_changes.asset, false);

		Self::update_hub_asset_liquidity(&state_changes.asset.delta_hub_reserve)?;

		Self::set_asset_state(asset, new_asset_state);

		Self::deposit_event(Event::LiquidityAdded {
			who,
			asset_id: asset,
			amount,
			position_id: instance_id,
		});

		T::OmnipoolHooks::on_liquidity_changed(origin, info)?;

		#[cfg(feature = "try-runtime")]
		Self::ensure_liquidity_invariant((asset, asset_state, new_asset_state));

		Ok(instance_id)
	}

	#[cfg(feature = "try-runtime")]
	fn ensure_trade_invariant(
		asset_in: (T::AssetId, AssetReserveState<Balance>, AssetReserveState<Balance>),
		asset_out: (T::AssetId, AssetReserveState<Balance>, AssetReserveState<Balance>),
	) {
		let new_in_state = asset_in.2;
		let new_out_state = asset_out.2;

		let old_in_state = asset_in.1;
		let old_out_state = asset_out.1;
		assert!(new_in_state.reserve > old_in_state.reserve);
		assert!(new_out_state.reserve < old_out_state.reserve);

		let in_new_reserve = U256::from(new_in_state.reserve);
		let in_new_hub_reserve = U256::from(new_in_state.hub_reserve);
		let in_old_reserve = U256::from(old_in_state.reserve);
		let in_old_hub_reserve = U256::from(old_in_state.hub_reserve);

		let rq = in_old_reserve.checked_mul(in_old_hub_reserve).unwrap();
		let rq_plus = in_new_reserve.checked_mul(in_new_hub_reserve).unwrap();
		assert!(
			rq_plus >= rq,
			"Asset IN trade invariant, {:?}, {:?}",
			new_in_state,
			old_in_state
		);
		/*
		   let out_new_reserve = U256::from(new_out_state.reserve);
		   let out_new_hub_reserve = U256::from(new_out_state.hub_reserve);
		   let out_old_reserve = U256::from(old_out_state.reserve);
		   let out_old_hub_reserve = U256::from(old_out_state.hub_reserve);

		   let left = rq + sp_std::cmp::max(in_new_reserve, in_new_hub_reserve);
		   let right = rq_plus;
		   assert!(left >= right, "Asset IN margin {:?} >= {:?}", left,right);

		   let rq = out_old_reserve.checked_mul(out_old_hub_reserve).unwrap();
		   let rq_plus = out_new_reserve.checked_mul(out_new_hub_reserve).unwrap();
		   assert!(rq_plus >= rq, "Asset OUT trade invariant, {:?}, {:?}", new_out_state, old_out_state);
		   let left = rq + sp_std::cmp::max(out_new_reserve, out_new_hub_reserve);
		   let right = rq_plus;
		   assert!(left >= right, "Asset OUT margin {:?} >= {:?}", left,right);

		*/
	}

	#[cfg(feature = "try-runtime")]
	fn ensure_liquidity_invariant(asset: (T::AssetId, AssetReserveState<Balance>, AssetReserveState<Balance>)) {
		let old_state = asset.1;
		let new_state = asset.2;

		let new_reserve = U256::from(new_state.reserve);
		let new_hub_reserve = U256::from(new_state.hub_reserve);
		let old_reserve = U256::from(old_state.reserve);
		let old_hub_reserve = U256::from(old_state.hub_reserve);

		let one = U256::from(1_000_000_000_000u128);

		let left = new_hub_reserve.saturating_sub(one).checked_mul(old_reserve).unwrap();
		let middle = old_hub_reserve.checked_mul(new_reserve).unwrap();
		let right = new_hub_reserve
			.checked_add(one)
			.unwrap()
			.checked_mul(old_reserve)
			.unwrap();

		assert!(left <= middle, "Add liquidity first part");
		assert!(
			middle <= right,
			"Add liquidity second part - {:?} <= {:?} <= {:?}",
			left,
			middle,
			right
		);
	}
}<|MERGE_RESOLUTION|>--- conflicted
+++ resolved
@@ -711,24 +711,10 @@
 				T::MinWithdrawalFee::get(),
 			);
 
-<<<<<<< HEAD
-=======
-			let current_hub_asset_liquidity =
-				T::Currency::free_balance(T::HubAssetId::get(), &Self::protocol_account());
-
-			//
-			// calculate state changes of remove liquidity
-			//
->>>>>>> 28af4506
 			let state_changes = hydra_dx_math::omnipool::calculate_remove_liquidity_state_changes(
 				&(&asset_state).into(),
 				amount,
 				&(&position).into(),
-<<<<<<< HEAD
-=======
-				I129::default(),
-				current_hub_asset_liquidity,
->>>>>>> 28af4506
 				withdrawal_fee,
 			)
 			.ok_or(ArithmeticError::Overflow)?;
@@ -935,13 +921,8 @@
 				Error::<T>::MaxInRatioExceeded
 			);
 
-<<<<<<< HEAD
 			let (asset_fee, _) = T::Fee::get(&(asset_out, asset_out_state.reserve));
 			let (_, protocol_fee) = T::Fee::get(&(asset_in, asset_in_state.reserve));
-=======
-			let (asset_fee, _) = T::Fee::get(&asset_out);
-			let (_, protocol_fee) = T::Fee::get(&asset_in);
->>>>>>> 28af4506
 
 			let state_changes = hydra_dx_math::omnipool::calculate_sell_state_changes(
 				&(&asset_in_state).into(),
@@ -949,10 +930,6 @@
 				amount,
 				asset_fee,
 				protocol_fee,
-<<<<<<< HEAD
-=======
-				0u128,
->>>>>>> 28af4506
 			)
 			.ok_or(ArithmeticError::Overflow)?;
 
@@ -1182,23 +1159,14 @@
 				Error::<T>::MaxOutRatioExceeded
 			);
 
-<<<<<<< HEAD
 			let (asset_fee, _) = T::Fee::get(&(asset_out, asset_out_state.reserve));
 			let (_, protocol_fee) = T::Fee::get(&(asset_in, asset_in_state.reserve));
-=======
-			let (asset_fee, _) = T::Fee::get(&asset_out);
-			let (_, protocol_fee) = T::Fee::get(&asset_in);
->>>>>>> 28af4506
 			let state_changes = hydra_dx_math::omnipool::calculate_buy_state_changes(
 				&(&asset_in_state).into(),
 				&(&asset_out_state).into(),
 				amount,
 				asset_fee,
 				protocol_fee,
-<<<<<<< HEAD
-=======
-				0u128,
->>>>>>> 28af4506
 			)
 			.ok_or(ArithmeticError::Overflow)?;
 
@@ -1496,12 +1464,6 @@
 			let asset_state = Self::load_asset_state(asset_id)?;
 			ensure!(amount <= asset_state.protocol_shares, Error::<T>::InsufficientShares);
 
-<<<<<<< HEAD
-=======
-			let current_hub_asset_liquidity =
-				T::Currency::free_balance(T::HubAssetId::get(), &Self::protocol_account());
-
->>>>>>> 28af4506
 			// dev note: as we no longer have the position details for sacrificed one, we just need to
 			// construct temporary position.
 			// Note that amount is ok to set to zero in this case. Although the remove liquidity calculation
@@ -1516,11 +1478,6 @@
 				&(&asset_state).into(),
 				amount,
 				&position,
-<<<<<<< HEAD
-=======
-				I129::default(),
-				current_hub_asset_liquidity,
->>>>>>> 28af4506
 				FixedU128::zero(),
 			)
 			.ok_or(ArithmeticError::Overflow)?;
@@ -1764,26 +1721,11 @@
 			Error::<T>::MaxInRatioExceeded
 		);
 
-<<<<<<< HEAD
 		let (asset_fee, _) = T::Fee::get(&(asset_out, asset_state.reserve));
 
 		let state_changes =
 			hydra_dx_math::omnipool::calculate_sell_hub_state_changes(&(&asset_state).into(), amount, asset_fee)
 				.ok_or(ArithmeticError::Overflow)?;
-=======
-		let current_hub_asset_liquidity = Self::get_hub_asset_balance_of_protocol_account();
-
-		let (asset_fee, _) = T::Fee::get(&asset_out);
-
-		let state_changes = hydra_dx_math::omnipool::calculate_sell_hub_state_changes(
-			&(&asset_state).into(),
-			amount,
-			asset_fee,
-			I129::default(),
-			current_hub_asset_liquidity,
-		)
-		.ok_or(ArithmeticError::Overflow)?;
->>>>>>> 28af4506
 
 		ensure!(
 			*state_changes.asset.delta_reserve >= limit,
@@ -1887,23 +1829,12 @@
 			Error::<T>::MaxOutRatioExceeded
 		);
 
-<<<<<<< HEAD
 		let (asset_fee, _) = T::Fee::get(&(asset_out, asset_state.reserve));
-=======
-		let current_hub_asset_liquidity = Self::get_hub_asset_balance_of_protocol_account();
-
-		let (asset_fee, _) = T::Fee::get(&asset_out);
->>>>>>> 28af4506
 
 		let state_changes = hydra_dx_math::omnipool::calculate_buy_for_hub_asset_state_changes(
 			&(&asset_state).into(),
 			amount,
 			asset_fee,
-<<<<<<< HEAD
-=======
-			I129::default(),
-			current_hub_asset_liquidity,
->>>>>>> 28af4506
 		)
 		.ok_or(ArithmeticError::Overflow)?;
 
@@ -2160,24 +2091,9 @@
 		)
 		.map_err(|_| Error::<T>::PriceDifferenceTooHigh)?;
 
-<<<<<<< HEAD
 		let state_changes =
 			hydra_dx_math::omnipool::calculate_add_liquidity_state_changes(&(&asset_state).into(), amount)
 				.ok_or(ArithmeticError::Overflow)?;
-=======
-		let current_hub_asset_liquidity = T::Currency::free_balance(T::HubAssetId::get(), &Self::protocol_account());
-
-		//
-		// Calculate add liquidity state changes
-		//
-		let state_changes = hydra_dx_math::omnipool::calculate_add_liquidity_state_changes(
-			&(&asset_state).into(),
-			amount,
-			I129::default(),
-			current_hub_asset_liquidity,
-		)
-		.ok_or(ArithmeticError::Overflow)?;
->>>>>>> 28af4506
 
 		ensure!(
 			*state_changes.asset.delta_shares >= min_shares_limit,
