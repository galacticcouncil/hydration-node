--- conflicted
+++ resolved
@@ -956,14 +956,10 @@
 		///
 		/// Emits `SellExecuted` event when successful.
 		///
-<<<<<<< HEAD
-		#[pallet::weight(<T as Config>::WeightInfo::sell().saturating_add(T::OmnipoolHooks::on_trade_weight()))]
-=======
 		#[pallet::weight(<T as Config>::WeightInfo::sell()
 			.saturating_add(T::OmnipoolHooks::on_trade_weight())
 			.saturating_add(T::OmnipoolHooks::on_liquidity_changed_weight())
 		)]
->>>>>>> dbedffd6
 		#[transactional]
 		pub fn sell(
 			origin: OriginFor<T>,
@@ -1139,14 +1135,10 @@
 		///
 		/// Emits `BuyExecuted` event when successful.
 		///
-<<<<<<< HEAD
-		#[pallet::weight(<T as Config>::WeightInfo::buy().saturating_add(T::OmnipoolHooks::on_trade_weight()))]
-=======
 		#[pallet::weight(<T as Config>::WeightInfo::buy()
 			.saturating_add(T::OmnipoolHooks::on_trade_weight())
 			.saturating_add(T::OmnipoolHooks::on_liquidity_changed_weight())
 		)]
->>>>>>> dbedffd6
 		#[transactional]
 		pub fn buy(
 			origin: OriginFor<T>,
