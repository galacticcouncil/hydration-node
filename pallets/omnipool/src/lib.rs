// Copyright (C) 2020-2022  Intergalactic, Limited (GIB).
// SPDX-License-Identifier: Apache-2.0

// Licensed under the Apache License, Version 2.0 (the "License");
// you may not use this file except in compliance with the License.
// You may obtain a copy of the License at
//
// 	http://www.apache.org/licenses/LICENSE-2.0
//
// Unless required by applicable law or agreed to in writing, software
// distributed under the License is distributed on an "AS IS" BASIS,
// WITHOUT WARRANTIES OR CONDITIONS OF ANY KIND, either express or implied.
// See the License for the specific language governing permissions and
// limitations under the License.

//! # Omnipool pallet
//!
//! Omnipool implementation
//!
//! ## Overview
//!
//! Omnipool is type of AMM where all assets are pooled together into one single pool.
//!
//! Each asset is internally paired with so called Hub Asset ( LRNA ). When a liquidity is provided, corresponding
//! amount of hub asset is minted. When a liquidity is removed, corresponding amount of hub asset is burned.
//!
//! Liquidity provider can provide any asset of their choice to the Omnipool and in return
//! they will receive pool shares for this single asset.
//!
//! The position is represented as a NFT token which stores the amount of shares distributed
//! and the price of the asset at the time of provision.
//!
//! For traders this means that they can benefit from non-fragmented liquidity.
//! They can send any token to the pool using the swap mechanism
//! and in return they will receive the token of their choice in the appropriate quantity.
//!
//! Omnipool is implemented with concrete Balance type: u128.
//!
//! ### Omnipool Hooks
//!
//! Omnipool pallet supports multiple hooks which are triggerred on certain operations:
//! - on_liquidity_changed - called when liquidity is added or removed from the pool
//! - on_trade - called when trade is executed
//! - on_trade_fee - called after successful trade with fee amount that can be taken out of the pool if needed.
//!
//! This is currently used to update on-chain oracle and in the circuit breaker.
//!
//! ## Terminology
//!
//! * **LP:**  liquidity provider
//! * **Position:**  a moment when LP added liquidity to the pool. It stores amount,shares and price at the time
//!   of provision
//! * **Hub Asset:** dedicated 'hub' token for trade executions (LRNA)
//! * **Native Asset:** governance token
//!
//! ## Assumptions
//!
//! Below are assumptions that must be held when using this pallet.
//!
//! * Initial liquidity of new token being added to Omnipool must be transferred manually to pool account prior to calling add_token.
//! * All tokens added to the pool must be first registered in Asset Registry.
//!
//! ## Interface
//!
//! ### Dispatchable Functions
//!
//! * `add_token` - Adds token to the pool. Initial liquidity must be transffered to pool account prior to calling add_token.
//! * `add_liquidity` - Adds liquidity of selected asset to the pool. Mints corresponding position NFT.
//! * `remove_liquidity` - Removes liquidity of selected position from the pool. Partial withdrawals are allowed.
//! * `sell` - Trades an asset in for asset out by selling given amount of asset in.
//! * `buy` - Trades an asset in for asset out by buying given amount of asset out.
//! * `set_asset_tradable_state` - Updates asset's tradable state with new flags. This allows/forbids asset operation such SELL,BUY,ADD or  REMOVE liquidtityy.
//! * `refund_refused_asset` - Refunds the initial liquidity amount sent to pool account prior to add_token if the token has been refused to be added.
//! * `sacrifice_position` - Destroys a position and position's shares become protocol's shares.
//! * `withdraw_protocol_liquidity` - Withdraws protocol's liquidity from the pool. Used to withdraw liquidity from sacrificed position.

#![cfg_attr(not(feature = "std"), no_std)]
#![allow(clippy::manual_inspect)]

use crate::traits::ShouldAllow;
use frame_support::pallet_prelude::{DispatchResult, Get};
use frame_support::require_transactional;
use frame_support::traits::tokens::nonfungibles::{Create, Inspect, Mutate};
use frame_support::PalletId;
use frame_support::{ensure, transactional};
use frame_system::{ensure_signed, pallet_prelude::OriginFor};
use hydra_dx_math::ema::EmaPrice;
use hydra_dx_math::omnipool::types::{AssetStateChange, BalanceUpdate};
use hydradx_traits::fee::GetDynamicFee;
use hydradx_traits::registry::Inspect as RegistryInspect;
use orml_traits::MultiCurrency;
use pallet_broadcast::types::{Asset, Destination, ExecutionType, Fee};
#[cfg(any(feature = "try-runtime", test))]
use primitive_types::U256;
use scale_info::TypeInfo;
use sp_runtime::traits::{AccountIdConversion, AtLeast32BitUnsigned, One};
use sp_runtime::traits::{CheckedAdd, CheckedSub, Zero};
use sp_runtime::{ArithmeticError, DispatchError, FixedPointNumber, FixedU128, Permill};
use sp_std::prelude::*;

#[cfg(test)]
mod tests;

pub mod migration;
pub mod provider;
pub mod router_execution;
pub mod traits;
pub mod types;
pub mod weights;

use crate::traits::{AssetInfo, OmnipoolHooks};
use crate::types::{AssetReserveState, AssetState, Balance, Position, Tradability};
pub use pallet::*;
pub use weights::WeightInfo;

/// NFT class id type of provided nft implementation
pub type NFTCollectionIdOf<T> =
	<<T as Config>::NFTHandler as Inspect<<T as frame_system::Config>::AccountId>>::CollectionId;

#[frame_support::pallet]
pub mod pallet {
	use super::*;
	use crate::traits::{AssetInfo, ExternalPriceProvider, OmnipoolHooks};
	use crate::types::{Position, Price, Tradability};
	use codec::HasCompact;
	use frame_support::pallet_prelude::*;
	use frame_support::traits::DefensiveOption;
	use frame_system::pallet_prelude::*;
	use hydra_dx_math::ema::EmaPrice;
	use hydra_dx_math::omnipool::types::BalanceUpdate;
	use hydradx_traits::fee::GetDynamicFee;
	use sp_runtime::ArithmeticError;

	const STORAGE_VERSION: StorageVersion = StorageVersion::new(2);

	#[pallet::pallet]
	#[pallet::storage_version(STORAGE_VERSION)]
	pub struct Pallet<T>(_);

	#[pallet::config]
	pub trait Config: frame_system::Config + pallet_broadcast::Config {
		/// The overarching event type.
		type RuntimeEvent: From<Event<Self>> + IsType<<Self as frame_system::Config>::RuntimeEvent>;

		/// Asset type.
		type AssetId: Member
			+ Parameter
			+ Default
			+ Copy
			+ Ord
			+ HasCompact
			+ MaybeSerializeDeserialize
			+ MaxEncodedLen
			+ TypeInfo
			+ Into<u32>;

		/// Multi currency mechanism
		type Currency: MultiCurrency<Self::AccountId, CurrencyId = Self::AssetId, Balance = Balance>;

		/// Origin that can add token, refund refused asset, withdraw protocol liquidity and set the weight of assets.
		type AuthorityOrigin: EnsureOrigin<Self::RuntimeOrigin>;

		/// Security origin that can set asset's tradability.
		type UpdateTradabilityOrigin: EnsureOrigin<Self::RuntimeOrigin>;

		/// Asset Registry mechanism - used to check if asset is correctly registered in asset registry
		type AssetRegistry: RegistryInspect<AssetId = Self::AssetId>;

		/// Native Asset ID
		#[pallet::constant]
		type HdxAssetId: Get<Self::AssetId>;

		/// Hub Asset ID
		#[pallet::constant]
		type HubAssetId: Get<Self::AssetId>;

		/// Dynamic fee support - returns (Asset Fee, Protocol Fee) for given asset
		type Fee: GetDynamicFee<(Self::AssetId, Balance), Fee = (Permill, Permill)>;

		/// Minimum withdrawal fee
		#[pallet::constant]
		type MinWithdrawalFee: Get<Permill>;

		/// Minimum trading limit
		#[pallet::constant]
		type MinimumTradingLimit: Get<Balance>;

		/// Minimum pool liquidity which can be added
		#[pallet::constant]
		type MinimumPoolLiquidity: Get<Balance>;

		/// Max fraction of asset reserve to sell in single transaction
		#[pallet::constant]
		type MaxInRatio: Get<u128>;

		/// Max fraction of asset reserve to buy in single transaction
		#[pallet::constant]
		type MaxOutRatio: Get<u128>;

		/// Position identifier type
		type PositionItemId: Member + Parameter + Default + Copy + HasCompact + AtLeast32BitUnsigned + MaxEncodedLen;

		/// Collection id type
		type CollectionId: TypeInfo + MaxEncodedLen;

		/// Non fungible class id
		#[pallet::constant]
		type NFTCollectionId: Get<NFTCollectionIdOf<Self>>;

		/// Non fungible handling - mint,burn, check owner
		type NFTHandler: Mutate<Self::AccountId>
			+ Create<Self::AccountId>
			+ Inspect<Self::AccountId, ItemId = Self::PositionItemId, CollectionId = Self::CollectionId>;

		/// Weight information for extrinsics in this pallet.
		type WeightInfo: WeightInfo;

		/// Hooks are actions executed on add_liquidity, sell or buy.
		type OmnipoolHooks: OmnipoolHooks<
			Self::RuntimeOrigin,
			Self::AccountId,
			Self::AssetId,
			Balance,
			Error = DispatchError,
		>;

		/// Safety mechanism when adding and removing liquidity. Determines how much price can change between spot price and oracle price.
		type PriceBarrier: ShouldAllow<Self::AccountId, Self::AssetId, EmaPrice>;

		/// Oracle price provider. Provides price for given asset. Used in remove liquidity to support calculation of dynamic withdrawal fee.
		type ExternalPriceOracle: ExternalPriceProvider<Self::AssetId, EmaPrice, Error = DispatchError>;

		#[pallet::constant]
		type BurnProtocolFee: Get<Permill>;
	}

	#[pallet::storage]
	/// State of an asset in the omnipool
	#[pallet::getter(fn assets)]
	pub(super) type Assets<T: Config> = StorageMap<_, Blake2_128Concat, T::AssetId, AssetState<Balance>>;

	// LRNA is only allowed to be sold
	#[pallet::type_value]
	pub fn DefaultHubAssetTradability() -> Tradability {
		Tradability::SELL
	}

	#[pallet::storage]
	/// Tradable state of hub asset.
	pub(super) type HubAssetTradability<T: Config> =
		StorageValue<_, Tradability, ValueQuery, DefaultHubAssetTradability>;

	#[pallet::storage]
	/// LP positions. Maps NFT instance id to corresponding position
	#[pallet::getter(fn positions)]
	pub(super) type Positions<T: Config> =
		StorageMap<_, Blake2_128Concat, T::PositionItemId, Position<Balance, T::AssetId>>;

	#[pallet::storage]
	#[pallet::getter(fn next_position_id)]
	/// Position ids sequencer
	pub(super) type NextPositionId<T: Config> = StorageValue<_, T::PositionItemId, ValueQuery>;

	#[pallet::event]
	#[pallet::generate_deposit(pub(crate) fn deposit_event)]
	pub enum Event<T: Config> {
		/// An asset was added to Omnipool
		TokenAdded {
			asset_id: T::AssetId,
			initial_amount: Balance,
			initial_price: Price,
		},
		/// An asset was removed from Omnipool
		TokenRemoved {
			asset_id: T::AssetId,
			amount: Balance,
			hub_withdrawn: Balance,
		},
		/// Liquidity of an asset was added to Omnipool.
		LiquidityAdded {
			who: T::AccountId,
			asset_id: T::AssetId,
			amount: Balance,
			position_id: T::PositionItemId,
		},
		/// Liquidity of an asset was removed from Omnipool.
		LiquidityRemoved {
			who: T::AccountId,
			position_id: T::PositionItemId,
			asset_id: T::AssetId,
			shares_removed: Balance,
			fee: FixedU128,
		},
		/// PRotocol Liquidity was removed from Omnipool.
		ProtocolLiquidityRemoved {
			who: T::AccountId,
			asset_id: T::AssetId,
			amount: Balance,
			hub_amount: Balance,
			shares_removed: Balance,
		},
		/// Sell trade executed.
		/// Deprecated. Replaced by pallet_broadcast::Swapped
		// TODO: remove when completely migrated to new Swapped event
		SellExecuted {
			who: T::AccountId,
			asset_in: T::AssetId,
			asset_out: T::AssetId,
			amount_in: Balance,
			amount_out: Balance,
			hub_amount_in: Balance,
			hub_amount_out: Balance,
			asset_fee_amount: Balance,
			protocol_fee_amount: Balance,
		},
		/// Buy trade executed.
		/// Deprecated. Replaced by pallet_broadcast::Swapped
		// TODO: remove when completely migrated to new Swapped event
		BuyExecuted {
			who: T::AccountId,
			asset_in: T::AssetId,
			asset_out: T::AssetId,
			amount_in: Balance,
			amount_out: Balance,
			hub_amount_in: Balance,
			hub_amount_out: Balance,
			asset_fee_amount: Balance,
			protocol_fee_amount: Balance,
		},
		/// LP Position was created and NFT instance minted.
		PositionCreated {
			position_id: T::PositionItemId,
			owner: T::AccountId,
			asset: T::AssetId,
			amount: Balance,
			shares: Balance,
			price: Price,
		},
		/// LP Position was destroyed and NFT instance burned.
		PositionDestroyed {
			position_id: T::PositionItemId,
			owner: T::AccountId,
		},
		/// LP Position was updated.
		PositionUpdated {
			position_id: T::PositionItemId,
			owner: T::AccountId,
			asset: T::AssetId,
			amount: Balance,
			shares: Balance,
			price: Price,
		},
		/// Asset's tradable state has been updated.
		TradableStateUpdated { asset_id: T::AssetId, state: Tradability },

		/// Amount has been refunded for asset which has not been accepted to add to omnipool.
		AssetRefunded {
			asset_id: T::AssetId,
			amount: Balance,
			recipient: T::AccountId,
		},

		/// Asset's weight cap has been updated.
		AssetWeightCapUpdated { asset_id: T::AssetId, cap: Permill },
	}

	#[pallet::error]
	#[cfg_attr(test, derive(PartialEq, Eq))]
	pub enum Error<T> {
		/// Balance too low
		InsufficientBalance,
		/// Asset is already in omnipool
		AssetAlreadyAdded,
		/// Asset is not in omnipool
		AssetNotFound,
		/// Failed to add token to Omnipool due to insufficient initial liquidity.
		MissingBalance,
		/// Invalid initial asset price.
		InvalidInitialAssetPrice,
		/// Slippage protection - minimum limit has not been reached.
		BuyLimitNotReached,
		/// Slippage protection - maximum limit has been exceeded.
		SellLimitExceeded,
		/// Position has not been found.
		PositionNotFound,
		/// Insufficient shares in position
		InsufficientShares,
		/// Asset is not allowed to be traded.
		NotAllowed,
		/// Signed account is not owner of position instance.
		Forbidden,
		/// Asset weight cap has been exceeded.
		AssetWeightCapExceeded,
		/// Asset is not registered in asset registry
		AssetNotRegistered,
		/// Provided liquidity is below minimum allowed limit
		InsufficientLiquidity,
		/// Traded amount is below minimum allowed limit
		InsufficientTradingAmount,
		/// Sell or buy with same asset ids is not allowed.
		SameAssetTradeNotAllowed,
		/// LRNA update after trade results in positive value.
		HubAssetUpdateError,
		/// Amount of shares provided cannot be 0.
		InvalidSharesAmount,
		/// Hub asset is only allowed to be sold.
		InvalidHubAssetTradableState,
		/// Asset is not allowed to be refunded.
		AssetRefundNotAllowed,
		/// Max fraction of asset to buy has been exceeded.
		MaxOutRatioExceeded,
		/// Max fraction of asset to sell has been exceeded.
		MaxInRatioExceeded,
		/// Max allowed price difference has been exceeded.
		PriceDifferenceTooHigh,
		/// Invalid oracle price - division by zero.
		InvalidOraclePrice,
		/// Failed to calculate withdrawal fee.
		InvalidWithdrawalFee,
		/// More than allowed amount of fee has been transferred.
		FeeOverdraft,
		/// Token cannot be removed from Omnipool due to shares still owned by other users.
		SharesRemaining,
		/// Token cannot be removed from Omnipool because asset is not frozen.
		AssetNotFrozen,
		/// Calculated amount out from sell trade is zero.
		ZeroAmountOut,
		/// Existential deposit of asset is not available.
		ExistentialDepositNotAvailable,
		/// Slippage protection
		SlippageLimit,
		/// Extra protocol fee has not been consumed.
		ProtocolFeeNotConsumed,
	}

	#[pallet::call]
	impl<T: Config> Pallet<T> {
		/// Add new token to omnipool in quantity `amount` at price `initial_price`
		///
		/// Initial liquidity must be transferred to pool's account for this new token manually prior to calling `add_token`.
		///
		/// Initial liquidity is pool's account balance of the token.
		///
		/// Position NFT token is minted for `position_owner`.
		///
		/// Parameters:
		/// - `asset`: The identifier of the new asset added to the pool. Must be registered in Asset registry
		/// - `initial_price`: Initial price
		/// - `position_owner`: account id for which share are distributed in form on NFT
		/// - `weight_cap`: asset weight cap
		///
		/// Emits `TokenAdded` event when successful.
		///
		#[pallet::call_index(1)]
		#[pallet::weight(<T as Config>::WeightInfo::add_token().saturating_add(T::OmnipoolHooks::on_liquidity_changed_weight()))]
		#[transactional]
		pub fn add_token(
			origin: OriginFor<T>,
			asset: T::AssetId,
			initial_price: Price,
			weight_cap: Permill,
			position_owner: T::AccountId,
		) -> DispatchResult {
			T::AuthorityOrigin::ensure_origin(origin.clone())?;

			ensure!(!Assets::<T>::contains_key(asset), Error::<T>::AssetAlreadyAdded);

			ensure!(T::AssetRegistry::exists(asset), Error::<T>::AssetNotRegistered);

			ensure!(initial_price > FixedU128::zero(), Error::<T>::InvalidInitialAssetPrice);

			// ensure collection is created, we can simply ignore the error if it was already created.
			let _ = T::NFTHandler::create_collection(
				&T::NFTCollectionId::get(),
				&Self::protocol_account(),
				&Self::protocol_account(),
			);

			let amount = T::Currency::free_balance(asset, &Self::protocol_account());

			let ed = T::AssetRegistry::existential_deposit(asset).ok_or(Error::<T>::ExistentialDepositNotAvailable)?;
			let minimum_pool_liquidity = ed.saturating_mul(20);

			ensure!(ed > 0 && amount >= minimum_pool_liquidity, Error::<T>::MissingBalance);

			let hub_reserve = initial_price.checked_mul_int(amount).ok_or(ArithmeticError::Overflow)?;

			// Initial state of asset
			let state = AssetState::<Balance> {
				hub_reserve,
				shares: amount,
				protocol_shares: Balance::zero(),
				cap: FixedU128::from(weight_cap).into_inner(),
				tradable: Tradability::default(),
			};

			let lp_position = Position::<Balance, T::AssetId> {
				asset_id: asset,
				amount,
				shares: amount,
				price: (initial_price.into_inner(), FixedU128::DIV),
			};

			let instance_id = Self::create_and_mint_position_instance(&position_owner)?;

			<Positions<T>>::insert(instance_id, lp_position);

			Self::deposit_event(Event::PositionCreated {
				position_id: instance_id,
				owner: position_owner,
				asset,
				amount,
				shares: amount,
				price: initial_price,
			});

			let delta_hub_reserve = BalanceUpdate::Increase(hub_reserve);
			Self::update_hub_asset_liquidity(&delta_hub_reserve)?;

			let reserve = T::Currency::free_balance(asset, &Self::protocol_account());

			let reserve_state: AssetReserveState<_> = (state.clone(), reserve).into();
			let changes = AssetStateChange {
				delta_hub_reserve,
				delta_reserve: BalanceUpdate::Increase(reserve),
				delta_shares: BalanceUpdate::Increase(amount),
				delta_protocol_shares: BalanceUpdate::Increase(Balance::zero()),
				..Default::default()
			};
			T::OmnipoolHooks::on_liquidity_changed(
				origin,
				AssetInfo::new(asset, &AssetReserveState::default(), &reserve_state, &changes, false),
			)?;

			// We need to call this to ensure that the fee is calculated correctly
			// Although we dont need, but we need the fee to update.
			let _ = T::Fee::get_and_store((asset, reserve));

			<Assets<T>>::insert(asset, state);

			Self::deposit_event(Event::TokenAdded {
				asset_id: asset,
				initial_amount: amount,
				initial_price,
			});

			Ok(())
		}

		/// Add liquidity of asset `asset` in quantity `amount` to Omnipool
		///
		/// `add_liquidity` adds specified asset amount to Omnipool and in exchange gives the origin
		/// corresponding shares amount in form of NFT at current price.
		///
		/// Asset's tradable state must contain ADD_LIQUIDITY flag, otherwise `NotAllowed` error is returned.
		///
		/// NFT is minted using NTFHandler which implements non-fungibles traits from frame_support.
		///
		/// Asset weight cap must be respected, otherwise `AssetWeightExceeded` error is returned.
		/// Asset weight is ratio between new HubAsset reserve and total reserve of Hub asset in Omnipool.
		///
		/// Add liquidity fails if price difference between spot price and oracle price is higher than allowed by `PriceBarrier`.
		///
		/// Parameters:
		/// - `asset`: The identifier of the new asset added to the pool. Must be already in the pool
		/// - `amount`: Amount of asset added to omnipool
		///
		/// Emits `LiquidityAdded` event when successful.
		///
		#[pallet::call_index(2)]
		#[pallet::weight(<T as Config>::WeightInfo::add_liquidity()
			.saturating_add(T::OmnipoolHooks::on_liquidity_changed_weight()
			.saturating_add(T::ExternalPriceOracle::get_price_weight()))
		)]
		#[transactional]
		pub fn add_liquidity(origin: OriginFor<T>, asset: T::AssetId, amount: Balance) -> DispatchResult {
			Self::add_liquidity_with_limit(origin, asset, amount, Balance::MIN)
		}

		/// Add liquidity of asset `asset` in quantity `amount` to Omnipool.
		///
		/// Limit protection is applied.
		///
		/// `add_liquidity` adds specified asset amount to Omnipool and in exchange gives the origin
		/// corresponding shares amount in form of NFT at current price.
		///
		/// Asset's tradable state must contain ADD_LIQUIDITY flag, otherwise `NotAllowed` error is returned.
		///
		/// NFT is minted using NTFHandler which implements non-fungibles traits from frame_support.
		///
		/// Asset weight cap must be respected, otherwise `AssetWeightExceeded` error is returned.
		/// Asset weight is ratio between new HubAsset reserve and total reserve of Hub asset in Omnipool.
		///
		/// Add liquidity fails if price difference between spot price and oracle price is higher than allowed by `PriceBarrier`.
		///
		/// Parameters:
		/// - `asset`: The identifier of the new asset added to the pool. Must be already in the pool
		/// - `amount`: Amount of asset added to omnipool
		/// - `min_shares_limit`: The min amount of delta share asset the user should receive in the position
		///
		/// Emits `LiquidityAdded` event when successful.
		///
		#[pallet::call_index(13)]
		#[pallet::weight(<T as Config>::WeightInfo::add_liquidity()
		.saturating_add(T::OmnipoolHooks::on_liquidity_changed_weight()
		.saturating_add(T::ExternalPriceOracle::get_price_weight()))
		)]
		#[transactional]
		pub fn add_liquidity_with_limit(
			origin: OriginFor<T>,
			asset: T::AssetId,
			amount: Balance,
			min_shares_limit: Balance,
		) -> DispatchResult {
			let _ = Self::do_add_liquidity_with_limit(origin, asset, amount, min_shares_limit)?;

			Ok(())
		}

		/// Remove liquidity of asset `asset` in quantity `amount` from Omnipool
		///
		/// `remove_liquidity` removes specified shares amount from given PositionId (NFT instance).
		///
		/// Asset's tradable state must contain REMOVE_LIQUIDITY flag, otherwise `NotAllowed` error is returned.
		///
		/// if all shares from given position are removed, position is destroyed and NFT is burned.
		///
		/// Remove liquidity fails if price difference between spot price and oracle price is higher than allowed by `PriceBarrier`.
		///
		/// Dynamic withdrawal fee is applied if withdrawal is not safe. It is calculated using spot price and external price oracle.
		/// Withdrawal is considered safe when trading is disabled.
		///
		/// Parameters:
		/// - `position_id`: The identifier of position which liquidity is removed from.
		/// - `amount`: Amount of shares removed from omnipool
		///
		/// Emits `LiquidityRemoved` event when successful.
		///
		#[pallet::call_index(3)]
		#[pallet::weight(<T as Config>::WeightInfo::remove_liquidity().saturating_add(T::OmnipoolHooks::on_liquidity_changed_weight()))]
		#[transactional]
		pub fn remove_liquidity(
			origin: OriginFor<T>,
			position_id: T::PositionItemId,
			amount: Balance,
		) -> DispatchResult {
			Self::remove_liquidity_with_limit(origin, position_id, amount, Balance::MIN)
		}

		/// Remove liquidity of asset `asset` in quantity `amount` from Omnipool
		///
		/// Limit protection is applied.
		///
		/// `remove_liquidity` removes specified shares amount from given PositionId (NFT instance).
		///
		/// Asset's tradable state must contain REMOVE_LIQUIDITY flag, otherwise `NotAllowed` error is returned.
		///
		/// if all shares from given position are removed, position is destroyed and NFT is burned.
		///
		/// Remove liquidity fails if price difference between spot price and oracle price is higher than allowed by `PriceBarrier`.
		///
		/// Dynamic withdrawal fee is applied if withdrawal is not safe. It is calculated using spot price and external price oracle.
		/// Withdrawal is considered safe when trading is disabled.
		///
		/// Parameters:
		/// - `position_id`: The identifier of position which liquidity is removed from.
		/// - `amount`: Amount of shares removed from omnipool
		/// - `min_limit`: The min amount of asset to be removed for the user
		///
		/// Emits `LiquidityRemoved` event when successful.
		///
		#[pallet::call_index(14)]
		#[pallet::weight(<T as Config>::WeightInfo::remove_liquidity().saturating_add(T::OmnipoolHooks::on_liquidity_changed_weight()))]
		#[transactional]
		pub fn remove_liquidity_with_limit(
			origin: OriginFor<T>,
			position_id: T::PositionItemId,
			amount: Balance,
			min_limit: Balance,
		) -> DispatchResult {
			let who = ensure_signed(origin.clone())?;

			ensure!(amount > Balance::zero(), Error::<T>::InvalidSharesAmount);

			ensure!(
				T::NFTHandler::owner(&T::NFTCollectionId::get(), &position_id) == Some(who.clone()),
				Error::<T>::Forbidden
			);

			let position = Positions::<T>::get(position_id).ok_or(Error::<T>::PositionNotFound)?;

			ensure!(position.shares >= amount, Error::<T>::InsufficientShares);

			let asset_id = position.asset_id;

			let asset_state = Self::load_asset_state(asset_id)?;

			ensure!(
				asset_state.tradable.contains(Tradability::REMOVE_LIQUIDITY),
				Error::<T>::NotAllowed
			);

			// We need to call this to ensure that the fee is calculated correctly
			// Although we dont need, but we need the fee to update.
			let _ = T::Fee::get_and_store((asset_id, asset_state.reserve));

			let safe_withdrawal = asset_state.tradable.is_safe_withdrawal();
			// Skip price check if safe withdrawal - trading disabled.
			if !safe_withdrawal {
				T::PriceBarrier::ensure_price(
					&who,
					T::HubAssetId::get(),
					asset_id,
					EmaPrice::new(asset_state.hub_reserve, asset_state.reserve),
				)
				.map_err(|_| Error::<T>::PriceDifferenceTooHigh)?;
			}
			let ext_asset_price = T::ExternalPriceOracle::get_price(T::HubAssetId::get(), asset_id)?;

			if ext_asset_price.is_zero() {
				return Err(Error::<T>::InvalidOraclePrice.into());
			}
			let withdrawal_fee = hydra_dx_math::omnipool::calculate_withdrawal_fee(
				asset_state.price().ok_or(ArithmeticError::DivisionByZero)?,
				FixedU128::checked_from_rational(ext_asset_price.n, ext_asset_price.d)
					.defensive_ok_or(Error::<T>::InvalidOraclePrice)?,
				T::MinWithdrawalFee::get(),
			);

			let state_changes = hydra_dx_math::omnipool::calculate_remove_liquidity_state_changes(
				&(&asset_state).into(),
				amount,
				&(&position).into(),
				withdrawal_fee,
			)
			.ok_or(ArithmeticError::Overflow)?;

			ensure!(
				*state_changes.asset.delta_reserve >= min_limit,
				Error::<T>::SlippageLimit
			);

			let new_asset_state = asset_state
				.delta_update(&state_changes.asset)
				.ok_or(ArithmeticError::Overflow)?;

			// Update position state
			let updated_position = position
				.delta_update(
					&state_changes.delta_position_reserve,
					&state_changes.delta_position_shares,
				)
				.ok_or(ArithmeticError::Overflow)?;

			T::Currency::transfer(
				asset_id,
				&Self::protocol_account(),
				&who,
				*state_changes.asset.delta_reserve,
			)?;

			// burn only difference between delta hub and lp hub amount.
			Self::update_hub_asset_liquidity(
				&state_changes
					.asset
					.total_delta_hub_reserve()
					.merge(BalanceUpdate::Increase(state_changes.lp_hub_amount))
					.ok_or(ArithmeticError::Overflow)?,
			)?;

			// LP receives some hub asset
			Self::process_hub_amount(state_changes.lp_hub_amount, &who)?;

			if updated_position.shares == Balance::zero() {
				// All liquidity removed, remove position and burn NFT instance

				<Positions<T>>::remove(position_id);
				T::NFTHandler::burn(&T::NFTCollectionId::get(), &position_id, Some(&who))?;

				Self::deposit_event(Event::PositionDestroyed {
					position_id,
					owner: who.clone(),
				});
			} else {
				Self::deposit_event(Event::PositionUpdated {
					position_id,
					owner: who.clone(),
					asset: asset_id,
					amount: updated_position.amount,
					shares: updated_position.shares,
					price: updated_position
						.price_from_rational()
						.ok_or(ArithmeticError::DivisionByZero)?,
				});

				<Positions<T>>::insert(position_id, updated_position);
			}

			// Callback hook info
			let info: AssetInfo<T::AssetId, Balance> = AssetInfo::new(
				asset_id,
				&asset_state,
				&new_asset_state,
				&state_changes.asset,
				safe_withdrawal,
			);

			Self::set_asset_state(asset_id, new_asset_state);

			Self::deposit_event(Event::LiquidityRemoved {
				who,
				position_id,
				asset_id,
				shares_removed: amount,
				fee: withdrawal_fee,
			});

			T::OmnipoolHooks::on_liquidity_changed(origin, info)?;

			#[cfg(any(feature = "try-runtime", test))]
			Self::ensure_liquidity_invariant((asset_id, asset_state, new_asset_state));

			Ok(())
		}

		/// Sacrifice LP position in favor of pool.
		///
		/// A position is destroyed and liquidity owned by LP becomes pool owned liquidity.
		///
		/// Only owner of position can perform this action.
		///
		/// Emits `PositionDestroyed`.
		#[pallet::call_index(4)]
		#[pallet::weight(<T as Config>::WeightInfo::sacrifice_position())]
		#[transactional]
		pub fn sacrifice_position(origin: OriginFor<T>, position_id: T::PositionItemId) -> DispatchResult {
			let who = ensure_signed(origin)?;

			let position = Positions::<T>::get(position_id).ok_or(Error::<T>::PositionNotFound)?;

			ensure!(
				T::NFTHandler::owner(&T::NFTCollectionId::get(), &position_id) == Some(who.clone()),
				Error::<T>::Forbidden
			);

			Assets::<T>::try_mutate(position.asset_id, |maybe_asset| -> DispatchResult {
				let asset_state = maybe_asset.as_mut().ok_or(Error::<T>::AssetNotFound)?;

				asset_state.protocol_shares = asset_state
					.protocol_shares
					.checked_add(position.shares)
					.ok_or(ArithmeticError::Overflow)?;

				Ok(())
			})?;

			// Destroy position and burn NFT
			<Positions<T>>::remove(position_id);
			T::NFTHandler::burn(&T::NFTCollectionId::get(), &position_id, Some(&who))?;

			Self::deposit_event(Event::PositionDestroyed {
				position_id,
				owner: who,
			});

			Ok(())
		}

		/// Execute a swap of `asset_in` for `asset_out`.
		///
		/// Price is determined by the Omnipool.
		///
		/// Hub asset is traded separately.
		///
		/// Asset's tradable states must contain SELL flag for asset_in and BUY flag for asset_out, otherwise `NotAllowed` error is returned.
		///
		/// Parameters:
		/// - `asset_in`: ID of asset sold to the pool
		/// - `asset_out`: ID of asset bought from the pool
		/// - `amount`: Amount of asset sold
		/// - `min_buy_amount`: Minimum amount required to receive
		///
		/// Emits `SellExecuted` event when successful. Deprecated.
		/// Emits `pallet_broadcast::Swapped` event when successful.
		///
		#[pallet::call_index(5)]
		#[pallet::weight(<T as Config>::WeightInfo::sell()
			.saturating_add(T::OmnipoolHooks::on_trade_weight())
			.saturating_add(T::OmnipoolHooks::on_liquidity_changed_weight())
		)]
		#[transactional]
		pub fn sell(
			origin: OriginFor<T>,
			asset_in: T::AssetId,
			asset_out: T::AssetId,
			amount: Balance,
			min_buy_amount: Balance,
		) -> DispatchResult {
			let who = ensure_signed(origin.clone())?;

			ensure!(asset_in != asset_out, Error::<T>::SameAssetTradeNotAllowed);

			ensure!(
				amount >= T::MinimumTradingLimit::get(),
				Error::<T>::InsufficientTradingAmount
			);

			ensure!(
				T::Currency::ensure_can_withdraw(asset_in, &who, amount).is_ok(),
				Error::<T>::InsufficientBalance
			);

			// Special handling when one of the asset is Hub Asset
			// Math is simplified and asset_in is actually part of asset_out state in this case
			if asset_in == T::HubAssetId::get() {
				return Self::sell_hub_asset(origin, &who, asset_out, amount, min_buy_amount);
			}

			if asset_out == T::HubAssetId::get() {
				return Self::sell_asset_for_hub_asset(&who, asset_in, amount, min_buy_amount);
			}

			let asset_in_state = Self::load_asset_state(asset_in)?;
			let asset_out_state = Self::load_asset_state(asset_out)?;

			ensure!(
				Self::allow_assets(&asset_in_state, &asset_out_state),
				Error::<T>::NotAllowed
			);

			ensure!(
				amount
					<= asset_in_state
						.reserve
						.checked_div(T::MaxInRatio::get())
						.ok_or(ArithmeticError::DivisionByZero)?, // Note: this can only fail if MaxInRatio is zero.
				Error::<T>::MaxInRatioExceeded
			);

			let (asset_fee, _) = T::Fee::get_and_store((asset_out, asset_out_state.reserve));
			let (_, protocol_fee) = T::Fee::get_and_store((asset_in, asset_in_state.reserve));

			let state_changes = hydra_dx_math::omnipool::calculate_sell_state_changes(
				&(&asset_in_state).into(),
				&(&asset_out_state).into(),
				amount,
				asset_fee,
				protocol_fee,
				T::BurnProtocolFee::get(),
			)
			.ok_or(ArithmeticError::Overflow)?;

			ensure!(
				*state_changes.asset_out.delta_reserve > Balance::zero(),
				Error::<T>::ZeroAmountOut
			);
			ensure!(
				*state_changes.asset_out.delta_reserve >= min_buy_amount,
				Error::<T>::BuyLimitNotReached
			);
			ensure!(
				*state_changes.asset_out.delta_reserve
					<= asset_out_state
						.reserve
						.checked_div(T::MaxOutRatio::get())
						.ok_or(ArithmeticError::DivisionByZero)?, // Note: let's be safe. this can only fail if MaxOutRatio is zero.
				Error::<T>::MaxOutRatioExceeded
			);

			let (taken_fee, trade_fees) = Self::process_trade_fee(&who, asset_out, state_changes.fee.asset_fee)?;
			let state_changes = state_changes.account_for_fee_taken(taken_fee);

			let new_asset_in_state = asset_in_state
				.delta_update(&state_changes.asset_in)
				.ok_or(ArithmeticError::Overflow)?;
			let new_asset_out_state = asset_out_state
				.delta_update(&state_changes.asset_out)
				.ok_or(ArithmeticError::Overflow)?;

			debug_assert_eq!(
				*state_changes.asset_in.delta_reserve, amount,
				"delta_reserve_in is not equal to given amount in"
			);

			debug_assert_eq!(
				*state_changes.asset_in.extra_hub_reserve_amount,
				Balance::zero(),
				"Extra new minted hub amount for asset in is not zero!"
			);
			debug_assert_eq!(
				(*state_changes.asset_in.delta_hub_reserve).saturating_sub(state_changes.fee.protocol_fee),
				*state_changes.asset_out.delta_hub_reserve,
				"Burned Hub asset amount of IN subpool - protocol fee != hub asset amount minted of OUT subpool"
			);

			T::Currency::transfer(
				asset_in,
				&who,
				&Self::protocol_account(),
				*state_changes.asset_in.delta_reserve,
			)?;
			T::Currency::transfer(
				asset_out,
				&Self::protocol_account(),
				&who,
				*state_changes.asset_out.delta_reserve,
			)?;

			// Hub liquidity update - work out difference between in and amount so only one update is needed.
			let delta_hub_asset = state_changes
				.asset_in
				.total_delta_hub_reserve()
				.merge(
					state_changes
						.asset_out
						.total_delta_hub_reserve()
						.merge(BalanceUpdate::Increase(state_changes.extra_protocol_fee_amount))
						.ok_or(ArithmeticError::Overflow)?,
				)
				.ok_or(ArithmeticError::Overflow)?;

			Self::update_hub_asset_liquidity(&delta_hub_asset)?;

			// Callback hook info
			let info_in: AssetInfo<T::AssetId, Balance> = AssetInfo::new(
				asset_in,
				&asset_in_state,
				&new_asset_in_state,
				&state_changes.asset_in,
				false,
			);

			let info_out: AssetInfo<T::AssetId, Balance> = AssetInfo::new(
				asset_out,
				&asset_out_state,
				&new_asset_out_state,
				&state_changes.asset_out,
				false,
			);

			Self::set_asset_state(asset_in, new_asset_in_state);
			Self::set_asset_state(asset_out, new_asset_out_state);

			T::OmnipoolHooks::on_trade(origin.clone(), info_in, info_out)?;

			let protocol_fees = Self::process_extra_protocol_fee_amount(state_changes.extra_protocol_fee_amount)?;

			Self::deposit_event(Event::SellExecuted {
				who: who.clone(),
				asset_in,
				asset_out,
				amount_in: amount,
				amount_out: *state_changes.asset_out.delta_reserve,
				hub_amount_in: *state_changes.asset_in.total_delta_hub_reserve(),
				hub_amount_out: *state_changes.asset_out.total_delta_hub_reserve(),
				asset_fee_amount: state_changes.fee.asset_fee,
				protocol_fee_amount: state_changes.fee.protocol_fee,
			});

			pallet_broadcast::Pallet::<T>::add_to_context(ExecutionType::Omnipool)?;

			// Protocol fee report
			let burned_protocol_fee = state_changes
				.fee
				.protocol_fee
				.saturating_sub(state_changes.extra_protocol_fee_amount);
			let mut fees = vec![];
			if burned_protocol_fee > 0 {
				fees.push(Fee::new(
					T::HubAssetId::get().into(),
					burned_protocol_fee,
					Destination::Burned,
				));
			}
			fees.extend(protocol_fees);

			// Swapped event for AssetA to HubAsset
			pallet_broadcast::Pallet::<T>::deposit_trade_event(
				who.clone(),
				Self::protocol_account(),
				pallet_broadcast::types::Filler::Omnipool,
				pallet_broadcast::types::TradeOperation::ExactIn,
				vec![Asset::new(asset_in.into(), amount)],
				vec![Asset::new(
					T::HubAssetId::get().into(),
					*state_changes.asset_in.delta_hub_reserve,
				)],
				fees,
			);

			// Swapped event for HubAsset to AssetB
			pallet_broadcast::Pallet::<T>::deposit_trade_event(
				who,
				Self::protocol_account(),
				pallet_broadcast::types::Filler::Omnipool,
				pallet_broadcast::types::TradeOperation::ExactIn,
				vec![Asset::new(
					T::HubAssetId::get().into(),
					*state_changes.asset_out.delta_hub_reserve,
				)],
				vec![Asset::new(asset_out.into(), *state_changes.asset_out.delta_reserve)],
				trade_fees,
			);

			pallet_broadcast::Pallet::<T>::remove_from_context()?;

			#[cfg(any(feature = "try-runtime", test))]
			Self::ensure_trade_invariant(
				(asset_in, asset_in_state, new_asset_in_state),
				(asset_out, asset_out_state, new_asset_out_state),
			);

			Ok(())
		}

		/// Execute a swap of `asset_out` for `asset_in`.
		///
		/// Price is determined by the Omnipool.
		///
		/// Hub asset is traded separately.
		///
		/// Asset's tradable states must contain SELL flag for asset_in and BUY flag for asset_out, otherwise `NotAllowed` error is returned.
		///
		/// Parameters:
		/// - `asset_in`: ID of asset sold to the pool
		/// - `asset_out`: ID of asset bought from the pool
		/// - `amount`: Amount of asset sold
		/// - `max_sell_amount`: Maximum amount to be sold.
		///
		/// Emits `BuyExecuted` event when successful. Deprecated.
		/// Emits `pallet_broadcast::Swapped` event when successful.
		///
		#[pallet::call_index(6)]
		#[pallet::weight(<T as Config>::WeightInfo::buy()
			.saturating_add(T::OmnipoolHooks::on_trade_weight())
			.saturating_add(T::OmnipoolHooks::on_liquidity_changed_weight())
		)]
		#[transactional]
		pub fn buy(
			origin: OriginFor<T>,
			asset_out: T::AssetId,
			asset_in: T::AssetId,
			amount: Balance,
			max_sell_amount: Balance,
		) -> DispatchResult {
			let who = ensure_signed(origin.clone())?;

			ensure!(asset_in != asset_out, Error::<T>::SameAssetTradeNotAllowed);

			ensure!(
				amount >= T::MinimumTradingLimit::get(),
				Error::<T>::InsufficientTradingAmount
			);

			// Special handling when one of the asset is Hub Asset
			if asset_out == T::HubAssetId::get() {
				return Self::buy_hub_asset(&who, asset_in, amount, max_sell_amount);
			}

			if asset_in == T::HubAssetId::get() {
				return Self::buy_asset_for_hub_asset(origin, &who, asset_out, amount, max_sell_amount);
			}

			let asset_in_state = Self::load_asset_state(asset_in)?;
			let asset_out_state = Self::load_asset_state(asset_out)?;

			ensure!(
				Self::allow_assets(&asset_in_state, &asset_out_state),
				Error::<T>::NotAllowed
			);

			ensure!(asset_out_state.reserve >= amount, Error::<T>::InsufficientLiquidity);

			ensure!(
				amount
					<= asset_out_state
						.reserve
						.checked_div(T::MaxOutRatio::get())
						.ok_or(ArithmeticError::DivisionByZero)?, // Note: Let's be safe. this can only fail if MaxOutRatio is zero.
				Error::<T>::MaxOutRatioExceeded
			);

			let (asset_fee, _) = T::Fee::get_and_store((asset_out, asset_out_state.reserve));
			let (_, protocol_fee) = T::Fee::get_and_store((asset_in, asset_in_state.reserve));
			let state_changes = hydra_dx_math::omnipool::calculate_buy_state_changes(
				&(&asset_in_state).into(),
				&(&asset_out_state).into(),
				amount,
				asset_fee,
				protocol_fee,
				T::BurnProtocolFee::get(),
			)
			.ok_or(ArithmeticError::Overflow)?;

			ensure!(
				T::Currency::ensure_can_withdraw(asset_in, &who, *state_changes.asset_in.delta_reserve).is_ok(),
				Error::<T>::InsufficientBalance
			);

			ensure!(
				*state_changes.asset_in.delta_reserve <= max_sell_amount,
				Error::<T>::SellLimitExceeded
			);

			ensure!(
				*state_changes.asset_in.delta_reserve
					<= asset_in_state
						.reserve
						.checked_div(T::MaxInRatio::get())
						.ok_or(ArithmeticError::DivisionByZero)?, // Note: this can only fail if MaxInRatio is zero.
				Error::<T>::MaxInRatioExceeded
			);

			let (taken_fee, trade_fees) = Self::process_trade_fee(&who, asset_out, state_changes.fee.asset_fee)?;
			let state_changes = state_changes.account_for_fee_taken(taken_fee);

			let new_asset_in_state = asset_in_state
				.delta_update(&state_changes.asset_in)
				.ok_or(ArithmeticError::Overflow)?;
			let new_asset_out_state = asset_out_state
				.delta_update(&state_changes.asset_out)
				.ok_or(ArithmeticError::Overflow)?;

			debug_assert_eq!(
				*state_changes.asset_out.delta_reserve, amount,
				"delta_reserve_out is not equal to given amount out"
			);

			debug_assert_eq!(
				*state_changes.asset_in.extra_hub_reserve_amount,
				Balance::zero(),
				"Extra new minted hub amount for asset in is not zero!"
			);
			debug_assert_eq!(
				(*state_changes.asset_in.delta_hub_reserve).saturating_sub(state_changes.fee.protocol_fee),
				*state_changes.asset_out.delta_hub_reserve,
				"Burned Hub asset amount of IN subpool - protocol fee != hub asset amount minted of OUT subpool"
			);

			T::Currency::transfer(
				asset_in,
				&who,
				&Self::protocol_account(),
				*state_changes.asset_in.delta_reserve,
			)?;
			T::Currency::transfer(
				asset_out,
				&Self::protocol_account(),
				&who,
				*state_changes.asset_out.delta_reserve,
			)?;

			// Hub liquidity update - work out difference between in and amount so only one update is needed.
			let delta_hub_asset = state_changes
				.asset_in
				.total_delta_hub_reserve()
				.merge(
					state_changes
						.asset_out
						.total_delta_hub_reserve()
						.merge(BalanceUpdate::Increase(state_changes.extra_protocol_fee_amount))
						.ok_or(ArithmeticError::Overflow)?,
				)
				.ok_or(ArithmeticError::Overflow)?;

			Self::update_hub_asset_liquidity(&delta_hub_asset)?;

			// Callback hook info
			let info_in: AssetInfo<T::AssetId, Balance> = AssetInfo::new(
				asset_in,
				&asset_in_state,
				&new_asset_in_state,
				&state_changes.asset_in,
				false,
			);

			let info_out: AssetInfo<T::AssetId, Balance> = AssetInfo::new(
				asset_out,
				&asset_out_state,
				&new_asset_out_state,
				&state_changes.asset_out,
				false,
			);

			Self::set_asset_state(asset_in, new_asset_in_state);
			Self::set_asset_state(asset_out, new_asset_out_state);

			T::OmnipoolHooks::on_trade(origin.clone(), info_in, info_out)?;

			let protocol_fees = Self::process_extra_protocol_fee_amount(state_changes.extra_protocol_fee_amount)?;

			Self::deposit_event(Event::BuyExecuted {
				who: who.clone(),
				asset_in,
				asset_out,
				amount_in: *state_changes.asset_in.delta_reserve,
				amount_out: *state_changes.asset_out.delta_reserve,
				hub_amount_in: *state_changes.asset_in.total_delta_hub_reserve(),
				hub_amount_out: *state_changes.asset_out.total_delta_hub_reserve(),
				asset_fee_amount: state_changes.fee.asset_fee,
				protocol_fee_amount: state_changes.fee.protocol_fee,
			});

			pallet_broadcast::Pallet::<T>::add_to_context(ExecutionType::Omnipool)?;

			let burned_protocol_fee = state_changes
				.fee
				.protocol_fee
				.saturating_sub(state_changes.extra_protocol_fee_amount);
			let mut fees = vec![];
			if burned_protocol_fee > 0 {
				fees.push(Fee::new(
					T::HubAssetId::get().into(),
					burned_protocol_fee,
					Destination::Burned,
				));
			}
			fees.extend(protocol_fees);

			// Swapped even from AssetA to HubAsset
			pallet_broadcast::Pallet::<T>::deposit_trade_event(
				who.clone(),
				Self::protocol_account(),
				pallet_broadcast::types::Filler::Omnipool,
				pallet_broadcast::types::TradeOperation::ExactOut,
				vec![Asset::new(asset_in.into(), *state_changes.asset_in.delta_reserve)],
				vec![Asset::new(
					T::HubAssetId::get().into(),
					*state_changes.asset_in.delta_hub_reserve,
				)],
				fees,
			);

			// Swapped even from HubAsset to AssetB
			pallet_broadcast::Pallet::<T>::deposit_trade_event(
				who,
				Self::protocol_account(),
				pallet_broadcast::types::Filler::Omnipool,
				pallet_broadcast::types::TradeOperation::ExactOut,
				vec![Asset::new(
					T::HubAssetId::get().into(),
					*state_changes.asset_out.delta_hub_reserve,
				)],
				vec![Asset::new(asset_out.into(), *state_changes.asset_out.delta_reserve)],
				trade_fees,
			);

			pallet_broadcast::Pallet::<T>::remove_from_context()?;

			#[cfg(any(feature = "try-runtime", test))]
			Self::ensure_trade_invariant(
				(asset_in, asset_in_state, new_asset_in_state),
				(asset_out, asset_out_state, new_asset_out_state),
			);

			Ok(())
		}

		/// Update asset's tradable state.
		///
		/// Parameters:
		/// - `asset_id`: asset id
		/// - `state`: new state
		///
		/// Emits `TradableStateUpdated` event when successful.
		///
		#[pallet::call_index(7)]
		#[pallet::weight(<T as Config>::WeightInfo::set_asset_tradable_state())]
		#[transactional]
		pub fn set_asset_tradable_state(
			origin: OriginFor<T>,
			asset_id: T::AssetId,
			state: Tradability,
		) -> DispatchResult {
			T::UpdateTradabilityOrigin::ensure_origin(origin)?;

			if asset_id == T::HubAssetId::get() {
				// Atm omnipool does not allow adding/removing liquidity of hub asset.
				// Although BUY is not supported yet, we can allow the new state to be set to SELL/BUY.
				ensure!(
					!state.contains(Tradability::ADD_LIQUIDITY) && !state.contains(Tradability::REMOVE_LIQUIDITY),
					Error::<T>::InvalidHubAssetTradableState
				);

				HubAssetTradability::<T>::mutate(|value| -> DispatchResult {
					*value = state;
					Self::deposit_event(Event::TradableStateUpdated { asset_id, state });
					Ok(())
				})
			} else {
				Assets::<T>::try_mutate(asset_id, |maybe_asset| -> DispatchResult {
					let asset_state = maybe_asset.as_mut().ok_or(Error::<T>::AssetNotFound)?;

					asset_state.tradable = state;
					Self::deposit_event(Event::TradableStateUpdated { asset_id, state });

					Ok(())
				})
			}
		}

		/// Refund given amount of asset to a recipient.
		///
		/// A refund is needed when a token is refused to be added to Omnipool, and initial liquidity of the asset has been already transferred to pool's account.
		///
		/// Transfer can be executed only if asset is not in Omnipool and pool's balance has sufficient amount.
		///
		/// Only `AuthorityOrigin` can perform this operation.
		///
		/// Emits `AssetRefunded`
		#[pallet::call_index(8)]
		#[pallet::weight(<T as Config>::WeightInfo::refund_refused_asset())]
		#[transactional]
		pub fn refund_refused_asset(
			origin: OriginFor<T>,
			asset_id: T::AssetId,
			amount: Balance,
			recipient: T::AccountId,
		) -> DispatchResult {
			T::AuthorityOrigin::ensure_origin(origin)?;

			// Hub asset cannot be refunded
			ensure!(asset_id != T::HubAssetId::get(), Error::<T>::AssetRefundNotAllowed);

			// Make sure that asset is not in the pool
			ensure!(!Assets::<T>::contains_key(asset_id), Error::<T>::AssetAlreadyAdded);

			ensure!(
				T::Currency::ensure_can_withdraw(asset_id, &Self::protocol_account(), amount).is_ok(),
				Error::<T>::InsufficientBalance
			);

			T::Currency::transfer(asset_id, &Self::protocol_account(), &recipient, amount)?;

			Self::deposit_event(Event::AssetRefunded {
				asset_id,
				amount,
				recipient,
			});

			Ok(())
		}

		/// Update asset's weight cap
		///
		/// Parameters:
		/// - `asset_id`: asset id
		/// - `cap`: new weight cap
		///
		/// Emits `AssetWeightCapUpdated` event when successful.
		///
		#[pallet::call_index(9)]
		#[pallet::weight(<T as Config>::WeightInfo::set_asset_weight_cap())]
		#[transactional]
		pub fn set_asset_weight_cap(origin: OriginFor<T>, asset_id: T::AssetId, cap: Permill) -> DispatchResult {
			T::AuthorityOrigin::ensure_origin(origin)?;

			Assets::<T>::try_mutate(asset_id, |maybe_asset| -> DispatchResult {
				let asset_state = maybe_asset.as_mut().ok_or(Error::<T>::AssetNotFound)?;

				asset_state.cap = FixedU128::from(cap).into_inner();
				Self::deposit_event(Event::AssetWeightCapUpdated { asset_id, cap });

				Ok(())
			})
		}

		/// Removes protocol liquidity.
		///
		/// Protocol liquidity is liquidity from sacrificed positions. In order to remove protocol liquidity,
		/// we need the know the price of the position at the time of sacrifice. Hence this specific call.
		///
		/// Only `AuthorityOrigin` can perform this call.
		///
		/// Note that sacrifice position will be deprecated in future. There is no longer a need for that.
		///
		/// It works the same way as remove liquidity call, but position is temporary reconstructed.
		///
		#[pallet::call_index(11)]
		#[pallet::weight(<T as Config>::WeightInfo::withdraw_protocol_liquidity())]
		#[transactional]
		pub fn withdraw_protocol_liquidity(
			origin: OriginFor<T>,
			asset_id: T::AssetId,
			amount: Balance,
			price: (Balance, Balance),
			dest: T::AccountId,
		) -> DispatchResult {
			T::AuthorityOrigin::ensure_origin(origin.clone())?;

			let asset_state = Self::load_asset_state(asset_id)?;
			ensure!(amount <= asset_state.protocol_shares, Error::<T>::InsufficientShares);

			// dev note: as we no longer have the position details for sacrificed one, we just need to
			// construct temporary position.
			// Note that amount is ok to set to zero in this case. Although the remove liquidity calculation
			// calculates the delta for this field, it does not make any difference afterwards.
			let position = hydra_dx_math::omnipool::types::Position::<Balance> {
				amount: 0,
				price,
				shares: amount,
			};

			let state_changes = hydra_dx_math::omnipool::calculate_remove_liquidity_state_changes(
				&(&asset_state).into(),
				amount,
				&position,
				FixedU128::zero(),
			)
			.ok_or(ArithmeticError::Overflow)?;

			let mut new_asset_state = asset_state
				.delta_update(&state_changes.asset)
				.ok_or(ArithmeticError::Overflow)?;

			new_asset_state.protocol_shares = new_asset_state.protocol_shares.saturating_sub(amount);

			T::Currency::transfer(
				asset_id,
				&Self::protocol_account(),
				&dest,
				*state_changes.asset.delta_reserve,
			)?;

			// burn only difference between delta hub and lp hub amount.
			Self::update_hub_asset_liquidity(
				&state_changes
					.asset
					.total_delta_hub_reserve()
					.merge(BalanceUpdate::Increase(state_changes.lp_hub_amount))
					.ok_or(ArithmeticError::Overflow)?,
			)?;

			// LP receives some hub asset
			Self::process_hub_amount(state_changes.lp_hub_amount, &dest)?;

			// Callback hook info
			let info: AssetInfo<T::AssetId, Balance> =
				AssetInfo::new(asset_id, &asset_state, &new_asset_state, &state_changes.asset, true);

			Self::set_asset_state(asset_id, new_asset_state);

			Self::deposit_event(Event::ProtocolLiquidityRemoved {
				who: dest,
				asset_id,
				amount: *state_changes.asset.delta_reserve,
				hub_amount: state_changes.lp_hub_amount,
				shares_removed: amount,
			});

			T::OmnipoolHooks::on_liquidity_changed(origin, info)?;
			Ok(())
		}

		/// Removes token from Omnipool.
		///
		/// Asset's tradability must be FROZEN, otherwise `AssetNotFrozen` error is returned.
		///
		/// Remaining shares must belong to protocol, otherwise `SharesRemaining` error is returned.
		///
		/// Protocol's liquidity is transferred to the beneficiary account and hub asset amount is burned.
		///
		/// Only `AuthorityOrigin` can perform this call.
		///
		/// Emits `TokenRemoved` event when successful.
		#[pallet::call_index(12)]
		#[pallet::weight(<T as Config>::WeightInfo::remove_token())]
		#[transactional]
		pub fn remove_token(origin: OriginFor<T>, asset_id: T::AssetId, beneficiary: T::AccountId) -> DispatchResult {
			T::AuthorityOrigin::ensure_origin(origin)?;
			let asset_state = Self::load_asset_state(asset_id)?;

			// Allow only if no shares owned by LPs and asset is frozen.
			ensure!(asset_state.tradable == Tradability::FROZEN, Error::<T>::AssetNotFrozen);
			ensure!(
				asset_state.shares == asset_state.protocol_shares,
				Error::<T>::SharesRemaining
			);
			T::Currency::withdraw(T::HubAssetId::get(), &Self::protocol_account(), asset_state.hub_reserve)?;
			T::Currency::transfer(asset_id, &Self::protocol_account(), &beneficiary, asset_state.reserve)?;
			<Assets<T>>::remove(asset_id);
			Self::deposit_event(Event::TokenRemoved {
				asset_id,
				amount: asset_state.reserve,
				hub_withdrawn: asset_state.hub_reserve,
			});
			Ok(())
		}
	}

	#[pallet::hooks]
	impl<T: Config> Hooks<BlockNumberFor<T>> for Pallet<T> {
		fn integrity_test() {
			assert_ne!(
				T::MinimumPoolLiquidity::get(),
				Balance::zero(),
				"Minimum pool liquidity is 0."
			);
			assert_ne!(
				T::MinimumTradingLimit::get(),
				Balance::zero(),
				"Minimum trading limit is 0."
			);
			assert_ne!(T::MaxInRatio::get(), Balance::zero(), "MaxInRatio is 0.");
			assert_ne!(T::MaxOutRatio::get(), Balance::zero(), "MaxOutRatio is 0.");
		}

		#[cfg(feature = "try-runtime")]
		fn try_state(_n: BlockNumberFor<T>) -> Result<(), DispatchError> {
			use sp_std::collections::btree_map::BTreeMap;
			let asset_hub_amount: Balance = Assets::<T>::iter_values().map(|v| v.hub_reserve).sum();
			let account_balance = T::Currency::free_balance(T::HubAssetId::get(), &Self::protocol_account());
			assert_eq!(
				account_balance, asset_hub_amount,
				"LRNA amount in assets != amount in account"
			);

			let mut shares: BTreeMap<T::AssetId, u128> = BTreeMap::new();
			for position in Positions::<T>::iter_values() {
				if let Some(current) = shares.get(&position.asset_id) {
					shares.insert(position.asset_id, position.shares + current);
				} else {
					shares.insert(position.asset_id, position.shares);
				}
			}
			for (asset_id, total) in shares.into_iter() {
				let state = Assets::<T>::get(asset_id).unwrap();
				assert_eq!(
					state.shares - state.protocol_shares,
					total,
					"Asset {:?} shares in positions is not equal to shares in asset state",
					asset_id
				);
			}
			Ok(())
		}
	}
}

impl<T: Config> Pallet<T> {
	/// Protocol account address
	pub fn protocol_account() -> T::AccountId {
		PalletId(*b"omnipool").into_account_truncating()
	}

	/// Retrieve state of asset from the pool and its pool balance
	pub fn load_asset_state(asset_id: T::AssetId) -> Result<AssetReserveState<Balance>, DispatchError> {
		let state = <Assets<T>>::get(asset_id).ok_or(Error::<T>::AssetNotFound)?;
		let reserve = T::Currency::free_balance(asset_id, &Self::protocol_account());
		Ok((state, reserve).into())
	}

	/// Set new state of asset.
	/// This converts the new state into correct state type ( by removing the reserve)
	fn set_asset_state(asset_id: T::AssetId, new_state: AssetReserveState<Balance>) {
		<Assets<T>>::insert(asset_id, Into::<AssetState<Balance>>::into(new_state));
	}

	/// Generate an nft instance id and mint NFT into the class and instance.
	#[require_transactional]
	fn create_and_mint_position_instance(owner: &T::AccountId) -> Result<T::PositionItemId, DispatchError> {
		<NextPositionId<T>>::try_mutate(|current_value| -> Result<T::PositionItemId, DispatchError> {
			let next_position_id = *current_value;

			T::NFTHandler::mint_into(&T::NFTCollectionId::get(), &next_position_id, owner)?;

			*current_value = current_value
				.checked_add(&T::PositionItemId::one())
				.ok_or(ArithmeticError::Overflow)?;

			Ok(next_position_id)
		})
	}

	/// Process given protocol fee amount by calling a consume_protocol_fee hook.
	/// If hook returns None, we need to burn the extra amount ourselves.
	/// Returns information where the fee amounts were transferred/burned for fee reporting.
	fn process_extra_protocol_fee_amount(amount: Balance) -> Result<Vec<Fee<T::AccountId>>, DispatchError> {
		if amount.is_zero() {
			return Ok(vec![]);
		}
		let initial_balance = T::Currency::free_balance(T::HubAssetId::get(), &Self::protocol_account());
		let Some((consumed, who)) = T::OmnipoolHooks::consume_protocol_fee(Self::protocol_account(), amount)? else {
			// if nothing was consumed, we need to burn the extra amount ourselves
			T::Currency::withdraw(T::HubAssetId::get(), &Self::protocol_account(), amount)?;
			return Ok(vec![Fee::new(T::HubAssetId::get().into(), amount, Destination::Burned)]);
		};
		// ensure first that consumed amount is less or equal to the total fee amount
		ensure!(consumed <= amount, Error::<T>::FeeOverdraft);

		let mut fee_report = vec![Fee::new(
			T::HubAssetId::get().into(),
			consumed,
			Destination::Account(who),
		)];

		// let's also handle a case where not all amount was consumed
		// in such case ,we need to burn the difference
		if consumed < amount {
			let diff = amount.saturating_sub(consumed);
			T::Currency::withdraw(T::HubAssetId::get(), &Self::protocol_account(), diff)?;
			fee_report.push(Fee::new(T::HubAssetId::get().into(), diff, Destination::Burned));
		}

		// assert the final balance
		let final_balance = T::Currency::free_balance(T::HubAssetId::get(), &Self::protocol_account());
		ensure!(
			initial_balance.saturating_sub(final_balance) == amount,
			Error::<T>::ProtocolFeeNotConsumed
		);
		Ok(fee_report)
	}

	/// Mint or burn hub asset amount
	#[require_transactional]
	fn update_hub_asset_liquidity(delta_amount: &BalanceUpdate<Balance>) -> DispatchResult {
		match delta_amount {
			BalanceUpdate::Increase(amount) => {
				T::Currency::deposit(T::HubAssetId::get(), &Self::protocol_account(), *amount)
			}
			BalanceUpdate::Decrease(amount) => {
				T::Currency::withdraw(T::HubAssetId::get(), &Self::protocol_account(), *amount)
			}
		}
	}

	/// Check if assets can be traded - asset_in must be allowed to be sold and asset_out allowed to be bought.
	fn allow_assets(asset_in: &AssetReserveState<Balance>, asset_out: &AssetReserveState<Balance>) -> bool {
		asset_in.tradable.contains(Tradability::SELL) && asset_out.tradable.contains(Tradability::BUY)
	}

	/// Swap hub asset for asset_out.
	/// Special handling of sell trade where asset in is Hub Asset.
	fn sell_hub_asset(
		origin: T::RuntimeOrigin,
		who: &T::AccountId,
		asset_out: T::AssetId,
		amount: Balance,
		limit: Balance,
	) -> DispatchResult {
		ensure!(
			HubAssetTradability::<T>::get().contains(Tradability::SELL),
			Error::<T>::NotAllowed
		);

		let asset_state = Self::load_asset_state(asset_out)?;

		ensure!(asset_state.tradable.contains(Tradability::BUY), Error::<T>::NotAllowed);
		ensure!(
			amount
				<= asset_state
					.hub_reserve
					.checked_div(T::MaxInRatio::get())
					.ok_or(ArithmeticError::DivisionByZero)?, // Note: this can only fail if MaxInRatio is zero.
			Error::<T>::MaxInRatioExceeded
		);

		let (asset_fee, _) = T::Fee::get_and_store((asset_out, asset_state.reserve));

		let state_changes =
			hydra_dx_math::omnipool::calculate_sell_hub_state_changes(&(&asset_state).into(), amount, asset_fee)
				.ok_or(ArithmeticError::Overflow)?;

		ensure!(
			*state_changes.asset.delta_reserve >= limit,
			Error::<T>::BuyLimitNotReached
		);

		ensure!(
			*state_changes.asset.delta_reserve
				<= asset_state
					.reserve
					.checked_div(T::MaxOutRatio::get())
					.ok_or(ArithmeticError::DivisionByZero)?, // Note: this can only fail if MaxInRatio is zero.
			Error::<T>::MaxOutRatioExceeded
		);

		let (taken_fee, trade_fees) = Self::process_trade_fee(who, asset_out, state_changes.fee.asset_fee)?;
		let state_changes = state_changes.account_for_fee_taken(taken_fee);

		let new_asset_out_state = asset_state
			.delta_update(&state_changes.asset)
			.ok_or(ArithmeticError::Overflow)?;

		// Token updates
		T::Currency::transfer(
			T::HubAssetId::get(),
			who,
			&Self::protocol_account(),
			*state_changes.asset.delta_hub_reserve, // note: here we cannot use total_delta_hub_reserve as it included the extra minted amount!
		)?;
		T::Currency::transfer(
			asset_out,
			&Self::protocol_account(),
			who,
			*state_changes.asset.delta_reserve,
		)?;

		// we need to mint the new extra hub amount
		Self::update_hub_asset_liquidity(&state_changes.asset.extra_hub_reserve_amount)?;

		let info: AssetInfo<T::AssetId, Balance> = AssetInfo::new(
			asset_out,
			&asset_state,
			&new_asset_out_state,
			&state_changes.asset,
			false,
		);

		Self::set_asset_state(asset_out, new_asset_out_state);

		Self::deposit_event(Event::SellExecuted {
			who: who.clone(),
			asset_in: T::HubAssetId::get(),
			asset_out,
			amount_in: *state_changes.asset.delta_hub_reserve,
			amount_out: *state_changes.asset.delta_reserve,
			hub_amount_in: 0,
			hub_amount_out: 0,
			asset_fee_amount: state_changes.fee.asset_fee,
			protocol_fee_amount: state_changes.fee.protocol_fee,
		});

		// No protocol fee in case of selling hub asset
		pallet_broadcast::Pallet::<T>::deposit_trade_event(
			who.clone(),
			Self::protocol_account(),
			pallet_broadcast::types::Filler::Omnipool,
			pallet_broadcast::types::TradeOperation::ExactIn,
			vec![Asset::new(
				T::HubAssetId::get().into(),
				*state_changes.asset.delta_hub_reserve,
			)],
			vec![Asset::new(asset_out.into(), *state_changes.asset.delta_reserve)],
			trade_fees,
		);

		T::OmnipoolHooks::on_hub_asset_trade(origin, info)?;

		Ok(())
	}

	/// Swap asset for Hub Asset
	/// Special handling of buy trade where asset in is Hub Asset.
	fn buy_asset_for_hub_asset(
		origin: T::RuntimeOrigin,
		who: &T::AccountId,
		asset_out: T::AssetId,
		amount: Balance,
		limit: Balance,
	) -> DispatchResult {
		ensure!(
			HubAssetTradability::<T>::get().contains(Tradability::SELL),
			Error::<T>::NotAllowed
		);

		let asset_state = Self::load_asset_state(asset_out)?;

		ensure!(asset_state.tradable.contains(Tradability::BUY), Error::<T>::NotAllowed);

		ensure!(
			amount
				<= asset_state
					.reserve
					.checked_div(T::MaxOutRatio::get())
					.ok_or(ArithmeticError::DivisionByZero)?, // Note: this can only fail if MaxInRatio is zero.
			Error::<T>::MaxOutRatioExceeded
		);

		let (asset_fee, _) = T::Fee::get_and_store((asset_out, asset_state.reserve));

		let state_changes = hydra_dx_math::omnipool::calculate_buy_for_hub_asset_state_changes(
			&(&asset_state).into(),
			amount,
			asset_fee,
		)
		.ok_or(ArithmeticError::Overflow)?;

		ensure!(
			*state_changes.asset.delta_hub_reserve <= limit,
			Error::<T>::SellLimitExceeded
		);

		ensure!(
			*state_changes.asset.delta_hub_reserve
				<= asset_state
					.hub_reserve
					.checked_div(T::MaxInRatio::get())
					.ok_or(ArithmeticError::DivisionByZero)?, // Note: this can only fail if MaxInRatio is zero.
			Error::<T>::MaxInRatioExceeded
		);

		let (taken_fee, trade_fees) = Self::process_trade_fee(who, asset_out, state_changes.fee.asset_fee)?;
		let state_changes = state_changes.account_for_fee_taken(taken_fee);

		let new_asset_out_state = asset_state
			.delta_update(&state_changes.asset)
			.ok_or(ArithmeticError::Overflow)?;

		T::Currency::transfer(
			T::HubAssetId::get(),
			who,
			&Self::protocol_account(),
			*state_changes.asset.delta_hub_reserve, //note: here we cannot use total_delta_hub_reserve as it included the extra minted amount!
		)?;
		T::Currency::transfer(
			asset_out,
			&Self::protocol_account(),
			who,
			*state_changes.asset.delta_reserve,
		)?;

		// we need to mint the new extra hub amount
		Self::update_hub_asset_liquidity(&state_changes.asset.extra_hub_reserve_amount)?;

		let info: AssetInfo<T::AssetId, Balance> = AssetInfo::new(
			asset_out,
			&asset_state,
			&new_asset_out_state,
			&state_changes.asset,
			false,
		);

		Self::set_asset_state(asset_out, new_asset_out_state);

		// TODO: Deprecated, remove when ready
		Self::deposit_event(Event::BuyExecuted {
			who: who.clone(),
			asset_in: T::HubAssetId::get(),
			asset_out,
			amount_in: *state_changes.asset.delta_hub_reserve,
			amount_out: *state_changes.asset.delta_reserve,
			hub_amount_in: 0,
			hub_amount_out: 0,
			asset_fee_amount: state_changes.fee.asset_fee,
			protocol_fee_amount: state_changes.fee.protocol_fee,
		});

		// No protocol fee in case of buying asset for hub asset
		pallet_broadcast::Pallet::<T>::deposit_trade_event(
			who.clone(),
			Self::protocol_account(),
			pallet_broadcast::types::Filler::Omnipool,
			pallet_broadcast::types::TradeOperation::ExactOut,
			vec![Asset::new(
				T::HubAssetId::get().into(),
				*state_changes.asset.delta_hub_reserve,
			)],
			vec![Asset::new(asset_out.into(), *state_changes.asset.delta_reserve)],
			trade_fees,
		);

		T::OmnipoolHooks::on_hub_asset_trade(origin, info)?;

		Ok(())
	}

	/// Buy hub asset from the pool
	/// Special handling of buy trade where asset out is Hub Asset.
	fn buy_hub_asset(_who: &T::AccountId, _asset_in: T::AssetId, _amount: Balance, _limit: Balance) -> DispatchResult {
		ensure!(
			HubAssetTradability::<T>::get().contains(Tradability::BUY),
			Error::<T>::NotAllowed
		);

		// Note: Currently not allowed at all, neither math is done for this case
		// this is already ready when hub asset will be allowed to be bought from the pool

		Err(Error::<T>::NotAllowed.into())
	}

	/// Swap asset for Hub Asset
	/// Special handling of sell trade where asset out is Hub Asset.
	fn sell_asset_for_hub_asset(
		_who: &T::AccountId,
		_asset_in: T::AssetId,
		_amount: Balance,
		_limit: Balance,
	) -> DispatchResult {
		ensure!(
			HubAssetTradability::<T>::get().contains(Tradability::BUY),
			Error::<T>::NotAllowed
		);

		// Note: Currently not allowed at all, neither math is done for this case
		// this is already ready when hub asset will be allowed to be bought from the pool

		Err(Error::<T>::NotAllowed.into())
	}

	/// Remove asset from list of Omnipool assets.
	/// No events emitted.
	pub fn remove_asset(asset_id: T::AssetId) -> DispatchResult {
		<Assets<T>>::remove(asset_id);
		Ok(())
	}

	/// Insert or update position with given position data.
	pub fn set_position(position_id: T::PositionItemId, position: &Position<Balance, T::AssetId>) -> DispatchResult {
		<Positions<T>>::insert(position_id, position);
		Ok(())
	}

	/// Add new asset to list of Omnipool assets.
	/// No events emitted.
	pub fn add_asset(asset_id: T::AssetId, state: AssetState<Balance>) -> DispatchResult {
		ensure!(!Assets::<T>::contains_key(asset_id), Error::<T>::AssetAlreadyAdded);
		ensure!(T::AssetRegistry::exists(asset_id), Error::<T>::AssetNotRegistered);

		<Assets<T>>::insert(asset_id, state);

		Ok(())
	}

	/// Load state of an asset and update it with given delta changes.
	pub fn update_asset_state(asset_id: T::AssetId, delta: AssetStateChange<Balance>) -> DispatchResult {
		let state = Self::load_asset_state(asset_id)?;
		let updated_state = state.delta_update(&delta).ok_or(ArithmeticError::Overflow)?;
		Self::set_asset_state(asset_id, updated_state);

		Ok(())
	}

	/// Load position and check its owner
	/// Returns Forbidden if not position owner
	pub fn load_position(
		position_id: T::PositionItemId,
		owner: T::AccountId,
	) -> Result<Position<Balance, T::AssetId>, DispatchError> {
		ensure!(
			T::NFTHandler::owner(&T::NFTCollectionId::get(), &position_id) == Some(owner),
			Error::<T>::Forbidden
		);

		Positions::<T>::get(position_id).ok_or_else(|| Error::<T>::PositionNotFound.into())
	}

	pub fn is_hub_asset_allowed(operation: Tradability) -> bool {
		HubAssetTradability::<T>::get().contains(operation)
	}

	/// Returns `true` if `asset` exists in the omnipool or `false`
	pub fn exists(asset: T::AssetId) -> bool {
		Assets::<T>::contains_key(asset)
	}

	/// Calls `on_trade_fee` hook and ensures that no more than the fee amount is transferred.
	fn process_trade_fee(
		trader: &T::AccountId,
		asset: T::AssetId,
		amount: Balance,
	) -> Result<(Balance, Vec<Fee<T::AccountId>>), DispatchError> {
		let account = Self::protocol_account();
		let original_asset_reserve = T::Currency::free_balance(asset, &account);

		// Let's give a little bit less to process. Subtracting one due to potential rounding errors
		let allowed_amount = amount.saturating_sub(Balance::one());
		let taken_fee = T::OmnipoolHooks::on_trade_fee(account.clone(), trader.clone(), asset, allowed_amount)?;
		let taken_fee_entries: Vec<Fee<T::AccountId>> = taken_fee
			.iter()
			.filter_map(|opt| {
				opt.clone().map(|(balance, recipient)| {
					Fee::new(asset.into(), balance, Destination::Account(recipient.clone()))
				})
			})
			.filter(|fee| fee.amount > 0) // filter out when we zero percentage is configured for fees
			.collect();

		let taken_fee_total: Balance = taken_fee_entries.iter().map(|fee| fee.amount).sum();

		let asset_reserve = T::Currency::free_balance(asset, &account);
		let diff = original_asset_reserve.saturating_sub(asset_reserve);
		ensure!(diff <= allowed_amount, Error::<T>::FeeOverdraft);
		ensure!(diff == taken_fee_total, Error::<T>::FeeOverdraft);

		let protocol_fee_amount = amount.saturating_sub(taken_fee_total);

		let mut all_trade_fees = vec![Fee {
			asset: asset.into(),
			amount: protocol_fee_amount,
			destination: Destination::Account(Self::protocol_account()),
		}];

		all_trade_fees.extend(taken_fee_entries);

		Ok((taken_fee_total, all_trade_fees))
	}

	pub fn process_hub_amount(amount: Balance, dest: &T::AccountId) -> DispatchResult {
		if amount > Balance::zero() {
			// If transfers fails and the amount is less than ED, it failed due to ED limit, so we simply burn it
			if let Err(e) = T::Currency::transfer(T::HubAssetId::get(), &Self::protocol_account(), dest, amount) {
				if amount < 400_000_000u128 {
					T::Currency::withdraw(T::HubAssetId::get(), &Self::protocol_account(), amount)?;
				} else {
					return Err(e);
				}
			}
		}
		Ok(())
	}

	#[require_transactional]
	pub fn do_add_liquidity_with_limit(
		origin: OriginFor<T>,
		asset: T::AssetId,
		amount: Balance,
		min_shares_limit: Balance,
	) -> Result<T::PositionItemId, DispatchError> {
		let who = ensure_signed(origin.clone())?;

		ensure!(
			amount >= T::MinimumPoolLiquidity::get(),
			Error::<T>::InsufficientLiquidity
		);

		ensure!(
			T::Currency::ensure_can_withdraw(asset, &who, amount).is_ok(),
			Error::<T>::InsufficientBalance
		);

		let asset_state = Self::load_asset_state(asset)?;

		ensure!(
			asset_state.tradable.contains(Tradability::ADD_LIQUIDITY),
			Error::<T>::NotAllowed
		);

		T::PriceBarrier::ensure_price(
			&who,
			T::HubAssetId::get(),
			asset,
			EmaPrice::new(asset_state.hub_reserve, asset_state.reserve),
		)
		.map_err(|_| Error::<T>::PriceDifferenceTooHigh)?;

		// We need to call this to ensure that the fee is calculated correctly
		// Although we dont need, but we need the fee to update.
		let _ = T::Fee::get_and_store((asset, asset_state.reserve));

		let state_changes =
			hydra_dx_math::omnipool::calculate_add_liquidity_state_changes(&(&asset_state).into(), amount)
				.ok_or(ArithmeticError::Overflow)?;

		ensure!(
			*state_changes.asset.delta_shares >= min_shares_limit,
			Error::<T>::SlippageLimit
		);

		let new_asset_state = asset_state
			.delta_update(&state_changes.asset)
			.ok_or(ArithmeticError::Overflow)?;

		let hub_reserve_ratio = FixedU128::checked_from_rational(
			new_asset_state.hub_reserve,
			T::Currency::free_balance(T::HubAssetId::get(), &Self::protocol_account())
				.checked_add(*state_changes.asset.total_delta_hub_reserve())
				.ok_or(ArithmeticError::Overflow)?,
		)
		.ok_or(ArithmeticError::DivisionByZero)?;

		ensure!(
			hub_reserve_ratio <= new_asset_state.weight_cap(),
			Error::<T>::AssetWeightCapExceeded
		);

		// Create LP position with given shares
		let lp_position = Position::<Balance, T::AssetId> {
			asset_id: asset,
			amount,
			shares: *state_changes.asset.delta_shares,
			// Note: position needs price after asset state is updated.
			price: (new_asset_state.hub_reserve, new_asset_state.reserve),
		};

		let instance_id = Self::create_and_mint_position_instance(&who)?;

		<Positions<T>>::insert(instance_id, lp_position);

		Self::deposit_event(Event::PositionCreated {
			position_id: instance_id,
			owner: who.clone(),
			asset,
			amount,
			shares: *state_changes.asset.delta_shares,
			price: new_asset_state.price().ok_or(ArithmeticError::DivisionByZero)?,
		});

		T::Currency::transfer(
			asset,
			&who,
			&Self::protocol_account(),
			*state_changes.asset.delta_reserve,
		)?;

		debug_assert_eq!(*state_changes.asset.delta_reserve, amount);

		// Callback hook info
		let info: AssetInfo<T::AssetId, Balance> =
			AssetInfo::new(asset, &asset_state, &new_asset_state, &state_changes.asset, false);

		Self::update_hub_asset_liquidity(&state_changes.asset.total_delta_hub_reserve())?;

		Self::set_asset_state(asset, new_asset_state);

		Self::deposit_event(Event::LiquidityAdded {
			who,
			asset_id: asset,
			amount,
			position_id: instance_id,
		});

		T::OmnipoolHooks::on_liquidity_changed(origin, info)?;

		#[cfg(any(feature = "try-runtime", test))]
		Self::ensure_liquidity_invariant((asset, asset_state, new_asset_state));

		Ok(instance_id)
	}

<<<<<<< HEAD
	pub fn omnipool_state() -> Vec<(T::AssetId, AssetReserveState<Balance>)> {
		let mut asset_states = Vec::new();
		for asset_id in Assets::<T>::iter_keys() {
			let Ok(state) = Self::load_asset_state(asset_id) else {
				continue;
			};
			asset_states.push((asset_id, state));
		}
		asset_states
	}

	#[cfg(feature = "try-runtime")]
=======
	#[cfg(any(feature = "try-runtime", test))]
>>>>>>> 46ba29ff
	fn ensure_trade_invariant(
		asset_in: (T::AssetId, AssetReserveState<Balance>, AssetReserveState<Balance>),
		asset_out: (T::AssetId, AssetReserveState<Balance>, AssetReserveState<Balance>),
	) {
		let new_in_state = asset_in.2;
		let new_out_state = asset_out.2;

		let old_in_state = asset_in.1;
		let old_out_state = asset_out.1;
		debug_assert!(new_in_state.reserve > old_in_state.reserve);
		debug_assert!(new_out_state.reserve < old_out_state.reserve);

		let in_new_reserve = U256::from(new_in_state.reserve);
		let in_new_hub_reserve = U256::from(new_in_state.hub_reserve);
		let in_old_reserve = U256::from(old_in_state.reserve);
		let in_old_hub_reserve = U256::from(old_in_state.hub_reserve);

		let rq = in_old_reserve.checked_mul(in_old_hub_reserve).unwrap();
		let rq_plus = in_new_reserve.checked_mul(in_new_hub_reserve).unwrap();
		debug_assert!(
			rq_plus >= rq,
			"Asset IN trade invariant, {:?}, {:?}",
			new_in_state,
			old_in_state
		);

		//Ensure Hub reserve in protocol account is equal to sum of all subpool reserves
		let hub_reserve = T::Currency::free_balance(T::HubAssetId::get(), &Self::protocol_account());
		let subpool_hub_reserve: Balance = <Assets<T>>::iter().fold(0, |acc, v| acc + v.1.hub_reserve);
		debug_assert_eq!(hub_reserve, subpool_hub_reserve, "Total Hub reserve invariant");

		/*
		   let out_new_reserve = U256::from(new_out_state.reserve);
		   let out_new_hub_reserve = U256::from(new_out_state.hub_reserve);
		   let out_old_reserve = U256::from(old_out_state.reserve);
		   let out_old_hub_reserve = U256::from(old_out_state.hub_reserve);

		   let left = rq + sp_std::cmp::max(in_new_reserve, in_new_hub_reserve);
		   let right = rq_plus;
		   assert!(left >= right, "Asset IN margin {:?} >= {:?}", left,right);

		   let rq = out_old_reserve.checked_mul(out_old_hub_reserve).unwrap();
		   let rq_plus = out_new_reserve.checked_mul(out_new_hub_reserve).unwrap();
		   assert!(rq_plus >= rq, "Asset OUT trade invariant, {:?}, {:?}", new_out_state, old_out_state);
		   let left = rq + sp_std::cmp::max(out_new_reserve, out_new_hub_reserve);
		   let right = rq_plus;
		   assert!(left >= right, "Asset OUT margin {:?} >= {:?}", left,right);

		*/
	}

	#[cfg(any(feature = "try-runtime", test))]
	fn ensure_liquidity_invariant(asset: (T::AssetId, AssetReserveState<Balance>, AssetReserveState<Balance>)) {
		let old_state = asset.1;
		let new_state = asset.2;

		let new_reserve = U256::from(new_state.reserve);
		let new_hub_reserve = U256::from(new_state.hub_reserve);
		let old_reserve = U256::from(old_state.reserve);
		let old_hub_reserve = U256::from(old_state.hub_reserve);

		let one = U256::from(1_000_000_000_000u128);

		let left = new_hub_reserve.saturating_sub(one).checked_mul(old_reserve).unwrap();
		let middle = old_hub_reserve.checked_mul(new_reserve).unwrap();
		let right = new_hub_reserve
			.checked_add(one)
			.unwrap()
			.checked_mul(old_reserve)
			.unwrap();

		debug_assert!(left <= middle, "Add liquidity first part");
		debug_assert!(
			middle <= right,
			"Add liquidity second part - {:?} <= {:?} <= {:?}",
			left,
			middle,
			right
		);
	}
}<|MERGE_RESOLUTION|>--- conflicted
+++ resolved
@@ -2218,7 +2218,6 @@
 		Ok(instance_id)
 	}
 
-<<<<<<< HEAD
 	pub fn omnipool_state() -> Vec<(T::AssetId, AssetReserveState<Balance>)> {
 		let mut asset_states = Vec::new();
 		for asset_id in Assets::<T>::iter_keys() {
@@ -2230,10 +2229,7 @@
 		asset_states
 	}
 
-	#[cfg(feature = "try-runtime")]
-=======
-	#[cfg(any(feature = "try-runtime", test))]
->>>>>>> 46ba29ff
+    #[cfg(any(feature = "try-runtime", test))]
 	fn ensure_trade_invariant(
 		asset_in: (T::AssetId, AssetReserveState<Balance>, AssetReserveState<Balance>),
 		asset_out: (T::AssetId, AssetReserveState<Balance>, AssetReserveState<Balance>),
