--- conflicted
+++ resolved
@@ -1,10 +1,6 @@
 [package]
 name = 'pallet-dca'
-<<<<<<< HEAD
-version = "1.7.0"
-=======
 version = "1.8.0"
->>>>>>> fd407701
 description = 'A pallet to manage DCA scheduling'
 authors = ['GalacticCouncil']
 edition = '2021'
