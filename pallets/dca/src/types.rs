--- conflicted
+++ resolved
@@ -1,12 +1,9 @@
 use codec::{Decode, Encode, MaxEncodedLen};
-<<<<<<< HEAD
 use hydradx_traits::router::{RouteProvider, Trade};
-=======
-use hydradx_traits::router::Trade;
->>>>>>> d01df9c4
 use scale_info::TypeInfo;
 use sp_runtime::traits::ConstU32;
 use sp_runtime::{BoundedVec, Permill};
+use sp_std::vec::Vec;
 
 pub type Balance = u128;
 pub type ScheduleId = u32;
@@ -75,7 +72,14 @@
 		*asset_out
 	}
 
-<<<<<<< HEAD
+	//TODO: we should remove this, also from benchmark, and but the new method
+	pub fn get_route(&self) -> &BoundedVec<Trade<AssetId>, ConstU32<5>> {
+		match &self {
+			Order::Sell { route, .. } => route,
+			Order::Buy { route, .. } => route,
+		}
+	}
+
 	pub fn get_route_or_default<Provider: RouteProvider<AssetId>>(&self) -> Vec<Trade<AssetId>> {
 		let route = match &self {
 			Order::Sell { route, .. } => route,
@@ -86,16 +90,5 @@
 		} else {
 			route.to_vec()
 		}
-=======
-	pub fn get_route(&self) -> &BoundedVec<Trade<AssetId>, ConstU32<5>> {
-		match &self {
-			Order::Sell { route, .. } => route,
-			Order::Buy { route, .. } => route,
-		}
-	}
-
-	pub fn get_route_length(&self) -> usize {
-		self.get_route().len()
->>>>>>> d01df9c4
 	}
 }