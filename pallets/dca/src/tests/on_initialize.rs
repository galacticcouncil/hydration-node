// This file is part of HydraDX.

// Copyright (C) 2020-2022  Intergalactic, Limited (GIB).
// SPDX-License-Identifier: Apache-2.0

// Licensed under the Apache License, Version 2.0 (the "License");
// you may not use this file except in compliance with the License.
// You may obtain a copy of the License at
//
//     http://www.apache.org/licenses/LICENSE-2.0
//
// Unless required by applicable law or agreed to in writing, software
// distributed under the License is distributed on an "AS IS" BASIS,
// WITHOUT WARRANTIES OR CONDITIONS OF ANY KIND, either express or implied.
// See the License for the specific language governing permissions and
// limitations under the License.

use crate::tests::*;
use crate::{
	assert_balance, assert_executed_buy_trades, assert_executed_sell_trades, assert_number_of_executed_buy_trades,
	assert_number_of_executed_sell_trades, assert_scheduled_ids, assert_that_schedule_has_been_removed_from_storages,
	Error, Event as DcaEvent, Order, Permill, ScheduleId,
};
use frame_support::assert_ok;
use frame_support::traits::OnInitialize;
use hydradx_traits::router::PoolType;
use hydradx_traits::router::PoolType::Omnipool;
use orml_traits::MultiCurrency;
use orml_traits::MultiReservableCurrency;
use orml_traits::NamedMultiReservableCurrency;
use pretty_assertions::assert_eq;
use sp_runtime::DispatchError;
use std::borrow::Borrow;
use std::ops::RangeInclusive;

#[test]
fn successful_sell_dca_execution_should_emit_trade_executed_event() {
	ExtBuilder::default()
		.with_endowed_accounts(vec![(ALICE, HDX, 10000 * ONE)])
		.build()
		.execute_with(|| {
			//Arrange
			proceed_to_blocknumber(1, 500);

			let total_amount = 5 * ONE;
			let amount_to_sell = ONE;

			let schedule = ScheduleBuilder::new()
				.with_total_amount(total_amount)
				.with_period(ONE_HUNDRED_BLOCKS)
				.with_order(Order::Sell {
					asset_in: HDX,
					asset_out: BTC,
					amount_in: amount_to_sell,
					min_amount_out: Balance::MIN,
					route: create_bounded_vec(vec![Trade {
						pool: PoolType::Omnipool,
						asset_in: HDX,
						asset_out: BTC,
					}]),
				})
				.build();

			assert_ok!(DCA::schedule(RuntimeOrigin::signed(ALICE), schedule, Option::None));

			//Act
			set_to_blocknumber(501);

			//Assert
			let schedule_id = 0;
			expect_events(vec![
				DcaEvent::TradeExecuted {
					id: schedule_id,
					who: ALICE,
					amount_in: amount_to_sell,
					amount_out: *AMOUNT_OUT_FOR_OMNIPOOL_SELL,
				}
				.into(),
				DcaEvent::ExecutionPlanned {
					id: schedule_id,
					who: ALICE,
					block: 601,
				}
				.into(),
			]);
		});
}

#[test]
fn successful_buy_dca_execution_should_emit_trade_executed_event() {
	ExtBuilder::default()
		.with_endowed_accounts(vec![(ALICE, HDX, 10000 * ONE)])
		.build()
		.execute_with(|| {
			//Arrange
			proceed_to_blocknumber(1, 500);

			let total_amount = 50 * ONE;
			let amount_to_buy = 10 * ONE;
			let max_limit = 50 * ONE;

			let schedule = ScheduleBuilder::new()
				.with_total_amount(total_amount)
				.with_period(ONE_HUNDRED_BLOCKS)
				.with_slippage(Some(Permill::from_percent(20)))
				.with_order(Order::Buy {
					asset_in: HDX,
					asset_out: BTC,
					amount_out: amount_to_buy,
					max_amount_in: max_limit,
					route: create_bounded_vec(vec![Trade {
						pool: Omnipool,
						asset_in: HDX,
						asset_out: BTC,
					}]),
				})
				.build();

			assert_ok!(DCA::schedule(RuntimeOrigin::signed(ALICE), schedule, Option::None));

			//Act
			set_to_blocknumber(501);

			//Assert
			let schedule_id = 0;
			expect_events(vec![
				DcaEvent::TradeExecuted {
					id: schedule_id,
					who: ALICE,
					amount_in: CALCULATED_AMOUNT_IN_FOR_OMNIPOOL_BUY,
					amount_out: amount_to_buy,
				}
				.into(),
				DcaEvent::ExecutionPlanned {
					id: schedule_id,
					who: ALICE,
					block: 601,
				}
				.into(),
			]);
		});
}

#[test]
fn one_sell_dca_execution_should_unreserve_amount_in() {
	let initial_alice_hdx_balance = 10000 * ONE;
	ExtBuilder::default()
		.with_endowed_accounts(vec![(ALICE, HDX, initial_alice_hdx_balance)])
		.build()
		.execute_with(|| {
			//Arrange
			proceed_to_blocknumber(1, 500);

			let total_amount = 5 * *AMOUNT_OUT_FOR_OMNIPOOL_SELL;
			let amount_to_sell = *AMOUNT_OUT_FOR_OMNIPOOL_SELL;

			let schedule = ScheduleBuilder::new()
				.with_total_amount(total_amount)
				.with_period(ONE_HUNDRED_BLOCKS)
				.with_order(Order::Sell {
					asset_in: HDX,
					asset_out: BTC,
					amount_in: amount_to_sell,
					min_amount_out: Balance::MIN,
					route: create_bounded_vec(vec![Trade {
						pool: PoolType::Omnipool,
						asset_in: HDX,
						asset_out: BTC,
					}]),
				})
				.build();

			assert_ok!(DCA::schedule(RuntimeOrigin::signed(ALICE), schedule, Option::None));
			assert_eq!(total_amount, Currencies::reserved_balance(HDX, &ALICE));

			//Act
			set_to_blocknumber(501);

			//Assert
			let remaining_named_reserve = total_amount - amount_to_sell - SELL_DCA_FEE_IN_NATIVE;
			assert_executed_sell_trades!(vec![SellExecution {
				asset_in: HDX,
				asset_out: BTC,
				amount_in: amount_to_sell,
				min_buy_amount: *AMOUNT_OUT_FOR_OMNIPOOL_SELL,
			}]);

			assert_eq!(remaining_named_reserve, Currencies::reserved_balance(HDX, &ALICE));

			let schedule_id = 0;
			expect_events(vec![
				DcaEvent::TradeExecuted {
					id: schedule_id,
					who: ALICE,
					amount_in: amount_to_sell,
					amount_out: *AMOUNT_OUT_FOR_OMNIPOOL_SELL,
				}
				.into(),
				DcaEvent::ExecutionPlanned {
					id: schedule_id,
					who: ALICE,
					block: 601,
				}
				.into(),
			])
		});
}

#[test]
fn sell_schedule_should_sell_remaining_when_there_is_not_enough_left() {
	let initial_alice_hdx_balance = 10000 * ONE;
	ExtBuilder::default()
		.with_endowed_accounts(vec![(ALICE, HDX, initial_alice_hdx_balance)])
		.build()
		.execute_with(|| {
			//Arrange
			proceed_to_blocknumber(1, 500);

			let total_amount = *AMOUNT_OUT_FOR_OMNIPOOL_SELL * 3 / 2;
			let amount_to_sell = *AMOUNT_OUT_FOR_OMNIPOOL_SELL;

			let schedule = ScheduleBuilder::new()
				.with_total_amount(total_amount)
				.with_period(ONE_HUNDRED_BLOCKS)
				.with_order(Order::Sell {
					asset_in: HDX,
					asset_out: BTC,
					amount_in: amount_to_sell,
					min_amount_out: Balance::MIN,
					route: create_bounded_vec(vec![Trade {
						pool: PoolType::Omnipool,
						asset_in: HDX,
						asset_out: BTC,
					}]),
				})
				.build();

			assert_ok!(DCA::schedule(RuntimeOrigin::signed(ALICE), schedule, Option::None));
			assert_eq!(total_amount, Currencies::reserved_balance(HDX, &ALICE));

			//Act
			set_to_blocknumber(501);

			//Assert
			assert_executed_sell_trades!(vec![SellExecution {
				asset_in: HDX,
				asset_out: BTC,
				amount_in: *AMOUNT_OUT_FOR_OMNIPOOL_SELL,
				min_buy_amount: *AMOUNT_OUT_FOR_OMNIPOOL_SELL,
			}]);

			set_to_blocknumber(601);

			//Assert
			assert_executed_sell_trades!(vec![
				SellExecution {
					asset_in: HDX,
					asset_out: BTC,
					amount_in: *AMOUNT_OUT_FOR_OMNIPOOL_SELL,
					min_buy_amount: *AMOUNT_OUT_FOR_OMNIPOOL_SELL,
				},
				SellExecution {
					asset_in: HDX,
					asset_out: BTC,
					amount_in: total_amount - amount_to_sell - SELL_DCA_FEE_IN_NATIVE - SELL_DCA_FEE_IN_NATIVE,
					min_buy_amount: *AMOUNT_OUT_FOR_OMNIPOOL_SELL,
				}
			]);

			assert_eq!(0, Currencies::reserved_balance(HDX, &ALICE));
			assert_that_dca_is_completed(ALICE, 0);
		});
}

#[test]
fn sell_schedule_should_continue_when_there_is_exact_amount_in_left_as_remaining() {
	let initial_alice_hdx_balance = 10000 * ONE;
	ExtBuilder::default()
		.with_endowed_accounts(vec![(ALICE, HDX, initial_alice_hdx_balance)])
		.build()
		.execute_with(|| {
			//Arrange
			proceed_to_blocknumber(1, 500);

			let total_amount = *AMOUNT_OUT_FOR_OMNIPOOL_SELL * 2 + SELL_DCA_FEE_IN_NATIVE;
			let amount_to_sell = *AMOUNT_OUT_FOR_OMNIPOOL_SELL;

			let schedule = ScheduleBuilder::new()
				.with_total_amount(total_amount)
				.with_period(1)
				.with_order(Order::Sell {
					asset_in: HDX,
					asset_out: BTC,
					amount_in: amount_to_sell,
					min_amount_out: Balance::MIN,
					route: create_bounded_vec(vec![Trade {
						pool: PoolType::Omnipool,
						asset_in: HDX,
						asset_out: BTC,
					}]),
				})
				.build();

			assert_ok!(DCA::schedule(RuntimeOrigin::signed(ALICE), schedule, Option::None));
			assert_eq!(total_amount, Currencies::reserved_balance(HDX, &ALICE));

			//Act
			set_to_blocknumber(501);

			//Assert
			assert_executed_sell_trades!(vec![SellExecution {
				asset_in: HDX,
				asset_out: BTC,
				amount_in: *AMOUNT_OUT_FOR_OMNIPOOL_SELL,
				min_buy_amount: *AMOUNT_OUT_FOR_OMNIPOOL_SELL,
			}]);

			assert!(DCA::schedules(0).is_some());
		});
}

#[test]
fn one_buy_dca_execution_should_unreserve_exact_amount_in() {
	ExtBuilder::default()
		.with_endowed_accounts(vec![(ALICE, HDX, 10000 * ONE)])
		.build()
		.execute_with(|| {
			//Arrange
			proceed_to_blocknumber(1, 500);

			let total_amount = 50 * ONE;
			let amount_to_buy = 10 * ONE;
			let max_limit = 50 * ONE;

			let schedule = ScheduleBuilder::new()
				.with_total_amount(total_amount)
				.with_period(ONE_HUNDRED_BLOCKS)
				.with_slippage(Some(Permill::from_percent(20)))
				.with_order(Order::Buy {
					asset_in: HDX,
					asset_out: BTC,
					amount_out: amount_to_buy,
					max_amount_in: max_limit,
					route: create_bounded_vec(vec![Trade {
						pool: Omnipool,
						asset_in: HDX,
						asset_out: BTC,
					}]),
				})
				.build();

			assert_ok!(DCA::schedule(RuntimeOrigin::signed(ALICE), schedule, Option::None));
			assert_eq!(total_amount, Currencies::reserved_balance(HDX, &ALICE));

			//Act
			set_to_blocknumber(501);

			//Assert
			assert_executed_buy_trades!(vec![BuyExecution {
				asset_in: HDX,
				asset_out: BTC,
				amount_out: amount_to_buy,
				max_sell_amount: CALCULATED_AMOUNT_IN_FOR_OMNIPOOL_BUY,
			}]);

			assert_eq!(
				total_amount - CALCULATED_AMOUNT_IN_FOR_OMNIPOOL_BUY - BUY_DCA_FEE_IN_NATIVE,
				Currencies::reserved_balance(HDX, &ALICE)
			);
		});
}

#[test]
fn one_buy_dca_execution_should_calculate_exact_amount_in_when_multiple_pools_involved() {
	ExtBuilder::default()
		.with_endowed_accounts(vec![(ALICE, HDX, 10000 * ONE)])
		.build()
		.execute_with(|| {
			//Arrange
			proceed_to_blocknumber(1, 500);

			let total_amount = 50 * ONE;
			let amount_to_buy = 10 * ONE;
			let max_limit = 50 * ONE;

			let schedule = ScheduleBuilder::new()
				.with_total_amount(total_amount)
				.with_slippage(Some(Permill::from_percent(20)))
				.with_period(ONE_HUNDRED_BLOCKS)
				.with_order(Order::Buy {
					asset_in: HDX,
					asset_out: BTC,
					amount_out: amount_to_buy,
					max_amount_in: max_limit,
					route: create_bounded_vec(vec![
						Trade {
							pool: PoolType::Omnipool,
							asset_in: HDX,
							asset_out: DAI,
						},
						Trade {
							pool: PoolType::XYK,
							asset_in: DAI,
							asset_out: BTC,
						},
					]),
				})
				.build();

			assert_ok!(DCA::schedule(RuntimeOrigin::signed(ALICE), schedule, Option::None));
			assert_eq!(total_amount, Currencies::reserved_balance(HDX, &ALICE));

			//Act
			set_to_blocknumber(501);

			//Assert
			assert_executed_buy_trades!(vec![
				BuyExecution {
					asset_in: HDX,
					asset_out: DAI,
					amount_out: XYK_BUY_CALCULATION_RESULT,
					max_sell_amount: CALCULATED_AMOUNT_IN_FOR_OMNIPOOL_BUY,
				},
				BuyExecution {
					asset_in: DAI,
					asset_out: BTC,
					amount_out: amount_to_buy,
					max_sell_amount: XYK_BUY_CALCULATION_RESULT,
				}
			]);

			assert_eq!(
				total_amount - CALCULATED_AMOUNT_IN_FOR_OMNIPOOL_BUY - BUY_DCA_FEE_IN_NATIVE,
				Currencies::reserved_balance(HDX, &ALICE)
			);
		});
}

#[test]
fn full_sell_dca_should_be_completed_with_selling_leftover_in_last_trade() {
	ExtBuilder::default()
		.with_endowed_accounts(vec![(ALICE, HDX, 10000 * ONE)])
		.build()
		.execute_with(|| {
			//Arrange
			proceed_to_blocknumber(1, 500);

			let total_amount = 3 * *AMOUNT_OUT_FOR_OMNIPOOL_SELL + *AMOUNT_OUT_FOR_OMNIPOOL_SELL / 2;
			let amount_to_sell = *AMOUNT_OUT_FOR_OMNIPOOL_SELL;

			let schedule = ScheduleBuilder::new()
				.with_total_amount(total_amount)
				.with_period(ONE_HUNDRED_BLOCKS)
				.with_order(Order::Sell {
					asset_in: HDX,
					asset_out: BTC,
					amount_in: amount_to_sell,
					min_amount_out: Balance::MIN,
					route: create_bounded_vec(vec![Trade {
						pool: Omnipool,
						asset_in: HDX,
						asset_out: BTC,
					}]),
				})
				.build();

			assert_ok!(DCA::schedule(RuntimeOrigin::signed(ALICE), schedule, Option::None));
			assert_eq!(total_amount, Currencies::reserved_balance(HDX, &ALICE));

			//Act
			proceed_to_blocknumber(501, 801);

			//Assert
			assert_eq!(0, Currencies::reserved_balance(HDX, &ALICE));

			assert_number_of_executed_sell_trades!(4);

			let schedule_id = 0;
			assert_that_dca_is_completed(ALICE, schedule_id);
		});
}

#[test]
fn full_sell_dca_should_be_completed_when_default_routes_used() {
	ExtBuilder::default()
		.with_endowed_accounts(vec![(ALICE, HDX, 10000 * ONE)])
		.build()
		.execute_with(|| {
			//Arrange
			proceed_to_blocknumber(1, 500);

			let total_amount = 3 * *AMOUNT_OUT_FOR_OMNIPOOL_SELL;
			let amount_to_sell = *AMOUNT_OUT_FOR_OMNIPOOL_SELL;

			let schedule = ScheduleBuilder::new()
				.with_total_amount(total_amount)
				.with_period(ONE_HUNDRED_BLOCKS)
				.with_order(Order::Sell {
					asset_in: HDX,
					asset_out: BTC,
					amount_in: amount_to_sell,
					min_amount_out: Balance::MIN,
					route: create_bounded_vec(vec![]),
				})
				.build();

			assert_ok!(DCA::schedule(RuntimeOrigin::signed(ALICE), schedule, Option::None));
			assert_eq!(total_amount, Currencies::reserved_balance(HDX, &ALICE));

			//Act
			proceed_to_blocknumber(501, 801);

			//Assert
			assert_eq!(0, Currencies::reserved_balance(HDX, &ALICE));

			assert_number_of_executed_sell_trades!(3);

			let schedule_id = 0;
			assert_that_dca_is_completed(ALICE, schedule_id);
		});
}

#[test]
fn full_sell_dca_should_be_completed_when_some_successful_dca_execution_happened_but_less_than_fee_left() {
	ExtBuilder::default()
		.with_endowed_accounts(vec![(ALICE, HDX, 10000 * ONE)])
		.build()
		.execute_with(|| {
			//Arrange
			proceed_to_blocknumber(1, 500);

			let amount_to_sell = *AMOUNT_OUT_FOR_OMNIPOOL_SELL;
			let total_amount = amount_to_sell + SELL_DCA_FEE_IN_NATIVE + SELL_DCA_FEE_IN_NATIVE / 2;

			let schedule = ScheduleBuilder::new()
				.with_total_amount(total_amount)
				.with_period(ONE_HUNDRED_BLOCKS)
				.with_order(Order::Sell {
					asset_in: HDX,
					asset_out: BTC,
					amount_in: amount_to_sell,
					min_amount_out: Balance::MIN,
					route: create_bounded_vec(vec![Trade {
						pool: Omnipool,
						asset_in: HDX,
						asset_out: BTC,
					}]),
				})
				.build();

			assert_ok!(DCA::schedule(RuntimeOrigin::signed(ALICE), schedule, Option::None));
			assert_eq!(total_amount, Currencies::reserved_balance(HDX, &ALICE));

			//Act
			proceed_to_blocknumber(501, 801);

			//Assert
			assert_eq!(0, Currencies::reserved_balance(HDX, &ALICE));

			assert_number_of_executed_sell_trades!(1);
			assert_balance!(ALICE, BTC, *AMOUNT_OUT_FOR_OMNIPOOL_SELL);

			let schedule_id = 0;
			assert_that_dca_is_completed(ALICE, schedule_id);
		});
}

#[test]
fn full_buy_should_be_completed_when_with_default_routes() {
	ExtBuilder::default()
		.with_endowed_accounts(vec![(ALICE, HDX, 10000 * ONE)])
		.build()
		.execute_with(|| {
			//Arrange
			proceed_to_blocknumber(1, 500);

			let total_amount = 3 * CALCULATED_AMOUNT_IN_FOR_OMNIPOOL_BUY;
			let amount_to_buy = 10 * ONE;

			let schedule = ScheduleBuilder::new()
				.with_total_amount(total_amount)
				.with_period(ONE_HUNDRED_BLOCKS)
				.with_slippage(Some(Permill::from_percent(20)))
				.with_order(Order::Buy {
					asset_in: HDX,
					asset_out: BTC,
					amount_out: amount_to_buy,
					max_amount_in: Balance::MAX,
					route: create_bounded_vec(vec![]),
				})
				.build();

			assert_ok!(DCA::schedule(RuntimeOrigin::signed(ALICE), schedule, Option::None));
			assert_eq!(total_amount, Currencies::reserved_balance(HDX, &ALICE));

			//Act
			proceed_to_blocknumber(501, 1001);

			//Assert
			assert_eq!(0, Currencies::reserved_balance(HDX, &ALICE));

			assert_number_of_executed_buy_trades!(2);
			assert_balance!(ALICE, BTC, 2 * CALCULATED_AMOUNT_IN_FOR_OMNIPOOL_BUY);

			let schedule_id = 0;
			assert_that_dca_is_completed(ALICE, schedule_id);
		});
}

#[test]
fn full_buy_dca_should_be_completed_when_some_successful_dca_execution_happened_but_less_than_fee_left() {
	ExtBuilder::default()
		.with_endowed_accounts(vec![(ALICE, HDX, 10000 * ONE)])
		.build()
		.execute_with(|| {
			//Arrange
			proceed_to_blocknumber(1, 500);

			let total_amount =
				CALCULATED_AMOUNT_IN_FOR_OMNIPOOL_BUY + BUY_DCA_FEE_IN_NATIVE + BUY_DCA_FEE_IN_NATIVE / 2;
			let amount_to_buy = 10 * ONE;

			let schedule = ScheduleBuilder::new()
				.with_total_amount(total_amount)
				.with_period(ONE_HUNDRED_BLOCKS)
				.with_slippage(Some(Permill::from_percent(20)))
				.with_order(Order::Buy {
					asset_in: HDX,
					asset_out: BTC,
					amount_out: amount_to_buy,
					max_amount_in: Balance::MAX,
					route: create_bounded_vec(vec![Trade {
						pool: Omnipool,
						asset_in: HDX,
						asset_out: BTC,
					}]),
				})
				.build();

			assert_ok!(DCA::schedule(RuntimeOrigin::signed(ALICE), schedule, Option::None));
			assert_eq!(total_amount, Currencies::reserved_balance(HDX, &ALICE));

			//Act
			proceed_to_blocknumber(501, 801);

			//Assert
			assert_eq!(0, Currencies::reserved_balance(HDX, &ALICE));

			assert_number_of_executed_buy_trades!(1);
			assert_balance!(ALICE, BTC, CALCULATED_AMOUNT_IN_FOR_OMNIPOOL_BUY);

			let schedule_id = 0;
			assert_that_dca_is_completed(ALICE, schedule_id);
		});
}

#[test]
fn full_sell_dca_should_be_completed_for_multiple_users() {
	ExtBuilder::default()
		.with_endowed_accounts(vec![(ALICE, HDX, 10000 * ONE), (BOB, HDX, 10000 * ONE)])
		.build()
		.execute_with(|| {
			//Arrange
			proceed_to_blocknumber(1, 500);

			let total_amount = 3 * *AMOUNT_OUT_FOR_OMNIPOOL_SELL + *AMOUNT_OUT_FOR_OMNIPOOL_SELL / 2;
			let amount_to_sell = *AMOUNT_OUT_FOR_OMNIPOOL_SELL;

			let schedule_for_alice = ScheduleBuilder::new()
				.with_owner(ALICE)
				.with_total_amount(total_amount)
				.with_period(ONE_HUNDRED_BLOCKS)
				.with_order(Order::Sell {
					asset_in: HDX,
					asset_out: BTC,
					amount_in: amount_to_sell,
					min_amount_out: Balance::MIN,
					route: create_bounded_vec(vec![Trade {
						pool: Omnipool,
						asset_in: HDX,
						asset_out: BTC,
					}]),
				})
				.build();

			let schedule_for_bob = ScheduleBuilder::new()
				.with_owner(BOB)
				.with_total_amount(total_amount)
				.with_period(ONE_HUNDRED_BLOCKS)
				.with_order(Order::Sell {
					asset_in: HDX,
					asset_out: BTC,
					amount_in: amount_to_sell,
					min_amount_out: Balance::MIN,
					route: create_bounded_vec(vec![Trade {
						pool: Omnipool,
						asset_in: HDX,
						asset_out: BTC,
					}]),
				})
				.build();

			assert_ok!(DCA::schedule(
				RuntimeOrigin::signed(ALICE),
				schedule_for_alice,
				Option::None
			));
			assert_ok!(DCA::schedule(
				RuntimeOrigin::signed(BOB),
				schedule_for_bob,
				Option::None
			));
			assert_eq!(total_amount, Currencies::reserved_balance(HDX, &ALICE));
			assert_eq!(total_amount, Currencies::reserved_balance(HDX, &BOB));

			//Act
			proceed_to_blocknumber(501, 801);

			//Assert
			assert_eq!(0, Currencies::reserved_balance(HDX, &ALICE));
			assert_eq!(0, Currencies::reserved_balance(HDX, &BOB));

			assert_number_of_executed_sell_trades!(8);

			let schedule_id = 0;
			let schedule_id_2 = 1;
			assert_that_schedule_has_been_removed_from_storages!(ALICE, schedule_id);
			assert_that_schedule_has_been_removed_from_storages!(BOB, schedule_id_2);
		});
}

#[test]
fn multiple_sell_dca_should_be_completed_for_one_user() {
	ExtBuilder::default()
		.with_endowed_accounts(vec![(ALICE, HDX, 10000 * ONE), (BOB, HDX, 10000 * ONE)])
		.build()
		.execute_with(|| {
			//Arrange
			proceed_to_blocknumber(1, 500);

			let total_amount = 3 * *AMOUNT_OUT_FOR_OMNIPOOL_SELL + *AMOUNT_OUT_FOR_OMNIPOOL_SELL / 2;
			let amount_to_sell = *AMOUNT_OUT_FOR_OMNIPOOL_SELL;

			let schedule = ScheduleBuilder::new()
				.with_owner(ALICE)
				.with_total_amount(total_amount)
				.with_period(ONE_HUNDRED_BLOCKS)
				.with_order(Order::Sell {
					asset_in: HDX,
					asset_out: BTC,
					amount_in: amount_to_sell,
					min_amount_out: Balance::MIN,
					route: create_bounded_vec(vec![Trade {
						pool: Omnipool,
						asset_in: HDX,
						asset_out: BTC,
					}]),
				})
				.build();

			assert_ok!(DCA::schedule(
				RuntimeOrigin::signed(ALICE),
				schedule.clone(),
				Option::None
			));
			assert_ok!(DCA::schedule(RuntimeOrigin::signed(ALICE), schedule, Option::None));
			assert_eq!(total_amount + total_amount, Currencies::reserved_balance(HDX, &ALICE));

			//Act
			proceed_to_blocknumber(501, 801);

			//Assert
			assert_eq!(0, Currencies::reserved_balance(HDX, &ALICE));

			assert_number_of_executed_sell_trades!(8);

			let schedule_id = 0;
			let schedule_id_2 = 1;
			assert_that_schedule_has_been_removed_from_storages!(ALICE, schedule_id);
			assert_that_schedule_has_been_removed_from_storages!(ALICE, schedule_id_2);
		});
}

#[test]
fn full_sell_dca_should_be_completed_when_exact_total_amount_specified_for_the_trades() {
	ExtBuilder::default()
		.with_endowed_accounts(vec![(ALICE, HDX, 10000 * ONE)])
		.build()
		.execute_with(|| {
			//Arrange
			proceed_to_blocknumber(1, 500);

			let total_amount = 3 * *AMOUNT_OUT_FOR_OMNIPOOL_SELL + 3 * SELL_DCA_FEE_IN_NATIVE;
			let amount_to_sell = *AMOUNT_OUT_FOR_OMNIPOOL_SELL;

			let schedule = ScheduleBuilder::new()
				.with_total_amount(total_amount)
				.with_period(ONE_HUNDRED_BLOCKS)
				.with_order(Order::Sell {
					asset_in: HDX,
					asset_out: BTC,
					amount_in: amount_to_sell,
					min_amount_out: Balance::MIN,
					route: create_bounded_vec(vec![Trade {
						pool: Omnipool,
						asset_in: HDX,
						asset_out: BTC,
					}]),
				})
				.build();

			assert_ok!(DCA::schedule(RuntimeOrigin::signed(ALICE), schedule, Option::None));
			assert_eq!(total_amount, Currencies::reserved_balance(HDX, &ALICE));

			//Act
			proceed_to_blocknumber(501, 801);

			//Assert
			assert_eq!(0, Currencies::reserved_balance(HDX, &ALICE));
			assert_number_of_executed_sell_trades!(3);

			let schedule_id = 0;
			assert_that_dca_is_completed(ALICE, schedule_id);
		});
}

#[test]
fn full_buy_dca_should_be_completed_when_some_execution_is_successful_but_not_enough_balance() {
	let alice_init_hdx_balance = 10000 * ONE;
	ExtBuilder::default()
		.with_endowed_accounts(vec![(ALICE, HDX, alice_init_hdx_balance)])
		.build()
		.execute_with(|| {
			//Arrange
			proceed_to_blocknumber(1, 500);

			let total_amount = 50 * ONE; //We spend 10 in each trade but also the fee is taken, so it won't be enough for 5th trade
			let amount_to_buy = 10 * ONE;

			let schedule = ScheduleBuilder::new()
				.with_total_amount(total_amount)
				.with_slippage(Some(Permill::from_percent(20)))
				.with_period(ONE_HUNDRED_BLOCKS)
				.with_order(Order::Buy {
					asset_in: HDX,
					asset_out: BTC,
					amount_out: amount_to_buy,
					max_amount_in: Balance::MAX,
					route: create_bounded_vec(vec![Trade {
						pool: Omnipool,
						asset_in: HDX,
						asset_out: BTC,
					}]),
				})
				.build();

			assert_ok!(DCA::schedule(RuntimeOrigin::signed(ALICE), schedule, Option::None));
			assert_balance!(ALICE, HDX, alice_init_hdx_balance - total_amount);
			assert_eq!(total_amount, Currencies::reserved_balance(HDX, &ALICE));

			//Act
			proceed_to_blocknumber(501, 2001);

			//Assert
			assert_number_of_executed_buy_trades!(4);
			assert_eq!(0, Currencies::reserved_balance(HDX, &ALICE));

<<<<<<< HEAD
			let left_over_which_is_not_enough_for_last_trade = 9994498780000;
=======
			let left_over_which_is_not_enough_for_last_trade = 9994662116000;
>>>>>>> 975196bb

			assert_balance!(
				ALICE,
				HDX,
				alice_init_hdx_balance - total_amount + left_over_which_is_not_enough_for_last_trade
			);

			let schedule_id = 0;
			assert_that_dca_is_completed(ALICE, schedule_id);
		});
}

#[test]
fn full_buy_dca_should_be_completed_without_leftover_fees_are_included_in_budget() {
	let alice_init_hdx_balance = 10000 * ONE;
	ExtBuilder::default()
		.with_endowed_accounts(vec![(ALICE, HDX, alice_init_hdx_balance)])
		.build()
		.execute_with(|| {
			//Arrange
			proceed_to_blocknumber(1, 500);

			let total_amount = 50 * ONE + 5 * BUY_DCA_FEE_IN_NATIVE;
			let amount_to_buy = 10 * ONE;

			let schedule = ScheduleBuilder::new()
				.with_total_amount(total_amount)
				.with_period(ONE_HUNDRED_BLOCKS)
				.with_slippage(Some(Permill::from_percent(20)))
				.with_order(Order::Buy {
					asset_in: HDX,
					asset_out: BTC,
					amount_out: amount_to_buy,
					max_amount_in: Balance::MAX,
					route: create_bounded_vec(vec![Trade {
						pool: Omnipool,
						asset_in: HDX,
						asset_out: BTC,
					}]),
				})
				.build();

			assert_ok!(DCA::schedule(RuntimeOrigin::signed(ALICE), schedule, Option::None));
			assert_balance!(ALICE, HDX, alice_init_hdx_balance - total_amount);
			assert_eq!(total_amount, Currencies::reserved_balance(HDX, &ALICE));

			//Act
			proceed_to_blocknumber(501, 2001);

			//Assert
			assert_number_of_executed_buy_trades!(5);
			assert_eq!(0, Currencies::reserved_balance(HDX, &ALICE));
			assert_balance!(ALICE, HDX, alice_init_hdx_balance - total_amount);

			let schedule_id = 0;
			assert_that_dca_is_completed(ALICE, schedule_id);
		});
}

#[test]
fn one_buy_dca_execution_should_use_default_max_price_diff_for_max_limit_calculation() {
	ExtBuilder::default()
		.with_endowed_accounts(vec![(ALICE, HDX, 10000 * ONE)])
		.with_max_price_difference(Permill::from_percent(25))
		.build()
		.execute_with(|| {
			//Arrange
			proceed_to_blocknumber(1, 500);

			let total_amount = 50 * ONE;
			let amount_to_buy = 10 * ONE;

			let schedule = ScheduleBuilder::new()
				.with_total_amount(total_amount)
				.with_period(ONE_HUNDRED_BLOCKS)
				.with_order(Order::Buy {
					asset_in: HDX,
					asset_out: BTC,
					amount_out: amount_to_buy,
					max_amount_in: Balance::MAX,
					route: create_bounded_vec(vec![Trade {
						pool: Omnipool,
						asset_in: HDX,
						asset_out: BTC,
					}]),
				})
				.build();

			assert_ok!(DCA::schedule(RuntimeOrigin::signed(ALICE), schedule, Option::None));
			assert_eq!(total_amount, Currencies::reserved_balance(HDX, &ALICE));

			//Act
			set_to_blocknumber(501);

			//Assert
			assert_number_of_executed_buy_trades!(1);
		});
}

#[test]
fn nothing_should_happen_when_no_schedule_in_storage_for_block() {
	ExtBuilder::default()
		.with_endowed_accounts(vec![(ALICE, HDX, 10000 * ONE)])
		.build()
		.execute_with(|| {
			//Act
			proceed_to_blocknumber(1, 500);

			//Assert
			let schedule_id = 1;
			assert!(DCA::schedules(schedule_id).is_none());
		});
}

#[test]
fn schedule_is_planned_for_next_block_when_one_execution_finished() {
	ExtBuilder::default()
		.with_endowed_accounts(vec![(ALICE, HDX, 10000 * ONE)])
		.build()
		.execute_with(|| {
			//Arrange
			proceed_to_blocknumber(1, 500);

			let schedule = ScheduleBuilder::new()
				.with_period(ONE_HUNDRED_BLOCKS)
				.with_slippage(Some(Permill::from_percent(20)))
				.with_order(Order::Buy {
					asset_in: HDX,
					asset_out: BTC,
					amount_out: 10 * ONE,
					max_amount_in: 10 * ONE,
					route: create_bounded_vec(vec![Trade {
						pool: Omnipool,
						asset_in: HDX,
						asset_out: BTC,
					}]),
				})
				.build();

			assert_ok!(DCA::schedule(RuntimeOrigin::signed(ALICE), schedule, Option::None));

			//Act
			set_to_blocknumber(501);

			//Assert
			assert_number_of_executed_buy_trades!(1);

			let schedule_id = 0;
			assert_scheduled_ids!(601, vec![schedule_id]);
		});
}

#[test]
fn schedule_is_planned_with_period_when_block_has_already_planned_schedule() {
	ExtBuilder::default()
		.with_endowed_accounts(vec![(ALICE, HDX, 10000 * ONE)])
		.build()
		.execute_with(|| {
			//Arrange
			let total_amount = 3 * *AMOUNT_OUT_FOR_OMNIPOOL_SELL;
			let amount_to_sell = *AMOUNT_OUT_FOR_OMNIPOOL_SELL;
			let schedule = ScheduleBuilder::new()
				.with_total_amount(total_amount)
				.with_period(ONE_HUNDRED_BLOCKS)
				.with_order(Order::Sell {
					asset_in: HDX,
					asset_out: BTC,
					amount_in: amount_to_sell,
					min_amount_out: Balance::MIN,
					route: create_bounded_vec(vec![Trade {
						pool: PoolType::Omnipool,
						asset_in: HDX,
						asset_out: BTC,
					}]),
				})
				.build();

			let schedule_id = 0;
			assert_ok!(DCA::schedule(
				RuntimeOrigin::signed(ALICE),
				schedule.clone(),
				Option::Some(601)
			));

			proceed_to_blocknumber(1, 500);
			let schedule_id_2 = 1;

			assert_ok!(DCA::schedule(RuntimeOrigin::signed(ALICE), schedule, Option::None));

			//Act
			set_to_blocknumber(501);

			//Assert
			assert_scheduled_ids!(601, vec![schedule_id, schedule_id_2]);
		});
}

#[test]
fn buy_dca_schedule_should_be_retried_when_trade_limit_error_happens() {
	ExtBuilder::default()
		.with_endowed_accounts(vec![(ALICE, HDX, 5000 * ONE)])
		.build()
		.execute_with(|| {
			//Arrange
			proceed_to_blocknumber(1, 500);

			let total_amount = 1000 * ONE;
			let schedule = ScheduleBuilder::new()
				.with_total_amount(total_amount)
				.with_period(ONE_HUNDRED_BLOCKS)
				.with_order(Order::Buy {
					asset_in: HDX,
					asset_out: BTC,
					amount_out: CALCULATED_AMOUNT_IN_FOR_OMNIPOOL_BUY,
					max_amount_in: 5 * ONE,
					route: create_bounded_vec(vec![Trade {
						pool: PoolType::Omnipool,
						asset_in: HDX,
						asset_out: BTC,
					}]),
				})
				.build();

			assert_ok!(DCA::schedule(RuntimeOrigin::signed(ALICE), schedule, Option::None));

			set_to_blocknumber(501);

			assert_number_of_executed_buy_trades!(0);

			let schedule_id = 0;

			assert_scheduled_ids!(511, vec![schedule_id]);
			let retries = DCA::retries_on_error(schedule_id);
			assert_eq!(1, retries);
			expect_dca_events(vec![
				DcaEvent::TradeFailed {
					id: schedule_id,
					who: ALICE,
					error: Error::<Test>::TradeLimitReached.into(),
				}
				.into(),
				DcaEvent::ExecutionPlanned {
					id: schedule_id,
					who: ALICE,
					block: 511,
				}
				.into(),
			]);
		});
}

#[test]
fn sell_dca_schedule_should_be_retried_when_trade_limit_error_happens() {
	ExtBuilder::default()
		.with_endowed_accounts(vec![(ALICE, HDX, 5000 * ONE)])
		.build()
		.execute_with(|| {
			//Arrange
			proceed_to_blocknumber(1, 500);

			let total_amount = 1000 * ONE;
			let schedule = ScheduleBuilder::new()
				.with_total_amount(total_amount)
				.with_period(ONE_HUNDRED_BLOCKS)
				.with_order(Order::Sell {
					asset_in: HDX,
					asset_out: BTC,
					amount_in: *AMOUNT_OUT_FOR_OMNIPOOL_SELL,
					min_amount_out: Balance::MAX,
					route: create_bounded_vec(vec![Trade {
						pool: PoolType::Omnipool,
						asset_in: HDX,
						asset_out: BTC,
					}]),
				})
				.build();

			assert_ok!(DCA::schedule(RuntimeOrigin::signed(ALICE), schedule, Option::None));

			set_to_blocknumber(501);

			assert_number_of_executed_sell_trades!(0);

			let schedule_id = 0;
			assert_scheduled_ids!(511, vec![schedule_id]);
			let retries = DCA::retries_on_error(schedule_id);
			assert_eq!(1, retries);
			expect_dca_events(vec![
				DcaEvent::TradeFailed {
					id: schedule_id,
					who: ALICE,
					error: Error::<Test>::TradeLimitReached.into(),
				}
				.into(),
				DcaEvent::ExecutionPlanned {
					id: schedule_id,
					who: ALICE,
					block: 511,
				}
				.into(),
			]);
		});
}

#[test]
fn dca_trade_unallocation_should_be_rolled_back_when_trade_fails() {
	ExtBuilder::default()
		.with_endowed_accounts(vec![(ALICE, HDX, 5000 * ONE)])
		.build()
		.execute_with(|| {
			//Arrange
			proceed_to_blocknumber(1, 500);

			let total_amount = 1000 * ONE;
			let schedule = ScheduleBuilder::new()
				.with_total_amount(total_amount)
				.with_period(ONE_HUNDRED_BLOCKS)
				.with_order(Order::Buy {
					asset_in: HDX,
					asset_out: BTC,
					amount_out: CALCULATED_AMOUNT_IN_FOR_OMNIPOOL_BUY,
					max_amount_in: 5 * ONE,
					route: create_bounded_vec(vec![Trade {
						pool: PoolType::Omnipool,
						asset_in: HDX,
						asset_out: BTC,
					}]),
				})
				.build();

			let schedule_id = 0;

			assert_ok!(DCA::schedule(RuntimeOrigin::signed(ALICE), schedule, Option::None));
			assert_eq!(Currencies::reserved_balance(HDX, &ALICE), total_amount);
			assert_eq!(DCA::remaining_amounts(schedule_id).unwrap(), total_amount);

			set_to_blocknumber(501);

			assert_number_of_executed_buy_trades!(0);
			assert_scheduled_ids!(511, vec![schedule_id]);

			assert_eq!(
				Currencies::reserved_balance(HDX, &ALICE),
				total_amount - BUY_DCA_FEE_IN_NATIVE
			);
			assert_eq!(
				DCA::remaining_amounts(schedule_id).unwrap(),
				total_amount - BUY_DCA_FEE_IN_NATIVE
			);
		});
}

#[test]
fn dca_schedule_should_terminate_when_error_is_not_configured_to_continue_on() {
	ExtBuilder::default()
		.with_endowed_accounts(vec![(ALICE, FORBIDDEN_ASSET, 5000 * ONE)])
		.build()
		.execute_with(|| {
			//Arrange
			proceed_to_blocknumber(1, 500);

			let schedule = ScheduleBuilder::new()
				.with_period(ONE_HUNDRED_BLOCKS)
				.with_order(Order::Sell {
					asset_in: FORBIDDEN_ASSET,
					asset_out: BTC,
					amount_in: ONE,
					min_amount_out: Balance::MIN,
					route: create_bounded_vec(vec![Trade {
						pool: Omnipool,
						asset_in: FORBIDDEN_ASSET,
						asset_out: BTC,
					}]),
				})
				.build();

			assert_ok!(DCA::schedule(RuntimeOrigin::signed(ALICE), schedule, Option::None));

			//Act
			set_to_blocknumber(501);

			//Assert
			let schedule_id = 0;

			assert_number_of_executed_buy_trades!(0);
			assert!(DCA::schedule_ids_per_block(601).is_empty());
			assert_that_dca_is_terminated(ALICE, schedule_id, pallet_omnipool::Error::<Test>::NotAllowed.into());
		});
}

#[test]
fn dca_schedule_should_continue_on_multiple_failures_then_terminated() {
	ExtBuilder::default()
		.with_endowed_accounts(vec![(ALICE, HDX, 5000 * ONE)])
		.build()
		.execute_with(|| {
			//Arrange
			proceed_to_blocknumber(1, 500);

			let schedule = ScheduleBuilder::new()
				.with_period(ONE_HUNDRED_BLOCKS)
				.with_order(Order::Buy {
					asset_in: HDX,
					asset_out: BTC,
					amount_out: CALCULATED_AMOUNT_IN_FOR_OMNIPOOL_BUY,
					max_amount_in: 5 * ONE,
					route: create_bounded_vec(vec![Trade {
						pool: Omnipool,
						asset_in: HDX,
						asset_out: BTC,
					}]),
				})
				.build();

			assert_ok!(DCA::schedule(RuntimeOrigin::signed(ALICE), schedule, Option::None));

			//Act and assert
			let schedule_id = 0;
			set_to_blocknumber(501);
			assert_scheduled_ids!(511, vec![schedule_id]);

			set_to_blocknumber(511);
			assert_scheduled_ids!(531, vec![schedule_id]);

			set_to_blocknumber(531);
			assert_scheduled_ids!(571, vec![schedule_id]);

			set_to_blocknumber(571);
			assert!(DCA::schedules(schedule_id).is_none());
			assert_number_of_executed_buy_trades!(0);
		});
}

#[test]
fn dca_schedule_should_use_specified_max_retry_count() {
	ExtBuilder::default()
		.with_endowed_accounts(vec![(ALICE, HDX, 5000 * ONE)])
		.build()
		.execute_with(|| {
			//Arrange
			proceed_to_blocknumber(1, 500);
			let max_retries = Some(5);

			let schedule = ScheduleBuilder::new()
				.with_period(ONE_HUNDRED_BLOCKS)
				.with_max_retries(max_retries)
				.with_order(Order::Buy {
					asset_in: HDX,
					asset_out: BTC,
					amount_out: CALCULATED_AMOUNT_IN_FOR_OMNIPOOL_BUY,
					max_amount_in: 5 * ONE,
					route: create_bounded_vec(vec![Trade {
						pool: Omnipool,
						asset_in: HDX,
						asset_out: BTC,
					}]),
				})
				.build();

			assert_ok!(DCA::schedule(RuntimeOrigin::signed(ALICE), schedule, Option::None));

			//Act and assert
			let schedule_id = 0;
			set_to_blocknumber(501);
			assert_scheduled_ids!(511, vec![schedule_id]);

			set_to_blocknumber(511);
			assert_scheduled_ids!(531, vec![schedule_id]);

			set_to_blocknumber(531);
			assert_scheduled_ids!(571, vec![schedule_id]);

			set_to_blocknumber(571);
			assert_scheduled_ids!(651, vec![schedule_id]);
			let retries = DCA::retries_on_error(schedule_id);
			assert_eq!(4, retries);

			set_to_blocknumber(651);
			assert_scheduled_ids!(811, vec![schedule_id]);
			let retries = DCA::retries_on_error(schedule_id);
			assert_eq!(5, retries);

			set_to_blocknumber(811);
			assert!(DCA::schedules(schedule_id).is_none());
			assert_number_of_executed_buy_trades!(0);
		});
}

#[test]
fn buy_dca_schedule_should_continue_on_slippage_error() {
	ExtBuilder::default()
		.with_endowed_accounts(vec![(ALICE, HDX, 5000 * ONE)])
		.build()
		.execute_with(|| {
			//Arrange
			proceed_to_blocknumber(1, 500);

			let schedule = ScheduleBuilder::new()
				.with_period(ONE_HUNDRED_BLOCKS)
				.with_order(Order::Buy {
					asset_in: HDX,
					asset_out: BTC,
					amount_out: CALCULATED_AMOUNT_IN_FOR_OMNIPOOL_BUY,
					max_amount_in: Balance::MAX,
					route: create_bounded_vec(vec![Trade {
						pool: Omnipool,
						asset_in: HDX,
						asset_out: BTC,
					}]),
				})
				.build();

			assert_ok!(DCA::schedule(RuntimeOrigin::signed(ALICE), schedule, Option::None));

			//Act and assert
			let schedule_id = 0;
			set_to_blocknumber(501);
			assert_scheduled_ids!(511, vec![schedule_id]);
			let retries = DCA::retries_on_error(schedule_id);
			assert_eq!(1, retries);
		});
}

#[test]
fn sell_dca_schedule_continue_on_slippage_error() {
	ExtBuilder::default()
		.with_endowed_accounts(vec![(ALICE, HDX, 5000 * ONE)])
		.build()
		.execute_with(|| {
			//Arrange
			proceed_to_blocknumber(1, 500);

			let total_amount = 50 * ONE;
			let amount_to_sell = ONE;

			set_sell_amount_out(ONE / 10);
			let schedule = ScheduleBuilder::new()
				.with_total_amount(total_amount)
				.with_period(ONE_HUNDRED_BLOCKS)
				.with_order(Order::Sell {
					asset_in: HDX,
					asset_out: BTC,
					amount_in: amount_to_sell,
					min_amount_out: Balance::MIN,
					route: create_bounded_vec(vec![Trade {
						pool: Omnipool,
						asset_in: HDX,
						asset_out: BTC,
					}]),
				})
				.build();

			assert_ok!(DCA::schedule(RuntimeOrigin::signed(ALICE), schedule, Option::None));

			//Act and assert
			let schedule_id = 0;
			set_to_blocknumber(501);
			assert_scheduled_ids!(511, vec![schedule_id]);
			let retries = DCA::retries_on_error(schedule_id);
			assert_eq!(1, retries);
		});
}

#[test]
fn dca_schedule_retry_should_be_reset_when_successful_trade_after_failed_ones() {
	ExtBuilder::default()
		.with_endowed_accounts(vec![(ALICE, HDX, 5000 * ONE)])
		.with_max_price_difference(Permill::from_percent(9))
		.build()
		.execute_with(|| {
			//Arrange
			proceed_to_blocknumber(1, 500);

			let total_amount = 5 * ONE;
			let amount_to_sell = ONE;

			let schedule = ScheduleBuilder::new()
				.with_total_amount(total_amount)
				.with_period(ONE_HUNDRED_BLOCKS)
				.with_order(Order::Sell {
					asset_in: HDX,
					asset_out: BTC,
					amount_in: amount_to_sell,
					min_amount_out: Balance::MIN,
					route: create_bounded_vec(vec![Trade {
						pool: Omnipool,
						asset_in: HDX,
						asset_out: BTC,
					}]),
				})
				.build();

			assert_ok!(DCA::schedule(RuntimeOrigin::signed(ALICE), schedule, Option::None));

			//Act and assert
			let schedule_id = 0;
			set_to_blocknumber(501);
			assert_scheduled_ids!(511, vec![schedule_id]);

			set_to_blocknumber(511);
			assert_scheduled_ids!(531, vec![schedule_id]);

			set_max_price_diff(Permill::from_percent(10));

			set_to_blocknumber(531);
			assert_scheduled_ids!(531 + ONE_HUNDRED_BLOCKS, vec![schedule_id]);
			assert_number_of_executed_sell_trades!(1);

			let retries = DCA::retries_on_error(schedule_id);
			assert_eq!(0, retries);
		});
}

#[test]
fn execution_fee_should_be_taken_from_user_in_sold_currency_in_case_of_successful_buy_trade() {
	ExtBuilder::default()
		.with_endowed_accounts(vec![(ALICE, HDX, 5000 * ONE), (ALICE, DAI, 5000 * ONE)])
		.build()
		.execute_with(|| {
			//Arrange
			proceed_to_blocknumber(1, 500);

			let budget = 1000 * ONE;
			let schedule = ScheduleBuilder::new()
				.with_period(ONE_HUNDRED_BLOCKS)
				.with_total_amount(budget)
				.with_slippage(Some(Permill::from_percent(20)))
				.with_order(Order::Buy {
					asset_in: DAI,
					asset_out: BTC,
					amount_out: 10 * ONE,
					max_amount_in: 50 * ONE,
					route: create_bounded_vec(vec![Trade {
						pool: Omnipool,
						asset_in: DAI,
						asset_out: BTC,
					}]),
				})
				.build();

			assert_ok!(DCA::schedule(RuntimeOrigin::signed(ALICE), schedule, Option::None));

			//Act
			assert_balance!(TreasuryAccount::get(), DAI, 0);
			set_to_blocknumber(501);

			//Assert
			assert_balance!(TreasuryAccount::get(), DAI, BUY_DCA_FEE_IN_DAI);
			assert_number_of_executed_buy_trades!(1);
			assert_eq!(
				Currencies::reserved_balance(DAI, &ALICE),
				budget - CALCULATED_AMOUNT_IN_FOR_OMNIPOOL_BUY - BUY_DCA_FEE_IN_DAI
			);
			assert_balance!(ALICE, BTC, CALCULATED_AMOUNT_IN_FOR_OMNIPOOL_BUY);
		});
}

#[test]
fn execution_fee_should_be_still_taken_from_user_in_sold_currency_in_case_of_failed_trade() {
	ExtBuilder::default()
		.with_endowed_accounts(vec![(ALICE, HDX, 5000 * ONE), (ALICE, DAI, 5000 * ONE)])
		.build()
		.execute_with(|| {
			//Arrange
			proceed_to_blocknumber(1, 500);

			let budget = 1000 * ONE;
			let schedule = ScheduleBuilder::new()
				.with_period(ONE_HUNDRED_BLOCKS)
				.with_total_amount(budget)
				.with_order(Order::Buy {
					asset_in: DAI,
					asset_out: BTC,
					amount_out: CALCULATED_AMOUNT_IN_FOR_OMNIPOOL_BUY,
					max_amount_in: 5 * ONE,
					route: create_bounded_vec(vec![Trade {
						pool: Omnipool,
						asset_in: DAI,
						asset_out: BTC,
					}]),
				})
				.build();

			assert_ok!(DCA::schedule(RuntimeOrigin::signed(ALICE), schedule, Option::None));

			//Act
			assert_balance!(TreasuryAccount::get(), DAI, 0);
			assert_balance!(ALICE, BTC, 0);

			set_to_blocknumber(501);

			//Assert
			assert_balance!(TreasuryAccount::get(), DAI, BUY_DCA_FEE_IN_DAI);
			assert_number_of_executed_buy_trades!(0);
			assert_eq!(Currencies::reserved_balance(DAI, &ALICE), budget - BUY_DCA_FEE_IN_DAI);
		});
}

#[test]
fn execution_fee_should_be_taken_from_user_in_sold_currency_in_case_of_successful_sell_trade() {
	let alice_init_native_balance = 5000 * ONE;
	ExtBuilder::default()
		.with_endowed_accounts(vec![(ALICE, HDX, alice_init_native_balance), (ALICE, DAI, 5000 * ONE)])
		.build()
		.execute_with(|| {
			//Arrange
			proceed_to_blocknumber(1, 500);

			let amount_in = *AMOUNT_OUT_FOR_OMNIPOOL_SELL;

			let budget = 1000 * ONE;
			let schedule = ScheduleBuilder::new()
				.with_period(ONE_HUNDRED_BLOCKS)
				.with_total_amount(budget)
				.with_order(Order::Sell {
					asset_in: DAI,
					asset_out: BTC,
					amount_in,
					min_amount_out: Balance::MIN,
					route: create_bounded_vec(vec![Trade {
						pool: Omnipool,
						asset_in: DAI,
						asset_out: BTC,
					}]),
				})
				.build();

			assert_ok!(DCA::schedule(RuntimeOrigin::signed(ALICE), schedule, Option::None));

			//Act
			assert_balance!(TreasuryAccount::get(), DAI, 0);

			set_to_blocknumber(501);

			//Assert
			assert_balance!(TreasuryAccount::get(), DAI, SELL_DCA_FEE_IN_DAI);
			assert_eq!(
				Currencies::reserved_balance(DAI, &ALICE),
				budget - amount_in - SELL_DCA_FEE_IN_DAI
			);
			assert_balance!(ALICE, BTC, *AMOUNT_OUT_FOR_OMNIPOOL_SELL);
			assert_number_of_executed_sell_trades!(1);
		});
}

#[test]
fn sell_dca_native_execution_fee_should_be_taken_and_sent_to_treasury() {
	ExtBuilder::default()
		.with_endowed_accounts(vec![(ALICE, HDX, 10000 * ONE)])
		.build()
		.execute_with(|| {
			//Arrange
			proceed_to_blocknumber(1, 500);

			let total_amount = 3 * *AMOUNT_OUT_FOR_OMNIPOOL_SELL;
			let amount_to_sell = *AMOUNT_OUT_FOR_OMNIPOOL_SELL;

			let schedule = ScheduleBuilder::new()
				.with_total_amount(total_amount)
				.with_period(ONE_HUNDRED_BLOCKS)
				.with_order(Order::Sell {
					asset_in: HDX,
					asset_out: BTC,
					amount_in: amount_to_sell,
					min_amount_out: Balance::MIN,
					route: create_bounded_vec(vec![Trade {
						pool: Omnipool,
						asset_in: HDX,
						asset_out: BTC,
					}]),
				})
				.build();

			assert_ok!(DCA::schedule(RuntimeOrigin::signed(ALICE), schedule, Option::None));
			assert_eq!(total_amount, Currencies::reserved_balance(HDX, &ALICE));
			assert_balance!(TreasuryAccount::get(), HDX, 0);

			//Act
			set_to_blocknumber(501);

			//Assert
			assert_balance!(TreasuryAccount::get(), HDX, SELL_DCA_FEE_IN_NATIVE);
			assert_eq!(
				Currencies::reserved_balance(HDX, &ALICE),
				total_amount - *AMOUNT_OUT_FOR_OMNIPOOL_SELL - SELL_DCA_FEE_IN_NATIVE
			);
			assert_balance!(ALICE, BTC, *AMOUNT_OUT_FOR_OMNIPOOL_SELL);
			assert_number_of_executed_sell_trades!(1);
		});
}

#[test]
fn sell_dca_should_be_completed_when_trade_amount_is_total_budget_plus_fee() {
	ExtBuilder::default()
		.with_endowed_accounts(vec![(ALICE, HDX, 10000 * ONE)])
		.build()
		.execute_with(|| {
			//Arrange
			proceed_to_blocknumber(1, 500);

			let amount_to_sell = *AMOUNT_OUT_FOR_OMNIPOOL_SELL;
			let total_amount = amount_to_sell + SELL_DCA_FEE_IN_NATIVE;

			let schedule = ScheduleBuilder::new()
				.with_total_amount(total_amount)
				.with_period(ONE_HUNDRED_BLOCKS)
				.with_order(Order::Sell {
					asset_in: HDX,
					asset_out: BTC,
					amount_in: amount_to_sell,
					min_amount_out: Balance::MIN,
					route: create_bounded_vec(vec![Trade {
						pool: Omnipool,
						asset_in: HDX,
						asset_out: BTC,
					}]),
				})
				.build();

			assert_ok!(DCA::schedule(RuntimeOrigin::signed(ALICE), schedule, Option::None));
			assert_eq!(total_amount, Currencies::reserved_balance(HDX, &ALICE));
			assert_balance!(TreasuryAccount::get(), HDX, 0);

			//Act
			set_to_blocknumber(501);

			//Assert
			assert_number_of_executed_sell_trades!(1);
			assert_that_dca_is_completed(ALICE, 0);
		});
}

#[test]
fn buy_dca_native_execution_fee_should_be_taken_and_sent_to_treasury() {
	ExtBuilder::default()
		.with_endowed_accounts(vec![(ALICE, HDX, 1500 * ONE)])
		.build()
		.execute_with(|| {
			//Arrange
			proceed_to_blocknumber(1, 500);

			let budget = 1000 * ONE;
			let schedule = ScheduleBuilder::new()
				.with_period(ONE_HUNDRED_BLOCKS)
				.with_slippage(Some(Permill::from_percent(20)))
				.with_order(Order::Buy {
					asset_in: HDX,
					asset_out: BTC,
					amount_out: 10 * ONE,
					max_amount_in: 10 * ONE,
					route: create_bounded_vec(vec![Trade {
						pool: Omnipool,
						asset_in: HDX,
						asset_out: BTC,
					}]),
				})
				.build();

			assert_ok!(DCA::schedule(RuntimeOrigin::signed(ALICE), schedule, Option::None));
			assert_eq!(budget, Currencies::reserved_balance(HDX, &ALICE));
			assert_balance!(TreasuryAccount::get(), HDX, 0);

			//Act
			set_to_blocknumber(501);

			//Assert
			assert_balance!(TreasuryAccount::get(), HDX, BUY_DCA_FEE_IN_NATIVE);
			assert_eq!(
				Currencies::reserved_balance(HDX, &ALICE),
				budget - CALCULATED_AMOUNT_IN_FOR_OMNIPOOL_BUY - BUY_DCA_FEE_IN_NATIVE
			);
			assert_balance!(ALICE, BTC, CALCULATED_AMOUNT_IN_FOR_OMNIPOOL_BUY);
			assert_number_of_executed_buy_trades!(1);
		});
}

#[test]
fn slippage_limit_should_be_used_for_buy_dca_when_it_is_smaller_than_specified_trade_max_limit() {
	ExtBuilder::default()
		.with_endowed_accounts(vec![(ALICE, HDX, 10000 * ONE)])
		.build()
		.execute_with(|| {
			//Arrange
			proceed_to_blocknumber(1, 500);
			assert_balance!(ALICE, BTC, 0);

			let buy_amount = 10 * ONE;

			let schedule = ScheduleBuilder::new()
				.with_period(ONE_HUNDRED_BLOCKS)
				.with_slippage(Some(Permill::from_percent(1)))
				.with_order(Order::Buy {
					asset_in: HDX,
					asset_out: DAI,
					amount_out: buy_amount,
					max_amount_in: Balance::MAX,
					route: create_bounded_vec(vec![Trade {
						pool: Omnipool,
						asset_in: HDX,
						asset_out: DAI,
					}]),
				})
				.build();

			assert_ok!(DCA::schedule(RuntimeOrigin::signed(ALICE), schedule, Option::None));

			//Act
			set_to_blocknumber(501);

			//Assert
			//No trade happens because slippage limit is too small
			assert_number_of_executed_buy_trades!(0);
			let retries = DCA::retries_on_error(0);
			assert_eq!(1, retries);
		});
}

#[test]
fn one_sell_dca_execution_should_be_rescheduled_when_price_diff_is_more_than_max_allowed() {
	let initial_alice_hdx_balance = 10000 * ONE;
	ExtBuilder::default()
		.with_endowed_accounts(vec![(ALICE, HDX, initial_alice_hdx_balance)])
		.with_max_price_difference(Permill::from_percent(9))
		.build()
		.execute_with(|| {
			//Arrange
			proceed_to_blocknumber(1, 500);

			let total_amount = 5 * ONE;
			let amount_to_sell = ONE;

			let schedule = ScheduleBuilder::new()
				.with_total_amount(total_amount)
				.with_period(ONE_HUNDRED_BLOCKS)
				.with_order(Order::Sell {
					asset_in: HDX,
					asset_out: BTC,
					amount_in: amount_to_sell,
					min_amount_out: Balance::MIN,
					route: create_bounded_vec(vec![Trade {
						pool: Omnipool,
						asset_in: HDX,
						asset_out: BTC,
					}]),
				})
				.build();

			assert_ok!(DCA::schedule(RuntimeOrigin::signed(ALICE), schedule, Option::Some(501)));
			assert_eq!(total_amount, Currencies::reserved_balance(HDX, &ALICE));

			//Act
			set_to_blocknumber(501);

			//Assert
			assert_executed_sell_trades!(vec![]);
			assert_eq!(
				total_amount - SELL_DCA_FEE_IN_NATIVE,
				Currencies::reserved_balance(HDX, &ALICE)
			);

			let schedule_id = 0;
			assert_scheduled_ids!(511, vec![schedule_id]);
			expect_dca_events(vec![
				DcaEvent::TradeFailed {
					id: schedule_id,
					who: ALICE,
					error: Error::<Test>::PriceUnstable.into(),
				}
				.into(),
				DcaEvent::ExecutionPlanned {
					id: schedule_id,
					who: ALICE,
					block: 511,
				}
				.into(),
			]);
		});
}

#[test]
fn one_sell_dca_execution_should_be_rescheduled_when_price_diff_is_more_than_user_specified_treshold() {
	let initial_alice_hdx_balance = 10000 * ONE;
	ExtBuilder::default()
		.with_endowed_accounts(vec![(ALICE, HDX, initial_alice_hdx_balance)])
		.with_max_price_difference(Permill::from_percent(15))
		.build()
		.execute_with(|| {
			//Arrange
			proceed_to_blocknumber(1, 500);

			let total_amount = 5 * ONE;
			let amount_to_sell = ONE;

			let schedule = ScheduleBuilder::new()
				.with_total_amount(total_amount)
				.with_period(ONE_HUNDRED_BLOCKS)
				.with_price_stability_threshold(Some(Permill::from_percent(9)))
				.with_order(Order::Sell {
					asset_in: HDX,
					asset_out: BTC,
					amount_in: amount_to_sell,
					min_amount_out: Balance::MIN,
					route: create_bounded_vec(vec![Trade {
						pool: Omnipool,
						asset_in: HDX,
						asset_out: BTC,
					}]),
				})
				.build();

			assert_ok!(DCA::schedule(RuntimeOrigin::signed(ALICE), schedule, Option::Some(501)));
			assert_eq!(total_amount, Currencies::reserved_balance(HDX, &ALICE));

			//Act
			set_to_blocknumber(501);

			//Assert
			assert_executed_sell_trades!(vec![]);
			assert_eq!(
				total_amount - SELL_DCA_FEE_IN_NATIVE,
				Currencies::reserved_balance(HDX, &ALICE)
			);

			let schedule_id = 0;
			assert_scheduled_ids!(511, vec![schedule_id]);
			expect_dca_events(vec![
				DcaEvent::TradeFailed {
					id: schedule_id,
					who: ALICE,
					error: Error::<Test>::PriceUnstable.into(),
				}
				.into(),
				DcaEvent::ExecutionPlanned {
					id: schedule_id,
					who: ALICE,
					block: 511,
				}
				.into(),
			]);
		});
}

#[test]
fn one_buy_dca_execution_should_be_rescheduled_when_price_diff_is_more_than_max_allowed() {
	ExtBuilder::default()
		.with_endowed_accounts(vec![(ALICE, HDX, 10000 * ONE)])
		.with_max_price_difference(Permill::from_percent(9))
		.build()
		.execute_with(|| {
			//Arrange
			proceed_to_blocknumber(1, 500);

			let total_amount = 50 * ONE;
			let amount_to_buy = 10 * ONE;
			let max_limit = 20 * ONE;

			let schedule = ScheduleBuilder::new()
				.with_total_amount(total_amount)
				.with_period(ONE_HUNDRED_BLOCKS)
				.with_order(Order::Buy {
					asset_in: HDX,
					asset_out: BTC,
					amount_out: amount_to_buy,
					max_amount_in: max_limit,
					route: create_bounded_vec(vec![Trade {
						pool: Omnipool,
						asset_in: HDX,
						asset_out: BTC,
					}]),
				})
				.build();

			assert_ok!(DCA::schedule(RuntimeOrigin::signed(ALICE), schedule, Option::None));
			assert_eq!(total_amount, Currencies::reserved_balance(HDX, &ALICE));

			//Act
			set_to_blocknumber(501);

			//Assert
			assert_executed_buy_trades!(vec![]);
			assert_eq!(
				total_amount - BUY_DCA_FEE_IN_NATIVE,
				Currencies::reserved_balance(HDX, &ALICE)
			);

			let schedule_id = 0;
			assert_scheduled_ids!(511, vec![schedule_id]);
		});
}

#[test]
fn specified_slippage_should_be_used_in_circuit_breaker_price_check() {
	ExtBuilder::default()
		.with_endowed_accounts(vec![(ALICE, HDX, 10000 * ONE)])
		.build()
		.execute_with(|| {
			//Arrange
			proceed_to_blocknumber(1, 500);

			let total_amount = 50 * ONE;
			let amount_to_buy = 10 * ONE;
			let max_limit = 20 * ONE;

			let schedule = ScheduleBuilder::new()
				.with_total_amount(total_amount)
				.with_period(ONE_HUNDRED_BLOCKS)
				.with_slippage(Some(Permill::from_percent(9)))
				.with_order(Order::Buy {
					asset_in: HDX,
					asset_out: BTC,
					amount_out: amount_to_buy,
					max_amount_in: max_limit,
					route: create_bounded_vec(vec![Trade {
						pool: Omnipool,
						asset_in: HDX,
						asset_out: BTC,
					}]),
				})
				.build();

			assert_ok!(DCA::schedule(RuntimeOrigin::signed(ALICE), schedule, Option::None));
			assert_eq!(total_amount, Currencies::reserved_balance(HDX, &ALICE));

			//Act
			set_to_blocknumber(501);

			//Assert
			assert_executed_buy_trades!(vec![]);
			assert_eq!(
				total_amount - BUY_DCA_FEE_IN_NATIVE,
				Currencies::reserved_balance(HDX, &ALICE)
			);

			let schedule_id = 0;
			assert_scheduled_ids!(511, vec![schedule_id]);

			let retries = DCA::retries_on_error(schedule_id);
			assert_eq!(1, retries);
		});
}

#[test]
fn dca_should_be_terminated_when_dca_cannot_be_planned_due_to_not_free_blocks() {
	ExtBuilder::default()
		.with_endowed_accounts(vec![(ALICE, HDX, 10000000 * ONE)])
		.build()
		.execute_with(|| {
			//Arrange
			proceed_to_blocknumber(1, 500);

			let total_amount = 5 * *AMOUNT_OUT_FOR_OMNIPOOL_SELL;
			let amount_to_sell = *AMOUNT_OUT_FOR_OMNIPOOL_SELL;
			let one_block = 1;

			let schedule_id = 0;
			let schedule = ScheduleBuilder::new()
				.with_total_amount(total_amount)
				.with_period(one_block)
				.with_order(Order::Sell {
					asset_in: HDX,
					asset_out: BTC,
					amount_in: amount_to_sell,
					min_amount_out: Balance::MIN,
					route: create_bounded_vec(vec![Trade {
						pool: Omnipool,
						asset_in: HDX,
						asset_out: BTC,
					}]),
				})
				.build();

			assert_ok!(DCA::schedule(RuntimeOrigin::signed(ALICE), schedule, Option::None));
			assert_eq!(total_amount, Currencies::reserved_balance(HDX, &ALICE));

			for _ in RangeInclusive::new(1, 220) {
				let schedule = ScheduleBuilder::new().build();
				assert_ok!(DCA::schedule(RuntimeOrigin::signed(ALICE), schedule, Option::Some(502)));
			}

			//Act
			set_to_blocknumber(501);

			//Assert
			assert_executed_sell_trades!(vec![SellExecution {
				asset_in: HDX,
				asset_out: BTC,
				amount_in: amount_to_sell,
				min_buy_amount: *AMOUNT_OUT_FOR_OMNIPOOL_SELL,
			}]);

			assert_that_dca_is_terminated(ALICE, schedule_id, Error::<Test>::NoFreeBlockFound.into());
		});
}

#[test]
fn dca_should_be_terminated_when_price_change_is_big_but_no_free_blocks_to_replan() {
	ExtBuilder::default()
		.with_endowed_accounts(vec![(ALICE, HDX, 10000000 * ONE)])
		.with_max_price_difference(Permill::from_percent(9))
		.build()
		.execute_with(|| {
			//Arrange
			proceed_to_blocknumber(1, 500);

			let total_amount = 5 * *AMOUNT_OUT_FOR_OMNIPOOL_SELL;
			let amount_to_sell = *AMOUNT_OUT_FOR_OMNIPOOL_SELL;

			let schedule_id = 0;
			let schedule = ScheduleBuilder::new()
				.with_total_amount(total_amount)
				.with_period(1)
				.with_order(Order::Sell {
					asset_in: HDX,
					asset_out: BTC,
					amount_in: amount_to_sell,
					min_amount_out: Balance::MIN,
					route: create_bounded_vec(vec![Trade {
						pool: Omnipool,
						asset_in: HDX,
						asset_out: BTC,
					}]),
				})
				.build();

			assert_ok!(DCA::schedule(RuntimeOrigin::signed(ALICE), schedule, Option::Some(501)));
			assert_eq!(total_amount, Currencies::reserved_balance(HDX, &ALICE));

			for _ in RangeInclusive::new(1, 220) {
				let schedule = ScheduleBuilder::new().build();
				assert_ok!(DCA::schedule(RuntimeOrigin::signed(ALICE), schedule, Option::Some(511)));
			}

			//Act
			set_to_blocknumber(501);

			//Assert
			assert_executed_sell_trades!(vec![]);
			assert_that_dca_is_terminated(ALICE, schedule_id, Error::<Test>::NoFreeBlockFound.into());
		});
}

#[test]
fn dca_should_be_executed_and_replanned_through_multiple_blocks_when_all_consquent_blocks_are_planned_fully() {
	ExtBuilder::default()
		.with_endowed_accounts(vec![(ALICE, HDX, 10000000000 * ONE)])
		.build()
		.execute_with(|| {
			//Arrange
			proceed_to_blocknumber(1, 500);

			let total_amount = 3000 * ONE;
			let amount_to_sell = *AMOUNT_OUT_FOR_OMNIPOOL_SELL;

			let schedule = ScheduleBuilder::new()
				.with_total_amount(total_amount)
				.with_period(100)
				.with_order(Order::Sell {
					asset_in: HDX,
					asset_out: BTC,
					amount_in: amount_to_sell,
					min_amount_out: Balance::MIN,
					route: create_bounded_vec(vec![Trade {
						pool: Omnipool,
						asset_in: HDX,
						asset_out: BTC,
					}]),
				})
				.build();

			let mut execution_block = 501;
			for _ in RangeInclusive::new(1, 220) {
				assert_ok!(DCA::schedule(
					RuntimeOrigin::signed(ALICE),
					schedule.clone(),
					Option::Some(501)
				));
			}

			//Check if first block is fully filled
			let actual_schedule_ids = DCA::schedule_ids_per_block(execution_block);
			assert_eq!(20, actual_schedule_ids.len());

			//Check if all blocks found within radius are filled
			for delay in GENERATED_SEARCH_RADIUSES {
				execution_block += delay;
				let actual_schedule_ids = DCA::schedule_ids_per_block(execution_block);
				assert_eq!(20, actual_schedule_ids.len());
			}

			//Act
			proceed_to_blocknumber(501, 1524);

			//Assert
			assert_number_of_executed_sell_trades!(1860);

			//Assert if none of the schedule is terminated
			for schedule_id in RangeInclusive::new(0, 119) {
				assert!(DCA::schedules(schedule_id).is_some());
			}
		});
}

#[test]
fn dca_sell_schedule_should_be_completed_after_one_trade_when_total_amount_is_equal_to_amount_in_plus_fee() {
	ExtBuilder::default()
		.with_endowed_accounts(vec![(ALICE, HDX, 5000 * ONE)])
		.build()
		.execute_with(|| {
			//Arrange
			proceed_to_blocknumber(1, 500);

			let amount_in = *AMOUNT_OUT_FOR_OMNIPOOL_SELL;
			let total_amount = amount_in + SELL_DCA_FEE_IN_NATIVE;
			let schedule = ScheduleBuilder::new()
				.with_period(ONE_HUNDRED_BLOCKS)
				.with_total_amount(total_amount)
				.with_order(Order::Sell {
					asset_in: HDX,
					asset_out: BTC,
					amount_in,
					min_amount_out: Balance::MIN,
					route: create_bounded_vec(vec![Trade {
						pool: Omnipool,
						asset_in: HDX,
						asset_out: BTC,
					}]),
				})
				.build();

			assert_ok!(DCA::schedule(RuntimeOrigin::signed(ALICE), schedule, Option::None));

			//Act
			set_to_blocknumber(501);

			//Assert
			let schedule_id = 0;
			assert_number_of_executed_sell_trades!(1);
			assert_that_dca_is_completed(ALICE, schedule_id);
		});
}

#[test]
fn dca_sell_schedule_should_be_terminated_when_schedule_allocation_is_more_than_reserved_funds() {
	ExtBuilder::default()
		.with_endowed_accounts(vec![(ALICE, HDX, 5000 * ONE)])
		.build()
		.execute_with(|| {
			//Arrange
			proceed_to_blocknumber(1, 500);

			let amount_in = *AMOUNT_OUT_FOR_OMNIPOOL_SELL;
			let total_amount = amount_in + SELL_DCA_FEE_IN_NATIVE;
			let schedule = ScheduleBuilder::new()
				.with_period(ONE_HUNDRED_BLOCKS)
				.with_total_amount(total_amount)
				.with_order(Order::Sell {
					asset_in: HDX,
					asset_out: BTC,
					amount_in,
					min_amount_out: 5 * ONE,
					route: create_bounded_vec(vec![Trade {
						pool: Omnipool,
						asset_in: HDX,
						asset_out: BTC,
					}]),
				})
				.build();

			assert_ok!(DCA::schedule(RuntimeOrigin::signed(ALICE), schedule, Option::None));

			Currencies::unreserve_named(&NamedReserveId::get(), HDX, &ALICE, ONE / 2);

			//Act
			set_to_blocknumber(501);

			//Assert
			let schedule_id = 0;
			assert_number_of_executed_sell_trades!(0);
			assert_that_dca_is_terminated(ALICE, schedule_id, Error::<Test>::InvalidState.into());
		});
}

#[test]
fn sell_schedule_should_be_completed_when_remainder_is_less_than_20_transaction_fee() {
	ExtBuilder::default()
		.with_endowed_accounts(vec![(ALICE, HDX, 10000 * ONE)])
		.build()
		.execute_with(|| {
			//Arrange
			proceed_to_blocknumber(1, 500);

			let remainder = 20 * SELL_DCA_FEE_IN_NATIVE - 1;
			let total_amount = ONE + SELL_DCA_FEE_IN_NATIVE + remainder;
			let amount_to_sell = ONE;

			let schedule = ScheduleBuilder::new()
				.with_total_amount(total_amount)
				.with_period(ONE_HUNDRED_BLOCKS)
				.with_order(Order::Sell {
					asset_in: HDX,
					asset_out: BTC,
					amount_in: amount_to_sell,
					min_amount_out: Balance::MIN,
					route: create_bounded_vec(vec![Trade {
						pool: PoolType::Omnipool,
						asset_in: HDX,
						asset_out: BTC,
					}]),
				})
				.build();

			assert_ok!(DCA::schedule(RuntimeOrigin::signed(ALICE), schedule, Option::None));

			//Act
			set_to_blocknumber(501);

			//Assert
			let schedule_id = 0;
			assert_that_dca_is_completed(ALICE, schedule_id);
		});
}

#[test]
fn schedules_are_purged_when_the_block_is_over() {
	ExtBuilder::default()
		.with_endowed_accounts(vec![(ALICE, HDX, 10000 * ONE)])
		.build()
		.execute_with(|| {
			//Arrange
			proceed_to_blocknumber(1, 500);

			let total_amount = 5 * ONE;
			let amount_to_sell = ONE;

			let schedule = ScheduleBuilder::new()
				.with_total_amount(total_amount)
				.with_period(ONE_HUNDRED_BLOCKS)
				.with_order(Order::Sell {
					asset_in: HDX,
					asset_out: BTC,
					amount_in: amount_to_sell,
					min_amount_out: Balance::MIN,
					route: create_bounded_vec(vec![Trade {
						pool: PoolType::Omnipool,
						asset_in: HDX,
						asset_out: BTC,
					}]),
				})
				.build();

			assert_ok!(DCA::schedule(
				RuntimeOrigin::signed(ALICE),
				schedule.clone(),
				Option::None
			));
			assert_ok!(DCA::schedule(
				RuntimeOrigin::signed(ALICE),
				schedule.clone(),
				Option::None
			));
			assert_ok!(DCA::schedule(RuntimeOrigin::signed(ALICE), schedule, Option::None));

			//Act
			set_to_blocknumber(501);
			assert_number_of_executed_sell_trades!(3);
			set_to_blocknumber(502);

			//Assert
			let scheduled_ids_for_next_block = DCA::schedule_ids_per_block(501);
			assert_eq!(
				scheduled_ids_for_next_block,
				create_bounded_vec_with_schedule_ids(vec![])
			);
		});
}

#[test]
fn sell_schedule_should_be_replanned_when_remainder_is_equal_to_20_transaction_fee() {
	ExtBuilder::default()
		.with_endowed_accounts(vec![(ALICE, HDX, 10000 * ONE)])
		.build()
		.execute_with(|| {
			//Arrange
			proceed_to_blocknumber(1, 500);

			let remainder = 20 * SELL_DCA_FEE_IN_NATIVE;
			let total_amount = ONE + SELL_DCA_FEE_IN_NATIVE + remainder;
			let amount_to_sell = ONE;

			let schedule = ScheduleBuilder::new()
				.with_total_amount(total_amount)
				.with_period(ONE_HUNDRED_BLOCKS)
				.with_order(Order::Sell {
					asset_in: HDX,
					asset_out: BTC,
					amount_in: amount_to_sell,
					min_amount_out: Balance::MIN,
					route: create_bounded_vec(vec![Trade {
						pool: PoolType::Omnipool,
						asset_in: HDX,
						asset_out: BTC,
					}]),
				})
				.build();

			assert_ok!(DCA::schedule(RuntimeOrigin::signed(ALICE), schedule, Option::None));

			//Act
			set_to_blocknumber(501);

			//Assert
			let schedule_id = 0;
			expect_events(vec![DcaEvent::ExecutionPlanned {
				id: schedule_id,
				who: ALICE,
				block: 601,
			}
			.into()]);
		});
}

#[test]
fn sell_schedule_should_be_replanned_when_more_than_20_transaction_fee_left_for_next_trade() {
	ExtBuilder::default()
		.with_endowed_accounts(vec![(ALICE, HDX, 10000 * ONE)])
		.build()
		.execute_with(|| {
			//Arrange
			proceed_to_blocknumber(1, 500);

			let remainder = 20 * SELL_DCA_FEE_IN_NATIVE + 1;
			let total_amount = ONE + SELL_DCA_FEE_IN_NATIVE + remainder;
			let amount_to_sell = ONE;

			let schedule = ScheduleBuilder::new()
				.with_total_amount(total_amount)
				.with_period(ONE_HUNDRED_BLOCKS)
				.with_order(Order::Sell {
					asset_in: HDX,
					asset_out: BTC,
					amount_in: amount_to_sell,
					min_amount_out: Balance::MIN,
					route: create_bounded_vec(vec![Trade {
						pool: PoolType::Omnipool,
						asset_in: HDX,
						asset_out: BTC,
					}]),
				})
				.build();

			assert_ok!(DCA::schedule(RuntimeOrigin::signed(ALICE), schedule, Option::None));

			//Act
			set_to_blocknumber(501);

			//Assert
			let schedule_id = 0;
			expect_events(vec![DcaEvent::ExecutionPlanned {
				id: schedule_id,
				who: ALICE,
				block: 601,
			}
			.into()]);
		});
}

#[test]
fn dca_should_complete_when_remainder_is_smaller_than_min_trading_limit() {
	let min_trade_limit = ONE / 10;

	ExtBuilder::default()
		.with_endowed_accounts(vec![(ALICE, HDX, 10000 * ONE)])
		.with_min_trading_limit(min_trade_limit)
		.build()
		.execute_with(|| {
			//Arrange
			proceed_to_blocknumber(1, 500);

			let remainder = min_trade_limit - 1;
			let total_amount = ONE + SELL_DCA_FEE_IN_NATIVE + remainder;
			let amount_to_sell = ONE;

			let schedule = ScheduleBuilder::new()
				.with_total_amount(total_amount)
				.with_period(ONE_HUNDRED_BLOCKS)
				.with_order(Order::Sell {
					asset_in: HDX,
					asset_out: BTC,
					amount_in: amount_to_sell,
					min_amount_out: Balance::MIN,
					route: create_bounded_vec(vec![Trade {
						pool: PoolType::Omnipool,
						asset_in: HDX,
						asset_out: BTC,
					}]),
				})
				.build();

			assert_ok!(DCA::schedule(RuntimeOrigin::signed(ALICE), schedule, Option::None));

			//Act
			set_to_blocknumber(501);

			//Assert
			let schedule_id = 0;
			assert_that_dca_is_completed(ALICE, schedule_id);
		});
}
#[test]
fn dca_should_continue_when_remainder_is_equal_to_min_trading_limit() {
	let min_trade_limit = ONE / 10;
	ExtBuilder::default()
		.with_endowed_accounts(vec![(ALICE, HDX, 10000 * ONE)])
		.with_min_trading_limit(min_trade_limit)
		.build()
		.execute_with(|| {
			//Arrange
			proceed_to_blocknumber(1, 500);

			let total_amount = ONE + SELL_DCA_FEE_IN_NATIVE + min_trade_limit;
			let amount_to_sell = ONE;

			let schedule = ScheduleBuilder::new()
				.with_total_amount(total_amount)
				.with_period(ONE_HUNDRED_BLOCKS)
				.with_order(Order::Sell {
					asset_in: HDX,
					asset_out: BTC,
					amount_in: amount_to_sell,
					min_amount_out: Balance::MIN,
					route: create_bounded_vec(vec![Trade {
						pool: PoolType::Omnipool,
						asset_in: HDX,
						asset_out: BTC,
					}]),
				})
				.build();

			assert_ok!(DCA::schedule(RuntimeOrigin::signed(ALICE), schedule, Option::None));

			//Act
			set_to_blocknumber(501);

			//Assert
			let schedule_id = 0;
			expect_events(vec![DcaEvent::ExecutionPlanned {
				id: schedule_id,
				who: ALICE,
				block: 601,
			}
			.into()]);
		});
}

#[test]
fn execution_is_still_successful_when_no_parent_hash_present() {
	ExtBuilder::default()
		.with_endowed_accounts(vec![(ALICE, HDX, 10000 * ONE)])
		.build()
		.execute_with(|| {
			//Arrange
			proceed_to_blocknumber(1, 500);

			let total_amount = 5 * ONE;
			let amount_to_sell = ONE;

			let schedule = ScheduleBuilder::new()
				.with_total_amount(total_amount)
				.with_period(ONE_HUNDRED_BLOCKS)
				.with_order(Order::Sell {
					asset_in: HDX,
					asset_out: BTC,
					amount_in: amount_to_sell,
					min_amount_out: Balance::MIN,
					route: create_bounded_vec(vec![Trade {
						pool: PoolType::Omnipool,
						asset_in: HDX,
						asset_out: BTC,
					}]),
				})
				.build();

			assert_ok!(DCA::schedule(RuntimeOrigin::signed(ALICE), schedule, Option::None));

			set_parent_hash(None);

			//Act
			set_to_blocknumber(501);

			//Assert
			let schedule_id = 0;
			expect_events(vec![
				DcaEvent::TradeExecuted {
					id: schedule_id,
					who: ALICE,
					amount_in: amount_to_sell,
					amount_out: *AMOUNT_OUT_FOR_OMNIPOOL_SELL,
				}
				.into(),
				DcaEvent::ExecutionPlanned {
					id: schedule_id,
					who: ALICE,
					block: 601,
				}
				.into(),
			]);
		});
}

#[test]
fn dca_schedule_should_still_take_fee_when_order_fails() {
	ExtBuilder::default()
		.with_endowed_accounts(vec![(ALICE, HDX, 5000 * ONE)])
		.build()
		.execute_with(|| {
			//Arrange
			proceed_to_blocknumber(1, 500);

			let schedule = ScheduleBuilder::new()
				.with_period(ONE_HUNDRED_BLOCKS)
				.with_order(Order::Buy {
					asset_in: HDX,
					asset_out: BTC,
					amount_out: CALCULATED_AMOUNT_IN_FOR_OMNIPOOL_BUY,
					max_amount_in: 5 * ONE,
					route: create_bounded_vec(vec![Trade {
						pool: Omnipool,
						asset_in: HDX,
						asset_out: BTC,
					}]),
				})
				.build();

			assert_ok!(DCA::schedule(RuntimeOrigin::signed(ALICE), schedule, Option::None));

			//Act and assert
			set_to_blocknumber(501);
			assert_number_of_executed_buy_trades!(0);
			assert_balance!(TreasuryAccount::get(), HDX, BUY_DCA_FEE_IN_NATIVE);
		});
}

pub fn proceed_to_blocknumber(from: u64, to: u64) {
	for block_number in RangeInclusive::new(from, to) {
		System::set_block_number(block_number);
		DCA::on_initialize(block_number);
	}
}

pub fn set_to_blocknumber(to: u64) {
	System::set_block_number(to);
	DCA::on_initialize(to);
}

fn assert_that_dca_is_completed(owner: AccountId, schedule_id: ScheduleId) {
	assert_that_schedule_has_been_removed_from_storages!(owner, schedule_id);

	expect_events(vec![DcaEvent::Completed {
		id: schedule_id,
		who: owner,
	}
	.into()]);
}

fn assert_that_dca_is_terminated(owner: AccountId, schedule_id: ScheduleId, error: DispatchError) {
	assert_that_schedule_has_been_removed_from_storages!(owner, schedule_id);

	expect_events(vec![DcaEvent::Terminated {
		id: schedule_id,
		who: owner,
		error,
	}
	.into()]);
}<|MERGE_RESOLUTION|>--- conflicted
+++ resolved
@@ -865,11 +865,7 @@
 			assert_number_of_executed_buy_trades!(4);
 			assert_eq!(0, Currencies::reserved_balance(HDX, &ALICE));
 
-<<<<<<< HEAD
-			let left_over_which_is_not_enough_for_last_trade = 9994498780000;
-=======
 			let left_over_which_is_not_enough_for_last_trade = 9994662116000;
->>>>>>> 975196bb
 
 			assert_balance!(
 				ALICE,
