--- conflicted
+++ resolved
@@ -889,11 +889,7 @@
 			assert_number_of_executed_buy_trades!(4);
 			assert_eq!(0, Currencies::reserved_balance(HDX, &ALICE));
 
-<<<<<<< HEAD
-			let left_over_which_is_not_enough_for_last_trade = 9994619512000;
-=======
 			let left_over_which_is_not_enough_for_last_trade = 9994629924000;
->>>>>>> c048260d
 
 			assert_balance!(
 				ALICE,
