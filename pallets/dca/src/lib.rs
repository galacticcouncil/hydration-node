// This file is part of HydraDX-node

// Copyright (C) 2020-2023  Intergalactic, Limited (GIB).
// SPDX-License-Identifier: Apache-2.0

// Licensed under the Apache License, Version 2.0 (the "License");
// you may not use this file except in compliance with the License.
// You may obtain a copy of the License at
//
//     http://www.apache.org/licenses/LICENSE-2.0
//
// Unless required by applicable law or agreed to in writing, software
// distributed under the License is distributed on an "AS IS" BASIS,
// WITHOUT WARRANTIES OR CONDITIONS OF ANY KIND, either express or implied.
// See the License for the specific language governing permissions and
// limitations under the License.

//! # DCA pallet
//!
//! ## Overview
//!
//! The DCA pallet provides dollar-cost averaging functionality, allowing users to perform repeating orders.
//! This pallet enables the creation, execution and termination of schedules.
//!
//! ## Creating a Schedule
//!
//! Users can create a DCA schedule, which is planned to execute in a specific block.
//! If the block is not specified, the execution is planned for the next block.
//! In case the given block is full, the execution will be scheduled for the subsequent block.
//!
//! Upon creating a schedule, the user specifies a budget (`total_amount`) that will be reserved.
//! `total_amount` can be zero, in which case the schedule will be executed until it is terminated.
//! The currency of this reservation is the sold (`amount_in`) currency.
//!
//! ### Executing a Schedule
//!
//! Orders are executed during block initialization and are sorted based on randomness derived from the relay chain block hash.
//!
//! When the `total_amount` is not zero, trades are executed as long as there is budget remaining from the initial allocation.
//!
//! For both successful and failed trades, a fee is deducted from the schedule owner.
//! The fee is deducted in the sold (`amount_in`) currency.
//!
//! A trade can fail due to two main reasons:
//!
//! 1. Price Stability Error: If the price difference between the short oracle price and the current price
//! exceeds the specified threshold. The user can customize this threshold,
//! or the default value from the pallet configuration will be used.
//! 2. Slippage Error: If the minimum amount out (sell) or maximum amount in (buy) slippage limits are not reached.
//! These limits are calculated based on the last block's oracle price and the user-specified slippage.
//! If no slippage is specified, the default value from the pallet configuration will be used.
//!
//! If a trade fails due to these errors, the trade will be retried.
//! If the number of retries reaches the maximum number of retries, the schedule will be permanently terminated.
//! In the case of a successful trade, the retry counter is reset.
//!
//! If a trade fails due to other types of errors, the order is terminated without any retry logic.
//!
//! ## Terminating a Schedule
//!
//! Both users and TerminateOrigin can terminate a DCA schedule. However, users can only terminate schedules that they own.
//!
//! Once a schedule is terminated, it is completely and permanently removed from the blockchain.

#![cfg_attr(not(feature = "std"), no_std)]

use frame_support::traits::DefensiveOption;
use frame_support::{
	ensure,
	pallet_prelude::*,
	traits::{Get, Len},
	transactional,
	weights::WeightToFee as FrameSupportWeight,
};
use frame_system::{
	ensure_signed,
	pallet_prelude::{BlockNumberFor, OriginFor},
	Origin,
};
use orml_traits::{arithmetic::CheckedAdd, MultiCurrency, NamedMultiReservableCurrency};
use rand::rngs::StdRng;
use rand::{Rng, SeedableRng};
use sp_runtime::helpers_128bit::multiply_by_rational_with_rounding;
use sp_runtime::traits::CheckedMul;
use sp_runtime::{
	traits::{BlockNumberProvider, Saturating},
	ArithmeticError, BoundedVec, DispatchError, FixedPointNumber, FixedU128, Percent, Permill, Rounding,
};
use sp_std::cmp::min;
use sp_std::vec::Vec;

use hydradx_adapters::RelayChainBlockHashProvider;
use hydradx_traits::fee::{InspectTransactionFeeCurrency, SwappablePaymentAssetTrader};
use hydradx_traits::router::{inverse_route, RouteProvider};
use hydradx_traits::router::{AmmTradeWeights, AmountInAndOut, RouterT, Trade};
use hydradx_traits::NativePriceOracle;
use hydradx_traits::OraclePeriod;
use hydradx_traits::PriceOracle;
pub use pallet::*;
use pallet_broadcast::types::ExecutionType;
pub use weights::WeightInfo;

// Re-export pallet items so that they can be accessed from the crate namespace.
use crate::types::*;

#[cfg(test)]
mod tests;

pub mod migrations;
pub mod types;
pub mod weights;

<<<<<<< HEAD
pub use weights::WeightInfo;

// Re-export pallet items so that they can be accessed from the crate namespace.
use crate::types::*;
pub use pallet::*;

pub const SHORT_ORACLE_BLOCK_PERIOD: u32 = 20;
=======
pub const SHORT_ORACLE_BLOCK_PERIOD: u32 = 10;
>>>>>>> 450a9866
pub const MAX_NUMBER_OF_RETRY_FOR_RESCHEDULING: u32 = 10;
pub const FEE_MULTIPLIER_FOR_MIN_TRADE_LIMIT: Balance = 20;

#[frame_support::pallet]
pub mod pallet {
	use frame_support::traits::Contains;
	use frame_support::weights::WeightToFee;
	use frame_system::pallet_prelude::OriginFor;
	use orml_traits::NamedMultiReservableCurrency;
	use sp_runtime::Percent;

	use hydra_dx_math::ema::EmaPrice;
	use hydradx_traits::fee::SwappablePaymentAssetTrader;
	use hydradx_traits::{NativePriceOracle, PriceOracle};

	use super::*;

	#[pallet::pallet]
	pub struct Pallet<T>(_);

	#[pallet::hooks]
	impl<T: Config> Hooks<BlockNumberFor<T>> for Pallet<T> {
		fn on_initialize(current_blocknumber: BlockNumberFor<T>) -> Weight {
			let mut weight = <T as pallet::Config>::WeightInfo::on_initialize_with_empty_block();

			let mut randomness_generator = Self::get_randomness_generator(current_blocknumber, None);

			let mut schedule_ids: Vec<ScheduleId> = ScheduleIdsPerBlock::<T>::take(current_blocknumber).to_vec();

			schedule_ids.sort_by_cached_key(|_| randomness_generator.gen::<u32>());
			for schedule_id in schedule_ids {
				Self::deposit_event(Event::ExecutionStarted {
					id: schedule_id,
					block: current_blocknumber,
				});

				let Some(schedule) = Schedules::<T>::get(schedule_id) else {
					//We cant terminate here as there is no schedule information to do so
					continue;
				};

				let weight_for_single_execution = Self::get_trade_weight(&schedule.order);
				weight.saturating_accrue(weight_for_single_execution);

				if let Err(e) = Self::prepare_schedule(
					current_blocknumber,
					weight_for_single_execution,
					schedule_id,
					&schedule,
					&mut randomness_generator,
				) {
					if e == Error::<T>::PriceUnstable.into() || e == Error::<T>::Bumped.into() {
						continue;
					} else {
						Self::terminate_schedule(schedule_id, &schedule, e);
						continue;
					}
				};

				match Self::execute_trade(schedule_id, &schedule) {
					Ok(amounts) => {
						if let Err(err) = Self::replan_or_complete(
							schedule_id,
							&schedule,
							current_blocknumber,
							amounts,
							&mut randomness_generator,
						) {
							Self::terminate_schedule(schedule_id, &schedule, err);
						}
					}
					Err(error) => {
						Self::deposit_event(Event::TradeFailed {
							id: schedule_id,
							who: schedule.owner.clone(),
							error,
						});

						if error != Error::<T>::TradeLimitReached.into()
							&& error != Error::<T>::SlippageLimitReached.into()
							&& !T::RetryOnError::contains(&error)
						{
							Self::terminate_schedule(schedule_id, &schedule, error);
						} else if let Err(retry_error) =
							Self::retry_schedule(schedule_id, &schedule, current_blocknumber, &mut randomness_generator)
						{
							Self::terminate_schedule(schedule_id, &schedule, retry_error);
						}
					}
				}
			}

			weight
		}
	}

	#[pallet::config]
	pub trait Config: frame_system::Config + pallet_broadcast::Config {
		/// The overarching event type.
		type RuntimeEvent: From<Event<Self>> + IsType<<Self as frame_system::Config>::RuntimeEvent>;

		/// Asset id type
		type AssetId: Parameter + Member + Copy + MaybeSerializeDeserialize + MaxEncodedLen;

		/// Origin able to terminate schedules
		type TerminateOrigin: EnsureOrigin<Self::RuntimeOrigin>;

		///For named-reserving user's assets
		type Currencies: NamedMultiReservableCurrency<
			Self::AccountId,
			ReserveIdentifier = NamedReserveIdentifier,
			CurrencyId = Self::AssetId,
			Balance = Balance,
		>;

		///Relay chain block hash provider for randomness
		type RelayChainBlockHashProvider: RelayChainBlockHashProvider;

		/// Supporting swappable assets as fee currencies
		type SwappablePaymentAssetSupport: SwappablePaymentAssetTrader<Self::AccountId, Self::AssetId, Balance>;

		///Randomness provider to be used to sort the DCA schedules when they are executed in a block
		type RandomnessProvider: RandomnessProvider;

		///Oracle price provider to get the price between two assets
		type OraclePriceProvider: PriceOracle<Self::AssetId, Price = EmaPrice>;

		///Native price provider to get the price of assets that are accepted as fees
		type NativePriceOracle: NativePriceOracle<Self::AssetId, EmaPrice>;

		///Router implementation
		type RouteExecutor: RouterT<
			Self::RuntimeOrigin,
			Self::AssetId,
			Balance,
			Trade<Self::AssetId>,
			AmountInAndOut<Balance>,
		>;

		///Spot price provider to get the current price between two asset
		type RouteProvider: RouteProvider<Self::AssetId>;

		///Errors we want to explicitly retry on, in case of failing DCA
		type RetryOnError: Contains<DispatchError>;

		///Max price difference allowed between blocks
		#[pallet::constant]
		type MaxPriceDifferenceBetweenBlocks: Get<Permill>;

		///Max configurable price difference allowed between blocks
		#[pallet::constant]
		type MaxConfigurablePriceDifferenceBetweenBlocks: Get<Permill>;

		///The number of max schedules to be executed per block
		#[pallet::constant]
		type MaxSchedulePerBlock: Get<u32>;

		///The number of max retries in case of trade limit error
		#[pallet::constant]
		type MaxNumberOfRetriesOnError: Get<u8>;

		///Minimal period between executions
		#[pallet::constant]
		type MinimalPeriod: Get<u32>;

		///Chance of the random rescheduling
		#[pallet::constant]
		type BumpChance: Get<Percent>;

		/// Minimum trading limit for a single trade
		#[pallet::constant]
		type MinimumTradingLimit: Get<Balance>;

		/// Native Asset Id
		#[pallet::constant]
		type NativeAssetId: Get<Self::AssetId>;

		/// Polkadot Native Asset Id (DOT)
		#[pallet::constant]
		type PolkadotNativeAssetId: Get<Self::AssetId>;

		///Minimum budget to be able to schedule a DCA, specified in native currency
		#[pallet::constant]
		type MinBudgetInNativeCurrency: Get<Balance>;

		///The fee receiver for transaction fees
		#[pallet::constant]
		type FeeReceiver: Get<Self::AccountId>;

		/// Named reserve identifier to store named reserves for orders of each users
		#[pallet::constant]
		type NamedReserveId: Get<NamedReserveIdentifier>;

		/// Convert a weight value into a deductible fee
		type WeightToFee: WeightToFee<Balance = Balance>;

		/// AMMs trade weight information.
		type AmmTradeWeights: AmmTradeWeights<Trade<Self::AssetId>>;

		/// Weight information for the extrinsics.
		type WeightInfo: WeightInfo;
	}

	#[pallet::event]
	#[pallet::generate_deposit(pub(crate) fn deposit_event)]
	pub enum Event<T: Config> {
		///The DCA execution is started
		ExecutionStarted { id: ScheduleId, block: BlockNumberFor<T> },
		///The DCA is scheduled for next execution
		Scheduled {
			id: ScheduleId,
			who: T::AccountId,
			period: BlockNumberFor<T>,
			total_amount: Balance,
			order: Order<T::AssetId>,
		},
		///The DCA is planned for blocknumber
		ExecutionPlanned {
			id: ScheduleId,
			who: T::AccountId,
			block: BlockNumberFor<T>,
		},
		/// Deprecated. Use pallet_amm::Event::Swapped instead.
		/// The DCA trade is successfully executed
		// TODO: remove once we migrated completely to pallet_amm::Event::Swapped
		TradeExecuted {
			id: ScheduleId,
			who: T::AccountId,
			amount_in: Balance,
			amount_out: Balance,
		},
		///The DCA trade execution is failed
		TradeFailed {
			id: ScheduleId,
			who: T::AccountId,
			error: DispatchError,
		},
		///The DCA is terminated and completely removed from the chain
		Terminated {
			id: ScheduleId,
			who: T::AccountId,
			error: DispatchError,
		},
		///The DCA is completed and completely removed from the chain
		Completed { id: ScheduleId, who: T::AccountId },
		///Randomness generation failed possibly coming from missing data about relay chain
		RandomnessGenerationFailed {
			block: BlockNumberFor<T>,
			error: DispatchError,
		},
	}

	#[pallet::error]
	pub enum Error<T> {
		///Schedule not exist
		ScheduleNotFound,
		///The min trade amount is not reached
		MinTradeAmountNotReached,
		///Forbidden as the user is not the owner of the schedule
		Forbidden,
		///The next execution block number is not in the future
		BlockNumberIsNotInFuture,
		///Price is unstable as price change from oracle data is bigger than max allowed
		PriceUnstable,
		///Order was randomly rescheduled to next block
		Bumped,
		///Error occurred when calculating price
		CalculatingPriceError,
		///The total amount to be reserved is smaller than min budget
		TotalAmountIsSmallerThanMinBudget,
		///The budget is too low for executing at least two orders
		BudgetTooLow,
		///There is no free block found to plan DCA execution
		NoFreeBlockFound,
		///The DCA schedule has been manually terminated
		ManuallyTerminated,
		///Max number of retries reached for schedule
		MaxRetryReached,
		///Absolutely trade limit reached, leading to retry
		TradeLimitReached,
		///Slippage limit calculated from oracle is reached, leading to retry
		SlippageLimitReached,
		///No parent hash has been found from relay chain
		NoParentHashFound,
		///Error that should not really happen only in case of invalid state of the schedule storage entries
		InvalidState,
		///Period should be longer than 5 blocks
		PeriodTooShort,
		///Stability threshold cannot be higher than `MaxConfigurablePriceDifferenceBetweenBlock`
		StabilityThresholdTooHigh,
	}

	/// Id sequencer for schedules
	#[pallet::storage]
	#[pallet::getter(fn next_schedule_id)]
	pub type ScheduleIdSequencer<T: Config> = StorageValue<_, ScheduleId, ValueQuery>;

	/// Storing schedule details
	#[pallet::storage]
	#[pallet::getter(fn schedules)]
	pub type Schedules<T: Config> =
		StorageMap<_, Blake2_128Concat, ScheduleId, Schedule<T::AccountId, T::AssetId, BlockNumberFor<T>>, OptionQuery>;

	/// Storing schedule ownership
	#[pallet::storage]
	#[pallet::getter(fn owner_of)]
	pub type ScheduleOwnership<T: Config> =
		StorageDoubleMap<_, Blake2_128Concat, T::AccountId, Twox64Concat, ScheduleId, (), OptionQuery>;

	/// Keep tracking the remaining amounts to spend for DCA schedules
	#[pallet::storage]
	#[pallet::getter(fn remaining_amounts)]
	pub type RemainingAmounts<T: Config> = StorageMap<_, Blake2_128Concat, ScheduleId, Balance, OptionQuery>;

	/// Keep tracking the retry on error flag for DCA schedules
	#[pallet::storage]
	#[pallet::getter(fn retries_on_error)]
	pub type RetriesOnError<T: Config> = StorageMap<_, Blake2_128Concat, ScheduleId, u8, ValueQuery>;

	/// Keep tracking the blocknumber when the schedule is planned to be executed
	#[pallet::storage]
	#[pallet::getter(fn schedule_execution_block)]
	pub type ScheduleExecutionBlock<T: Config> =
		StorageMap<_, Blake2_128Concat, ScheduleId, BlockNumberFor<T>, OptionQuery>;

	/// Keep tracking of the schedule ids to be executed in the block
	#[pallet::storage]
	#[pallet::getter(fn schedule_ids_per_block)]
	pub type ScheduleIdsPerBlock<T: Config> =
		StorageMap<_, Blake2_128Concat, BlockNumberFor<T>, BoundedVec<ScheduleId, T::MaxSchedulePerBlock>, ValueQuery>;

	#[pallet::call]
	impl<T: Config> Pallet<T> {
		/// Creates a new DCA (Dollar-Cost Averaging) schedule and plans the next execution
		/// for the specified block.
		///
		/// If the block is not specified, the execution is planned for the next block.
		/// If the given block is full, the execution will be planned in the subsequent block.
		///
		/// Once the schedule is created, the specified `total_amount` will be reserved for DCA.
		/// The reservation currency will be the `amount_in` currency of the order.
		///
		/// Trades are executed as long as there is budget remaining
		/// from the initial `total_amount` allocation, unless `total_amount` is 0, then trades
		/// are executed until schedule is terminated.
		///
		/// If a trade fails due to slippage limit or price stability errors, it will be retried.
		/// If the number of retries reaches the maximum allowed,
		/// the schedule will be terminated permanently.
		/// In the case of a successful trade, the retry counter is reset.
		///
		/// Parameters:
		/// - `origin`: schedule owner
		/// - `schedule`: schedule details
		/// - `start_execution_block`: first possible execution block for the schedule
		///
		/// Emits `Scheduled` and `ExecutionPlanned` event when successful.
		///
		#[pallet::call_index(0)]
		#[pallet::weight(<T as Config>::WeightInfo::schedule()
			+ <T as Config>::AmmTradeWeights::calculate_buy_trade_amounts_weight(&schedule.order.get_route_or_default::<T::RouteProvider>()))]
		#[transactional]
		pub fn schedule(
			origin: OriginFor<T>,
			schedule: Schedule<T::AccountId, T::AssetId, BlockNumberFor<T>>,
			start_execution_block: Option<BlockNumberFor<T>>,
		) -> DispatchResult {
			let who = ensure_signed(origin.clone())?;
			ensure!(who == schedule.owner, Error::<T>::Forbidden);

			let min_budget = Self::convert_native_amount_to_currency(
				schedule.order.get_asset_in(),
				T::MinBudgetInNativeCurrency::get(),
			)?;
			ensure!(
				schedule.period >= BlockNumberFor::<T>::from(T::MinimalPeriod::get()),
				Error::<T>::PeriodTooShort
			);
			ensure!(
				match schedule.stability_threshold {
					Some(threshold) => threshold <= T::MaxConfigurablePriceDifferenceBetweenBlocks::get(),
					None => true,
				},
				Error::<T>::StabilityThresholdTooHigh
			);

			let transaction_fee = Self::get_transaction_fee(&schedule.order)?;

			let amount_in = match schedule.order {
				Order::Sell { amount_in, .. } => amount_in,
				Order::Buy { amount_out, .. } => {
					let route = schedule.order.get_route_or_default::<T::RouteProvider>();
					Self::get_amount_in_for_buy(&amount_out, &route)?
				}
			};
			let min_trade_amount_in_from_fee = transaction_fee.saturating_mul(FEE_MULTIPLIER_FOR_MIN_TRADE_LIMIT);
			ensure!(
				amount_in >= min_trade_amount_in_from_fee,
				Error::<T>::MinTradeAmountNotReached
			);
			ensure!(
				amount_in >= T::MinimumTradingLimit::get(),
				Error::<T>::MinTradeAmountNotReached
			);

			let amount_in_with_transaction_fee = amount_in.saturating_add(transaction_fee).saturating_mul(2);
			let reserve_amount = if schedule.is_rolling() {
				ensure!(
					amount_in_with_transaction_fee >= min_budget,
					Error::<T>::MinTradeAmountNotReached
				);
				amount_in_with_transaction_fee
			} else {
				ensure!(
					schedule.total_amount >= min_budget,
					Error::<T>::TotalAmountIsSmallerThanMinBudget
				);
				ensure!(
					amount_in_with_transaction_fee <= schedule.total_amount,
					Error::<T>::BudgetTooLow
				);
				schedule.total_amount
			};

			let next_schedule_id =
				ScheduleIdSequencer::<T>::try_mutate(|current_id| -> Result<ScheduleId, DispatchError> {
					let schedule_id = *current_id;
					*current_id = current_id.checked_add(1).ok_or(ArithmeticError::Overflow)?;
					Ok(schedule_id)
				})?;

			Schedules::<T>::insert(next_schedule_id, &schedule);
			ScheduleOwnership::<T>::insert(who.clone(), next_schedule_id, ());
			RemainingAmounts::<T>::insert(next_schedule_id, reserve_amount);
			RetriesOnError::<T>::insert(next_schedule_id, 0);

			T::Currencies::reserve_named(
				&T::NamedReserveId::get(),
				schedule.order.get_asset_in(),
				&who,
				reserve_amount,
			)?;

			let blocknumber_for_first_schedule_execution = Self::get_first_execution_block(start_execution_block)?;

			let mut randomness_generator = Self::get_randomness_generator(
				frame_system::Pallet::<T>::current_block_number(),
				Some(next_schedule_id),
			);
			Self::plan_schedule_for_block(
				&who,
				blocknumber_for_first_schedule_execution,
				next_schedule_id,
				&mut randomness_generator,
			)?;

			Self::deposit_event(Event::Scheduled {
				id: next_schedule_id,
				who,
				period: schedule.period,
				total_amount: schedule.total_amount,
				order: schedule.order,
			});

			Ok(())
		}

		/// Terminates a DCA schedule and remove it completely from the chain.
		///
		/// This can be called by both schedule owner or the configured `T::TerminateOrigin`
		///
		/// Parameters:
		/// - `origin`: schedule owner
		/// - `schedule_id`: schedule id
		/// - `next_execution_block`: block number where the schedule is planned.
		///
		/// Emits `Terminated` event when successful.
		///
		#[pallet::call_index(1)]
		#[pallet::weight(<T as Config>::WeightInfo::terminate())]
		#[transactional]
		pub fn terminate(
			origin: OriginFor<T>,
			schedule_id: ScheduleId,
			next_execution_block: Option<BlockNumberFor<T>>,
		) -> DispatchResult {
			let schedule = Schedules::<T>::get(schedule_id).ok_or(Error::<T>::ScheduleNotFound)?;

			if T::TerminateOrigin::ensure_origin(origin.clone()).is_err() {
				let who = ensure_signed(origin)?;
				ensure!(who == schedule.owner, Error::<T>::Forbidden);
			}

			Self::try_unreserve_all(schedule_id, &schedule);

			let next_execution_block = next_execution_block
				.or(Self::schedule_execution_block(schedule_id))
				.ok_or(Error::<T>::ScheduleNotFound)?;

			//Remove schedule id from next execution block
			ScheduleIdsPerBlock::<T>::try_mutate_exists(
				next_execution_block,
				|maybe_schedule_ids| -> DispatchResult {
					let schedule_ids = maybe_schedule_ids.as_mut().ok_or(Error::<T>::ScheduleNotFound)?;

					let index = schedule_ids
						.binary_search(&schedule_id)
						.map_err(|_| Error::<T>::ScheduleNotFound)?;

					schedule_ids.remove(index);

					if schedule_ids.is_empty() {
						*maybe_schedule_ids = None;
					}
					Ok(())
				},
			)?;

			Self::remove_schedule_from_storages(&schedule.owner, schedule_id);

			Self::deposit_event(Event::Terminated {
				id: schedule_id,
				who: schedule.owner,
				error: Error::<T>::ManuallyTerminated.into(),
			});

			Ok(())
		}
	}
}

impl<T: Config> Pallet<T> {
	fn get_randomness_generator(current_blocknumber: BlockNumberFor<T>, salt: Option<u32>) -> StdRng {
		match T::RandomnessProvider::generator(salt) {
			Ok(generator) => generator,
			Err(err) => {
				Self::deposit_event(Event::RandomnessGenerationFailed {
					block: current_blocknumber,
					error: err,
				});

				StdRng::seed_from_u64(0)
			}
		}
	}

	fn get_first_execution_block(
		start_execution_block: Option<BlockNumberFor<T>>,
	) -> Result<BlockNumberFor<T>, DispatchError> {
		let current_block_number = frame_system::Pallet::<T>::current_block_number();
		let blocknumber_for_first_schedule_execution = match start_execution_block {
			Some(blocknumber) => {
				let number = current_block_number.saturating_add(2u32.into()).max(blocknumber);
				let remainder: u32 = (number.into() % 5).as_u32();
				let diff = if remainder == 0 { 0 } else { 5u32 - remainder };
				Ok(number.saturating_add(diff.into()))
			}
			None => {
				let next_block_number = current_block_number
					.checked_add(&BlockNumberFor::<T>::from(2u32))
					.ok_or(ArithmeticError::Overflow)?;

				Ok::<BlockNumberFor<T>, ArithmeticError>(next_block_number)
			}
		}?;

		Ok(blocknumber_for_first_schedule_execution)
	}

	fn prepare_schedule(
		current_blocknumber: BlockNumberFor<T>,
		weight_for_dca_execution: Weight,
		schedule_id: ScheduleId,
		schedule: &Schedule<T::AccountId, T::AssetId, BlockNumberFor<T>>,
		randomness_generator: &mut StdRng,
	) -> DispatchResult {
		if Percent::from_percent(randomness_generator.gen_range(0..100)) <= T::BumpChance::get() {
			let next_block = current_blocknumber.saturating_add(1u32.into());
			Self::plan_schedule_for_block(&schedule.owner, next_block, schedule_id, randomness_generator)?;
			return Err(Error::<T>::Bumped.into());
		}

		Self::take_transaction_fee_from_user(schedule_id, schedule, weight_for_dca_execution)?;

		if Self::is_price_unstable(schedule) {
			Self::deposit_event(Event::TradeFailed {
				id: schedule_id,
				who: schedule.owner.clone(),
				error: Error::<T>::PriceUnstable.into(),
			});
			Self::retry_schedule(schedule_id, schedule, current_blocknumber, randomness_generator)?;

			return Err(Error::<T>::PriceUnstable.into());
		}

		Ok(())
	}

	#[transactional]
	pub fn execute_trade(
		schedule_id: ScheduleId,
		schedule: &Schedule<T::AccountId, T::AssetId, BlockNumberFor<T>>,
	) -> Result<AmountInAndOut<Balance>, DispatchError> {
		pallet_broadcast::Pallet::<T>::add_to_context(|id| ExecutionType::DCA(schedule_id, id));

		let origin: OriginFor<T> = Origin::<T>::Signed(schedule.owner.clone()).into();
		let trade_result = match &schedule.order {
			Order::Sell {
				asset_in,
				asset_out,
				amount_in,
				min_amount_out,
				..
			} => {
				let route = &schedule.order.get_route_or_default::<T::RouteProvider>();
				let remaining_amount =
					RemainingAmounts::<T>::get(schedule_id).defensive_ok_or(Error::<T>::InvalidState)?;
				let amount_to_sell = min(remaining_amount, *amount_in);

				Self::unallocate_amount(schedule_id, schedule, amount_to_sell)?;

				let route_for_slippage = inverse_route(route.to_vec());
				let (estimated_amount_out, slippage_amount) =
					Self::calculate_last_block_slippage(&route_for_slippage, amount_to_sell, schedule.slippage)?;
				let last_block_slippage_min_limit = estimated_amount_out
					.checked_sub(slippage_amount)
					.ok_or(ArithmeticError::Overflow)?;

				let trade_amounts = T::RouteExecutor::calculate_sell_trade_amounts(route, amount_to_sell)?;
				let last_trade = trade_amounts.last().defensive_ok_or(Error::<T>::InvalidState)?;
				let amount_out = last_trade.amount_out;

				if *min_amount_out > last_block_slippage_min_limit {
					ensure!(amount_out >= *min_amount_out, Error::<T>::TradeLimitReached);
				} else {
					ensure!(
						amount_out >= last_block_slippage_min_limit,
						Error::<T>::SlippageLimitReached
					);
				};

				T::RouteExecutor::sell(
					origin,
					*asset_in,
					*asset_out,
					amount_to_sell,
					amount_out,
					route.to_vec(),
				)?;

				Ok(AmountInAndOut {
					amount_in: amount_to_sell,
					amount_out,
				})
			}
			Order::Buy {
				asset_in,
				asset_out,
				amount_out,
				max_amount_in,
				..
			} => {
				let route = schedule.order.get_route_or_default::<T::RouteProvider>();
				let amount_in = Self::get_amount_in_for_buy(amount_out, &route)?;

				Self::unallocate_amount(schedule_id, schedule, amount_in)?;

				let (estimated_amount_in, slippage_amount) =
					Self::calculate_last_block_slippage(&route, *amount_out, schedule.slippage)?;
				let last_block_slippage_max_limit = estimated_amount_in
					.checked_add(slippage_amount)
					.ok_or(ArithmeticError::Overflow)?;

				if *max_amount_in < last_block_slippage_max_limit {
					ensure!(amount_in <= *max_amount_in, Error::<T>::TradeLimitReached);
				} else {
					ensure!(
						amount_in <= last_block_slippage_max_limit,
						Error::<T>::SlippageLimitReached
					);
				};

				T::RouteExecutor::buy(origin, *asset_in, *asset_out, *amount_out, amount_in, route.to_vec())?;

				Ok(AmountInAndOut {
					amount_in,
					amount_out: *amount_out,
				})
			}
		};

		pallet_broadcast::Pallet::<T>::remove_from_context();

		trade_result
	}

	fn replan_or_complete(
		schedule_id: ScheduleId,
		schedule: &Schedule<T::AccountId, T::AssetId, BlockNumberFor<T>>,
		current_blocknumber: BlockNumberFor<T>,
		amounts: AmountInAndOut<Balance>,
		randomness_generator: &mut StdRng,
	) -> DispatchResult {
		Self::deposit_event(Event::TradeExecuted {
			id: schedule_id,
			who: schedule.owner.clone(),
			amount_in: amounts.amount_in,
			amount_out: amounts.amount_out,
		});

		RetriesOnError::<T>::remove(schedule_id);

		let remaining_amount: Balance =
			RemainingAmounts::<T>::get(schedule_id).defensive_ok_or(Error::<T>::InvalidState)?;
		let transaction_fee = Self::get_transaction_fee(&schedule.order)?;
		let min_amount_for_replanning = transaction_fee.saturating_mul(FEE_MULTIPLIER_FOR_MIN_TRADE_LIMIT);
		if remaining_amount < min_amount_for_replanning || remaining_amount < T::MinimumTradingLimit::get() {
			Self::complete_schedule(schedule_id, schedule);
			return Ok(());
		}

		//In buy we complete with returning leftover, in sell we sell the leftover in the next trade
		if let Order::Buy { amount_out, .. } = &schedule.order {
			let route = schedule.order.get_route_or_default::<T::RouteProvider>();
			let amount_to_unreserve: Balance = Self::get_amount_in_for_buy(amount_out, &route)?;

			let amount_for_next_trade: Balance = amount_to_unreserve
				.checked_add(transaction_fee)
				.ok_or(ArithmeticError::Overflow)?;

			if remaining_amount < amount_for_next_trade {
				Self::complete_schedule(schedule_id, schedule);
				return Ok(());
			}
		}

		let next_execution_block = current_blocknumber
			.checked_add(&schedule.period)
			.ok_or(ArithmeticError::Overflow)?;

		Self::plan_schedule_for_block(&schedule.owner, next_execution_block, schedule_id, randomness_generator)?;

		Ok(())
	}

	fn retry_schedule(
		schedule_id: ScheduleId,
		schedule: &Schedule<T::AccountId, T::AssetId, BlockNumberFor<T>>,
		current_blocknumber: BlockNumberFor<T>,
		randomness_generator: &mut StdRng,
	) -> DispatchResult {
		let number_of_retries = Self::retries_on_error(schedule_id);

		let max_retries = schedule.max_retries.unwrap_or_else(T::MaxNumberOfRetriesOnError::get);
		ensure!(number_of_retries < max_retries, Error::<T>::MaxRetryReached);

		RetriesOnError::<T>::mutate(schedule_id, |retry| -> DispatchResult {
			retry.saturating_inc();
			Ok(())
		})?;

		let retry_multiplier = 2u32
			.checked_pow(number_of_retries.into())
			.ok_or(ArithmeticError::Overflow)?;
		let retry_delay = SHORT_ORACLE_BLOCK_PERIOD
			.checked_mul(retry_multiplier)
			.ok_or(ArithmeticError::Overflow)?;
		let next_execution_block = current_blocknumber
			.checked_add(&retry_delay.into())
			.ok_or(ArithmeticError::Overflow)?;

		Self::plan_schedule_for_block(&schedule.owner, next_execution_block, schedule_id, randomness_generator)?;

		Ok(())
	}

	fn is_price_unstable(schedule: &Schedule<T::AccountId, T::AssetId, BlockNumberFor<T>>) -> bool {
		let route = &schedule.order.get_route_or_default::<T::RouteProvider>();

		let Ok(last_block_price) = Self::get_price_from_last_block_oracle(route) else {
			return true;
		};

		let Ok(price_from_short_oracle) = Self::get_price_from_short_oracle(route) else {
			return true;
		};

		let max_allowed_diff = schedule
			.stability_threshold
			.unwrap_or_else(T::MaxPriceDifferenceBetweenBlocks::get);

		let max_allowed = FixedU128::from(max_allowed_diff);

		let Some(price_sum) = last_block_price.checked_add(&price_from_short_oracle) else {
			return true;
		};

		let Ok(max_allowed_difference) = max_allowed.checked_mul(&price_sum).ok_or(ArithmeticError::Overflow) else {
			return true;
		};

		let diff = if last_block_price > price_from_short_oracle {
			last_block_price.saturating_sub(price_from_short_oracle)
		} else {
			price_from_short_oracle.saturating_sub(last_block_price)
		};

		let Some(diff) = diff.checked_mul(&FixedU128::from(2)) else {
			return true;
		};

		diff > max_allowed_difference
	}

	fn get_amount_in_for_buy(amount_out: &Balance, route: &[Trade<T::AssetId>]) -> Result<Balance, DispatchError> {
		let trade_amounts = T::RouteExecutor::calculate_buy_trade_amounts(route, *amount_out)?;

		let first_trade = trade_amounts.last().defensive_ok_or(Error::<T>::InvalidState)?;

		Ok(first_trade.amount_in)
	}

	pub fn get_transaction_fee(order: &Order<T::AssetId>) -> Result<Balance, DispatchError> {
		Self::convert_weight_to_fee(Self::get_trade_weight(order), order.get_asset_in())
	}

	fn unallocate_amount(
		schedule_id: ScheduleId,
		schedule: &Schedule<T::AccountId, T::AssetId, BlockNumberFor<T>>,
		amount_to_unreserve: Balance,
	) -> DispatchResult {
		if schedule.is_rolling() {
			return Ok(());
		};

		RemainingAmounts::<T>::try_mutate_exists(schedule_id, |maybe_remaining_amount| -> DispatchResult {
			let remaining_amount = maybe_remaining_amount
				.as_mut()
				.defensive_ok_or(Error::<T>::InvalidState)?;

			ensure!(amount_to_unreserve <= *remaining_amount, Error::<T>::InvalidState);

			*remaining_amount = remaining_amount
				.checked_sub(amount_to_unreserve)
				.ok_or(ArithmeticError::Underflow)?;

			Ok(())
		})?;

		let sold_currency = schedule.order.get_asset_in();

		let remaining_amount_if_insufficient_balance = T::Currencies::unreserve_named(
			&T::NamedReserveId::get(),
			sold_currency,
			&schedule.owner,
			amount_to_unreserve,
		);
		ensure!(remaining_amount_if_insufficient_balance == 0, Error::<T>::InvalidState);

		Ok(())
	}

	#[transactional]
	fn take_transaction_fee_from_user(
		schedule_id: ScheduleId,
		schedule: &Schedule<T::AccountId, T::AssetId, BlockNumberFor<T>>,
		weight_to_charge: Weight,
	) -> DispatchResult {
		let fee_currency = schedule.order.get_asset_in();
		let fee_amount_in_sold_asset = Self::convert_weight_to_fee(weight_to_charge, fee_currency)?;

		if T::SwappablePaymentAssetSupport::is_transaction_fee_currency(fee_currency) {
			Self::unallocate_amount(schedule_id, schedule, fee_amount_in_sold_asset)?;

			T::Currencies::transfer(
				fee_currency,
				&schedule.owner,
				&T::FeeReceiver::get(),
				fee_amount_in_sold_asset,
			)?;
		} else {
			//We buy DOT with insufficient asset, for the treasury
			//The DOT we need to buy is calculated the same way how we convert weight to insufficient fee
			let pool_trade_fee = T::SwappablePaymentAssetSupport::calculate_fee_amount(fee_amount_in_sold_asset)?;

			//Since there is a trade fee involved in xyk buy swap, we need to unallocate that, together with amount_in
			let effective_amount_in = fee_amount_in_sold_asset
				.checked_add(pool_trade_fee)
				.ok_or(ArithmeticError::Overflow)?;
			Self::unallocate_amount(schedule_id, schedule, effective_amount_in)?;

			let fee_in_dot = Self::convert_to_polkadot_native_asset(Self::weight_to_fee(weight_to_charge))?;
			T::SwappablePaymentAssetSupport::buy(
				&schedule.owner.clone(),
				fee_currency,
				T::PolkadotNativeAssetId::get(),
				fee_in_dot,
				effective_amount_in,
				&T::FeeReceiver::get(),
			)?;
		}

		Ok(())
	}

	fn terminate_schedule(
		schedule_id: ScheduleId,
		schedule: &Schedule<T::AccountId, T::AssetId, BlockNumberFor<T>>,
		error: DispatchError,
	) {
		Self::try_unreserve_all(schedule_id, schedule);

		Self::remove_schedule_from_storages(&schedule.owner, schedule_id);

		Self::deposit_event(Event::Terminated {
			id: schedule_id,
			who: schedule.owner.clone(),
			error,
		});
	}

	fn complete_schedule(schedule_id: ScheduleId, schedule: &Schedule<T::AccountId, T::AssetId, BlockNumberFor<T>>) {
		Self::try_unreserve_all(schedule_id, schedule);

		Self::remove_schedule_from_storages(&schedule.owner, schedule_id);

		Self::deposit_event(Event::Completed {
			id: schedule_id,
			who: schedule.owner.clone(),
		});
	}

	fn try_unreserve_all(schedule_id: ScheduleId, schedule: &Schedule<T::AccountId, T::AssetId, BlockNumberFor<T>>) {
		let sold_currency = schedule.order.get_asset_in();

		let Some(remaining_amount) = RemainingAmounts::<T>::get(schedule_id) else {
			//Invalid state, we ignore as we terminate the whole DCA anyway
			return;
		};

		T::Currencies::unreserve_named(
			&T::NamedReserveId::get(),
			sold_currency,
			&schedule.owner,
			remaining_amount,
		);
	}

	fn weight_to_fee(weight: Weight) -> Balance {
		// cap the weight to the maximum defined in runtime, otherwise it will be the
		// `Bounded` maximum of its data type, which is not desired.
		let capped_weight: Weight = weight.min(T::BlockWeights::get().max_block);
		<T as pallet::Config>::WeightToFee::weight_to_fee(&capped_weight)
	}

	fn plan_schedule_for_block(
		who: &T::AccountId,
		blocknumber: BlockNumberFor<T>,
		schedule_id: ScheduleId,
		randomness_generator: &mut StdRng,
	) -> DispatchResult {
		let current_block_number = frame_system::Pallet::<T>::current_block_number();
		ensure!(blocknumber > current_block_number, Error::<T>::BlockNumberIsNotInFuture);

		let next_free_block = Self::find_next_free_block(blocknumber, randomness_generator)?;

		ScheduleIdsPerBlock::<T>::try_mutate(next_free_block, |schedule_ids| -> DispatchResult {
			schedule_ids
				.try_push(schedule_id)
				.map_err(|_| Error::<T>::InvalidState)?;
			Ok(())
		})?;

		ScheduleExecutionBlock::<T>::insert(schedule_id, next_free_block);

		Self::deposit_event(Event::ExecutionPlanned {
			id: schedule_id,
			who: who.clone(),
			block: next_free_block,
		});
		Ok(())
	}

	fn find_next_free_block(
		blocknumber: BlockNumberFor<T>,
		randomness_generator: &mut StdRng,
	) -> Result<BlockNumberFor<T>, DispatchError> {
		let mut next_execution_block = blocknumber;

		for i in 0..=MAX_NUMBER_OF_RETRY_FOR_RESCHEDULING {
			let schedule_ids = ScheduleIdsPerBlock::<T>::get(next_execution_block);
			if schedule_ids.len() < T::MaxSchedulePerBlock::get() as usize {
				return Ok(next_execution_block);
			}

			let lower_bound = 2u32.saturating_pow(i);
			let upper_bound = 2u32.saturating_pow(i.saturating_add(1)).saturating_sub(1);

			let delay_with = randomness_generator.gen_range(lower_bound..=upper_bound);
			next_execution_block = next_execution_block.saturating_add(delay_with.into());
		}

		Err(Error::<T>::NoFreeBlockFound.into())
	}

	fn calculate_last_block_slippage(
		route: &[Trade<T::AssetId>],
		amount: Balance,
		slippage: Option<Permill>,
	) -> Result<(Balance, Balance), DispatchError> {
		let price = Self::get_price_from_last_block_oracle(route)?;

		let estimated_amount = price.checked_mul_int(amount).ok_or(ArithmeticError::Overflow)?;

		let slippage_limit = slippage.unwrap_or_else(T::MaxPriceDifferenceBetweenBlocks::get);
		let slippage_amount = slippage_limit.mul_floor(estimated_amount);

		Ok((estimated_amount, slippage_amount))
	}

	fn convert_weight_to_fee(weight: Weight, fee_currency: T::AssetId) -> Result<Balance, DispatchError> {
		let fee_amount_in_native = Self::weight_to_fee(weight);
		let fee_amount_in_sold_asset = Self::convert_native_amount_to_currency(fee_currency, fee_amount_in_native)?;

		Ok(fee_amount_in_sold_asset)
	}

	// returns DCA overhead weight + router execution weight
	fn get_trade_weight(order: &Order<T::AssetId>) -> Weight {
		let route = &order.get_route_or_default::<T::RouteProvider>();
		match order {
			Order::Sell { .. } => {
				let on_initialize_weight =
					if T::SwappablePaymentAssetSupport::is_transaction_fee_currency(order.get_asset_in()) {
						<T as Config>::WeightInfo::on_initialize_with_sell_trade()
					} else {
						<T as Config>::WeightInfo::on_initialize_with_sell_trade_with_insufficient_fee_asset()
					};

				on_initialize_weight
					.saturating_add(T::AmmTradeWeights::sell_and_calculate_sell_trade_amounts_weight(route))
			}
			Order::Buy { .. } => {
				let on_initialize_weight =
					if T::SwappablePaymentAssetSupport::is_transaction_fee_currency(order.get_asset_in()) {
						<T as Config>::WeightInfo::on_initialize_with_buy_trade()
					} else {
						<T as Config>::WeightInfo::on_initialize_with_buy_trade_with_insufficient_fee_asset()
					};

				on_initialize_weight
					.saturating_add(T::AmmTradeWeights::buy_and_calculate_buy_trade_amounts_weight(route))
			}
		}
	}

	fn convert_native_amount_to_currency(
		asset_id: T::AssetId,
		native_asset_amount: Balance,
	) -> Result<Balance, DispatchError> {
		let amount = if asset_id == T::NativeAssetId::get() {
			native_asset_amount
		} else if T::SwappablePaymentAssetSupport::is_transaction_fee_currency(asset_id) {
			let price = T::NativePriceOracle::price(asset_id).ok_or(Error::<T>::CalculatingPriceError)?;

			multiply_by_rational_with_rounding(native_asset_amount, price.n, price.d, Rounding::Up)
				.ok_or(ArithmeticError::Overflow)?
		} else {
			let fee_amount_in_dot = Self::convert_to_polkadot_native_asset(native_asset_amount)?;
			T::SwappablePaymentAssetSupport::calculate_in_given_out(
				asset_id,
				T::PolkadotNativeAssetId::get(),
				fee_amount_in_dot,
			)?
		};

		Ok(amount)
	}

	fn convert_to_polkadot_native_asset(fee_amount_in_native: Balance) -> Result<Balance, DispatchError> {
		let dot_per_hdx_price =
			T::NativePriceOracle::price(T::PolkadotNativeAssetId::get()).ok_or(Error::<T>::CalculatingPriceError)?;

		Ok(multiply_by_rational_with_rounding(
			fee_amount_in_native,
			dot_per_hdx_price.n,
			dot_per_hdx_price.d,
			Rounding::Up,
		)
		.ok_or(ArithmeticError::Overflow)?)
	}

	fn get_price_from_last_block_oracle(route: &[Trade<T::AssetId>]) -> Result<FixedU128, DispatchError> {
		let price =
			T::OraclePriceProvider::price(route, OraclePeriod::LastBlock).ok_or(Error::<T>::CalculatingPriceError)?;

		let price_from_rational =
			FixedU128::checked_from_rational(price.n, price.d).ok_or(ArithmeticError::Overflow)?;

		Ok(price_from_rational)
	}

	fn get_price_from_short_oracle(route: &[Trade<T::AssetId>]) -> Result<FixedU128, DispatchError> {
		let price =
			T::OraclePriceProvider::price(route, OraclePeriod::Short).ok_or(Error::<T>::CalculatingPriceError)?;

		let price_from_rational =
			FixedU128::checked_from_rational(price.n, price.d).ok_or(ArithmeticError::Overflow)?;

		Ok(price_from_rational)
	}

	fn remove_schedule_from_storages(owner: &T::AccountId, schedule_id: ScheduleId) {
		Schedules::<T>::remove(schedule_id);
		ScheduleOwnership::<T>::remove(owner, schedule_id);
		RemainingAmounts::<T>::remove(schedule_id);
		RetriesOnError::<T>::remove(schedule_id);
		ScheduleExecutionBlock::<T>::remove(schedule_id);
	}
}

pub trait RandomnessProvider {
	fn generator(salt: Option<u32>) -> Result<StdRng, DispatchError>;
}

impl<T: Config> RandomnessProvider for Pallet<T> {
	fn generator(salt: Option<u32>) -> Result<StdRng, DispatchError> {
		let hash_value = T::RelayChainBlockHashProvider::parent_hash().ok_or(Error::<T>::NoParentHashFound)?;
		let hash_bytes = hash_value.as_fixed_bytes();
		let mut seed_arr = [0u8; 8];
		let max_len = hash_bytes.len().min(seed_arr.len()); // Ensure we don't copy more bytes, preventing potential panics
		seed_arr[..max_len].copy_from_slice(&hash_bytes[..max_len]);

		let seed = match salt {
			Some(salt) => u64::from_le_bytes(seed_arr).wrapping_add(salt.into()),
			None => u64::from_le_bytes(seed_arr),
		};

		Ok(rand::rngs::StdRng::seed_from_u64(seed))
	}
}<|MERGE_RESOLUTION|>--- conflicted
+++ resolved
@@ -110,7 +110,6 @@
 pub mod types;
 pub mod weights;
 
-<<<<<<< HEAD
 pub use weights::WeightInfo;
 
 // Re-export pallet items so that they can be accessed from the crate namespace.
@@ -118,9 +117,7 @@
 pub use pallet::*;
 
 pub const SHORT_ORACLE_BLOCK_PERIOD: u32 = 20;
-=======
-pub const SHORT_ORACLE_BLOCK_PERIOD: u32 = 10;
->>>>>>> 450a9866
+
 pub const MAX_NUMBER_OF_RETRY_FOR_RESCHEDULING: u32 = 10;
 pub const FEE_MULTIPLIER_FOR_MIN_TRADE_LIMIT: Balance = 20;
 
