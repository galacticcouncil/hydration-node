--- conflicted
+++ resolved
@@ -1,10 +1,6 @@
 [package]
 name = "pallet-liquidity-mining"
-<<<<<<< HEAD
-version = "4.3.5"
-=======
-version = "4.4.0"
->>>>>>> c32d9638
+version = "4.4.1"
 description = "Liquidity mining"
 authors = ["GalacticCouncil"]
 edition = "2021"
