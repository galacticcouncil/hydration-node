[package]
name = 'pallet-route-executor'
<<<<<<< HEAD
version = '2.5.2'
=======
version = '2.6.0'
>>>>>>> ffc7b9e1
description = 'A pallet to execute a route containing a sequence of trades'
authors = ['GalacticCouncil']
edition = '2021'
license = 'Apache 2.0'
repository = "https://github.com/galacticcouncil/HydraDX-node/tree/master/route-executor"

[dependencies]
codec = { default-features = false, features = ["derive"], package = "parity-scale-codec", version = "3.4.0" }
scale-info = { version = "2.1.2", default-features = false, features = ["derive"] }
serde = { features = ["derive"], optional = true, version = "1.0.137" }

# HydraDX dependencies
hydradx-traits = { workspace = true }
hydra-dx-math = { workspace = true }

# ORML dependencies
orml-traits = { workspace = true }

# Substrate dependencies
frame-benchmarking = { workspace = true, optional = true }
frame-support = { workspace = true }
frame-system = { workspace = true }
sp-std = { workspace = true }
sp-core = { workspace = true }
sp-runtime = { workspace = true }
pallet-balances = { workspace = true }

[dev-dependencies]
sp-io = { workspace = true }
pretty_assertions = "1.2.1"
orml-tokens = { workspace = true }
pallet-currencies = { workspace = true }
hydradx-adapters = { workspace = true }
test-utils = { workspace = true }

[features]
default = ['std']
runtime-benchmarks = [
  "frame-benchmarking/runtime-benchmarks",
  "frame-system/runtime-benchmarks",
  "frame-support/runtime-benchmarks",
]
std = [
  'serde/std',
  'codec/std',
  'sp-std/std',
  'frame-support/std',
  'frame-system/std',
  'orml-tokens/std',
  "hydradx-adapters/std",
  "pallet-balances/std",
]
try-runtime = ["frame-support/try-runtime"]<|MERGE_RESOLUTION|>--- conflicted
+++ resolved
@@ -1,10 +1,6 @@
 [package]
 name = 'pallet-route-executor'
-<<<<<<< HEAD
-version = '2.5.2'
-=======
 version = '2.6.0'
->>>>>>> ffc7b9e1
 description = 'A pallet to execute a route containing a sequence of trades'
 authors = ['GalacticCouncil']
 edition = '2021'
