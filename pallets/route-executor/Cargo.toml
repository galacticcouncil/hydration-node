--- conflicted
+++ resolved
@@ -1,10 +1,6 @@
 [package]
 name = 'pallet-route-executor'
-<<<<<<< HEAD
-version = '2.7.0'
-=======
-version = '2.6.2'
->>>>>>> 5d4121cb
+version = '2.8.0'
 description = 'A pallet to execute a route containing a sequence of trades'
 authors = ['GalacticCouncil']
 edition = '2021'
@@ -50,7 +46,6 @@
     "frame-support/runtime-benchmarks",
 ]
 std = [
-<<<<<<< HEAD
   'serde/std',
   'codec/std',
   'scale-info/std',
@@ -67,15 +62,5 @@
   'frame-benchmarking/std',
   'sp-core/std',
   'sp-runtime/std',
-=======
-    'serde/std',
-    'codec/std',
-    'sp-std/std',
-    'frame-support/std',
-    'frame-system/std',
-    'orml-tokens/std',
-    "hydradx-adapters/std",
-    "pallet-balances/std",
->>>>>>> 5d4121cb
 ]
 try-runtime = ["frame-support/try-runtime"]