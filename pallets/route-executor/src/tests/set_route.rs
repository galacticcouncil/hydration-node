// This file is part of HydraDX.

// Copyright (C) 2020-2022  Intergalactic, Limited (GIB).
// SPDX-License-Identifier: Apache-2.0

// Licensed under the Apache License, Version 2.0 (the "License");
// you may not use this file except in compliance with the License.
// You may obtain a copy of the License at
//
//     http://www.apache.org/licenses/LICENSE-2.0
//
// Unless required by applicable law or agreed to in writing, software
// distributed under the License is distributed on an "AS IS" BASIS,
// WITHOUT WARRANTIES OR CONDITIONS OF ANY KIND, either express or implied.
// See the License for the specific language governing permissions and
// limitations under the License.

use crate::tests::mock::*;
use crate::{Error, Event, Trade};
use frame_support::pallet_prelude::*;
use frame_support::{assert_noop, assert_ok};
use hydradx_traits::router::RouteProvider;
use hydradx_traits::router::{AssetPair, PoolType};
use pretty_assertions::assert_eq;
use sp_runtime::DispatchError::BadOrigin;

#[test]
fn set_route_should_work_when_overriting_default_omnipool() {
	ExtBuilder::default().build().execute_with(|| {
		//Arrange
		let asset_pair = AssetPair::new(HDX, AUSD);
		let route = vec![Trade {
			pool: PoolType::XYK,
			asset_in: HDX,
			asset_out: AUSD,
		}];

		//Act
		assert_ok!(
			Router::set_route(
				RuntimeOrigin::signed(ALICE),
				asset_pair,
				BoundedVec::truncate_from(route.clone())
			),
			Pays::No.into()
		);

		//Assert
		let stored_route = Router::get_route(asset_pair);
		assert_eq!(stored_route, route);

		expect_events(vec![Event::RouteUpdated {
			asset_ids: vec![HDX, AUSD],
		}
		.into()]);

		expect_no_route_executed_event()
	});
}

#[test]
fn set_route_should_store_route_in_ordered_fashion() {
	ExtBuilder::default().build().execute_with(|| {
		//Arrange
		let asset_pair = AssetPair::new(DOT, HDX);
		let route = vec![
			Trade {
				pool: PoolType::XYK,
				asset_in: DOT,
				asset_out: STABLE_SHARE_ASSET,
			},
			Trade {
				pool: PoolType::Stableswap(STABLE_SHARE_ASSET),
				asset_in: STABLE_SHARE_ASSET,
				asset_out: AUSD,
			},
			Trade {
				pool: PoolType::XYK,
				asset_in: AUSD,
				asset_out: HDX,
			},
		];

		//Act
		assert_ok!(
			Router::set_route(
				RuntimeOrigin::signed(ALICE),
				asset_pair,
				BoundedVec::truncate_from(route)
			),
			Pays::No.into()
		);

		//Assert
		let route_ordered = vec![
			Trade {
				pool: PoolType::XYK,
				asset_in: HDX,
				asset_out: AUSD,
			},
			Trade {
				pool: PoolType::Stableswap(STABLE_SHARE_ASSET),
				asset_in: AUSD,
				asset_out: STABLE_SHARE_ASSET,
			},
			Trade {
				pool: PoolType::XYK,
				asset_in: STABLE_SHARE_ASSET,
				asset_out: DOT,
			},
		];
		let stored_route = Router::get_route(asset_pair.ordered_pair());
		assert_eq!(stored_route, route_ordered);
	});
}

#[test]
fn set_route_should_work_when_new_price_is_better() {
	ExtBuilder::default().build().execute_with(|| {
		//Arrange
		let asset_pair = AssetPair::new(HDX, AUSD);
		let route = vec![
			Trade {
				pool: PoolType::LBP,
				asset_in: HDX,
				asset_out: DOT,
			},
			Trade {
				pool: PoolType::LBP,
				asset_in: DOT,
				asset_out: AUSD,
			},
		];

		assert_ok!(
			Router::set_route(
				RuntimeOrigin::signed(ALICE),
				asset_pair,
				BoundedVec::truncate_from(route)
			),
			Pays::No.into()
		);

		expect_events(vec![Event::RouteUpdated {
			asset_ids: vec![HDX, AUSD],
		}
		.into()]);

		//Act
		let cheaper_route = vec![Trade {
			pool: PoolType::XYK,
			asset_in: HDX,
			asset_out: AUSD,
		}];

		assert_ok!(
			Router::set_route(
				RuntimeOrigin::signed(ALICE),
				asset_pair,
				BoundedVec::truncate_from(cheaper_route.clone())
			),
			Pays::No.into()
		);

		//Assert
		let stored_route = Router::get_route(asset_pair);
		assert_eq!(stored_route, cheaper_route);

		expect_events(vec![
			Event::RouteUpdated {
				asset_ids: vec![HDX, AUSD],
			}
			.into(),
			Event::RouteUpdated {
				asset_ids: vec![HDX, AUSD],
			}
			.into(),
		]);
		expect_no_route_executed_event()
	});
}

#[test]
fn set_route_should_not_override_when_only_normal_sell_price_is_better() {
	ExtBuilder::default().build().execute_with(|| {
		//Arrange
		let asset_pair = AssetPair::new(HDX, AUSD);

		let route = vec![
			Trade {
				pool: PoolType::Stableswap(STABLE_SHARE_ASSET),
				asset_in: HDX,
				asset_out: STABLE_SHARE_ASSET,
			},
			Trade {
				pool: PoolType::XYK,
				asset_in: STABLE_SHARE_ASSET,
				asset_out: AUSD,
			},
		];

		assert_noop!(
			Router::set_route(
				RuntimeOrigin::signed(ALICE),
				asset_pair,
				BoundedVec::truncate_from(route)
			),
			Error::<Test>::RouteUpdateIsNotSuccessful,
		);

		//Act and Assert
		let stored_route = Router::get_route(asset_pair);
		assert_eq!(stored_route, default_omnipool_route());
	});
}

#[test]
fn set_route_should_not_override_when_only_inverse_sell_price_is_better() {
	ExtBuilder::default().build().execute_with(|| {
		//Arrange
		let asset_pair = AssetPair::new(HDX, AUSD);

		let route = vec![
			Trade {
				pool: PoolType::XYK,
				asset_in: HDX,
				asset_out: STABLE_SHARE_ASSET,
			},
			Trade {
				pool: PoolType::Stableswap(STABLE_SHARE_ASSET),
				asset_in: STABLE_SHARE_ASSET,
				asset_out: AUSD,
			},
		];

		//Act
		assert_noop!(
			Router::set_route(
				RuntimeOrigin::signed(ALICE),
				asset_pair,
				BoundedVec::truncate_from(route)
			),
			Error::<Test>::RouteUpdateIsNotSuccessful
		);

		//Assert
		let stored_route = Router::get_route(asset_pair);
		assert_eq!(stored_route, default_omnipool_route());
	});
}

#[test]
fn set_route_should_not_override_when_both_sell_and_buy_price_is_worse() {
	ExtBuilder::default().build().execute_with(|| {
		//Arrange
		let asset_pair = AssetPair::new(HDX, AUSD);
		let cheaper_route = vec![Trade {
			pool: PoolType::XYK,
			asset_in: HDX,
			asset_out: AUSD,
		}];

		assert_ok!(
			Router::set_route(
				RuntimeOrigin::signed(ALICE),
				asset_pair,
				BoundedVec::truncate_from(cheaper_route.clone())
			),
			Pays::No.into()
		);

		let route = vec![
			Trade {
				pool: PoolType::Omnipool,
				asset_in: HDX,
				asset_out: STABLE_SHARE_ASSET,
			},
			Trade {
				pool: PoolType::Stableswap(STABLE_SHARE_ASSET),
				asset_in: STABLE_SHARE_ASSET,
				asset_out: AUSD,
			},
		];

		//Act
		assert_noop!(
			Router::set_route(
				RuntimeOrigin::signed(ALICE),
				asset_pair,
				BoundedVec::truncate_from(route)
			),
			Error::<Test>::RouteUpdateIsNotSuccessful
		);

		//Assert
		let stored_route = Router::get_route(asset_pair);
		assert_eq!(stored_route, cheaper_route);
	});
}

#[test]
fn set_route_should_fail_when_called_by_unsigned() {
	ExtBuilder::default().build().execute_with(|| {
		//Arrange
		let asset_pair = AssetPair::new(HDX, AUSD);
		let route = vec![
			Trade {
				pool: PoolType::Omnipool,
				asset_in: HDX,
				asset_out: STABLE_SHARE_ASSET,
			},
			Trade {
				pool: PoolType::Stableswap(STABLE_SHARE_ASSET),
				asset_in: STABLE_SHARE_ASSET,
				asset_out: AUSD,
			},
		];

		//Act and assert
		assert_noop!(
			Router::set_route(RuntimeOrigin::none(), asset_pair, BoundedVec::truncate_from(route)),
			BadOrigin
		);
	});
}

#[test]
fn set_route_should_fail_when_asset_pair_is_invalid_for_route() {
	ExtBuilder::default().build().execute_with(|| {
		//Arrange
		let asset_pair = AssetPair::new(HDX, DOT);
		let route = vec![
			Trade {
				pool: PoolType::Omnipool,
				asset_in: HDX,
				asset_out: STABLE_SHARE_ASSET,
			},
			Trade {
				pool: PoolType::Stableswap(STABLE_SHARE_ASSET),
				asset_in: STABLE_SHARE_ASSET,
				asset_out: AUSD,
			},
		];

		//Act and assert
		assert_noop!(
			Router::set_route(
				RuntimeOrigin::signed(ALICE),
				asset_pair,
				BoundedVec::truncate_from(route)
			),
			Error::<Test>::InvalidRoute
		);
	});
}

#[test]
fn set_route_should_fail_when_called_with_empty_route() {
	ExtBuilder::default().build().execute_with(|| {
		//Arrange
		let asset_pair = AssetPair::new(HDX, AUSD);
		let empty_route = vec![];

		//Act and assert
		assert_noop!(
			Router::set_route(
				RuntimeOrigin::signed(ALICE),
				asset_pair,
				BoundedVec::truncate_from(empty_route)
			),
			Error::<Test>::InvalidRoute
		);
	});
}

#[test]
<<<<<<< HEAD
fn set_route_should_fail_when_called_with_too_long_route() {
	ExtBuilder::default().build().execute_with(|| {
		//Arrange
		let asset_pair = AssetPair::new(HDX, AUSD);

		let trades = [Trade {
			pool: PoolType::XYK,
			asset_in: HDX,
			asset_out: AUSD,
		}; 10];

		let empty_route = trades.to_vec();

		//Act and assert
		assert_noop!(
			Router::set_route(RuntimeOrigin::signed(ALICE), asset_pair, empty_route),
			Error::<Test>::MaxTradesExceeded
		);
	});
}

#[test]
=======
>>>>>>> 239d9de4
fn set_route_should_fail_when_route_is_not_valid() {
	ExtBuilder::default().build().execute_with(|| {
		//Arrange
		let asset_pair = AssetPair::new(HDX, AUSD);

		let route = vec![
			Trade {
				pool: PoolType::Omnipool,
				asset_in: HDX,
				asset_out: AUSD,
			},
			Trade {
				pool: PoolType::Stableswap(STABLE_SHARE_ASSET),
				asset_in: STABLE_SHARE_ASSET,
				asset_out: AUSD,
			},
		];

		//Act and assert
		assert_noop!(
			Router::set_route(
				RuntimeOrigin::signed(ALICE),
				asset_pair,
				BoundedVec::truncate_from(route)
			),
			Error::<Test>::InvalidRoute
		);

		assert!(Router::route(asset_pair).is_none());
	});
}

#[test]
fn set_route_should_fail_when_trying_to_override_with_invalid_route() {
	ExtBuilder::default().build().execute_with(|| {
		//Arrange
		let asset_pair = AssetPair::new(HDX, AUSD);

		let invalid_route = vec![
			Trade {
				pool: PoolType::Omnipool,
				asset_in: HDX,
				asset_out: AUSD,
			},
			Trade {
				pool: PoolType::Stableswap(STABLE_SHARE_ASSET),
				asset_in: STABLE_SHARE_ASSET,
				asset_out: AUSD,
			},
		];

		//Act and assert
		assert_noop!(
			Router::set_route(
				RuntimeOrigin::signed(ALICE),
				asset_pair,
				BoundedVec::truncate_from(invalid_route)
			),
			Error::<Test>::InvalidRoute
		);

		let stored_route = Router::get_route(asset_pair);
		assert_eq!(stored_route, default_omnipool_route());
	});
}

#[test]
fn set_route_should_not_work_when_readded_the_same() {
	ExtBuilder::default().build().execute_with(|| {
		//Arrange
		let asset_pair = AssetPair::new(HDX, AUSD);
		let route = vec![Trade {
			pool: PoolType::XYK,
			asset_in: HDX,
			asset_out: AUSD,
		}];

		//Act
		assert_ok!(
			Router::set_route(
				RuntimeOrigin::signed(ALICE),
				asset_pair,
				BoundedVec::truncate_from(route.clone())
			),
			Pays::No.into()
		);

		//Assert
		assert_noop!(
			Router::set_route(
				RuntimeOrigin::signed(ALICE),
				asset_pair,
				BoundedVec::truncate_from(route)
			),
			Error::<Test>::RouteUpdateIsNotSuccessful
		);
	});
}

#[test]
fn set_route_should_fail_with_insufficient_asset() {
	ExtBuilder::default().build().execute_with(|| {
		//Arrange
		let asset_pair = AssetPair::new(HDX, INSUFFICIENT_ASSET);
		let route = vec![Trade {
			pool: PoolType::XYK,
			asset_in: HDX,
			asset_out: INSUFFICIENT_ASSET,
		}];

		//Act
		assert_noop!(
			Router::set_route(
				RuntimeOrigin::signed(ALICE),
				asset_pair,
				BoundedVec::truncate_from(route)
			),
			Error::<Test>::RouteHasNoOracle
		);
	});
}

#[test]
fn set_route_should_fail_with_insufficient_asset_as_intermediare() {
	ExtBuilder::default().build().execute_with(|| {
		//Arrange
		let asset_pair = AssetPair::new(HDX, DOT);
		let route = vec![
			Trade {
				pool: PoolType::XYK,
				asset_in: HDX,
				asset_out: AUSD,
			},
			Trade {
				pool: PoolType::XYK,
				asset_in: AUSD,
				asset_out: INSUFFICIENT_ASSET,
			},
			Trade {
				pool: PoolType::XYK,
				asset_in: INSUFFICIENT_ASSET,
				asset_out: DOT,
			},
		];

		//Act
		assert_noop!(
			Router::set_route(
				RuntimeOrigin::signed(ALICE),
				asset_pair,
				BoundedVec::truncate_from(route)
			),
			Error::<Test>::RouteHasNoOracle
		);
	});
}<|MERGE_RESOLUTION|>--- conflicted
+++ resolved
@@ -374,31 +374,6 @@
 }
 
 #[test]
-<<<<<<< HEAD
-fn set_route_should_fail_when_called_with_too_long_route() {
-	ExtBuilder::default().build().execute_with(|| {
-		//Arrange
-		let asset_pair = AssetPair::new(HDX, AUSD);
-
-		let trades = [Trade {
-			pool: PoolType::XYK,
-			asset_in: HDX,
-			asset_out: AUSD,
-		}; 10];
-
-		let empty_route = trades.to_vec();
-
-		//Act and assert
-		assert_noop!(
-			Router::set_route(RuntimeOrigin::signed(ALICE), asset_pair, empty_route),
-			Error::<Test>::MaxTradesExceeded
-		);
-	});
-}
-
-#[test]
-=======
->>>>>>> 239d9de4
 fn set_route_should_fail_when_route_is_not_valid() {
 	ExtBuilder::default().build().execute_with(|| {
 		//Arrange
