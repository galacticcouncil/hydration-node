--- conflicted
+++ resolved
@@ -22,6 +22,9 @@
 use frame_support::traits::fungibles::Mutate;
 use frame_support::traits::tokens::{Fortitude, Preservation};
 use frame_support::PalletId;
+use frame_system::Origin;
+use frame_system::pallet_prelude::OriginFor;
+
 use frame_support::{
 	ensure,
 	pallet_prelude::*,
@@ -31,17 +34,11 @@
 use hydra_dx_math::support::rational::{round_u512_to_rational, Rounding};
 use sp_runtime::traits::Zero;
 
-<<<<<<< HEAD
-use frame_system::pallet_prelude::OriginFor;
-use frame_system::{ensure_signed, Origin};
-use hydradx_traits::router::{inverse_route, AssetPair, RouteProvider, RouteSpotPriceProvider};
-=======
 use frame_system::ensure_signed;
 use hydradx_traits::registry::Inspect as RegistryInspect;
 use hydradx_traits::router::{
-	inverse_route, AssetPair, RefundEdCalculator, Route, RouteProvider, RouteSpotPriceProvider,
+	inverse_route, AssetPair, Route, RouteProvider, RouteSpotPriceProvider,
 };
->>>>>>> 239d9de4
 pub use hydradx_traits::router::{
 	AmmTradeWeights, AmountInAndOut, ExecutorError, PoolType, RouterT, Trade, TradeExecution,
 };
@@ -65,11 +62,8 @@
 // Re-export pallet items so that they can be accessed from the crate namespace.
 pub use pallet::*;
 
-<<<<<<< HEAD
 pub const MAX_NUMBER_OF_TRADES: u32 = 9;
 
-=======
->>>>>>> 239d9de4
 #[frame_support::pallet]
 pub mod pallet {
 	use super::*;
@@ -339,7 +333,7 @@
 
 			let existing_route = Self::get_route(asset_pair);
 
-			match Self::validate_route(existing_route.clone()) {
+			match Self::validate_route(&existing_route.clone()) {
 				Ok((reference_amount_in, reference_amount_in_for_inverse)) => {
 					let new_route_validation = Self::validate_sell(new_route.clone(), reference_amount_in);
 
@@ -376,7 +370,7 @@
 					}
 				}
 				Err(_) => {
-					Self::validate_route(new_route.clone())?;
+					Self::validate_route(&new_route.clone())?;
 
 					return Self::insert_route(asset_pair, new_route);
 				}
@@ -578,50 +572,9 @@
 		Ok(route)
 	}
 
-<<<<<<< HEAD
-	fn validate_route(route: &[Trade<T::AssetId>]) -> Result<(T::Balance, T::Balance), DispatchError> {
+	fn validate_route(route: &Route<T::AssetId>) -> Result<(T::Balance, T::Balance), DispatchError> {
 		let reference_amount_in = Self::calculate_reference_amount_in(route)?;
-		let route_validation = Self::validate_sell(route.to_vec(), reference_amount_in);
-=======
-	pub fn disable_ed_handling_for_insufficient_assets(
-		route_length: usize,
-		trade_index: usize,
-		trade: Trade<T::AssetId>,
-	) {
-		if route_length > 1
-			&& (!T::InspectRegistry::is_sufficient(trade.asset_in)
-				|| !T::InspectRegistry::is_sufficient(trade.asset_out))
-		{
-			//We optimize to set the state for middle trades only once at the first middle trade, then we change no state till the last trade
-			match trade_index {
-				0 => SkipEd::<T>::put(types::SkipEd::Lock),
-				trade_index if trade_index.saturating_add(1) == route_length => SkipEd::<T>::put(types::SkipEd::Unlock),
-				1 => SkipEd::<T>::put(types::SkipEd::LockAndUnlock),
-				_ => (),
-			}
-		}
-	}
-
-	pub fn skip_ed_lock() -> bool {
-		if let Ok(v) = SkipEd::<T>::try_get() {
-			return matches!(v, types::SkipEd::Lock | types::SkipEd::LockAndUnlock);
-		}
-
-		false
-	}
-
-	pub fn skip_ed_unlock() -> bool {
-		if let Ok(v) = SkipEd::<T>::try_get() {
-			return matches!(v, types::SkipEd::Unlock | types::SkipEd::LockAndUnlock);
-		}
-
-		false
-	}
-
-	fn validate_route(route: Route<T::AssetId>) -> Result<(T::Balance, T::Balance), DispatchError> {
-		let reference_amount_in = Self::calculate_reference_amount_in(&route)?;
 		let route_validation = Self::validate_sell(route.clone(), reference_amount_in);
->>>>>>> 239d9de4
 
 		let inverse_route = inverse_route(route.clone());
 		let reference_amount_in_for_inverse_route = Self::calculate_reference_amount_in(&inverse_route)?;
@@ -631,7 +584,7 @@
 		match (route_validation, inverse_route_validation) {
 			(Ok(_), Ok(_)) => Ok((reference_amount_in, reference_amount_in_for_inverse_route)),
 			(Err(_), Ok(amount_out)) => {
-				Self::validate_sell(route, amount_out).map(|_| (amount_out, reference_amount_in_for_inverse_route))
+				Self::validate_sell(route.clone(), amount_out).map(|_| (amount_out, reference_amount_in_for_inverse_route))
 			}
 			(Ok(amount_out), Err(_)) => {
 				Self::validate_sell(inverse_route, amount_out).map(|_| (reference_amount_in, amount_out))
