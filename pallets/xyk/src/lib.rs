--- conflicted
+++ resolved
@@ -849,19 +849,6 @@
 	fn execute_sell(transfer: &AMMTransfer<T::AccountId, AssetId, AssetPair, Balance>) -> DispatchResult {
 		let pair_account = Self::get_pair_id(transfer.assets);
 
-<<<<<<< HEAD
-		if transfer.discount && transfer.discount_amount > 0u128 {
-			let native_asset = T::NativeAssetId::get();
-			T::Currency::withdraw(
-				native_asset,
-				&transfer.origin,
-				transfer.discount_amount,
-				ExistenceRequirement::AllowDeath,
-			)?;
-		}
-
-=======
->>>>>>> 27eb5028
 		T::Currency::transfer(
 			transfer.assets.asset_in,
 			&transfer.origin,
@@ -998,19 +985,6 @@
 	) -> DispatchResult {
 		let pair_account = Self::get_pair_id(transfer.assets);
 
-<<<<<<< HEAD
-		if transfer.discount && transfer.discount_amount > 0 {
-			let native_asset = T::NativeAssetId::get();
-			T::Currency::withdraw(
-				native_asset,
-				&transfer.origin,
-				transfer.discount_amount,
-				ExistenceRequirement::AllowDeath,
-			)?;
-		}
-
-=======
->>>>>>> 27eb5028
 		T::Currency::transfer(
 			transfer.assets.asset_out,
 			&pair_account,
