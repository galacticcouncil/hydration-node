[package]
name = "pallet-dispatcher"
version = "1.1.0"
authors = ['GalacticCouncil']
edition = "2021"
license = "Apache-2.0"
homepage = 'https://github.com/galacticcouncil/hydration-node'
repository = 'https://github.com/galacticcouncil/hydration-node'
description = "Pallet for dispatching calls as specific origins"
readme = "README.md"

[dependencies]
# parity
codec = { workspace = true, features = ["derive", "max-encoded-len"] }
scale-info = { workspace = true }
log = { workspace = true }

pallet-evm = { workspace = true }
hydradx-traits = { workspace = true }

# primitives
sp-runtime = { workspace = true }
sp-std = { workspace = true }
sp-core = { workspace = true }

# FRAME
frame-support = { workspace = true }
frame-system = { workspace = true }

# HydraDX dependencies
hydradx-traits = { workspace = true }

# EVM dependencies
pallet-evm = { workspace = true }
evm = { workspace = true, features = ["with-codec"] }

# Optional imports for benchmarking
frame-benchmarking = { workspace = true, optional = true }

[dev-dependencies]
sp-io = { workspace = true }
orml-tokens = { workspace = true }
orml-traits = { workspace = true }
test-utils = { workspace = true }

[features]
default = ['std']
std = [
    'codec/std',
    'scale-info/std',
    'sp-runtime/std',
    'sp-core/std',
    'sp-io/std',
    'sp-std/std',
    'frame-benchmarking/std',
    'hydradx-traits/std',
    'orml-tokens/std',
    'orml-traits/std',
<<<<<<< HEAD
    'pallet-evm/std',
=======
    "pallet-evm/std",
    "hydradx-traits/std",
>>>>>>> d72e96b4
]

runtime-benchmarks = [
    "frame-benchmarking",
    "frame-system/runtime-benchmarks",
    "frame-support/runtime-benchmarks",
]
try-runtime = ["frame-support/try-runtime"]<|MERGE_RESOLUTION|>--- conflicted
+++ resolved
@@ -14,9 +14,6 @@
 codec = { workspace = true, features = ["derive", "max-encoded-len"] }
 scale-info = { workspace = true }
 log = { workspace = true }
-
-pallet-evm = { workspace = true }
-hydradx-traits = { workspace = true }
 
 # primitives
 sp-runtime = { workspace = true }
@@ -56,12 +53,8 @@
     'hydradx-traits/std',
     'orml-tokens/std',
     'orml-traits/std',
-<<<<<<< HEAD
-    'pallet-evm/std',
-=======
     "pallet-evm/std",
     "hydradx-traits/std",
->>>>>>> d72e96b4
 ]
 
 runtime-benchmarks = [
