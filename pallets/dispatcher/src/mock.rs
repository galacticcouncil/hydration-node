// This file is part of https://github.com/galacticcouncil/*
//
//                $$$$$$$      Licensed under the Apache License, Version 2.0 (the "License")
//             $$$$$$$$$$$$$        you may only use this file in compliance with the License
//          $$$$$$$$$$$$$$$$$$$
//                      $$$$$$$$$       Copyright (C) 2021-2024  Intergalactic, Limited (GIB)
//         $$$$$$$$$$$   $$$$$$$$$$                       SPDX-License-Identifier: Apache-2.0
//      $$$$$$$$$$$$$$$$$$$$$$$$$$
//   $$$$$$$$$$$$$$$$$$$$$$$        $                      Built with <3 for decentralisation
//  $$$$$$$$$$$$$$$$$$$        $$$$$$$
//  $$$$$$$         $$$$$$$$$$$$$$$$$$      Unless required by applicable law or agreed to in
//   $       $$$$$$$$$$$$$$$$$$$$$$$       writing, software distributed under the License is
//      $$$$$$$$$$$$$$$$$$$$$$$$$$        distributed on an "AS IS" BASIS, WITHOUT WARRANTIES
//      $$$$$$$$$   $$$$$$$$$$$         OR CONDITIONS OF ANY KIND, either express or implied.
//        $$$$$$$$
//          $$$$$$$$$$$$$$$$$$            See the License for the specific language governing
//             $$$$$$$$$$$$$                   permissions and limitations under the License.
//                $$$$$$$
//                                                                 $$
//  $$$$$   $$$$$                    $$                       $
//   $$$     $$$  $$$     $$   $$$$$ $$  $$$ $$$$  $$$$$$$  $$$$  $$$    $$$$$$   $$ $$$$$$
//   $$$     $$$   $$$   $$  $$$    $$$   $$$  $  $$     $$  $$    $$  $$     $$   $$$   $$$
//   $$$$$$$$$$$    $$  $$   $$$     $$   $$        $$$$$$$  $$    $$  $$     $$$  $$     $$
//   $$$     $$$     $$$$    $$$     $$   $$     $$$     $$  $$    $$   $$     $$  $$     $$
//  $$$$$   $$$$$     $$      $$$$$$$$ $ $$$      $$$$$$$$   $$$  $$$$   $$$$$$$  $$$$   $$$$
//                  $$$

use crate as dispatcher;
<<<<<<< HEAD
use crate::*;
=======
use crate::Config;
use frame_support::pallet_prelude::Weight;
>>>>>>> d72e96b4
use frame_support::{
	parameter_types,
	traits::{Everything, Nothing},
	PalletId,
};
use frame_system as system;
use frame_system::EnsureRoot;
use hydradx_traits::{registry::Inspect, AssetKind};
use orml_tokens::AccountData;
use orml_traits::parameter_type_with_key;
use sp_core::{ByteArray, H256, U256};
use sp_runtime::{
	traits::{AccountIdConversion, BlakeTwo256, IdentityLookup},
	BuildStorage, MultiSignature, Permill,
};
use std::{cell::RefCell, collections::HashMap};
use evm::{ExitReason, ExitSucceed};
use frame_support::pallet_prelude::Weight;

type Block = frame_system::mocking::MockBlock<Test>;

pub type Signature = MultiSignature;
pub type AccountId = <<Signature as Verify>::Signer as IdentifyAccount>::AccountId;
pub type Amount = i128;
pub type AssetId = u32;
pub type Balance = u128;
pub type NamedReserveIdentifier = [u8; 8];

pub const HDX: AssetId = 0;
pub const DAI: AssetId = 2;
pub const DOGE: AssetId = 333;
pub const REGISTERED_ASSET: AssetId = 1000;

pub const ONE: Balance = 1_000_000_000_000;

pub const ALICE: AccountId = AccountId::new([1; 32]);
pub const BOB: AccountId = AccountId::new([2; 32]);

pub const TREASURY_INITIAL_BALANCE: Balance = 1_000_000 * ONE;

frame_support::construct_runtime!(
	pub enum Test
	 {
		 System: frame_system,
		 Dispatcher: dispatcher,
		 Tokens: orml_tokens,
	 }
);

thread_local! {
	pub static REGISTERED_ASSETS: RefCell<HashMap<AssetId, u32>> = RefCell::new(HashMap::default());
	pub static EXISTENTIAL_DEPOSIT: RefCell<HashMap<AssetId, u128>>= RefCell::new(HashMap::default());
	pub static PRECISIONS: RefCell<HashMap<AssetId, u32>>= RefCell::new(HashMap::default());
}

parameter_types! {
	pub NativeCurrencyId: AssetId = HDX;
	pub ExistentialDepositMultiplier: u8 = 5;
	pub OtcFee: Permill = Permill::from_percent(1u32);
	pub const TreasuryPalletId: PalletId = PalletId(*b"aca/trsy");
	pub TreasuryAccount: AccountId = TreasuryPalletId::get().into_account_truncating();
}

parameter_type_with_key! {
	pub ExistentialDeposits: |currency_id: AssetId| -> Balance {
		EXISTENTIAL_DEPOSIT.with(|v| *v.borrow().get(currency_id).unwrap_or(&(ONE / 10)))
	};
}

<<<<<<< HEAD
pub struct DummyGasWeightMapping;
impl GasWeightMapping for DummyGasWeightMapping {
=======
pub struct MockGasWeightMapping;
impl pallet_evm::GasWeightMapping for MockGasWeightMapping {
>>>>>>> d72e96b4
	fn gas_to_weight(_gas: u64, _without_base_weight: bool) -> Weight {
		Weight::zero()
	}
	fn weight_to_gas(_weight: Weight) -> u64 {
		0
	}
}

<<<<<<< HEAD
pub struct EvmMock;
impl EVM<CallResult> for EvmMock {
	fn call(_context: CallContext, _data: Vec<u8>, _value: U256, _gas: u64) -> CallResult {
		(ExitReason::Succeed(ExitSucceed::Returned), vec![])
	}

	fn view(_context: CallContext, _data: Vec<u8>, _gas: u64) -> CallResult {
		unimplemented!()
	}
}

parameter_types! {
	pub const DispatcherGasLimit: u64 = 1_000_000;
}

=======
>>>>>>> d72e96b4
impl dispatcher::Config for Test {
	type RuntimeCall = RuntimeCall;
	type RuntimeEvent = RuntimeEvent;
	type TreasuryManagerOrigin = EnsureRoot<AccountId>;
	type AaveManagerOrigin = EnsureRoot<AccountId>;
	type TreasuryAccount = TreasuryAccount;
	type DefaultAaveManagerAccount = TreasuryAccount;
	type WeightInfo = ();
<<<<<<< HEAD
	type Evm = EvmMock;
	type EvmAccounts = MockEvmAccounts;
	type GasLimit = DispatcherGasLimit;
	type GasWeightMapping = DummyGasWeightMapping;
=======
	type GasWeightMapping = MockGasWeightMapping;
>>>>>>> d72e96b4
}

parameter_types! {
	pub const BlockHashCount: u64 = 250;
	pub const SS58Prefix: u8 = 63;
	pub const MaxReserves: u32 = 50;
}

impl system::Config for Test {
	type BaseCallFilter = Everything;
	type BlockWeights = ();
	type BlockLength = ();
	type RuntimeOrigin = RuntimeOrigin;
	type RuntimeCall = RuntimeCall;
	type RuntimeTask = RuntimeTask;
	type Nonce = u64;
	type Block = Block;
	type Hash = H256;
	type Hashing = BlakeTwo256;
	type AccountId = AccountId;
	type Lookup = IdentityLookup<Self::AccountId>;
	type RuntimeEvent = RuntimeEvent;
	type BlockHashCount = BlockHashCount;
	type DbWeight = ();
	type Version = ();
	type PalletInfo = PalletInfo;
	type AccountData = AccountData<u128>;
	type OnNewAccount = ();
	type OnKilledAccount = ();
	type SystemWeightInfo = ();
	type SS58Prefix = SS58Prefix;
	type OnSetCode = ();
	type MaxConsumers = frame_support::traits::ConstU32<16>;
	type SingleBlockMigrations = ();
	type MultiBlockMigrator = ();
	type PreInherents = ();
	type PostInherents = ();
	type PostTransactions = ();
}

impl orml_tokens::Config for Test {
	type RuntimeEvent = RuntimeEvent;
	type Balance = Balance;
	type Amount = Amount;
	type CurrencyId = AssetId;
	type WeightInfo = ();
	type ExistentialDeposits = ExistentialDeposits;
	type MaxLocks = ();
	type DustRemovalWhitelist = Nothing;
	type ReserveIdentifier = NamedReserveIdentifier;
	type MaxReserves = MaxReserves;
	type CurrencyHooks = ();
}

pub struct DummyRegistry<T>(sp_std::marker::PhantomData<T>);

impl<T: Config> Inspect for DummyRegistry<T> {
	type AssetId = AssetId;
	type Location = u8;

	fn asset_type(_id: Self::AssetId) -> Option<AssetKind> {
		unimplemented!()
	}

	fn decimals(_id: Self::AssetId) -> Option<u8> {
		unimplemented!()
	}

	fn is_sufficient(_id: Self::AssetId) -> bool {
		unimplemented!()
	}

	fn exists(asset_id: AssetId) -> bool {
		let asset = REGISTERED_ASSETS.with(|v| v.borrow().get(&(asset_id)).copied());
		asset.is_some()
	}

	fn is_banned(_id: Self::AssetId) -> bool {
		unimplemented!()
	}

	fn asset_name(_id: Self::AssetId) -> Option<Vec<u8>> {
		unimplemented!()
	}

	fn asset_symbol(_id: Self::AssetId) -> Option<Vec<u8>> {
		unimplemented!()
	}

	fn existential_deposit(_id: Self::AssetId) -> Option<u128> {
		unimplemented!()
	}
}

use hydradx_traits::evm::{EvmAddress, InspectEvmAccounts};
#[cfg(feature = "runtime-benchmarks")]
use hydradx_traits::Create as CreateRegistry;
use sp_runtime::traits::{IdentifyAccount, Verify};
#[cfg(feature = "runtime-benchmarks")]
use sp_runtime::DispatchError;

#[cfg(feature = "runtime-benchmarks")]
impl<T: Config> CreateRegistry<Balance> for DummyRegistry<T> {
	type Error = DispatchError;
	type Name = sp_runtime::BoundedVec<u8, sp_core::ConstU32<100>>;
	type Symbol = sp_runtime::BoundedVec<u8, sp_core::ConstU32<100>>;

	fn register_asset(
		_asset_id: Option<Self::AssetId>,
		_name: Option<Self::Name>,
		_kind: AssetKind,
		_existential_deposit: Option<Balance>,
		_symbol: Option<Self::Symbol>,
		_decimals: Option<u8>,
		_location: Option<Self::Location>,
		_xcm_rate_limit: Option<Balance>,
		_is_sufficient: bool,
	) -> Result<Self::AssetId, Self::Error> {
		let assigned = REGISTERED_ASSETS.with(|v| {
			//NOTE: This is to have same ids as real AssetRegistry which is used in the benchmarks.
			//1_000_000 - offset of the reals AssetRegistry
			// - 3 - remove assets reagistered by default for the vec.len()
			// +1 - first reg asset start with 1 not 0
			// => 1-th asset id == 1_000_001
			let l = 1_000_000 - 3 + 1 + v.borrow().len();
			v.borrow_mut().insert(l as u32, l as u32);
			l as u32
		});
		Ok(assigned)
	}

	fn get_or_register_asset(
		_name: Self::Name,
		_kind: AssetKind,
		_existential_deposit: Option<Balance>,
		_symbol: Option<Self::Symbol>,
		_decimals: Option<u8>,
		_location: Option<Self::Location>,
		_xcm_rate_limit: Option<Balance>,
		_is_sufficient: bool,
	) -> Result<Self::AssetId, Self::Error> {
		unimplemented!()
	}
}

pub struct ExtBuilder {
	endowed_accounts: Vec<(AccountId, AssetId, Balance)>,
	registered_assets: Vec<AssetId>,
}

impl Default for ExtBuilder {
	fn default() -> Self {
		// If eg. tests running on one thread only, this thread local is shared.
		// let's make sure that it is empty for each  test case
		// or set to original default value
		REGISTERED_ASSETS.with(|v| {
			v.borrow_mut().clear();
		});
		EXISTENTIAL_DEPOSIT.with(|v| {
			v.borrow_mut().clear();
		});

		Self {
			endowed_accounts: vec![
				(ALICE, HDX, 10_000),
				(BOB, HDX, 10_000),
				(ALICE, DAI, 100),
				(BOB, DAI, 100),
				(TreasuryAccount::get(), HDX, 1_000_000),
			],
			registered_assets: vec![HDX, DAI],
		}
	}
}

impl ExtBuilder {
	pub fn with_existential_deposit(self, asset_id: AssetId, precision: u32) -> Self {
		EXISTENTIAL_DEPOSIT.with(|v| {
			v.borrow_mut().insert(asset_id, 10u128.pow(precision));
		});
		PRECISIONS.with(|v| {
			v.borrow_mut().insert(asset_id, precision);
		});

		self
	}
	pub fn build(self) -> sp_io::TestExternalities {
		let mut t = frame_system::GenesisConfig::<Test>::default().build_storage().unwrap();

		// Add DAI and HDX as pre-registered assets
		REGISTERED_ASSETS.with(|v| {
			v.borrow_mut().insert(HDX, HDX);
			v.borrow_mut().insert(REGISTERED_ASSET, REGISTERED_ASSET);
			self.registered_assets.iter().for_each(|asset| {
				v.borrow_mut().insert(*asset, *asset);
			});
		});

		orml_tokens::GenesisConfig::<Test> {
			balances: self
				.endowed_accounts
				.iter()
				.flat_map(|(x, asset, amount)| vec![(x.clone(), *asset, *amount * 10u128.pow(precision(*asset)))])
				.collect(),
		}
		.assimilate_storage(&mut t)
		.unwrap();

		let mut r: sp_io::TestExternalities = t.into();

		r.execute_with(|| {
			System::set_block_number(1);
		});

		r
	}
}

<<<<<<< HEAD
thread_local! {
	pub static EVM_ADDRESS_MAP: RefCell<HashMap<EvmAddress, AccountId>> = RefCell::new(HashMap::default());
}

=======
>>>>>>> d72e96b4
pub fn expect_events(e: Vec<RuntimeEvent>) {
	test_utils::expect_events::<RuntimeEvent, Test>(e);
}

pub fn precision(asset_id: AssetId) -> u32 {
	PRECISIONS.with(|v| *v.borrow().get(&asset_id).unwrap_or(&12))
}

// Mock EvmAccounts implementation
pub struct MockEvmAccounts;

fn map_to_acc(evm_addr: EvmAddress) -> AccountId {
	let alice_evm = EvmAddress::from_slice(&ALICE.as_slice()[0..20]);

	if evm_addr == alice_evm {
		ALICE
	} else {
		EVM_ADDRESS_MAP.with(|v| v.borrow().get(&evm_addr).cloned().expect("EVM address not found"))
	}
}

impl InspectEvmAccounts<AccountId> for MockEvmAccounts {
	fn is_evm_account(_account_id: AccountId) -> bool {
		unimplemented!()
	}

	fn evm_address(account_id: &impl AsRef<[u8; 32]>) -> EvmAddress {
		let acc = account_id.as_ref();
		EvmAddress::from_slice(&acc[..20])
	}

	fn truncated_account_id(_evm_address: EvmAddress) -> AccountId {
		unimplemented!()
	}

	fn bound_account_id(_evm_address: EvmAddress) -> Option<AccountId> {
		unimplemented!()
	}

	fn account_id(evm_address: EvmAddress) -> AccountId {
		map_to_acc(evm_address)
	}

	fn can_deploy_contracts(_evm_address: EvmAddress) -> bool {
		unimplemented!()
	}

	fn is_approved_contract(_address: EvmAddress) -> bool {
		unimplemented!()
	}
}<|MERGE_RESOLUTION|>--- conflicted
+++ resolved
@@ -26,12 +26,8 @@
 //                  $$$
 
 use crate as dispatcher;
-<<<<<<< HEAD
 use crate::*;
-=======
-use crate::Config;
 use frame_support::pallet_prelude::Weight;
->>>>>>> d72e96b4
 use frame_support::{
 	parameter_types,
 	traits::{Everything, Nothing},
@@ -101,13 +97,8 @@
 	};
 }
 
-<<<<<<< HEAD
-pub struct DummyGasWeightMapping;
-impl GasWeightMapping for DummyGasWeightMapping {
-=======
 pub struct MockGasWeightMapping;
 impl pallet_evm::GasWeightMapping for MockGasWeightMapping {
->>>>>>> d72e96b4
 	fn gas_to_weight(_gas: u64, _without_base_weight: bool) -> Weight {
 		Weight::zero()
 	}
@@ -116,7 +107,6 @@
 	}
 }
 
-<<<<<<< HEAD
 pub struct EvmMock;
 impl EVM<CallResult> for EvmMock {
 	fn call(_context: CallContext, _data: Vec<u8>, _value: U256, _gas: u64) -> CallResult {
@@ -132,8 +122,6 @@
 	pub const DispatcherGasLimit: u64 = 1_000_000;
 }
 
-=======
->>>>>>> d72e96b4
 impl dispatcher::Config for Test {
 	type RuntimeCall = RuntimeCall;
 	type RuntimeEvent = RuntimeEvent;
@@ -142,14 +130,10 @@
 	type TreasuryAccount = TreasuryAccount;
 	type DefaultAaveManagerAccount = TreasuryAccount;
 	type WeightInfo = ();
-<<<<<<< HEAD
 	type Evm = EvmMock;
 	type EvmAccounts = MockEvmAccounts;
 	type GasLimit = DispatcherGasLimit;
-	type GasWeightMapping = DummyGasWeightMapping;
-=======
 	type GasWeightMapping = MockGasWeightMapping;
->>>>>>> d72e96b4
 }
 
 parameter_types! {
@@ -368,61 +352,14 @@
 	}
 }
 
-<<<<<<< HEAD
 thread_local! {
 	pub static EVM_ADDRESS_MAP: RefCell<HashMap<EvmAddress, AccountId>> = RefCell::new(HashMap::default());
 }
 
-=======
->>>>>>> d72e96b4
 pub fn expect_events(e: Vec<RuntimeEvent>) {
 	test_utils::expect_events::<RuntimeEvent, Test>(e);
 }
 
 pub fn precision(asset_id: AssetId) -> u32 {
 	PRECISIONS.with(|v| *v.borrow().get(&asset_id).unwrap_or(&12))
-}
-
-// Mock EvmAccounts implementation
-pub struct MockEvmAccounts;
-
-fn map_to_acc(evm_addr: EvmAddress) -> AccountId {
-	let alice_evm = EvmAddress::from_slice(&ALICE.as_slice()[0..20]);
-
-	if evm_addr == alice_evm {
-		ALICE
-	} else {
-		EVM_ADDRESS_MAP.with(|v| v.borrow().get(&evm_addr).cloned().expect("EVM address not found"))
-	}
-}
-
-impl InspectEvmAccounts<AccountId> for MockEvmAccounts {
-	fn is_evm_account(_account_id: AccountId) -> bool {
-		unimplemented!()
-	}
-
-	fn evm_address(account_id: &impl AsRef<[u8; 32]>) -> EvmAddress {
-		let acc = account_id.as_ref();
-		EvmAddress::from_slice(&acc[..20])
-	}
-
-	fn truncated_account_id(_evm_address: EvmAddress) -> AccountId {
-		unimplemented!()
-	}
-
-	fn bound_account_id(_evm_address: EvmAddress) -> Option<AccountId> {
-		unimplemented!()
-	}
-
-	fn account_id(evm_address: EvmAddress) -> AccountId {
-		map_to_acc(evm_address)
-	}
-
-	fn can_deploy_contracts(_evm_address: EvmAddress) -> bool {
-		unimplemented!()
-	}
-
-	fn is_approved_contract(_address: EvmAddress) -> bool {
-		unimplemented!()
-	}
 }