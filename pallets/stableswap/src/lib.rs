// Copyright (C) 2020-2022  Intergalactic, Limited (GIB).
// SPDX-License-Identifier: Apache-2.0

// Licensed under the Apache License, Version 2.0 (the "License");
// you may not use this file except in compliance with the License.
// You may obtain a copy of the License at
//
// 	http://www.apache.org/licenses/LICENSE-2.0
//
// Unless required by applicable law or agreed to in writing, software
// distributed under the License is distributed on an "AS IS" BASIS,
// WITHOUT WARRANTIES OR CONDITIONS OF ANY KIND, either express or implied.
// See the License for the specific language governing permissions and
// limitations under the License.

//! # Stableswap pallet
//!
//! Curve/stableswap AMM implementation.
//!
//! ## Overview
//!
//! Curve style AMM at is designed to provide highly efficient and low-slippage trades for stablecoins.
//!
//! ### Stableswap Hooks
//!
//! Stableswap pallet supports multiple hooks which are triggerred on certain operations:
//! - on_liquidity_changed - called when liquidity is added or removed from the pool
//! - on_trade - called when trade is executed
//!
//! This is currently used to update on-chain oracle.
//!
//! ### Terminology
//!
//! * **LP** - liquidity provider
//! * **Share Token** - a token representing share asset of specific pool. Each pool has its own share token.
//! * **Amplification** - curve AMM pool amplification parameter
//!
//! ## Assumptions
//!
//! Maximum number of assets in pool is 5.
//!
//! A pool can be created only by allowed `AuthorityOrigin`.
//!
//! First LP to provided liquidity must add initial liquidity of all pool assets. Subsequent calls to add_liquidity, LP can provide only 1 asset.
//!
//! Initial liquidity is first liquidity added to the pool (that is first call of `add_liquidity`).
//!
//! LP is given certain amount of shares by minting a pool's share token.
//!
//! When LP decides to withdraw liquidity, it receives selected asset.
//!
#![cfg_attr(not(feature = "std"), no_std)]

extern crate core;

use frame_support::pallet_prelude::{DispatchResult, Get};
use frame_support::{ensure, require_transactional, transactional};
use frame_system::pallet_prelude::BlockNumberFor;
use hydradx_traits::{registry::InspectRegistry, AccountIdFor};
pub use pallet::*;
use sp_runtime::traits::{BlockNumberProvider, Zero};
use sp_runtime::{ArithmeticError, DispatchError, Permill, SaturatedConversion};
use sp_std::num::NonZeroU16;
use sp_std::prelude::*;
use sp_std::vec;

mod trade_execution;
pub mod types;
pub mod weights;

pub use trade_execution::*;

use crate::types::{AssetAmount, Balance, PoolInfo, PoolState, StableswapHooks, Tradability};
use hydra_dx_math::stableswap::types::AssetReserve;
use hydradx_traits::pools::DustRemovalAccountWhitelist;
use orml_traits::MultiCurrency;
use sp_std::collections::btree_map::BTreeMap;
use weights::WeightInfo;

#[cfg(test)]
pub(crate) mod tests;

#[cfg(any(feature = "runtime-benchmarks", test))]
mod benchmarks;

#[cfg(feature = "runtime-benchmarks")]
pub use crate::types::BenchmarkHelper;

/// Stableswap account id identifier.
/// Used as identifier to create share token unique names and account id.
pub const POOL_IDENTIFIER: &[u8] = b"sts";

pub const MAX_ASSETS_IN_POOL: u32 = 5;

const D_ITERATIONS: u8 = hydra_dx_math::stableswap::MAX_D_ITERATIONS;
const Y_ITERATIONS: u8 = hydra_dx_math::stableswap::MAX_Y_ITERATIONS;

#[frame_support::pallet]
pub mod pallet {
	use super::*;
	use codec::HasCompact;
	use core::ops::RangeInclusive;
	use frame_support::pallet_prelude::*;
	use frame_system::pallet_prelude::*;
	use hydradx_traits::pools::DustRemovalAccountWhitelist;
	use sp_runtime::traits::{BlockNumberProvider, Zero};
	use sp_runtime::ArithmeticError;
	use sp_runtime::Permill;
	use sp_std::num::NonZeroU16;

	#[pallet::pallet]
	pub struct Pallet<T>(_);

	#[pallet::config]
	pub trait Config: frame_system::Config {
		/// The overarching event type.
		type RuntimeEvent: From<Event<Self>> + IsType<<Self as frame_system::Config>::RuntimeEvent>;

		/// Provider for the current block number.
		type BlockNumberProvider: BlockNumberProvider<BlockNumber = BlockNumberFor<Self>>;

		/// Identifier for the class of asset.
		type AssetId: Member
			+ Parameter
			+ Ord
			+ Default
			+ Copy
			+ HasCompact
			+ MaybeSerializeDeserialize
			+ MaxEncodedLen
			+ TypeInfo;

		/// Multi currency mechanism
		type Currency: MultiCurrency<Self::AccountId, CurrencyId = Self::AssetId, Balance = Balance>;

		/// Account ID constructor - pool account are derived from unique pool id
		type ShareAccountId: AccountIdFor<Self::AssetId, AccountId = Self::AccountId>;

		/// Asset registry mechanism to check if asset is registered and retrieve asset decimals.
		type AssetInspection: InspectRegistry<Self::AssetId>;

		/// The origin which can create a new pool
		type AuthorityOrigin: EnsureOrigin<Self::RuntimeOrigin>;

		/// Account whitelist manager to exclude pool accounts from dusting mechanism.
		type DustAccountHandler: DustRemovalAccountWhitelist<Self::AccountId, Error = DispatchError>;

		/// Hooks are actions executed on add_liquidity, sell or buy.
		type Hooks: StableswapHooks<Self::AssetId>;

		/// Minimum pool liquidity
		#[pallet::constant]
		type MinPoolLiquidity: Get<Balance>;

		/// Minimum trading amount
		#[pallet::constant]
		type MinTradingLimit: Get<Balance>;

		/// Amplification inclusive range. Pool's amp can be selected from the range only.
		#[pallet::constant]
		type AmplificationRange: Get<RangeInclusive<NonZeroU16>>;

		/// Weight information for extrinsics in this pallet.
		type WeightInfo: WeightInfo;

		#[cfg(feature = "runtime-benchmarks")]
		type BenchmarkHelper: BenchmarkHelper<Self::AssetId>;
	}

	/// Existing pools
	#[pallet::storage]
	#[pallet::getter(fn pools)]
	pub type Pools<T: Config> = StorageMap<_, Blake2_128Concat, T::AssetId, PoolInfo<T::AssetId, BlockNumberFor<T>>>;

	/// Tradability state of pool assets.
	#[pallet::storage]
	#[pallet::getter(fn asset_tradability)]
	pub type AssetTradability<T: Config> =
		StorageDoubleMap<_, Blake2_128Concat, T::AssetId, Blake2_128Concat, T::AssetId, Tradability, ValueQuery>;

	#[pallet::event]
	#[pallet::generate_deposit(pub(crate) fn deposit_event)]
	pub enum Event<T: Config> {
		/// A pool was created.
		PoolCreated {
			pool_id: T::AssetId,
			assets: Vec<T::AssetId>,
			amplification: NonZeroU16,
			fee: Permill,
		},
		/// Pool fee has been updated.
		FeeUpdated { pool_id: T::AssetId, fee: Permill },
		/// Liquidity of an asset was added to a pool.
		LiquidityAdded {
			pool_id: T::AssetId,
			who: T::AccountId,
			shares: Balance,
			assets: Vec<AssetAmount<T::AssetId>>,
		},
		/// Liquidity removed.
		LiquidityRemoved {
			pool_id: T::AssetId,
			who: T::AccountId,
			shares: Balance,
			amounts: Vec<AssetAmount<T::AssetId>>,
			fee: Balance,
		},
		/// Sell trade executed. Trade fee paid in asset leaving the pool (already subtracted from amount_out).
		SellExecuted {
			who: T::AccountId,
			pool_id: T::AssetId,
			asset_in: T::AssetId,
			asset_out: T::AssetId,
			amount_in: Balance,
			amount_out: Balance,
			fee: Balance,
		},
		/// Buy trade executed. Trade fee paid in asset entering the pool (already included in amount_in).
		BuyExecuted {
			who: T::AccountId,
			pool_id: T::AssetId,
			asset_in: T::AssetId,
			asset_out: T::AssetId,
			amount_in: Balance,
			amount_out: Balance,
			fee: Balance,
		},

		/// Asset's tradable state has been updated.
		TradableStateUpdated {
			pool_id: T::AssetId,
			asset_id: T::AssetId,
			state: Tradability,
		},

		/// AAmplification of a pool has been scheduled to change.
		AmplificationChanging {
			pool_id: T::AssetId,
			current_amplification: NonZeroU16,
			final_amplification: NonZeroU16,
			start_block: BlockNumberFor<T>,
			end_block: BlockNumberFor<T>,
		},
	}

	#[pallet::error]
	#[cfg_attr(test, derive(PartialEq, Eq))]
	pub enum Error<T> {
		/// Creating a pool with same assets or less than 2 assets is not allowed.
		IncorrectAssets,

		/// Maximum number of assets has been exceeded.
		MaxAssetsExceeded,

		/// A pool with given assets does not exist.
		PoolNotFound,

		/// A pool with given assets already exists.
		PoolExists,

		/// Asset is not in the pool.
		AssetNotInPool,

		/// Share asset is not registered in Registry.
		ShareAssetNotRegistered,

		/// Share asset is amount assets when creating a pool.
		ShareAssetInPoolAssets,

		/// One or more assets are not registered in AssetRegistry
		AssetNotRegistered,

		/// Invalid asset amount provided. Amount must be greater than zero.
		InvalidAssetAmount,

		/// Balance of an asset is not sufficient to perform a trade.
		InsufficientBalance,

		/// Balance of a share asset is not sufficient to withdraw liquidity.
		InsufficientShares,

		/// Liquidity has not reached the required minimum.
		InsufficientLiquidity,

		/// Insufficient liquidity left in the pool after withdrawal.
		InsufficientLiquidityRemaining,

		/// Amount is less than the minimum trading amount configured.
		InsufficientTradingAmount,

		/// Minimum limit has not been reached during trade.
		BuyLimitNotReached,

		/// Maximum limit has been exceeded during trade.
		SellLimitExceeded,

		/// Initial liquidity of asset must be > 0.
		InvalidInitialLiquidity,

		/// Amplification is outside configured range.
		InvalidAmplification,

		/// Remaining balance of share asset is below asset's existential deposit.
		InsufficientShareBalance,

		/// Not allowed to perform an operation on given asset.
		NotAllowed,

		/// Future block number is in the past.
		PastBlock,

		/// New amplification is equal to the previous value.
		SameAmplification,

		/// Slippage protection.
		SlippageLimit,

		/// Failed to retrieve asset decimals.
		UnknownDecimals,
	}

	#[pallet::call]
	impl<T: Config> Pallet<T> {
		/// Create a stable pool with given list of assets.
		///
		/// All assets must be correctly registered in `T::AssetRegistry`.
		/// Note that this does not seed the pool with liquidity. Use `add_liquidity` to provide
		/// initial liquidity.
		///
		/// Parameters:
		/// - `origin`: Must be T::AuthorityOrigin
		/// - `share_asset`: Preregistered share asset identifier
		/// - `assets`: List of Asset ids
		/// - `amplification`: Pool amplification
		/// - `fee`: fee to be applied on trade and liquidity operations
		///
		/// Emits `PoolCreated` event if successful.
		#[pallet::call_index(0)]
		#[pallet::weight(<T as Config>::WeightInfo::create_pool())]
		#[transactional]
		pub fn create_pool(
			origin: OriginFor<T>,
			share_asset: T::AssetId,
			assets: Vec<T::AssetId>,
			amplification: u16,
			fee: Permill,
		) -> DispatchResult {
			T::AuthorityOrigin::ensure_origin(origin)?;

			let amplification = NonZeroU16::new(amplification).ok_or(Error::<T>::InvalidAmplification)?;

			let pool_id = Self::do_create_pool(share_asset, &assets, amplification, fee)?;

			Self::deposit_event(Event::PoolCreated {
				pool_id,
				assets,
				amplification,
				fee,
			});

			Self::deposit_event(Event::AmplificationChanging {
				pool_id,
				current_amplification: amplification,
				final_amplification: amplification,
				start_block: T::BlockNumberProvider::current_block_number(),
				end_block: T::BlockNumberProvider::current_block_number(),
			});
			Ok(())
		}

		/// Update pool's fee.
		///
		/// if pool does not exist, `PoolNotFound` is returned.
		///
		/// Parameters:
		/// - `origin`: Must be T::AuthorityOrigin
		/// - `pool_id`: pool to update
		/// - `fee`: new pool fee
		///
		/// Emits `FeeUpdated` event if successful.
		#[pallet::call_index(1)]
		#[pallet::weight(<T as Config>::WeightInfo::update_pool_fee())]
		#[transactional]
		pub fn update_pool_fee(origin: OriginFor<T>, pool_id: T::AssetId, fee: Permill) -> DispatchResult {
			T::AuthorityOrigin::ensure_origin(origin)?;

			Pools::<T>::try_mutate(pool_id, |maybe_pool| -> DispatchResult {
				let pool = maybe_pool.as_mut().ok_or(Error::<T>::PoolNotFound)?;

				pool.fee = fee;
				Self::deposit_event(Event::FeeUpdated { pool_id, fee });
				Ok(())
			})
		}

		/// Update pool's amplification.
		///
		/// Parameters:
		/// - `origin`: Must be T::AuthorityOrigin
		/// - `pool_id`: pool to update
		/// - `future_amplification`: new desired pool amplification
		/// - `future_block`: future block number when the amplification is updated
		///
		/// Emits `AmplificationUpdated` event if successful.
		#[pallet::call_index(2)]
		#[pallet::weight(<T as Config>::WeightInfo::update_amplification())]
		#[transactional]
		pub fn update_amplification(
			origin: OriginFor<T>,
			pool_id: T::AssetId,
			final_amplification: u16,
			start_block: BlockNumberFor<T>,
			end_block: BlockNumberFor<T>,
		) -> DispatchResult {
			T::AuthorityOrigin::ensure_origin(origin)?;

			let current_block = T::BlockNumberProvider::current_block_number();
			ensure!(
				end_block > start_block && start_block >= current_block,
				Error::<T>::PastBlock
			);

			Pools::<T>::try_mutate(pool_id, |maybe_pool| -> DispatchResult {
				let pool = maybe_pool.as_mut().ok_or(Error::<T>::PoolNotFound)?;

				let current_amplification = Self::get_amplification(pool);

				ensure!(
					current_amplification != final_amplification as u128,
					Error::<T>::SameAmplification
				);

				pool.initial_amplification =
					NonZeroU16::new(current_amplification.saturated_into()).ok_or(Error::<T>::InvalidAmplification)?;
				pool.final_amplification =
					NonZeroU16::new(final_amplification).ok_or(Error::<T>::InvalidAmplification)?;
				pool.initial_block = start_block;
				pool.final_block = end_block;

				ensure!(
					T::AmplificationRange::get().contains(&pool.final_amplification),
					Error::<T>::InvalidAmplification
				);
				Self::deposit_event(Event::AmplificationChanging {
					pool_id,
					current_amplification: pool.initial_amplification,
					final_amplification: pool.final_amplification,
					start_block: pool.initial_block,
					end_block: pool.final_block,
				});
				Ok(())
			})
		}

		/// Add liquidity to selected pool.
		///
		/// First call of `add_liquidity` must provide "initial liquidity" of all assets.
		///
		/// If there is liquidity already in the pool, LP can provide liquidity of any number of pool assets.
		///
		/// LP must have sufficient amount of each asset.
		///
		/// Origin is given corresponding amount of shares.
		///
		/// Parameters:
		/// - `origin`: liquidity provider
		/// - `pool_id`: Pool Id
		/// - `assets`: asset id and liquidity amount provided
		///
		/// Emits `LiquidityAdded` event when successful.
		#[pallet::call_index(3)]
		#[pallet::weight(<T as Config>::WeightInfo::add_liquidity()
							.saturating_add(T::Hooks::on_liquidity_changed_weight(MAX_ASSETS_IN_POOL as usize)))]
		#[transactional]
		pub fn add_liquidity(
			origin: OriginFor<T>,
			pool_id: T::AssetId,
			assets: Vec<AssetAmount<T::AssetId>>,
		) -> DispatchResult {
			let who = ensure_signed(origin)?;

			let shares = Self::do_add_liquidity(&who, pool_id, &assets)?;

			Self::deposit_event(Event::LiquidityAdded {
				pool_id,
				who,
				shares,
				assets,
			});

			Ok(())
		}

		/// Add liquidity to selected pool given exact amount of shares to receive.
		///
		/// Similar to `add_liquidity` but LP specifies exact amount of shares to receive.
		///
		/// This functionality is used mainly by on-chain routing when a swap between Omnipool asset and stable asset is performed.
		///
		/// Parameters:
		/// - `origin`: liquidity provider
		/// - `pool_id`: Pool Id
		/// - `shares`: amount of shares to receive
		/// - `asset_id`: asset id of an asset to provide as liquidity
		/// - `max_asset_amount`: slippage limit. Max amount of asset.
		///
		/// Emits `LiquidityAdded` event when successful.
		#[pallet::call_index(4)]
		#[pallet::weight(<T as Config>::WeightInfo::add_liquidity_shares()
							.saturating_add(T::Hooks::on_liquidity_changed_weight(MAX_ASSETS_IN_POOL as usize)))]
		#[transactional]
		pub fn add_liquidity_shares(
			origin: OriginFor<T>,
			pool_id: T::AssetId,
			shares: Balance,
			asset_id: T::AssetId,
			max_asset_amount: Balance,
		) -> DispatchResult {
			let who = ensure_signed(origin)?;
			let amount_in = Self::do_add_liquidity_shares(&who, pool_id, shares, asset_id, max_asset_amount)?;
			Self::deposit_event(Event::LiquidityAdded {
				pool_id,
				who,
				shares,
				assets: vec![AssetAmount::new(asset_id, amount_in)],
			});

			Ok(())
		}

		/// Remove liquidity from selected pool.
		///
		/// Withdraws liquidity of selected asset from a pool.
		///
		/// Share amount is burned and LP receives corresponding amount of chosen asset.
		///
		/// Withdraw fee is applied to the asset amount.
		///
		/// Parameters:
		/// - `origin`: liquidity provider
		/// - `pool_id`: Pool Id
		/// - `asset_id`: id of asset to receive
		/// - 'share_amount': amount of shares to withdraw
		/// - 'min_amount_out': minimum amount to receive
		///
		/// Emits `LiquidityRemoved` event when successful.
		#[pallet::call_index(5)]
		#[pallet::weight(<T as Config>::WeightInfo::remove_liquidity_one_asset()
							.saturating_add(T::Hooks::on_liquidity_changed_weight(MAX_ASSETS_IN_POOL as usize)))]
		#[transactional]
		pub fn remove_liquidity_one_asset(
			origin: OriginFor<T>,
			pool_id: T::AssetId,
			asset_id: T::AssetId,
			share_amount: Balance,
			min_amount_out: Balance,
		) -> DispatchResult {
			let who = ensure_signed(origin)?;

			ensure!(
				Self::is_asset_allowed(pool_id, asset_id, Tradability::REMOVE_LIQUIDITY),
				Error::<T>::NotAllowed
			);
			ensure!(share_amount > Balance::zero(), Error::<T>::InvalidAssetAmount);

			let current_share_balance = T::Currency::free_balance(pool_id, &who);
			ensure!(current_share_balance >= share_amount, Error::<T>::InsufficientShares);
			ensure!(
				current_share_balance == share_amount
					|| current_share_balance.saturating_sub(share_amount) >= T::MinPoolLiquidity::get(),
				Error::<T>::InsufficientShareBalance
			);

			// Retrive pool state.
			let pool = Pools::<T>::get(pool_id).ok_or(Error::<T>::PoolNotFound)?;
			let asset_idx = pool.find_asset(asset_id).ok_or(Error::<T>::AssetNotInPool)?;
			let pool_account = Self::pool_account(pool_id);
			let initial_reserves = pool
				.reserves_with_decimals::<T>(&pool_account)
				.ok_or(Error::<T>::UnknownDecimals)?;
			let share_issuance = T::Currency::total_issuance(pool_id);

			ensure!(
				share_issuance == share_amount
					|| share_issuance.saturating_sub(share_amount) >= T::MinPoolLiquidity::get(),
				Error::<T>::InsufficientLiquidityRemaining
			);

			let amplification = Self::get_amplification(&pool);

			//Calculate how much asset user will receive. Note that the fee is already subtracted from the amount.
			let (amount, fee) = hydra_dx_math::stableswap::calculate_withdraw_one_asset::<D_ITERATIONS, Y_ITERATIONS>(
				&initial_reserves,
				share_amount,
				asset_idx,
				share_issuance,
				amplification,
				pool.fee,
			)
			.ok_or(ArithmeticError::Overflow)?;

			ensure!(amount >= min_amount_out, Error::<T>::SlippageLimit);

			// Burn shares and transfer asset to user.
			T::Currency::withdraw(pool_id, &who, share_amount)?;
			T::Currency::transfer(asset_id, &pool_account, &who, amount)?;

<<<<<<< HEAD
			let updated_share_issuance = T::Currency::total_issuance(pool_id);
			let updated_balances = pool.balances::<T>(&pool_account).ok_or(Error::<T>::UnknownDecimals)?;

			let share_prices = hydra_dx_math::stableswap::calculate_share_prices::<D_ITERATIONS>(
				&updated_balances,
				amplification,
				updated_share_issuance,
			)
			.ok_or(ArithmeticError::Overflow)?;

			let assets = pool.assets.clone();

			#[cfg(feature = "try-runtime")]
			let balances_copy = balances.clone();
			#[cfg(feature = "try-runtime")]
			let updated_balances_copy = updated_balances.clone();
			#[cfg(feature = "try-runtime")]
			let pool_copy = pool.clone();

			let state = PoolState {
				assets: pool.assets.into_inner(),
				before: balances.into_iter().map(|v| v.into()).collect(),
				after: updated_balances.into_iter().map(|v| v.into()).collect(),
				delta: assets
					.into_iter()
					.map(|v| if v == asset_id { amount } else { 0 })
					.collect(),
				issuance_before: share_issuance,
				issuance_after: updated_share_issuance,
				share_prices,
			};

			T::Hooks::on_liquidity_changed(pool_id, state)?;
=======
			// All done and updated. let's call the on_liquidity_changed hook.
			Self::call_on_liquidity_change_hook(pool_id, &initial_reserves, share_issuance)?;
>>>>>>> d35ad7dd

			Self::deposit_event(Event::LiquidityRemoved {
				pool_id,
				who,
				shares: share_amount,
				amounts: vec![AssetAmount { asset_id, amount }],
				fee,
			});

			#[cfg(feature = "try-runtime")]
			Self::ensure_remove_liquidity_invariant(&balances_copy, &updated_balances_copy, pool_copy);

			Ok(())
		}

		/// Remove liquidity from selected pool by specifying exact amount of asset to receive.
		///
		/// Similar to `remove_liquidity_one_asset` but LP specifies exact amount of asset to receive instead of share amount.
		///
		/// Parameters:
		/// - `origin`: liquidity provider
		/// - `pool_id`: Pool Id
		/// - `asset_id`: id of asset to receive
		/// - 'amount': amount of asset to receive
		/// - 'max_share_amount': Slippage limit. Max amount of shares to burn.
		///
		/// Emits `LiquidityRemoved` event when successful.
		#[pallet::call_index(6)]
		#[pallet::weight(<T as Config>::WeightInfo::withdraw_asset_amount()
							.saturating_add(T::Hooks::on_liquidity_changed_weight(MAX_ASSETS_IN_POOL as usize)))]
		#[transactional]
		pub fn withdraw_asset_amount(
			origin: OriginFor<T>,
			pool_id: T::AssetId,
			asset_id: T::AssetId,
			amount: Balance,
			max_share_amount: Balance,
		) -> DispatchResult {
			let who = ensure_signed(origin)?;

			ensure!(
				Self::is_asset_allowed(pool_id, asset_id, Tradability::REMOVE_LIQUIDITY),
				Error::<T>::NotAllowed
			);
			ensure!(amount > Balance::zero(), Error::<T>::InvalidAssetAmount);

			// Retrieve pool state.
			let pool = Pools::<T>::get(pool_id).ok_or(Error::<T>::PoolNotFound)?;
			let asset_idx = pool.find_asset(asset_id).ok_or(Error::<T>::AssetNotInPool)?;
			let pool_account = Self::pool_account(pool_id);
			let initial_reserves = pool
				.reserves_with_decimals::<T>(&pool_account)
				.ok_or(Error::<T>::UnknownDecimals)?;
			let share_issuance = T::Currency::total_issuance(pool_id);
			let amplification = Self::get_amplification(&pool);

			// Calculate how much shares user needs to provide to receive `amount` of asset.
			let shares = hydra_dx_math::stableswap::calculate_shares_for_amount::<D_ITERATIONS>(
				&initial_reserves,
				asset_idx,
				amount,
				amplification,
				share_issuance,
				pool.fee,
			)
			.ok_or(ArithmeticError::Overflow)?;

			ensure!(shares <= max_share_amount, Error::<T>::SlippageLimit);

			let current_share_balance = T::Currency::free_balance(pool_id, &who);
			ensure!(
				current_share_balance == shares
					|| current_share_balance.saturating_sub(shares) >= T::MinPoolLiquidity::get(),
				Error::<T>::InsufficientShareBalance
			);

			// Burn shares and transfer asset to user.
			T::Currency::withdraw(pool_id, &who, shares)?;
			T::Currency::transfer(asset_id, &pool_account, &who, amount)?;

			// All done and updated. let's call the on_liquidity_changed hook.
			Self::call_on_liquidity_change_hook(pool_id, &initial_reserves, share_issuance)?;

			Self::deposit_event(Event::LiquidityRemoved {
				pool_id,
				who,
				shares,
				amounts: vec![AssetAmount { asset_id, amount }],
				fee: 0u128, // dev note: figure out the actual fee amount in this case. For now, we dont need it.
			});

			Ok(())
		}

		/// Execute a swap of `asset_in` for `asset_out`.
		///
		/// Parameters:
		/// - `origin`: origin of the caller
		/// - `pool_id`: Id of a pool
		/// - `asset_in`: ID of asset sold to the pool
		/// - `asset_out`: ID of asset bought from the pool
		/// - `amount_in`: Amount of asset to be sold to the pool
		/// - `min_buy_amount`: Minimum amount required to receive
		///
		/// Emits `SellExecuted` event when successful.
		///
		#[pallet::call_index(7)]
		#[pallet::weight(<T as Config>::WeightInfo::sell()
							.saturating_add(T::Hooks::on_trade_weight(MAX_ASSETS_IN_POOL as usize)))]
		#[transactional]
		pub fn sell(
			origin: OriginFor<T>,
			pool_id: T::AssetId,
			asset_in: T::AssetId,
			asset_out: T::AssetId,
			amount_in: Balance,
			min_buy_amount: Balance,
		) -> DispatchResult {
			let who = ensure_signed(origin)?;

			ensure!(
				Self::is_asset_allowed(pool_id, asset_in, Tradability::SELL)
					&& Self::is_asset_allowed(pool_id, asset_out, Tradability::BUY),
				Error::<T>::NotAllowed
			);

			ensure!(
				amount_in >= T::MinTradingLimit::get(),
				Error::<T>::InsufficientTradingAmount
			);

			ensure!(
				T::Currency::free_balance(asset_in, &who) >= amount_in,
				Error::<T>::InsufficientBalance
			);

			let pool = Pools::<T>::get(pool_id).ok_or(Error::<T>::PoolNotFound)?;
			let pool_account = Self::pool_account(pool_id);
			let initial_reserves = pool
				.reserves_with_decimals::<T>(&pool_account)
				.ok_or(Error::<T>::UnknownDecimals)?;

			let (amount_out, fee_amount) = Self::calculate_out_amount(pool_id, asset_in, asset_out, amount_in)?;
			ensure!(amount_out >= min_buy_amount, Error::<T>::BuyLimitNotReached);

			T::Currency::transfer(asset_in, &who, &pool_account, amount_in)?;
			T::Currency::transfer(asset_out, &pool_account, &who, amount_out)?;

<<<<<<< HEAD
			let share_issuance = T::Currency::total_issuance(pool_id);
			let assets = pool.assets.clone();

			let updated_balances = pool.balances::<T>(&pool_account).ok_or(Error::<T>::UnknownDecimals)?;
			let share_prices = hydra_dx_math::stableswap::calculate_share_prices::<D_ITERATIONS>(
				&updated_balances,
				amplification,
				share_issuance,
			)
			.ok_or(ArithmeticError::Overflow)?;

			#[cfg(feature = "try-runtime")]
			let initial_reserves_copy = initial_reserves.clone();
			#[cfg(feature = "try-runtime")]
			let updated_reserves_copy = updated_balances.clone();
			#[cfg(feature = "try-runtime")]
			let pool_copy = pool.clone();

			let state = PoolState {
				assets: pool.assets.into_inner(),
				before: initial_reserves.into_iter().map(|v| v.into()).collect(),
				after: updated_balances.into_iter().map(|v| v.into()).collect(),
				delta: assets
					.into_iter()
					.map(|v| {
						if v == asset_in {
							amount_in
						} else if v == asset_out {
							amount_out
						} else {
							0
						}
					})
					.collect(),
				issuance_before: share_issuance,
				issuance_after: share_issuance,
				share_prices,
			};

			T::Hooks::on_trade(pool_id, asset_in, asset_out, state)?;
=======
			//All done and updated. Let's call on_trade hook.
			Self::call_on_trade_hook(pool_id, asset_in, asset_out, &initial_reserves)?;
>>>>>>> d35ad7dd

			Self::deposit_event(Event::SellExecuted {
				who,
				pool_id,
				asset_in,
				asset_out,
				amount_in,
				amount_out,
				fee: fee_amount,
			});

			#[cfg(feature = "try-runtime")]
			Self::ensure_trade_invariant(&initial_reserves_copy, &updated_reserves_copy, pool_copy);

			Ok(())
		}

		/// Execute a swap of `asset_in` for `asset_out`.
		///
		/// Parameters:
		/// - `origin`:
		/// - `pool_id`: Id of a pool
		/// - `asset_out`: ID of asset bought from the pool
		/// - `asset_in`: ID of asset sold to the pool
		/// - `amount_out`: Amount of asset to receive from the pool
		/// - `max_sell_amount`: Maximum amount allowed to be sold
		///
		/// Emits `BuyExecuted` event when successful.
		///
		#[pallet::call_index(8)]
		#[pallet::weight(<T as Config>::WeightInfo::buy()
							.saturating_add(T::Hooks::on_trade_weight(MAX_ASSETS_IN_POOL as usize)))]
		#[transactional]
		pub fn buy(
			origin: OriginFor<T>,
			pool_id: T::AssetId,
			asset_out: T::AssetId,
			asset_in: T::AssetId,
			amount_out: Balance,
			max_sell_amount: Balance,
		) -> DispatchResult {
			let who = ensure_signed(origin)?;

			ensure!(
				Self::is_asset_allowed(pool_id, asset_in, Tradability::SELL)
					&& Self::is_asset_allowed(pool_id, asset_out, Tradability::BUY),
				Error::<T>::NotAllowed
			);

			ensure!(
				amount_out >= T::MinTradingLimit::get(),
				Error::<T>::InsufficientTradingAmount
			);

			let pool = Pools::<T>::get(pool_id).ok_or(Error::<T>::PoolNotFound)?;
			let pool_account = Self::pool_account(pool_id);
			let initial_reserves = pool
				.reserves_with_decimals::<T>(&pool_account)
				.ok_or(Error::<T>::UnknownDecimals)?;

			let (amount_in, fee_amount) = Self::calculate_in_amount(pool_id, asset_in, asset_out, amount_out)?;

			let pool_account = Self::pool_account(pool_id);

			ensure!(amount_in <= max_sell_amount, Error::<T>::SellLimitExceeded);

			ensure!(
				T::Currency::free_balance(asset_in, &who) >= amount_in,
				Error::<T>::InsufficientBalance
			);

			T::Currency::transfer(asset_in, &who, &pool_account, amount_in)?;
			T::Currency::transfer(asset_out, &pool_account, &who, amount_out)?;

			//All done and updated. Let's call on_trade_hook.
			Self::call_on_trade_hook(pool_id, asset_in, asset_out, &initial_reserves)?;

			Self::deposit_event(Event::BuyExecuted {
				who,
				pool_id,
				asset_in,
				asset_out,
				amount_in,
				amount_out,
				fee: fee_amount,
			});

			Ok(())
		}

		#[pallet::call_index(9)]
		#[pallet::weight(<T as Config>::WeightInfo::set_asset_tradable_state())]
		#[transactional]
		pub fn set_asset_tradable_state(
			origin: OriginFor<T>,
			pool_id: T::AssetId,
			asset_id: T::AssetId,
			state: Tradability,
		) -> DispatchResult {
			T::AuthorityOrigin::ensure_origin(origin)?;

			let pool = Pools::<T>::get(pool_id).ok_or(Error::<T>::PoolNotFound)?;
			let _ = pool.find_asset(asset_id).ok_or(Error::<T>::AssetNotInPool)?;

			AssetTradability::<T>::mutate(pool_id, asset_id, |current_state| {
				*current_state = state;
			});

			Self::deposit_event(Event::TradableStateUpdated {
				pool_id,
				asset_id,
				state,
			});

			Ok(())
		}
	}

	#[pallet::hooks]
	impl<T: Config> Hooks<BlockNumberFor<T>> for Pallet<T> {}
}

impl<T: Config> Pallet<T> {
	/// Calculates out amount given in amount.
	/// Returns (out_amount, fee_amount) on success. Note that fee amount is already subtracted from the out amount.
	fn calculate_out_amount(
		pool_id: T::AssetId,
		asset_in: T::AssetId,
		asset_out: T::AssetId,
		amount_in: Balance,
	) -> Result<(Balance, Balance), DispatchError> {
		let pool = Pools::<T>::get(pool_id).ok_or(Error::<T>::PoolNotFound)?;

		let index_in = pool.find_asset(asset_in).ok_or(Error::<T>::AssetNotInPool)?;
		let index_out = pool.find_asset(asset_out).ok_or(Error::<T>::AssetNotInPool)?;

		let pool_account = Self::pool_account(pool_id);
		let initial_reserves = pool
			.reserves_with_decimals::<T>(&pool_account)
			.ok_or(Error::<T>::UnknownDecimals)?;

		ensure!(!initial_reserves[index_in].is_zero(), Error::<T>::InsufficientLiquidity);
		ensure!(
			!initial_reserves[index_out].is_zero(),
			Error::<T>::InsufficientLiquidity
		);

		let amplification = Self::get_amplification(&pool);
		hydra_dx_math::stableswap::calculate_out_given_in_with_fee::<D_ITERATIONS, Y_ITERATIONS>(
			&initial_reserves,
			index_in,
			index_out,
			amount_in,
			amplification,
			pool.fee,
		)
		.ok_or_else(|| ArithmeticError::Overflow.into())
	}

	/// Calculates in amount given out amount.
	/// Returns (in_amount, fee_amount) on success. Note that fee amount is already added to the in amount.
	fn calculate_in_amount(
		pool_id: T::AssetId,
		asset_in: T::AssetId,
		asset_out: T::AssetId,
		amount_out: Balance,
	) -> Result<(Balance, Balance), DispatchError> {
		let pool = Pools::<T>::get(pool_id).ok_or(Error::<T>::PoolNotFound)?;

		let index_in = pool.find_asset(asset_in).ok_or(Error::<T>::AssetNotInPool)?;
		let index_out = pool.find_asset(asset_out).ok_or(Error::<T>::AssetNotInPool)?;

		let pool_account = Self::pool_account(pool_id);
		let initial_reserves = pool
			.reserves_with_decimals::<T>(&pool_account)
			.ok_or(Error::<T>::UnknownDecimals)?;

		ensure!(
			initial_reserves[index_out].amount > amount_out,
			Error::<T>::InsufficientLiquidity
		);
		ensure!(!initial_reserves[index_in].is_zero(), Error::<T>::InsufficientLiquidity);

		let amplification = Self::get_amplification(&pool);
		hydra_dx_math::stableswap::calculate_in_given_out_with_fee::<D_ITERATIONS, Y_ITERATIONS>(
			&initial_reserves,
			index_in,
			index_out,
			amount_out,
			amplification,
			pool.fee,
		)
		.ok_or_else(|| ArithmeticError::Overflow.into())
	}

	#[require_transactional]
	fn do_create_pool(
		share_asset: T::AssetId,
		assets: &[T::AssetId],
		amplification: NonZeroU16,
		fee: Permill,
	) -> Result<T::AssetId, DispatchError> {
		ensure!(!Pools::<T>::contains_key(share_asset), Error::<T>::PoolExists);
		ensure!(
			T::AssetInspection::exists(share_asset),
			Error::<T>::ShareAssetNotRegistered
		);

		ensure!(!assets.contains(&share_asset), Error::<T>::ShareAssetInPoolAssets);

		let block_number = T::BlockNumberProvider::current_block_number();

		let mut pool_assets = assets.to_vec();
		pool_assets.sort();

		let pool = PoolInfo {
			assets: pool_assets
				.clone()
				.try_into()
				.map_err(|_| Error::<T>::MaxAssetsExceeded)?,
			initial_amplification: amplification,
			final_amplification: amplification,
			initial_block: block_number,
			final_block: block_number,
			fee,
		};
		ensure!(pool.is_valid(), Error::<T>::IncorrectAssets);
		ensure!(
			T::AmplificationRange::get().contains(&amplification),
			Error::<T>::InvalidAmplification
		);
		for asset in pool.assets.iter() {
			ensure!(T::AssetInspection::exists(*asset), Error::<T>::AssetNotRegistered);
		}

		Pools::<T>::insert(share_asset, pool);
		T::DustAccountHandler::add_account(&Self::pool_account(share_asset))?;
		Ok(share_asset)
	}

	#[require_transactional]
	fn do_add_liquidity(
		who: &T::AccountId,
		pool_id: T::AssetId,
		assets: &[AssetAmount<T::AssetId>],
	) -> Result<Balance, DispatchError> {
		let pool = Pools::<T>::get(pool_id).ok_or(Error::<T>::PoolNotFound)?;
		ensure!(assets.len() <= pool.assets.len(), Error::<T>::MaxAssetsExceeded);
		let mut added_assets = BTreeMap::<T::AssetId, Balance>::new();
		for asset in assets.iter() {
			ensure!(
				Self::is_asset_allowed(pool_id, asset.asset_id, Tradability::ADD_LIQUIDITY),
				Error::<T>::NotAllowed
			);
			ensure!(
				asset.amount >= T::MinTradingLimit::get(),
				Error::<T>::InsufficientTradingAmount
			);
			ensure!(
				T::Currency::free_balance(asset.asset_id, who) >= asset.amount,
				Error::<T>::InsufficientBalance
			);
			if added_assets.insert(asset.asset_id, asset.amount).is_some() {
				return Err(Error::<T>::IncorrectAssets.into());
			}
		}

		let pool_account = Self::pool_account(pool_id);
		let mut initial_reserves = Vec::with_capacity(pool.assets.len());
		let mut updated_reserves = Vec::with_capacity(pool.assets.len());
		let mut added_amounts = Vec::with_capacity(pool.assets.len());
		for pool_asset in pool.assets.iter() {
			let decimals = Self::retrieve_decimals(*pool_asset).ok_or(Error::<T>::UnknownDecimals)?;
			let reserve = T::Currency::free_balance(*pool_asset, &pool_account);
			initial_reserves.push(AssetReserve {
				amount: reserve,
				decimals,
			});
			if let Some(liq_added) = added_assets.remove(pool_asset) {
				let inc_reserve = reserve.checked_add(liq_added).ok_or(ArithmeticError::Overflow)?;
				updated_reserves.push(AssetReserve {
					amount: inc_reserve,
					decimals,
				});
				added_amounts.push(liq_added);
			} else {
				ensure!(!reserve.is_zero(), Error::<T>::InvalidInitialLiquidity);
				updated_reserves.push(AssetReserve {
					amount: reserve,
					decimals,
				});
				added_amounts.push(0);
			}
		}
		// If something is left in added_assets, it means that user provided liquidity for asset that is not in the pool.
		ensure!(added_assets.is_empty(), Error::<T>::AssetNotInPool);

		let amplification = Self::get_amplification(&pool);
		let share_issuance = T::Currency::total_issuance(pool_id);
		let share_amount = hydra_dx_math::stableswap::calculate_shares::<D_ITERATIONS>(
			&initial_reserves,
			&updated_reserves,
			amplification,
			share_issuance,
			pool.fee,
		)
		.ok_or(ArithmeticError::Overflow)?;

		ensure!(!share_amount.is_zero(), Error::<T>::InvalidAssetAmount);
		let current_share_balance = T::Currency::free_balance(pool_id, who);

		ensure!(
			current_share_balance.saturating_add(share_amount) >= T::MinPoolLiquidity::get(),
			Error::<T>::InsufficientShareBalance
		);

		T::Currency::deposit(pool_id, who, share_amount)?;

		for asset in assets.iter() {
			T::Currency::transfer(asset.asset_id, who, &pool_account, asset.amount)?;
		}

<<<<<<< HEAD
		let updated_issuance = share_issuance.saturating_add(share_amount);
		let share_prices = hydra_dx_math::stableswap::calculate_share_prices::<D_ITERATIONS>(
			&updated_reserves,
			amplification,
			updated_issuance,
		)
		.ok_or(ArithmeticError::Overflow)?;

		#[cfg(feature = "try-runtime")]
		let initial_reserves_copy = initial_reserves.clone();
		#[cfg(feature = "try-runtime")]
		let updated_reserves_copy = updated_reserves.clone();
		#[cfg(feature = "try-runtime")]
		let pool_copy = pool.clone();

		let state = PoolState {
			assets: pool.assets.into_inner(),
			before: initial_reserves.into_iter().map(|v| v.into()).collect(),
			after: updated_reserves.into_iter().map(|v| v.into()).collect(),
			delta: added_amounts,
			issuance_before: share_issuance,
			issuance_after: updated_issuance,
			share_prices,
		};

		T::Hooks::on_liquidity_changed(pool_id, state)?;
=======
		// All done and updated. let's call the on_liquidity_changed hook.
		Self::call_on_liquidity_change_hook(pool_id, &initial_reserves, share_issuance)?;
>>>>>>> d35ad7dd

		#[cfg(feature = "try-runtime")]
		Self::ensure_add_liquidity_invariant(&initial_reserves_copy, &updated_reserves_copy, pool_copy);

		Ok(share_amount)
	}

	#[require_transactional]
	fn do_add_liquidity_shares(
		who: &T::AccountId,
		pool_id: T::AssetId,
		shares: Balance,
		asset_id: T::AssetId,
		max_asset_amount: Balance,
	) -> Result<Balance, DispatchError> {
		ensure!(
			Self::is_asset_allowed(pool_id, asset_id, Tradability::ADD_LIQUIDITY),
			Error::<T>::NotAllowed
		);
		let pool = Pools::<T>::get(pool_id).ok_or(Error::<T>::PoolNotFound)?;
		let asset_idx = pool.find_asset(asset_id).ok_or(Error::<T>::AssetNotInPool)?;
		let share_issuance = T::Currency::total_issuance(pool_id);
		let amplification = Self::get_amplification(&pool);
		let pool_account = Self::pool_account(pool_id);
		let initial_reserves = pool
			.reserves_with_decimals::<T>(&pool_account)
			.ok_or(Error::<T>::UnknownDecimals)?;

		// Ensure that initial liquidity has been already provided
		for reserve in initial_reserves.iter() {
			ensure!(!reserve.amount.is_zero(), Error::<T>::InvalidInitialLiquidity);
		}

		let (amount_in, _) = hydra_dx_math::stableswap::calculate_add_one_asset::<D_ITERATIONS, Y_ITERATIONS>(
			&initial_reserves,
			shares,
			asset_idx,
			share_issuance,
			amplification,
			pool.fee,
		)
		.ok_or(ArithmeticError::Overflow)?;

		ensure!(amount_in <= max_asset_amount, Error::<T>::SlippageLimit);

		ensure!(!amount_in.is_zero(), Error::<T>::InvalidAssetAmount);
		let current_share_balance = T::Currency::free_balance(pool_id, who);

		ensure!(
			current_share_balance.saturating_add(shares) >= T::MinPoolLiquidity::get(),
			Error::<T>::InsufficientShareBalance
		);

		T::Currency::deposit(pool_id, who, shares)?;
		T::Currency::transfer(asset_id, who, &pool_account, amount_in)?;

		//All done and update. let's call the on_liquidity_changed hook.
		Self::call_on_liquidity_change_hook(pool_id, &initial_reserves, share_issuance)?;

		Ok(amount_in)
	}

	#[inline]
	fn is_asset_allowed(pool_id: T::AssetId, asset_id: T::AssetId, operation: Tradability) -> bool {
		AssetTradability::<T>::get(pool_id, asset_id).contains(operation)
	}

	#[inline]
	fn pool_account(pool_id: T::AssetId) -> T::AccountId {
		T::ShareAccountId::from_assets(&pool_id, Some(POOL_IDENTIFIER))
	}

	#[inline]
	pub(crate) fn get_amplification(pool: &PoolInfo<T::AssetId, BlockNumberFor<T>>) -> u128 {
		hydra_dx_math::stableswap::calculate_amplification(
			pool.initial_amplification.get().into(),
			pool.final_amplification.get().into(),
			pool.initial_block.saturated_into(),
			pool.final_block.saturated_into(),
			T::BlockNumberProvider::current_block_number().saturated_into(),
		)
	}

	#[inline]
	pub(crate) fn retrieve_decimals(asset_id: T::AssetId) -> Option<u8> {
		T::AssetInspection::decimals(asset_id)
	}
}

impl<T: Config> Pallet<T> {
	fn calculate_shares(pool_id: T::AssetId, assets: &[AssetAmount<T::AssetId>]) -> Result<Balance, DispatchError> {
		let pool = Pools::<T>::get(pool_id).ok_or(Error::<T>::PoolNotFound)?;
		let pool_account = Self::pool_account(pool_id);

		ensure!(assets.len() <= pool.assets.len(), Error::<T>::MaxAssetsExceeded);

		let mut added_assets = BTreeMap::<T::AssetId, Balance>::new();
		for asset in assets.iter() {
			ensure!(
				Self::is_asset_allowed(pool_id, asset.asset_id, Tradability::ADD_LIQUIDITY),
				Error::<T>::NotAllowed
			);
			ensure!(
				asset.amount >= T::MinTradingLimit::get(),
				Error::<T>::InsufficientTradingAmount
			);

			ensure!(pool.find_asset(asset.asset_id).is_some(), Error::<T>::AssetNotInPool);

			if added_assets.insert(asset.asset_id, asset.amount).is_some() {
				return Err(Error::<T>::IncorrectAssets.into());
			}
		}

		let mut initial_reserves = Vec::with_capacity(pool.assets.len());
		let mut updated_reserves = Vec::with_capacity(pool.assets.len());
		for pool_asset in pool.assets.iter() {
			let decimals = Self::retrieve_decimals(*pool_asset).ok_or(Error::<T>::UnknownDecimals)?;
			let reserve = T::Currency::free_balance(*pool_asset, &pool_account);
			initial_reserves.push(AssetReserve {
				amount: reserve,
				decimals,
			});
			if let Some(liq_added) = added_assets.remove(pool_asset) {
				let inc_reserve = reserve.checked_add(liq_added).ok_or(ArithmeticError::Overflow)?;
				updated_reserves.push(AssetReserve {
					amount: inc_reserve,
					decimals,
				});
			} else {
				ensure!(!reserve.is_zero(), Error::<T>::InvalidInitialLiquidity);
				updated_reserves.push(AssetReserve {
					amount: reserve,
					decimals,
				});
			}
		}

		let amplification = Self::get_amplification(&pool);
		let share_issuance = T::Currency::total_issuance(pool_id);
		let share_amount = hydra_dx_math::stableswap::calculate_shares::<D_ITERATIONS>(
			&initial_reserves,
			&updated_reserves,
			amplification,
			share_issuance,
			pool.fee,
		)
		.ok_or(ArithmeticError::Overflow)?;

		Ok(share_amount)
	}

<<<<<<< HEAD
	#[cfg(feature = "try-runtime")]
	fn ensure_add_liquidity_invariant(
		initial_reserves: &[AssetReserve],
		updated_reserves: &[AssetReserve],
		pool: PoolInfo<T::AssetId, BlockNumberFor<T>>,
	) {
		let amplification = Self::get_amplification(&pool);
		let initial_d =
			hydra_dx_math::stableswap::calculate_d::<D_ITERATIONS>(initial_reserves, amplification).unwrap();
		let final_d = hydra_dx_math::stableswap::calculate_d::<D_ITERATIONS>(updated_reserves, amplification).unwrap();
		assert!(
			final_d >= initial_d,
			"Add liquidity Invariant broken: D+ is less than initial D; {:?} <= {:?}",
			initial_d,
			final_d
		);
	}

	#[cfg(feature = "try-runtime")]
	fn ensure_remove_liquidity_invariant(
		initial_reserves: &[AssetReserve],
		updated_reserves: &[AssetReserve],
		pool: PoolInfo<T::AssetId, BlockNumberFor<T>>,
	) {
		let amplification = Self::get_amplification(&pool);
		let initial_d =
			hydra_dx_math::stableswap::calculate_d::<D_ITERATIONS>(initial_reserves, amplification).unwrap();
		let final_d = hydra_dx_math::stableswap::calculate_d::<D_ITERATIONS>(updated_reserves, amplification).unwrap();
		assert!(
			final_d <= initial_d,
			"Remove liquidity Invariant broken: D+ is more than initial D; {:?} >= {:?}",
			initial_d,
			final_d
		);
	}
	#[cfg(feature = "try-runtime")]
	fn ensure_trade_invariant(
		initial_reserves: &[AssetReserve],
		updated_reserves: &[AssetReserve],
		pool: PoolInfo<T::AssetId, BlockNumberFor<T>>,
	) {
		let amplification = Self::get_amplification(&pool);
		let initial_d =
			hydra_dx_math::stableswap::calculate_d::<D_ITERATIONS>(initial_reserves, amplification).unwrap();
		let final_d = hydra_dx_math::stableswap::calculate_d::<D_ITERATIONS>(updated_reserves, amplification).unwrap();
		assert!(
			final_d >= initial_d,
			"Trade Invariant broken: D+ is less than initial D; {:?} <= {:?}",
			initial_d,
			final_d
		);
		let diff = final_d - initial_d;
		assert!(diff <= 5000, "Trade D difference is too big: {:?}", diff);
=======
	// Trigger on_liquidity_changed hook. Initial reserves and issuance are required to calculate delta.
	// We need new updated reserves and new share price of each asset in pool, so for this, we can simply query the storage after the update.
	fn call_on_liquidity_change_hook(
		pool_id: T::AssetId,
		initial_reserves: &[AssetReserve],
		initial_issuance: Balance,
	) -> DispatchResult {
		let state = Self::get_pool_state(pool_id, initial_reserves, Some(initial_issuance))?;
		T::Hooks::on_liquidity_changed(pool_id, state)
	}

	// Trigger on_trade hook. Initial reserves are required to calculate delta.
	// We need new updated reserves and new share price of each asset in pool, so for this, we can simply query the storage after the update.
	fn call_on_trade_hook(
		pool_id: T::AssetId,
		asset_in: T::AssetId,
		asset_out: T::AssetId,
		initial_reserves: &[AssetReserve],
	) -> DispatchResult {
		let state = Self::get_pool_state(pool_id, initial_reserves, None)?;
		T::Hooks::on_trade(pool_id, asset_in, asset_out, state)
	}

	// Get pool state info for on_liquidity_changed and on_trade hooks.
	fn get_pool_state(
		pool_id: T::AssetId,
		initial_reserves: &[AssetReserve],
		initial_issuance: Option<Balance>,
	) -> Result<PoolState<T::AssetId>, DispatchError> {
		let pool = Pools::<T>::get(pool_id).ok_or(Error::<T>::PoolNotFound)?;
		let pool_account = Self::pool_account(pool_id);
		let amplification = Self::get_amplification(&pool);
		let share_issuance = T::Currency::total_issuance(pool_id);
		let updated_reserves = pool
			.reserves_with_decimals::<T>(&pool_account)
			.ok_or(Error::<T>::UnknownDecimals)?;
		let share_prices = hydra_dx_math::stableswap::calculate_share_prices::<D_ITERATIONS>(
			&updated_reserves,
			amplification,
			share_issuance,
		)
		.ok_or(ArithmeticError::Overflow)?;

		let deltas: Vec<Balance> = initial_reserves
			.iter()
			.zip(updated_reserves.iter())
			.map(|(initial, updated)| initial.amount.abs_diff(updated.amount))
			.collect();

		let state = PoolState {
			assets: pool.assets.into_inner(),
			before: initial_reserves.iter().map(|v| v.into()).collect(),
			after: updated_reserves.iter().map(|v| v.into()).collect(),
			delta: deltas,
			issuance_before: initial_issuance.unwrap_or(share_issuance),
			issuance_after: share_issuance,
			share_prices,
		};

		Ok(state)
>>>>>>> d35ad7dd
	}
}<|MERGE_RESOLUTION|>--- conflicted
+++ resolved
@@ -605,44 +605,8 @@
 			T::Currency::withdraw(pool_id, &who, share_amount)?;
 			T::Currency::transfer(asset_id, &pool_account, &who, amount)?;
 
-<<<<<<< HEAD
-			let updated_share_issuance = T::Currency::total_issuance(pool_id);
-			let updated_balances = pool.balances::<T>(&pool_account).ok_or(Error::<T>::UnknownDecimals)?;
-
-			let share_prices = hydra_dx_math::stableswap::calculate_share_prices::<D_ITERATIONS>(
-				&updated_balances,
-				amplification,
-				updated_share_issuance,
-			)
-			.ok_or(ArithmeticError::Overflow)?;
-
-			let assets = pool.assets.clone();
-
-			#[cfg(feature = "try-runtime")]
-			let balances_copy = balances.clone();
-			#[cfg(feature = "try-runtime")]
-			let updated_balances_copy = updated_balances.clone();
-			#[cfg(feature = "try-runtime")]
-			let pool_copy = pool.clone();
-
-			let state = PoolState {
-				assets: pool.assets.into_inner(),
-				before: balances.into_iter().map(|v| v.into()).collect(),
-				after: updated_balances.into_iter().map(|v| v.into()).collect(),
-				delta: assets
-					.into_iter()
-					.map(|v| if v == asset_id { amount } else { 0 })
-					.collect(),
-				issuance_before: share_issuance,
-				issuance_after: updated_share_issuance,
-				share_prices,
-			};
-
-			T::Hooks::on_liquidity_changed(pool_id, state)?;
-=======
 			// All done and updated. let's call the on_liquidity_changed hook.
 			Self::call_on_liquidity_change_hook(pool_id, &initial_reserves, share_issuance)?;
->>>>>>> d35ad7dd
 
 			Self::deposit_event(Event::LiquidityRemoved {
 				pool_id,
@@ -653,7 +617,7 @@
 			});
 
 			#[cfg(feature = "try-runtime")]
-			Self::ensure_remove_liquidity_invariant(&balances_copy, &updated_balances_copy, pool_copy);
+			Self::ensure_remove_liquidity_invariant(pool_id, &initial_reserves);
 
 			Ok(())
 		}
@@ -791,51 +755,8 @@
 			T::Currency::transfer(asset_in, &who, &pool_account, amount_in)?;
 			T::Currency::transfer(asset_out, &pool_account, &who, amount_out)?;
 
-<<<<<<< HEAD
-			let share_issuance = T::Currency::total_issuance(pool_id);
-			let assets = pool.assets.clone();
-
-			let updated_balances = pool.balances::<T>(&pool_account).ok_or(Error::<T>::UnknownDecimals)?;
-			let share_prices = hydra_dx_math::stableswap::calculate_share_prices::<D_ITERATIONS>(
-				&updated_balances,
-				amplification,
-				share_issuance,
-			)
-			.ok_or(ArithmeticError::Overflow)?;
-
-			#[cfg(feature = "try-runtime")]
-			let initial_reserves_copy = initial_reserves.clone();
-			#[cfg(feature = "try-runtime")]
-			let updated_reserves_copy = updated_balances.clone();
-			#[cfg(feature = "try-runtime")]
-			let pool_copy = pool.clone();
-
-			let state = PoolState {
-				assets: pool.assets.into_inner(),
-				before: initial_reserves.into_iter().map(|v| v.into()).collect(),
-				after: updated_balances.into_iter().map(|v| v.into()).collect(),
-				delta: assets
-					.into_iter()
-					.map(|v| {
-						if v == asset_in {
-							amount_in
-						} else if v == asset_out {
-							amount_out
-						} else {
-							0
-						}
-					})
-					.collect(),
-				issuance_before: share_issuance,
-				issuance_after: share_issuance,
-				share_prices,
-			};
-
-			T::Hooks::on_trade(pool_id, asset_in, asset_out, state)?;
-=======
 			//All done and updated. Let's call on_trade hook.
 			Self::call_on_trade_hook(pool_id, asset_in, asset_out, &initial_reserves)?;
->>>>>>> d35ad7dd
 
 			Self::deposit_event(Event::SellExecuted {
 				who,
@@ -848,7 +769,7 @@
 			});
 
 			#[cfg(feature = "try-runtime")]
-			Self::ensure_trade_invariant(&initial_reserves_copy, &updated_reserves_copy, pool_copy);
+			Self::ensure_trade_invariant(pool_id, &initial_reserves);
 
 			Ok(())
 		}
@@ -1158,40 +1079,11 @@
 			T::Currency::transfer(asset.asset_id, who, &pool_account, asset.amount)?;
 		}
 
-<<<<<<< HEAD
-		let updated_issuance = share_issuance.saturating_add(share_amount);
-		let share_prices = hydra_dx_math::stableswap::calculate_share_prices::<D_ITERATIONS>(
-			&updated_reserves,
-			amplification,
-			updated_issuance,
-		)
-		.ok_or(ArithmeticError::Overflow)?;
-
-		#[cfg(feature = "try-runtime")]
-		let initial_reserves_copy = initial_reserves.clone();
-		#[cfg(feature = "try-runtime")]
-		let updated_reserves_copy = updated_reserves.clone();
-		#[cfg(feature = "try-runtime")]
-		let pool_copy = pool.clone();
-
-		let state = PoolState {
-			assets: pool.assets.into_inner(),
-			before: initial_reserves.into_iter().map(|v| v.into()).collect(),
-			after: updated_reserves.into_iter().map(|v| v.into()).collect(),
-			delta: added_amounts,
-			issuance_before: share_issuance,
-			issuance_after: updated_issuance,
-			share_prices,
-		};
-
-		T::Hooks::on_liquidity_changed(pool_id, state)?;
-=======
 		// All done and updated. let's call the on_liquidity_changed hook.
 		Self::call_on_liquidity_change_hook(pool_id, &initial_reserves, share_issuance)?;
->>>>>>> d35ad7dd
 
 		#[cfg(feature = "try-runtime")]
-		Self::ensure_add_liquidity_invariant(&initial_reserves_copy, &updated_reserves_copy, pool_copy);
+		Self::ensure_add_liquidity_invariant(pool_id, &initial_reserves);
 
 		Ok(share_amount)
 	}
@@ -1341,61 +1233,6 @@
 		Ok(share_amount)
 	}
 
-<<<<<<< HEAD
-	#[cfg(feature = "try-runtime")]
-	fn ensure_add_liquidity_invariant(
-		initial_reserves: &[AssetReserve],
-		updated_reserves: &[AssetReserve],
-		pool: PoolInfo<T::AssetId, BlockNumberFor<T>>,
-	) {
-		let amplification = Self::get_amplification(&pool);
-		let initial_d =
-			hydra_dx_math::stableswap::calculate_d::<D_ITERATIONS>(initial_reserves, amplification).unwrap();
-		let final_d = hydra_dx_math::stableswap::calculate_d::<D_ITERATIONS>(updated_reserves, amplification).unwrap();
-		assert!(
-			final_d >= initial_d,
-			"Add liquidity Invariant broken: D+ is less than initial D; {:?} <= {:?}",
-			initial_d,
-			final_d
-		);
-	}
-
-	#[cfg(feature = "try-runtime")]
-	fn ensure_remove_liquidity_invariant(
-		initial_reserves: &[AssetReserve],
-		updated_reserves: &[AssetReserve],
-		pool: PoolInfo<T::AssetId, BlockNumberFor<T>>,
-	) {
-		let amplification = Self::get_amplification(&pool);
-		let initial_d =
-			hydra_dx_math::stableswap::calculate_d::<D_ITERATIONS>(initial_reserves, amplification).unwrap();
-		let final_d = hydra_dx_math::stableswap::calculate_d::<D_ITERATIONS>(updated_reserves, amplification).unwrap();
-		assert!(
-			final_d <= initial_d,
-			"Remove liquidity Invariant broken: D+ is more than initial D; {:?} >= {:?}",
-			initial_d,
-			final_d
-		);
-	}
-	#[cfg(feature = "try-runtime")]
-	fn ensure_trade_invariant(
-		initial_reserves: &[AssetReserve],
-		updated_reserves: &[AssetReserve],
-		pool: PoolInfo<T::AssetId, BlockNumberFor<T>>,
-	) {
-		let amplification = Self::get_amplification(&pool);
-		let initial_d =
-			hydra_dx_math::stableswap::calculate_d::<D_ITERATIONS>(initial_reserves, amplification).unwrap();
-		let final_d = hydra_dx_math::stableswap::calculate_d::<D_ITERATIONS>(updated_reserves, amplification).unwrap();
-		assert!(
-			final_d >= initial_d,
-			"Trade Invariant broken: D+ is less than initial D; {:?} <= {:?}",
-			initial_d,
-			final_d
-		);
-		let diff = final_d - initial_d;
-		assert!(diff <= 5000, "Trade D difference is too big: {:?}", diff);
-=======
 	// Trigger on_liquidity_changed hook. Initial reserves and issuance are required to calculate delta.
 	// We need new updated reserves and new share price of each asset in pool, so for this, we can simply query the storage after the update.
 	fn call_on_liquidity_change_hook(
@@ -1456,6 +1293,69 @@
 		};
 
 		Ok(state)
->>>>>>> d35ad7dd
+	}
+
+	#[cfg(feature = "try-runtime")]
+	fn ensure_add_liquidity_invariant(pool_id: T::AssetId, initial_reserves: &[AssetReserve]) {
+		let pool = Pools::<T>::get(pool_id).unwrap();
+		let final_reserves = pool.reserves_with_decimals::<T>(&Self::pool_account(pool_id)).unwrap();
+		debug_assert_ne!(
+			initial_reserves.iter().map(|v| v.amount).collect::<Vec<u128>>(),
+			final_reserves.iter().map(|v| v.amount).collect::<Vec<u128>>(),
+			"Reserves are not changed"
+		);
+		let amplification = Self::get_amplification(&pool);
+		let initial_d =
+			hydra_dx_math::stableswap::calculate_d::<D_ITERATIONS>(initial_reserves, amplification).unwrap();
+		let final_d = hydra_dx_math::stableswap::calculate_d::<D_ITERATIONS>(&final_reserves, amplification).unwrap();
+		assert!(
+			final_d >= initial_d,
+			"Add liquidity Invariant broken: D+ is less than initial D; {:?} <= {:?}",
+			initial_d,
+			final_d
+		);
+	}
+
+	#[cfg(feature = "try-runtime")]
+	fn ensure_remove_liquidity_invariant(pool_id: T::AssetId, initial_reserves: &[AssetReserve]) {
+		let pool = Pools::<T>::get(pool_id).unwrap();
+		let final_reserves = pool.reserves_with_decimals::<T>(&Self::pool_account(pool_id)).unwrap();
+		debug_assert_ne!(
+			initial_reserves.iter().map(|v| v.amount).collect::<Vec<u128>>(),
+			final_reserves.iter().map(|v| v.amount).collect::<Vec<u128>>(),
+			"Reserves are not changed"
+		);
+		let amplification = Self::get_amplification(&pool);
+		let initial_d =
+			hydra_dx_math::stableswap::calculate_d::<D_ITERATIONS>(initial_reserves, amplification).unwrap();
+		let final_d = hydra_dx_math::stableswap::calculate_d::<D_ITERATIONS>(&final_reserves, amplification).unwrap();
+		assert!(
+			final_d <= initial_d,
+			"Remove liquidity Invariant broken: D+ is more than initial D; {:?} >= {:?}",
+			initial_d,
+			final_d
+		);
+	}
+	#[cfg(feature = "try-runtime")]
+	fn ensure_trade_invariant(pool_id: T::AssetId, initial_reserves: &[AssetReserve]) {
+		let pool = Pools::<T>::get(pool_id).unwrap();
+		let final_reserves = pool.reserves_with_decimals::<T>(&Self::pool_account(pool_id)).unwrap();
+		debug_assert_ne!(
+			initial_reserves.iter().map(|v| v.amount).collect::<Vec<u128>>(),
+			final_reserves.iter().map(|v| v.amount).collect::<Vec<u128>>(),
+			"Reserves are not changed"
+		);
+		let amplification = Self::get_amplification(&pool);
+		let initial_d =
+			hydra_dx_math::stableswap::calculate_d::<D_ITERATIONS>(initial_reserves, amplification).unwrap();
+		let final_d = hydra_dx_math::stableswap::calculate_d::<D_ITERATIONS>(&final_reserves, amplification).unwrap();
+		assert!(
+			final_d >= initial_d,
+			"Trade Invariant broken: D+ is less than initial D; {:?} <= {:?}",
+			initial_d,
+			final_d
+		);
+		let diff = final_d - initial_d;
+		assert!(diff <= 5000, "Trade D difference is too big: {:?}", diff);
 	}
 }