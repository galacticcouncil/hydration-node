#![allow(clippy::bad_bit_mask)]

#[cfg(feature = "std")]
use serde::{Deserialize, Serialize};

use crate::{Config, Pallet, PoolPegs, MAX_ASSETS_IN_POOL};
use sp_runtime::{Perbill, Permill};
use sp_std::collections::btree_set::BTreeSet;
use sp_std::num::NonZeroU16;
use sp_std::prelude::*;

use codec::{Decode, DecodeWithMemTracking, Encode, MaxEncodedLen};
use frame_support::traits::ConstU32;
use frame_support::weights::Weight;
use frame_support::BoundedVec;
use hydra_dx_math::stableswap::types::AssetReserve;
use hydradx_traits::stableswap::AssetAmount;
use hydradx_traits::{OraclePeriod, Source};
use orml_traits::MultiCurrency;
use primitives::EvmAddress;
use scale_info::TypeInfo;
use sp_core::RuntimeDebug;
use sp_runtime::DispatchResult;

pub(crate) type Balance = u128;

/// Pool properties for 2-asset pool (v1)
/// `assets`: pool assets
/// `amplification`: amp parameter
/// `fee`: trade fee to be withdrawn on sell/buy
#[derive(Encode, Decode, Eq, PartialEq, Clone, RuntimeDebug, TypeInfo, MaxEncodedLen)]
#[cfg_attr(feature = "std", derive(Serialize, Deserialize))]
pub struct PoolInfo<AssetId, BlockNumber> {
	pub assets: BoundedVec<AssetId, ConstU32<MAX_ASSETS_IN_POOL>>,
	pub initial_amplification: NonZeroU16,
	pub final_amplification: NonZeroU16,
	pub initial_block: BlockNumber,
	pub final_block: BlockNumber,
	pub fee: Permill,
}

fn has_unique_elements<T>(iter: &mut T) -> bool
where
	T: Iterator,
	T::Item: Ord,
{
	let mut uniq = BTreeSet::new();
	iter.all(move |x| uniq.insert(x))
}

impl<AssetId, Blocknumber> PoolInfo<AssetId, Blocknumber>
where
	AssetId: Ord + Copy,
{
	pub(crate) fn find_asset(&self, asset: AssetId) -> Option<usize> {
		self.assets.iter().position(|v| *v == asset)
	}

	pub(crate) fn is_valid(&self) -> bool {
		self.assets.len() >= 2 && has_unique_elements(&mut self.assets.iter())
	}

	pub(crate) fn reserves_with_decimals<T: Config>(&self, account: &T::AccountId) -> Option<Vec<AssetReserve>>
	where
		T::AssetId: From<AssetId>,
	{
		self.assets
			.iter()
			.map(|asset| {
				let reserve = T::Currency::free_balance((*asset).into(), account);
				let decimals = Pallet::<T>::retrieve_decimals((*asset).into())?;
				Some(AssetReserve {
					amount: reserve,
					decimals,
				})
			})
			.collect()
	}
}

bitflags::bitflags! {
	/// Indicates whether asset can be bought or sold to/from Omnipool and/or liquidity added/removed.
	#[derive(Encode, Decode, DecodeWithMemTracking, MaxEncodedLen, TypeInfo)]
	pub struct Tradability: u8 {
		/// Asset is frozen. No operations are allowed.
		const FROZEN = 0b0000_0000;
		/// Asset is allowed to be sold into stable pool
		const SELL = 0b0000_0001;
		/// Asset is allowed to be bought into stable pool
		const BUY = 0b0000_0010;
		/// Adding liquidity of asset is allowed
		const ADD_LIQUIDITY = 0b0000_0100;
		/// Removing liquidity of asset is not allowed
		const REMOVE_LIQUIDITY = 0b0000_1000;
	}
}

impl Default for Tradability {
	fn default() -> Self {
		Tradability::SELL | Tradability::BUY | Tradability::ADD_LIQUIDITY | Tradability::REMOVE_LIQUIDITY
	}
}

#[cfg(feature = "runtime-benchmarks")]
pub trait BenchmarkHelper<AssetId> {
	fn register_asset(asset_id: AssetId, decimals: u8) -> DispatchResult;
	fn set_deposit_limit(asset_id: AssetId, limit: u128) -> DispatchResult;
	fn register_asset_peg(asset_pair: (AssetId, AssetId), peg: PegType, source: Source) -> DispatchResult;
}

#[derive(Debug, Eq, PartialEq, Clone)]
pub struct PoolState<AssetId> {
	pub assets: Vec<AssetId>,
	pub before: Vec<Balance>,
	pub after: Vec<Balance>,
	pub delta: Vec<Balance>,
	pub issuance_before: Balance,
	pub issuance_after: Balance,
	pub share_prices: Vec<(Balance, Balance)>,
}

/// Interface for populating oracle from stableswap, and getting their weights
pub trait StableswapHooks<AssetId> {
	fn on_liquidity_changed(pool_id: AssetId, state: PoolState<AssetId>) -> DispatchResult;
	fn on_trade(pool_id: AssetId, asset_in: AssetId, asset_out: AssetId, state: PoolState<AssetId>) -> DispatchResult;

	fn on_liquidity_changed_weight(n: usize) -> Weight;
	fn on_trade_weight(n: usize) -> Weight;
}

impl<AssetId> StableswapHooks<AssetId> for () {
	fn on_liquidity_changed(_pool_id: AssetId, _state: PoolState<AssetId>) -> DispatchResult {
		Ok(())
	}

	fn on_trade(
		_pool_id: AssetId,
		_asset_in: AssetId,
		_asset_out: AssetId,
		_state: PoolState<AssetId>,
	) -> DispatchResult {
		Ok(())
	}

	fn on_liquidity_changed_weight(_n: usize) -> Weight {
		Weight::zero()
	}

	fn on_trade_weight(_n: usize) -> Weight {
		Weight::zero()
	}
}

pub type PegType = (Balance, Balance);

pub type BoundedPegs = BoundedVec<PegType, ConstU32<MAX_ASSETS_IN_POOL>>;

#[derive(Encode, Decode, DecodeWithMemTracking, Eq, PartialEq, Clone, RuntimeDebug, TypeInfo, MaxEncodedLen)]
pub enum PegSource<AssetId = ()> {
	Value(PegType),
	Oracle((Source, OraclePeriod, AssetId)),
	MMOracle(EvmAddress),
}

pub type BoundedPegSources<AssetId> = BoundedVec<PegSource<AssetId>, ConstU32<MAX_ASSETS_IN_POOL>>;

<<<<<<< HEAD
#[derive(Encode, Decode, DecodeWithMemTracking, Eq, PartialEq, Clone, RuntimeDebug, TypeInfo, MaxEncodedLen)]
pub struct PoolPegInfo<AssetId = ()> {
=======
#[derive(Encode, Decode, Eq, PartialEq, Clone, RuntimeDebug, TypeInfo, MaxEncodedLen)]
pub struct PoolPegInfo<BlockNumber, AssetId = ()> {
>>>>>>> 27eb5028
	pub source: BoundedPegSources<AssetId>,
	pub updated_at: BlockNumber,
	pub max_peg_update: Perbill,
	pub current: BoundedPegs,
}

impl<BlockNumber, AssetId> PoolPegInfo<BlockNumber, AssetId> {
	pub fn with_new_pegs(self, pegs: &[PegType], at: BlockNumber) -> Self {
		debug_assert_eq!(self.current.len(), pegs.len(), "Invalid pegs length");
		PoolPegInfo {
			source: self.source,
			updated_at: at,
			max_peg_update: self.max_peg_update,
			current: BoundedPegs::truncate_from(pegs.to_vec()),
		}
	}
}

#[derive(Encode, Decode, Clone, RuntimeDebug, TypeInfo, MaxEncodedLen)]
pub struct PoolSnapshot<AssetId> {
	pub assets: BoundedVec<AssetId, ConstU32<MAX_ASSETS_IN_POOL>>,
	pub reserves: BoundedVec<AssetReserve, ConstU32<MAX_ASSETS_IN_POOL>>,
	pub amplification: u128,
	pub fee: Permill,
	pub block_fee: Permill,
	pub pegs: BoundedVec<PegType, ConstU32<MAX_ASSETS_IN_POOL>>,
	pub share_issuance: Balance,
}

impl<AssetId: sp_std::cmp::PartialEq + Copy> PoolSnapshot<AssetId> {
	pub fn asset_idx(&self, asset_id: AssetId) -> Option<usize> {
		self.assets.iter().position(|&asset| asset == asset_id)
	}

	// Safe retrieval of asset decimals info - we like to be on the safe side.
	pub fn asset_decimals_at(&self, idx: usize) -> Option<u8> {
		self.reserves.get(idx).map(|reserve| reserve.decimals)
	}

	pub fn asset_reserve_at(&self, idx: usize) -> Option<Balance> {
		self.reserves.get(idx).map(|reserve| reserve.amount)
	}

	pub fn has_peg_source_set<T: Config>(&self, pool_id: T::AssetId) -> bool {
		PoolPegs::<T>::get(pool_id).is_some()
	}

	pub fn update_reserves(mut self, amount_in: AssetAmount<AssetId>, amount_out: AssetAmount<AssetId>) -> Self {
		let Some(asset_in_idx) = self.asset_idx(amount_in.asset_id) else {
			return self;
		};

		let Some(asset_out_idx) = self.asset_idx(amount_out.asset_id) else {
			return self;
		};
		let Some(a) = self.reserves.get_mut(asset_in_idx) else {
			return self;
		};
		*a = a.saturating_add(amount_in.amount);
		let Some(b) = self.reserves.get_mut(asset_out_idx) else {
			return self;
		};
		*b = b.saturating_sub(amount_out.amount);
		self
	}
}<|MERGE_RESOLUTION|>--- conflicted
+++ resolved
@@ -164,13 +164,8 @@
 
 pub type BoundedPegSources<AssetId> = BoundedVec<PegSource<AssetId>, ConstU32<MAX_ASSETS_IN_POOL>>;
 
-<<<<<<< HEAD
 #[derive(Encode, Decode, DecodeWithMemTracking, Eq, PartialEq, Clone, RuntimeDebug, TypeInfo, MaxEncodedLen)]
-pub struct PoolPegInfo<AssetId = ()> {
-=======
-#[derive(Encode, Decode, Eq, PartialEq, Clone, RuntimeDebug, TypeInfo, MaxEncodedLen)]
 pub struct PoolPegInfo<BlockNumber, AssetId = ()> {
->>>>>>> 27eb5028
 	pub source: BoundedPegSources<AssetId>,
 	pub updated_at: BlockNumber,
 	pub max_peg_update: Perbill,
