// This file is part of Basilisk-node.

// Copyright (C) 2020-2022  Intergalactic, Limited (GIB).
// SPDX-License-Identifier: Apache-2.0

// Licensed under the Apache License, Version 2.0 (the "License");
// you may not use this file except in compliance with the License.
// You may obtain a copy of the License at
//
// 	http://www.apache.org/licenses/LICENSE-2.0
//
// Unless required by applicable law or agreed to in writing, software
// distributed under the License is distributed on an "AS IS" BASIS,
// WITHOUT WARRANTIES OR CONDITIONS OF ANY KIND, either express or implied.
// See the License for the specific language governing permissions and
// limitations under the License.

//! Test environment for Assets pallet.
#![allow(clippy::type_complexity)]

use core::ops::RangeInclusive;
use sp_runtime::DispatchResult;
use sp_std::prelude::*;
use std::cell::RefCell;
use std::collections::HashMap;
use std::num::NonZeroU16;

use crate as pallet_stableswap;

use crate::Config;

use frame_support::assert_ok;
use frame_support::traits::{Contains, Everything};
use frame_support::weights::Weight;
use frame_support::{
	construct_runtime, parameter_types,
	traits::{ConstU32, ConstU64},
};
use frame_system::EnsureRoot;
use orml_traits::parameter_type_with_key;
pub use orml_traits::MultiCurrency;
use sp_core::H256;
use sp_runtime::{
	traits::{BlakeTwo256, IdentityLookup},
	BuildStorage, DispatchError,
};

type Block = frame_system::mocking::MockBlock<Test>;

pub type Balance = u128;
pub type AssetId = u32;
pub type AccountId = u64;

pub const HDX: AssetId = 0;
pub const DAI: AssetId = 1;

pub const ALICE: AccountId = 1;
pub const BOB: AccountId = 2;

pub const ONE: Balance = 1_000_000_000_000;

#[macro_export]
macro_rules! assert_balance {
	( $x:expr, $y:expr, $z:expr) => {{
		assert_eq!(Tokens::free_balance($y, &$x), $z);
	}};
}

thread_local! {
	pub static REGISTERED_ASSETS: RefCell<HashMap<AssetId, (u32,u8)>> = RefCell::new(HashMap::default());
	pub static ASSET_IDENTS: RefCell<HashMap<Vec<u8>, u32>> = RefCell::new(HashMap::default());
	pub static POOL_IDS: RefCell<Vec<AssetId>> = RefCell::new(Vec::new());
	pub static DUSTER_WHITELIST: RefCell<Vec<AccountId>> = RefCell::new(Vec::new());
	pub static LAST_LIQUDITY_CHANGE_HOOK: RefCell<Option<(AssetId, PoolState<AssetId>)>> = RefCell::new(None);
	pub static LAST_TRADE_HOOK: RefCell<Option<(AssetId, AssetId, AssetId, PoolState<AssetId>)>> = RefCell::new(None);
}

construct_runtime!(
	pub enum Test
	{
		System: frame_system,
		Tokens: orml_tokens,
		Stableswap: pallet_stableswap,
	}
);

impl frame_system::Config for Test {
	type BaseCallFilter = frame_support::traits::Everything;
	type BlockWeights = ();
	type BlockLength = ();
	type RuntimeOrigin = RuntimeOrigin;
	type RuntimeCall = RuntimeCall;
	type Nonce = u64;
	type Block = Block;
	type Hash = H256;
	type Hashing = BlakeTwo256;
	type AccountId = AccountId;
	type Lookup = IdentityLookup<Self::AccountId>;
	type RuntimeEvent = RuntimeEvent;
	type BlockHashCount = ConstU64<250>;
	type DbWeight = ();
	type Version = ();
	type PalletInfo = PalletInfo;
	type AccountData = ();
	type OnNewAccount = ();
	type OnKilledAccount = ();
	type SystemWeightInfo = ();
	type SS58Prefix = ();
	type OnSetCode = ();
	type MaxConsumers = ConstU32<16>;
}

parameter_type_with_key! {
	pub ExistentialDeposits: |_currency_id: AssetId| -> Balance {
		0
	};
}

impl orml_tokens::Config for Test {
	type RuntimeEvent = RuntimeEvent;
	type Balance = Balance;
	type Amount = i128;
	type CurrencyId = AssetId;
	type WeightInfo = ();
	type ExistentialDeposits = ExistentialDeposits;
	type CurrencyHooks = ();
	type MaxLocks = ();
	type MaxReserves = ();
	type ReserveIdentifier = ();
	type DustRemovalWhitelist = Everything;
}

parameter_types! {
	pub const HDXAssetId: AssetId = HDX;
	pub const DAIAssetId: AssetId = DAI;
	pub const MinimumLiquidity: Balance = 1000;
	pub const MinimumTradingLimit: Balance = 1000;
	pub AmplificationRange: RangeInclusive<NonZeroU16> = RangeInclusive::new(NonZeroU16::new(2).unwrap(), NonZeroU16::new(10_000).unwrap());
}

pub struct Whitelist;

impl Contains<AccountId> for Whitelist {
	fn contains(account: &AccountId) -> bool {
		DUSTER_WHITELIST.with(|v| v.borrow().contains(account))
	}
}

impl DustRemovalAccountWhitelist<AccountId> for Whitelist {
	type Error = DispatchError;

	fn add_account(account: &AccountId) -> Result<(), Self::Error> {
		DUSTER_WHITELIST.with(|v| v.borrow_mut().push(*account));
		Ok(())
	}

	fn remove_account(account: &AccountId) -> Result<(), Self::Error> {
		DUSTER_WHITELIST.with(|v| {
			let mut v = v.borrow_mut();

			let idx = v.iter().position(|x| *x == *account).unwrap();
			v.remove(idx);

			Ok(())
		})
	}
}

impl Config for Test {
	type RuntimeEvent = RuntimeEvent;
	type AssetId = AssetId;
	type Currency = Tokens;
	type ShareAccountId = AccountIdConstructor;
	type AssetInspection = DummyRegistry;
	type AuthorityOrigin = EnsureRoot<AccountId>;
	type MinPoolLiquidity = MinimumLiquidity;
	type AmplificationRange = AmplificationRange;
	type MinTradingLimit = MinimumTradingLimit;
	type WeightInfo = ();
	type BlockNumberProvider = System;
	type DustAccountHandler = Whitelist;
	type Hooks = DummyHookAdapter;
	#[cfg(feature = "runtime-benchmarks")]
	type BenchmarkHelper = DummyRegistry;
}

pub struct InitialLiquidity {
	pub(crate) account: AccountId,
	pub(crate) assets: Vec<AssetAmount<AssetId>>,
}

pub struct ExtBuilder {
	endowed_accounts: Vec<(AccountId, AssetId, Balance)>,
	registered_assets: Vec<(Vec<u8>, AssetId, u8)>,
	created_pools: Vec<(AccountId, PoolInfo<AssetId, u64>, InitialLiquidity)>,
}

impl Default for ExtBuilder {
	fn default() -> Self {
		// If eg. tests running on one thread only, this thread local is shared.
		// let's make sure that it is empty for each  test case
		// or set to original default value
		REGISTERED_ASSETS.with(|v| {
			v.borrow_mut().clear();
		});
		ASSET_IDENTS.with(|v| {
			v.borrow_mut().clear();
		});
		POOL_IDS.with(|v| {
			v.borrow_mut().clear();
		});
		Self {
			endowed_accounts: vec![],
			registered_assets: vec![],
			created_pools: vec![],
		}
	}
}

impl ExtBuilder {
	pub fn with_endowed_accounts(mut self, accounts: Vec<(AccountId, AssetId, Balance)>) -> Self {
		self.endowed_accounts = accounts;
		self
	}

	pub fn with_registered_asset(mut self, name: Vec<u8>, asset: AssetId, decimals: u8) -> Self {
		self.registered_assets.push((name, asset, decimals));
		self
	}

	pub fn with_pool(
		mut self,
		who: AccountId,
		pool: PoolInfo<AssetId, u64>,
		initial_liquidity: InitialLiquidity,
	) -> Self {
		self.created_pools.push((who, pool, initial_liquidity));
		self
	}

	pub fn build(self) -> sp_io::TestExternalities {
		let mut t = frame_system::GenesisConfig::<Test>::default().build_storage().unwrap();

		let mut all_assets: Vec<(Vec<u8>, AssetId, u8)> =
			vec![(b"DAI".to_vec(), DAI, 12u8), (b"HDX".to_vec(), HDX, 12u8)];
		all_assets.extend(self.registered_assets);

		for (name, asset, decimals) in all_assets.into_iter() {
			REGISTERED_ASSETS.with(|v| {
				v.borrow_mut().insert(asset, (asset, decimals));
			});

			ASSET_IDENTS.with(|v| {
				v.borrow_mut().insert(name, asset);
			})
		}

		orml_tokens::GenesisConfig::<Test> {
			balances: self
				.endowed_accounts
				.iter()
				.flat_map(|(x, asset, amount)| vec![(*x, *asset, *amount)])
				.collect(),
		}
		.assimilate_storage(&mut t)
		.unwrap();
		let mut r: sp_io::TestExternalities = t.into();

		r.execute_with(|| {
			for (_who, pool, initial_liquid) in self.created_pools {
				let pool_id = retrieve_current_asset_id();
				REGISTERED_ASSETS.with(|v| {
					v.borrow_mut().insert(pool_id, (pool_id, 12));
				});
				ASSET_IDENTS.with(|v| {
					v.borrow_mut().insert(b"main".to_vec(), pool_id);
				});

				assert_ok!(Stableswap::create_pool(
					RuntimeOrigin::root(),
					pool_id,
					pool.assets.clone().into(),
					pool.initial_amplification.get(),
					pool.fee,
				));
				POOL_IDS.with(|v| {
					v.borrow_mut().push(pool_id);
				});

				if initial_liquid.assets.len() as u128 > Balance::zero() {
					assert_ok!(Stableswap::add_liquidity(
						RuntimeOrigin::signed(initial_liquid.account),
						pool_id,
						initial_liquid.assets
					));
				}
			}
		});

		r
	}
}

#[cfg(feature = "runtime-benchmarks")]
use crate::types::BenchmarkHelper;
use crate::types::{AssetAmount, PoolInfo, PoolState, StableswapHooks};
use hydradx_traits::pools::DustRemovalAccountWhitelist;
use hydradx_traits::{AccountIdFor, Inspect};
use sp_runtime::traits::Zero;

pub struct DummyRegistry;

impl Inspect for DummyRegistry {
	type AssetId = AssetId;
	type Location = u8;

	fn exists(asset_id: AssetId) -> bool {
		let asset = REGISTERED_ASSETS.with(|v| v.borrow().get(&asset_id).copied());
		matches!(asset, Some(_))
	}

	fn decimals(asset_id: AssetId) -> Option<u8> {
		let asset = REGISTERED_ASSETS.with(|v| v.borrow().get(&asset_id).copied())?;
		Some(asset.1)
	}

<<<<<<< HEAD
	fn is_sufficient(_id: Self::AssetId) -> bool {
		unimplemented!()
	}

	fn asset_type(_id: Self::AssetId) -> Option<hydradx_traits::AssetKind> {
		unimplemented!()
	}

	fn is_blacklisted(_id: Self::AssetId) -> bool {
=======
	fn asset_name(_asset_id: AssetId) -> Option<Vec<u8>> {
		unimplemented!()
	}

	fn asset_symbol(_asset_id: AssetId) -> Option<Vec<u8>> {
>>>>>>> 6793c87a
		unimplemented!()
	}
}

#[cfg(feature = "runtime-benchmarks")]
impl BenchmarkHelper<AssetId> for DummyRegistry {
	fn register_asset(asset_id: AssetId, decimals: u8) -> DispatchResult {
		REGISTERED_ASSETS.with(|v| {
			v.borrow_mut().insert(asset_id, (asset_id, decimals));
		});

		Ok(())
	}
}

pub struct AccountIdConstructor;

impl AccountIdFor<u32> for AccountIdConstructor {
	type AccountId = AccountId;

	fn from_assets(asset: &u32, _identifier: Option<&[u8]>) -> Self::AccountId {
		(asset * 1000) as u64
	}

	fn name(asset: &u32, identifier: Option<&[u8]>) -> Vec<u8> {
		let mut buf: Vec<u8> = if let Some(ident) = identifier {
			ident.to_vec()
		} else {
			vec![]
		};
		buf.extend_from_slice(&(asset).to_le_bytes());

		buf
	}
}

pub(crate) fn pool_account(asset: u32) -> AccountId {
	AccountIdConstructor::from_assets(&asset, None)
}

pub(crate) fn retrieve_current_asset_id() -> AssetId {
	REGISTERED_ASSETS.with(|v| v.borrow().len() as AssetId)
}

pub(crate) fn get_pool_id_at(idx: usize) -> AssetId {
	POOL_IDS.with(|v| v.borrow()[idx])
}

pub struct DummyHookAdapter;

impl StableswapHooks<AssetId> for DummyHookAdapter {
	fn on_liquidity_changed(pool_id: AssetId, state: PoolState<AssetId>) -> DispatchResult {
		LAST_LIQUDITY_CHANGE_HOOK.with(|v| {
			*v.borrow_mut() = Some((pool_id, state));
		});

		Ok(())
	}

	fn on_trade(pool_id: AssetId, asset_in: AssetId, asset_out: AssetId, state: PoolState<AssetId>) -> DispatchResult {
		LAST_TRADE_HOOK.with(|v| {
			*v.borrow_mut() = Some((pool_id, asset_in, asset_out, state));
		});

		Ok(())
	}

	fn on_liquidity_changed_weight(_n: usize) -> Weight {
		Weight::zero()
	}

	fn on_trade_weight(_n: usize) -> Weight {
		Weight::zero()
	}
}

pub(crate) fn last_liquidity_changed_hook_state() -> Option<(AssetId, PoolState<AssetId>)> {
	LAST_LIQUDITY_CHANGE_HOOK.with(|v| v.borrow().clone())
}

pub(crate) fn last_trade_hook_state() -> Option<(AssetId, AssetId, AssetId, PoolState<AssetId>)> {
	LAST_TRADE_HOOK.with(|v| v.borrow().clone())
}<|MERGE_RESOLUTION|>--- conflicted
+++ resolved
@@ -324,7 +324,6 @@
 		Some(asset.1)
 	}
 
-<<<<<<< HEAD
 	fn is_sufficient(_id: Self::AssetId) -> bool {
 		unimplemented!()
 	}
@@ -334,13 +333,14 @@
 	}
 
 	fn is_blacklisted(_id: Self::AssetId) -> bool {
-=======
-	fn asset_name(_asset_id: AssetId) -> Option<Vec<u8>> {
 		unimplemented!()
 	}
 
-	fn asset_symbol(_asset_id: AssetId) -> Option<Vec<u8>> {
->>>>>>> 6793c87a
+	fn asset_name(_id: Self::AssetId) -> Option<Vec<u8>> {
+		unimplemented!()
+	}
+
+	fn asset_symbol(_id: Self::AssetId) -> Option<Vec<u8>> {
 		unimplemented!()
 	}
 }
