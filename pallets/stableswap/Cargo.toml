[package]
name = 'pallet-stableswap'
<<<<<<< HEAD
version = '3.7.0'
=======
version = '4.0.0'
>>>>>>> ea2c7577
description = 'AMM for correlated assets'
authors = ['GalacticCouncil']
edition = '2021'
homepage = "https://github.com/galacticcouncil/warehouse"
license = 'Apache 2.0'
repository = "https://github.com/galacticcouncil/warehouse"

[package.metadata.docs.rs]
targets = ["x86_64-unknown-linux-gnu"]

[dependencies]
bitflags = { workspace = true }

# parity
scale-info = { workspace = true }
codec = { workspace = true }
serde = { workspace = true }

# primitives
sp-runtime = { workspace = true }
sp-std = { workspace = true }
sp-core = { workspace = true }
sp-io = { workspace = true }

# FRAME
frame-support = { workspace = true }
frame-system = { workspace = true }

# Math
hydra-dx-math = { workspace = true }

# HydraDX dependencies
hydradx-traits = { workspace = true }

# ORML dependencies
orml-traits = { workspace = true }

# Optional imports for benchmarking
frame-benchmarking = { workspace = true, optional = true }

[dev-dependencies]
sp-api = { workspace = true }
sp-tracing = { workspace = true }
orml-tokens = { workspace = true, features = ["std"] }
proptest = { workspace = true }
test-utils = { workspace = true }

[features]
default = ['std']
runtime-benchmarks = [
    "frame-benchmarking",
    "frame-system/runtime-benchmarks",
    "frame-support/runtime-benchmarks",
    "hydra-dx-math/runtime-benchmarks",
]
std = [
    "serde/std",
    'codec/std',
    "scale-info/std",
    'frame-support/std',
    'frame-system/std',
    'sp-runtime/std',
    'sp-core/std',
    'sp-io/std',
    'sp-std/std',
    "orml-tokens/std",
    "frame-benchmarking/std",
    'orml-traits/std',
    "hydra-dx-math/std",
]
try-runtime = ["frame-support/try-runtime"]<|MERGE_RESOLUTION|>--- conflicted
+++ resolved
@@ -1,10 +1,6 @@
 [package]
 name = 'pallet-stableswap'
-<<<<<<< HEAD
-version = '3.7.0'
-=======
-version = '4.0.0'
->>>>>>> ea2c7577
+version = '4.0.1'
 description = 'AMM for correlated assets'
 authors = ['GalacticCouncil']
 edition = '2021'
