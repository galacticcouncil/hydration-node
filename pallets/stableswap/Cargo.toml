[package]
name = "pallet-stableswap"
<<<<<<< HEAD
version = "5.3.3"
=======
version = "5.4.0"
>>>>>>> 1e9b15a1
description = "AMM for correlated assets"
authors = ["GalacticCouncil"]
edition = "2021"
homepage = "https://github.com/galacticcouncil/warehouse"
license = "Apache 2.0"
repository = "https://github.com/galacticcouncil/warehouse"

[package.metadata.docs.rs]
targets = ["x86_64-unknown-linux-gnu"]

[dependencies]
bitflags = { workspace = true }
num-traits = { workspace = true }

# parity
scale-info = { workspace = true }
codec = { workspace = true }
serde = { workspace = true }

# HydraDX dependencies
hydradx-traits = { workspace = true }
pallet-broadcast = { workspace = true }

# primitives
sp-runtime = { workspace = true }
sp-std = { workspace = true }
sp-core = { workspace = true }
sp-io = { workspace = true }

# FRAME
frame-support = { workspace = true }
frame-system = { workspace = true }

# Math
hydra-dx-math = { workspace = true }

# ORML dependencies
orml-traits = { workspace = true }

# Optional imports for benchmarking
frame-benchmarking = { workspace = true, optional = true }

[dev-dependencies]
sp-api = { workspace = true }
sp-tracing = { workspace = true }
orml-tokens = { workspace = true, features = ["std"] }
proptest = { workspace = true }
test-utils = { workspace = true }
pretty_assertions = "1.4.0"

[features]
default = ["std"]
runtime-benchmarks = [
    "frame-benchmarking",
    "frame-system/runtime-benchmarks",
    "frame-support/runtime-benchmarks",
    "hydra-dx-math/runtime-benchmarks",
]
std = [
    "serde/std",
    "codec/std",
    "scale-info/std",
    "frame-support/std",
    "frame-system/std",
    "sp-runtime/std",
    "sp-core/std",
    "sp-io/std",
    "sp-std/std",
    "orml-tokens/std",
    "frame-benchmarking/std",
    "orml-traits/std",
    "hydra-dx-math/std",
    "pallet-broadcast/std",
]
try-runtime = ["frame-support/try-runtime"]<|MERGE_RESOLUTION|>--- conflicted
+++ resolved
@@ -1,10 +1,6 @@
 [package]
 name = "pallet-stableswap"
-<<<<<<< HEAD
-version = "5.3.3"
-=======
-version = "5.4.0"
->>>>>>> 1e9b15a1
+version = "5.4.1"
 description = "AMM for correlated assets"
 authors = ["GalacticCouncil"]
 edition = "2021"
