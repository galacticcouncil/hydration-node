[package]
name = "pallet-stableswap"
<<<<<<< HEAD
version = "5.5.1"
=======
version = "6.0.0"
>>>>>>> dadf616e
description = "AMM for correlated assets"
authors = ["GalacticCouncil"]
edition = "2021"
homepage = "https://github.com/galacticcouncil/warehouse"
license = "Apache 2.0"
repository = "https://github.com/galacticcouncil/warehouse"

[package.metadata.docs.rs]
targets = ["x86_64-unknown-linux-gnu"]

[dependencies]
bitflags = { workspace = true }
num-traits = { workspace = true }

# parity
scale-info = { workspace = true }
codec = { workspace = true }
serde = { workspace = true }

# HydraDX dependencies
hydradx-traits = { workspace = true }
pallet-broadcast = { workspace = true }

# primitives
sp-runtime = { workspace = true }
sp-std = { workspace = true }
sp-core = { workspace = true }
sp-io = { workspace = true }

# FRAME
frame-support = { workspace = true }
frame-system = { workspace = true }

# Math
hydra-dx-math = { workspace = true }

# ORML dependencies
orml-traits = { workspace = true }

# Optional imports for benchmarking
frame-benchmarking = { workspace = true, optional = true }

[dev-dependencies]
sp-api = { workspace = true }
sp-tracing = { workspace = true }
orml-tokens = { workspace = true, features = ["std"] }
proptest = { workspace = true }
test-utils = { workspace = true }
pretty_assertions = "1.4.0"
pallet-circuit-breaker = { workspace = true}

[features]
default = ["std"]
runtime-benchmarks = [
    "frame-benchmarking",
    "frame-system/runtime-benchmarks",
    "frame-support/runtime-benchmarks",
    "hydra-dx-math/runtime-benchmarks",
    "pallet-circuit-breaker/runtime-benchmarks",
]
std = [
    "serde/std",
    "codec/std",
    "scale-info/std",
    "frame-support/std",
    "frame-system/std",
    "sp-runtime/std",
    "sp-core/std",
    "sp-io/std",
    "sp-std/std",
    "orml-tokens/std",
    "frame-benchmarking/std",
    "orml-traits/std",
    "hydra-dx-math/std",
    "pallet-broadcast/std",
]
try-runtime = ["frame-support/try-runtime"]<|MERGE_RESOLUTION|>--- conflicted
+++ resolved
@@ -1,10 +1,6 @@
 [package]
 name = "pallet-stableswap"
-<<<<<<< HEAD
-version = "5.5.1"
-=======
-version = "6.0.0"
->>>>>>> dadf616e
+version = "5.5.0"
 description = "AMM for correlated assets"
 authors = ["GalacticCouncil"]
 edition = "2021"
