--- conflicted
+++ resolved
@@ -1,10 +1,6 @@
 [package]
 name = "pallet-duster"
-<<<<<<< HEAD
-version = "3.2.10"
-=======
 version = "3.3.0"
->>>>>>> 53e0da0c
 description = "Account duster"
 authors = ["GalacticCouncil"]
 edition = "2021"
