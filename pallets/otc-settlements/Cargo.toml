--- conflicted
+++ resolved
@@ -1,10 +1,6 @@
 [package]
 name = 'pallet-otc-settlements'
-<<<<<<< HEAD
-version = '1.1.56'
-=======
-version = '1.1.6'
->>>>>>> df469e68
+version = '1.1.7'
 description = 'A pallet with offchain worker closing OTC arbs'
 authors = ['GalacticCouncil']
 edition = '2021'
