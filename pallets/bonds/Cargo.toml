[package]
name = "pallet-bonds"
<<<<<<< HEAD
version = "2.1.0"
=======
version = "2.0.1"
>>>>>>> 6793c87a
authors = ['GalacticCouncil']
edition = "2021"
license = "Apache-2.0"
homepage = 'https://github.com/galacticcouncil/hydradx-node'
repository = 'https://github.com/galacticcouncil/hydradx-node'
description = "HydraDX Bonds pallet"
readme = "README.md"

[package.metadata.docs.rs]
targets = ["x86_64-unknown-linux-gnu"]

[dependencies]
# parity
scale-info = { version = "2.3.1", default-features = false, features = ["derive"] }
codec = { default-features = false, features = ["derive"], package = "parity-scale-codec", version = "3.4.0" }

# HydraDX
hydradx-traits = { workspace = true }
primitives = { workspace = true }

# primitives
sp-runtime = { workspace = true }
sp-std = { workspace = true }
sp-core = { workspace = true }

# FRAME
frame-support = { workspace = true }
frame-system = { workspace = true }

# ORML
orml-traits = { workspace = true }

# third party
primitive-types = { workspace = true }
log = { version = "0.4.17", default-features = false }

# Optional imports for benchmarking
frame-benchmarking = { workspace = true, optional = true }
sp-io = { workspace = true, optional = true }
pallet-timestamp = { workspace = true, optional = true }

[dev-dependencies]
sp-io = { workspace = true }
sp-tracing = { workspace = true }
frame-benchmarking = { workspace = true }
orml-tokens = { workspace = true }
pretty_assertions = "1.2.1"

[features]
default = ["std"]
std = [
	"codec/std",
	"sp-runtime/std",
	"sp-std/std",
	"frame-support/std",
	"frame-system/std",
	"scale-info/std",
	"sp-core/std",
	"sp-io/std",
	"orml-tokens/std",
	"pallet-timestamp/std",
	"hydradx-traits/std",
	"primitives/std",
	"frame-benchmarking/std",
]
runtime-benchmarks = [
	"frame-benchmarking/runtime-benchmarks",
	"sp-io",
	"pallet-timestamp/runtime-benchmarks"
]
try-runtime = [ "frame-support/try-runtime" ]<|MERGE_RESOLUTION|>--- conflicted
+++ resolved
@@ -1,10 +1,6 @@
 [package]
 name = "pallet-bonds"
-<<<<<<< HEAD
 version = "2.1.0"
-=======
-version = "2.0.1"
->>>>>>> 6793c87a
 authors = ['GalacticCouncil']
 edition = "2021"
 license = "Apache-2.0"
